--- conflicted
+++ resolved
@@ -112,74 +112,6 @@
 
 Please file issues with equivalences [here](https://github.com/returntocorp/semgrep/issues) and include the `feature:equivalences` tag.
 
-<<<<<<< HEAD
-## Typed Metavariables
-
-  Experimental support for typed metavariables is available for Java and Go in Semgrep. Typed metavariables specify that the metavariable is only matched if it is of a specific type. For example, you may want to specifically check that == is never used for Strings:
-
-  ```
- (String $X) == $Y
- ```
-
-  In Java, you could do this with a rule such as
-
-  ```yaml
- rules:
-   - id: no-string-cmp
-     languages: [java]
-     patterns:
-       - pattern: $X == (String $Y)
-     message: "Strings should not be compared with =="
-     severity: WARNING
- ```
-
-  If we had the code
-
-  ```java
- public class Example {
-     public int foo(String a, int b) {
-         //ERROR: this one is matched
-         if (a == "hello") return 1;
-         // This one is not
-         if (b == 2) return -1;
-     }
- }
- ```
-
-  only the string comparison would result in an error.
-
-  The syntax for Go is a little different, reflecting the different syntax for type declaration in Go. The same rule in Go would be written as
-
-  ```yaml
- rules:
-   - id: no-string-cmp
-     languages: [go]
-     patterns:
-       - pattern: "$X == ($Y : str)"
-     message: "Strings should not be compared with =="
-     severity: WARNING
- ```
-
-  though this check is less relevant here.
-
-  See it live at https://semgrep.dev/WADZ
-
-  Limitations:
-
-  Currently, since matching happens within a single file, this is only guaranteed to work for local variables and arguments. Additionally, it only understands types on the most shallow level. For example, if you have int[] A, it will not recognize A[0] as an integer. If you have a class with fields, you will not be able to use typechecking on field accesses, and it will not recognize the class's field as the expected type. Literal types are understood to a limited extent.
-
-  Go currently does not recognize the type of all variables when declared on the same line. That is, if you have 
-
-  ```go
- var a, b = 1
- ```
-
-  it will not take both a and b as ints.
-
-  Please file issues with type matching [here](https://github.com/returntocorp/semgrep/issues) and include the `feature:typematching` tag.
-
-=======
->>>>>>> 47a76c8b
 ## Taint Tracking
 
 Python CLI support for taint tracking is now available! A taint-tracking rule uses the `mode: taint` key-value pair and replaces the typical [top-level pattern keys](https://github.com/returntocorp/semgrep/blob/develop/docs/configuration-files.md) with `pattern-sources` and `pattern-sinks` (required) and `pattern-sanitizers` (optional). For example:
