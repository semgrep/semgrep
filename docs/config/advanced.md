--- conflicted
+++ resolved
@@ -105,28 +105,9 @@
 rules:
   - id: eqeq-always-true
     patterns:
-<<<<<<< HEAD
       - pattern: $X == $X
       - pattern-not: 0 == 0
     message: "$X == $X is always true"
-=======
-      - pattern-not-inside: |
-          def __eq__(...):
-              ...
-      - pattern-not-inside: assert(...)
-      - pattern-not-inside: assertTrue(...)
-      - pattern-not-inside: assertFalse(...)
-      - pattern-either:
-          - pattern: $X == $X
-          - pattern: $X != $X
-          - patterns:
-            - pattern-inside: |
-                 def __init__(...):
-                      ...
-            - pattern: self.$X == self.$X
-      - pattern-not: 1 == 1
-    message: "useless comparison operation `$X == $X` or `$X != $X`; if testing for floating point NaN, use `math.isnan`, or `cmath.isnan` if the number is complex."
->>>>>>> c2c06be2
     languages: [python]
     severity: ERROR
 ```
@@ -207,13 +188,7 @@
 close, or shutdown. It's also useful for finding problematic code that isn't
 inside code that mitigates the issue.
 
-<<<<<<< HEAD
-**Example**
-=======
-- `pattern`: The rule will only fire if this pattern is found.
-- `pattern-either`: (logical OR) Nest multiple other patterns under this; any of those patterns will count as a match.
-- `patterns`: (logical AND) You can put multiple patterns under this to create nested, implicitly-ANDed instructions.
->>>>>>> c2c06be2
+**Example**
 
 ```yaml
 rules:
@@ -294,17 +269,7 @@
     message: "useless comparison operation `$X == $X` or `$X != $X`"
 ```
 
-<<<<<<< HEAD
 This rule makes use of many of the operators above. It uses `pattern-either`,
 `patterns`, `pattern`, and `pattern-inside` to carefully consider
 different cases, and uses `pattern-not-inside` and `pattern-not` to whitelist
-certain useless comparisons.
-=======
-| Field     | Type          | Description                                                                                                        | Required |
-| --------- | ------------- | ------------------------------------------------------------------------------------------------------------------ | -------- |
-| id        | string        | None unique check-id that should be descriptive and understandable in isolation by the user. e.g. `no-unused-var`. | Y        |
-| `pattern` or `patterns` or `pattern-either`   | string        | See example patterns in this document.                                                                                        | Y        |
-| message   | string        | Description of the rule that will be output when a match is found.                                                 | Y        |
-| languages | array<string> | Languages the check is relevant for. Can be python or javascript.                                                  | Y        |
-| severity  | string        | Case sensitive string equal to WARNING, ERROR                                                                  | Y        |
->>>>>>> c2c06be2
+certain useless comparisons.