--- conflicted
+++ resolved
@@ -97,7 +97,6 @@
 export OCAMLRUNPARAM=b
 ```
 
-<<<<<<< HEAD
 ## Profiling code
 
 You can pass the -profile command-line argument to semgrep-core to get
@@ -135,7 +134,7 @@
 ```bash
 export SEMGREP_CORE_DEBUG=1
 export SEMGREP_CORE_PROFILE=1
-pipenv run semgrep -f ../semgrep-core/tests/PERF/ajin.yaml ../semgrep-core/tests/PERF/three.js 
+pipenv run semgrep -f ../semgrep-core/tests/PERF/ajin.yaml ../semgrep-core/tests/PERF/three.js
 Debug mode On
 Executed as: semgrep-core -lang javascript -rules_file /tmp/tmpy5pzp3p_ -j 8 ../semgrep-core/tests/PERF/three.js
 Profile mode On
@@ -151,7 +150,7 @@
 Semgrep.match_sts_sts                    :      0.559 sec     185064 count
 ...
 ```
-=======
+
 ## Testing
 
 ### semgrep-core
@@ -162,7 +161,6 @@
 ### semgrep
 
 `make test` will run unit tests while `make qa-tests` will run semgrep over a set of github repositories to check that there are no parse errors.
->>>>>>> 5619694f
 
 ## Overriding expected integration test outputs
 
