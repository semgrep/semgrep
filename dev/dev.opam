--- conflicted
+++ resolved
@@ -14,10 +14,6 @@
   # - scripts/lint-ocaml
   # - .github/workflows/lint.yml and its pre-commit-ocaml job
   "ocamlformat" {= "0.23.0" }  # used by the pre-commit hook
-<<<<<<< HEAD
-  "ppx_deriving_cmdliner" # used by hello_script.ml
-=======
->>>>>>> b518030b
   "feather" # used by hello_script.ml
   "ocaml-lsp-server" {= "1.15.1-4.14"} # used by the VSCode extension
   "earlybird" {= "1.2.1"} # used by the VSCode extension
