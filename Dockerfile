## sgrep build

FROM ocaml/opam2:alpine@sha256:4c2ce9a181b4b12442a68fc221d0b753959ec80e24eae3bf788eeca4dcb9a293 as build-sgrep
USER root
RUN apk add --no-cache perl m4

USER opam
WORKDIR /home/opam/opam-repository
RUN git pull && opam update && opam switch 4.07 && opam install ocamlfind camlp4 num ocamlgraph json-wheel conf-perl dune yaml
WORKDIR /home/opam/

COPY --chown=opam . /home/opam/sgrep/

<<<<<<< HEAD
RUN eval $(opam env) && cd sgrep/pfff && ./configure && make depend && make && make opt && make install-libs
=======
RUN git clone https://github.com/returntocorp/pfff
RUN eval $(opam env) && cd pfff && ./configure && make depend && make && make opt && make install-libs

>>>>>>> 38490dd3
RUN eval $(opam env); cd sgrep; make all
RUN /home/opam/sgrep/_build/default/bin/main_sgrep.exe -version

## sgrep lint build

FROM alpine:3.11.3@sha256:ddba4d27a7ffc3f86dd6c2f92041af252a1f23a8e742c90e6e1297bfa1bc0c45 as build-sgrep-lint
RUN apk add --no-cache python3-dev build-base chrpath
COPY sgrep_lint /home/pythonbuild/sgrep_lint/
WORKDIR /home/pythonbuild/sgrep_lint
RUN make all
RUN ls -al /home/pythonbuild/sgrep_lint/build/sgrep.dist/

## final output, combining both

FROM alpine:3.11.3@sha256:ddba4d27a7ffc3f86dd6c2f92041af252a1f23a8e742c90e6e1297bfa1bc0c45
LABEL maintainer="sgrep@r2c.dev"

ENV PYTHONUNBUFFERED=1

COPY --from=build-sgrep-lint /home/pythonbuild/sgrep_lint/build/sgrep.dist/* /bin/sgrep-lint-files/
RUN ln -s /bin/sgrep-lint-files/sgrep-lint /bin/sgrep-lint

RUN ls -al  /bin/sgrep-lint-files/cacert.pem
RUN mkdir /bin/sgrep-lint-files/certifi/
RUN ln -sfn /bin/sgrep-lint-files/cacert.pem  /bin/sgrep-lint-files/certifi/cacert.pem
RUN ls -al /bin/sgrep-lint-files/

RUN sgrep-lint --help
COPY --from=build-sgrep /home/opam/sgrep/_build/default/bin/main_sgrep.exe /bin/sgrep
RUN sgrep --help
RUN sgrep-lint --config=r2c /bin/sgrep-lint-files/


ENV SGREP_IN_DOCKER=1
ENTRYPOINT [ "/bin/sgrep-lint" ]<|MERGE_RESOLUTION|>--- conflicted
+++ resolved
@@ -11,14 +11,8 @@
 
 COPY --chown=opam . /home/opam/sgrep/
 
-<<<<<<< HEAD
 RUN eval $(opam env) && cd sgrep/pfff && ./configure && make depend && make && make opt && make install-libs
-=======
-RUN git clone https://github.com/returntocorp/pfff
-RUN eval $(opam env) && cd pfff && ./configure && make depend && make && make opt && make install-libs
-
->>>>>>> 38490dd3
-RUN eval $(opam env); cd sgrep; make all
+RUN eval $(opam env) && cd sgrep; make all
 RUN /home/opam/sgrep/_build/default/bin/main_sgrep.exe -version
 
 ## sgrep lint build
