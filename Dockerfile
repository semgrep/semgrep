###############################################################################
# Overview
###############################################################################
# First, we build a fully *static* 'semgrep-core' binary on Alpine. This
# binary does not even depend on Glibc because Alpine uses Musl instead
# which can be statically linked.
#
# Then 'semgrep-core' alone is copied to another Alpine-based container
# which takes care of the 'semgrep-cli' (a.k.a. pysemgrep) Python wrapping.
#
# We use Alpine because it allows to generate the smallest Docker images.
# We use this two-steps process because *building* semgrep-core itself
# requires lots of tools (ocamlc, gcc, make, etc.), with big containers,
# but those tools are not necessary when *running* semgrep.
# This is a standard practice in the Docker world.
# See https://docs.docker.com/build/building/multi-stage/

###############################################################################
# Step0: collect files needed to build semgrep-cpre
###############################################################################

# The semgrep git repository contains the source code to multiple build artifacts
# (semgrep, semgrep-core, semgrep.js, etc...). In order to maximize Docker cache
# hits (and keep the build fast), we only copy over the folders needed to build
# semgrep-core. This is done in a multi-stage build so that the final COPY
# happens in a single layer.

FROM busybox:stable as semgrep-core-files
WORKDIR /src/semgrep

# copy over the entire semgrep repository
COPY . .

# remove files and folders that aren't necessary for the semgrep-core build
# coupling: see the (dirs ...) directive in the toplevel dune file for the list
# of directories containing OCaml code and which should not be added below
# (except js/ which contains OCaml code but is not used to build semgrep-core)
RUN rm -rf cli js .github .circleci Dockerfile

# we *do* need the cli's semgrep_interfaces folder, however
COPY cli/src/semgrep/semgrep_interfaces cli/src/semgrep/semgrep_interfaces

###############################################################################
# Step1: build semgrep-core
###############################################################################

# The Docker image below (after the 'FROM') is prepackaged with 'ocamlc',
# 'opam', and lots of packages that are used by semgrep-core and installed in
# the 'make install-deps' command further below.
# See https://github.com/returntocorp/ocaml-layer/blob/master/configs/alpine.sh
# for this list of packages.
# Thanks to this container, 'make install-deps' finishes very quickly because it's
# mostly a noop. Alternative base container candidates are:
#
#  - 'ocaml/opam:alpine', the official OCaml/opam Docker image,
#    but building our Docker image would take longer because
#    of all the necessary Semgrep dependencies installed in 'make install-deps'.
#
#    We build a new Semgrep Docker image on each pull-request (PR) so we don't
#    want to wait 30min each time just for 'docker build' to finish.
#
#    Note also that ocaml/opam:alpine default user is 'opam', not 'root', which
#    is not without problems when used inside Github actions (GHA) or even inside
#    this Dockerfile.
#
#    update: we recently started to cache the ~/.opam/ directory in CI so
#    in theory we could get rid of ocaml-layer and instead use the official
#    opam docker image combined with this ~/.opam/ caching to speedup things.
#
#  - 'alpine', the official Alpine Docker image, but this would require some
#    extra 'apk' commands to install opam, and extra commands to setup OCaml
#    with this opam from scratch, and more importantly this would take
#    far more time to finish. Moreover, it is not trivial to work from such
#    a base container as 'opam' itself requires lots of extra
#    tools like gcc, make, which are not provided by default on Alpine.
#
# An alternative to ocaml-layer would be to use https://depot.dev/
# update: we actually started to use depot.dev to speedup multi-arch (arm)
# docker image, so maybe we could use it to get rid of ocaml-layer
#
# Note that the Docker base image below currently uses OCaml 5.0
# coupling: if you modify the OCaml version there, you probably also need
# to modify:
# - scripts/{osx-setup-for-release,setup-m1-builder}.sh
# - doc/SEMGREP_CORE_CONTRIBUTING.md
# - https://github.com/Homebrew/homebrew-core/blob/master/Formula/semgrep.rb
#
# coupling: if you modify the FROM below, you probably need to modify also
# a few .github/workflows/ files. grep for returntocorp/ocaml there.
<<<<<<< HEAD
FROM returntocorp/ocaml:alpine5.0-2023-07-07 as semgrep-core-container
=======

# This base image should be updated regularly to maximize the caching
# of opam packages. We don't use a rolling ':latest' tag to ensure
# reproducible builds and fix problems more easily.
#
# Visit https://hub.docker.com/r/returntocorp/ocaml/tags to see the latest
# images available.
#
FROM returntocorp/ocaml:alpine-2023-09-13 as semgrep-core-container
>>>>>>> 28820ed6

WORKDIR /src/semgrep
COPY --from=semgrep-core-files /src/semgrep .

#TODO: update the root image to include python 3.9 so the apk commands
# run internally in make 'install-deps-alpine-xxx' below are fast too
RUN make install-deps-ALPINE-for-semgrep-core &&\
    make install-deps-for-semgrep-core

# Let's build just semgrep-core
WORKDIR /src/semgrep
# An alternative to the eval is to use 'opam exec -- ...'
RUN eval "$(opam env)" &&\
    make minimal-build &&\
    # Sanity check
    /src/semgrep/_build/default/src/main/Main.exe -version

###############################################################################
# Step2: Build the semgrep Python wheel
###############################################################################
# This is an intermediary stage used for building Python wheels. Semgrep users
# don't need to use this.
FROM python:3.11-alpine AS semgrep-wheel

WORKDIR /semgrep

# Install some deps (build-base because ruamel.yaml has native code)
RUN apk add --no-cache build-base zip bash

# Copy in the CLI
COPY cli ./cli

# Copy in semgrep-core executable
COPY --from=semgrep-core-container /src/semgrep/_build/default/src/main/Main.exe cli/src/semgrep/bin/semgrep-core

# Copy in scripts folder
COPY scripts/ ./scripts/

# Build the source distribution and binary wheel, validate that the wheel installs correctly
# We're only checking the musllinux wheel because this is an Alpine container. It shouldnt be a problem because the content of the wheels are identical.
RUN scripts/build-wheels.sh && scripts/validate-wheel.sh cli/dist/*musllinux*.whl

###############################################################################
# Step3: Build the final docker image with Python wrapper and semgrep-core bin
###############################################################################
# We change container, bringing the 'semgrep-core' binary with us.

FROM python:3.11.4-alpine AS semgrep-cli

WORKDIR /semgrep

#???
ENV PIP_DISABLE_PIP_VERSION_CHECK=true \
    PIP_NO_CACHE_DIR=true \
    PYTHONIOENCODING=utf8 \
    PYTHONUNBUFFERED=1

# Update to the latest packages for the base image.
# This allows to get CVE fixes ASAP, without waiting for new builds of the base image.
# See docker-library/python#761 for an example of such an issue in the past
# where the time between the CVE was discovered and the package update was X days, but
# the new base image was updated only after Y days.
RUN apk update &&\
    apk upgrade


# Here is why we need the apk packages below:
# - libstdc++: for the Python jsonnet binding now used in pysemgrep
#   note: do not put libstdc++6, you'll get 'missing library' or 'unresolved
#   symbol' errors
#   TODO: remove once the osemgrep/ojsonnet port is done
# - git, git-lfs, openssh: so that the semgrep docker image can be used in
#   Github actions (GHA) and get git submodules and use ssh to get those submodules
# - bash, curl, jq: various utilities useful in CI jobs (e.g., our benchmark jobs,
#   which needs to use the latest semgrep docker image, also need a few utilities called
#   in some of our bash and python scripts/)
#   alt: we used to have an alternate semgrep-dev.Dockerfile container to use
#   for our benchmarks, but it complicates things and the addition of those
#   packages do not add much to the size of the docker image (<1%).
RUN apk add --no-cache --virtual=.run-deps\
    libstdc++\
    git git-lfs openssh\
    bash curl jq

# We just need the Python code in cli/.
# The semgrep-core stuff would be copied from the other container
COPY cli ./

# Let's now simply use 'pip' to install semgrep.
# Note the difference between .run-deps and .build-deps below.
# We use a single command to install packages, install semgrep, and remove
# packages to keep a small Docker image (classic Docker trick).
# Here is why we need the apk packages below:
#  - build-base: ??
#  - make, g++: to compile the jsonnet C++ library which is installed
#    by 'pip install jsonnet'.
#    TODO: at some point we should not need the 'pip install jsonnet' because
#    jsonnet would be mentioned in the setup.py for semgrep as a dependency.
#    LATER: at some point we would not need at all because of osemgrep/ojsonnet
# hadolint ignore=DL3013
RUN apk add --no-cache --virtual=.build-deps build-base make g++ &&\
     pip install jsonnet &&\
     pip install /semgrep &&\
     apk del .build-deps

# Let the user know how their container was built
COPY Dockerfile /Dockerfile

# Get semgrep-core from step1
COPY --from=semgrep-core-container /src/semgrep/_build/default/src/main/Main.exe /usr/local/bin/semgrep-core

RUN ln -s semgrep-core /usr/local/bin/osemgrep

# ???
ENV SEMGREP_IN_DOCKER=1 \
    SEMGREP_USER_AGENT_APPEND="Docker"

# The command we tell people to run for testing semgrep in Docker is
#   docker run --rm -v "${PWD}:/src" returntocorp/semgrep semgrep --config=auto
# (see https://semgrep.dev/docs/getting-started/ ), hence the WORKDIR directive below
WORKDIR /src

# Better to avoid running semgrep as root
# See https://stackoverflow.com/questions/49193283/why-it-is-unsafe-to-run-applications-as-root-in-docker-container
RUN adduser -D -u 1000 -h /home/semgrep semgrep \
    && chown semgrep /src

# Disabling defaulting to the user semgrep for now
# We can set it by default once we fix the circle ci workflows
# See nonroot build stage below.
#USER semgrep

# Workaround for rootless containers as git operations may fail due to dubious
# ownership of /src
RUN printf "[safe]\n	directory = /src"  > ~root/.gitconfig
RUN printf "[safe]\n	directory = /src"  > ~semgrep/.gitconfig && \
	chown semgrep:semgrep ~semgrep/.gitconfig


# In case of problems, if you need to debug the docker image, run 'docker build .',
# identify the SHA of the build image and run 'docker run -it <sha> /bin/bash'
# to interactively explore the docker image.
CMD ["semgrep", "--help"]
LABEL maintainer="support@semgrep.com"

# Additional build stage that sets a non-root user.
# Can't make this the default in semgrep-cli stage because of permissions errors
# on the mounted volume when using instructions for running semgrep with docker:
# `docker run -v "${PWD}:/src" -i returntocorp/semgrep semgrep`
FROM semgrep-cli AS nonroot
USER semgrep<|MERGE_RESOLUTION|>--- conflicted
+++ resolved
@@ -87,9 +87,6 @@
 #
 # coupling: if you modify the FROM below, you probably need to modify also
 # a few .github/workflows/ files. grep for returntocorp/ocaml there.
-<<<<<<< HEAD
-FROM returntocorp/ocaml:alpine5.0-2023-07-07 as semgrep-core-container
-=======
 
 # This base image should be updated regularly to maximize the caching
 # of opam packages. We don't use a rolling ':latest' tag to ensure
@@ -98,8 +95,7 @@
 # Visit https://hub.docker.com/r/returntocorp/ocaml/tags to see the latest
 # images available.
 #
-FROM returntocorp/ocaml:alpine-2023-09-13 as semgrep-core-container
->>>>>>> 28820ed6
+FROM returntocorp/ocaml:alpine5.0-2023-09-14 as semgrep-core-container
 
 WORKDIR /src/semgrep
 COPY --from=semgrep-core-files /src/semgrep .
