--- conflicted
+++ resolved
@@ -78,12 +78,7 @@
 #
 # coupling: if you modify the FROM below, you probably need to modify also
 # a few .github/workflows/ files. grep for returntocorp/ocaml there.
-<<<<<<< HEAD
 FROM returntocorp/ocaml:alpine5.0-2023-07-07 as semgrep-core-container
-=======
-
-FROM returntocorp/ocaml:alpine-2023-06-16 as semgrep-core-container
->>>>>>> b17bb324
 
 WORKDIR /src/semgrep
 COPY --from=semgrep-core-files /src/semgrep .
