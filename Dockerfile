--- conflicted
+++ resolved
@@ -159,14 +159,8 @@
      pip install jsonnet &&\
      pip install /semgrep &&\
      # running this pre-compiles some python files for faster startup times
-<<<<<<< HEAD
-     semgrep --version &&\
+     SEMGREP_SKIP_ARM64_CHECK=1 semgrep --version &&\
      apk del .build-deps
-=======
-     SEMGREP_SKIP_ARM64_CHECK=1 semgrep --version &&\
-     apk del .build-deps &&\
-     mkdir -p /tmp/.cache
->>>>>>> b17bb324
 
 # Let the user know how their container was built
 COPY Dockerfile /Dockerfile
@@ -178,13 +172,8 @@
 
 # ???
 ENV SEMGREP_IN_DOCKER=1 \
-<<<<<<< HEAD
-    SEMGREP_USER_AGENT_APPEND="Docker"
-=======
-    SEMGREP_VERSION_CACHE_PATH=/tmp/.cache/semgrep_version \
     SEMGREP_USER_AGENT_APPEND="Docker" \
     SEMGREP_SKIP_ARM64_CHECK=1
->>>>>>> b17bb324
 
 # The command we tell people to run for testing semgrep in Docker is
 #   docker run --rm -v "${PWD}:/src" returntocorp/semgrep semgrep --config=auto
