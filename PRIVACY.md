# Semgrep Privacy Policy

Semgrep may collect aggregate metrics to help improve the product. This document describes:

* [the principles that guide our data-collection decisions](#principles)
* [how to change when Semgrep sends metrics](#automatic-collection-opt-in-and-opt-out)
* [what data is not collected](#data-not-collected)
* [what data is collected](#data-collected)

## Principles

These principles inform our decisions around data collection:

1. **Transparency**: Collect and use data in a way that is clearly explained to the user and benefits them
2. **User control**: Put users in control of their data at all times
3. **Limited data**: Collect what is needed, pseduoanonymize where possible, and delete when no longer necessary

## Automatic collection, opt-in, and opt-out

```sh
$ semgrep --config=myrule.yaml  # → no metrics (loading rules from local file)
$ semgrep --config=p/python     # → metrics enabled (fetching Registry)
```

Semgrep does **not** enable metrics when running with local configuration files or command-line search patterns.

Semgrep does enable metrics if rules are loaded from the [Semgrep Registry](https://semgrep.dev/r). This helps 
maintainers improve the correctness and performance of registry rules.

Metrics may also be configured to be sent on every run, or never sent.

To configure metrics, pass the `--metrics` option to Semgrep:
- `--metrics auto`: (default) metrics are sent whenever rules are pulled from the [Semgrep Registry](https://semgrep.dev/r)
- `--metrics on`: metrics are sent on every Semgrep run
- `--metrics off`: metrics are never sent

Instead of the `--metrics` option, collection can also be controlled by setting the `SEMGREP_SEND_METRICS`
environment variable to any of `auto`, `on`, or `off`.

Note that certain Semgrep integrators turn on metrics for every run. For example, both the [Semgrep CI agent](https://github.com/returntocorp/semgrep-action) and [GitLab's Semgrep SAST analyzer](https://gitlab.com/gitlab-org/security-products/analyzers/semgrep) use `--metrics on` by default.

## Data NOT collected

We strive to balance our desire to collect data for improving Semgrep with our users' need for privacy and security. After all, we are a security tool! The following never leave your environment and are not sent or shared with anyone.

* Source code
* Raw repository names, filenames, file contents, or commit hashes
* User-identifiable data about Semgrep’s findings in your code, including finding messages
* Private rules


## Data collected

Semgrep collects data to improve the user experience. Four types of data are collected:

### Environmental

Environmental data provide contextual data about Semgrep’s runtime environment, as well as information that helps debug any issues users may be facing; e.g.

* How long the command took to run
* The version of Semgrep
* Pseudoanonymized hash of the scanned project’s name
* Pseudoanonymized hash of the rule definitions run
* Pseduoanonymized hash of the config option

### Performance

Performance data enable understanding of which rules and types of files are slow in the aggregate so r2c can improve the Semgrep program-analysis engine, query optimizer, and debug slow rules; e.g.

* Runtime duration
* Total number of rules
* Total number of files
* Project size in bytes

### Errors

High-level error and warning classes that Semgrep encounters when run; e.g.

* Semgrep’s return code
* The number of errors
* Compile-time error names, e.g., MaxFileSizeExceeded, SystemOutOfMemory, UnknownFileEncoding

### Value

Semgrep reports data that indicate how useful a run is for the end user; e.g.

* Number of raised findings
* Number of ignored findings
* Pseudoanonymized hashes of the rule definitions that yield findings

<<<<<<< HEAD
=======
### Data NOT collected

We strive to balance our desire to collect data for improving Semgrep with our users' need for privacy. The following items don't leave your environment and are not sent or shared with anyone.

* Source code
* Raw repository names, filenames, file contents, or commit hashes
  * *Except* the raw repository name is sent to Semgrep when using `--config
    auto`
* User-identifiable data about Semgrep’s findings in your code, including finding messages
* Private rules

>>>>>>> 23d3f9bf
### Pseudoanonymization

Certain identifying data (e.g. project URLs) are pseudoanonymized before being sent to the r2c backend.

"Pseudoanonymized" means the data are transformed using a deterministic cryptographically secure hash. When the input data are unknown, this hash is expensive to reverse. However, when input data are known, a reverse dictionary of identifiers to hashes can be built. Hence, data are anonymous only when the source values are unknown.

We use a deterministic hash to:
* Track performance and value improvements over succesive runs on projects
* Remove test data from our metrics

Using a deterministic hash, however, implies:
* An entity that independently knows the value of an input datum AND who has access to r2c's metrics data could access metrics for that known datum

r2c will:
* Treat collected metrics data as secret, using application-security best practices, including (but not limited to)
  * Encryption during transit and rest
  * Strict access control to data-storage systems
  * Application-security-policy requirements for third parties (e.g. cloud-service providers; see "data sharing" below)
* Only correlate hashed data to input data when these inputs are already known to r2c (e.g. publicly available project URLs for open-source projects, or projects that log in to the Semgrep Registry)


## Description of fields

|Category   |Field  |Description    |Use Case   |Example Datum   |Type   |
|---    |---    |---    |---    |---    |---    |
|Environment    |   |   |   |   |   |
|   |Timestamp  |Time when the event fired                              |Understanding tool usage over time                     |2021-05-10T21:05:06+00:00  |String |
|   |Version    |Semgrep version being used                             |Reproduce and debug issues with specific versions      |0.51.0 |String |
|   |Project hash |One-way hash of the project URL                      |Understand performance and accuracy improvements      |`c65437265631ab2566802d4d90797b27fbe0f608dceeb9451b979d1671c4bc1a`|String |
|   |Rules hash |One-way hash of the rule definitions                   |Understand performance improvements                    |`b03e452f389e5a86e56426c735afef13686b3e396499fc3c42561f36f6281c43`|String |
|   |Config hash|One-way hash of the config argument                    |Understand performance and accuracy improvements       |`ede96c41b57de3e857090fb3c486e69ad8efae3267bac4ac5fbc19dde7161094`|String |
|   |CI |Notes if Semgrep is running in CI and the name of the provider |Reproduce and debug issues with specific CI providers  |GitLabCI v0.13.12  |String |
|   |   |   |   |   |   |
|Performance    |   |   |   |   |   |
|   |Duration   |How long the command took to run   |Understanding agregate performance improvements and regressions    |14.13  |Number |
|   |Total Rules    |Count of rules |Understand how duration is affected by #rules  |137    |Number |
|   |Total Files    |Count of files |Understand how duration is affected by #files  |4378   |Number |
|   |Total Bytes    |Summation of target file size  |Understand how duration is related to total size of all target files   |40838239   |Number |
|   |Rule Stats |Performance statistics (w/ rule hashes) for slowest rules|Debug rule performance|`[{"ruleHash": "7c43c962dfdbc52882f80021e4d0ef2396e6a950867e81e5f61e68390ee9e166","parseTime": 0,"matchTime": 0.05480456352233887,"runTime": 0.20836973190307617,"bytesScanned": 0}]`|StatsClass[] |
|   |File Stats |Performance statistics for slowest files|Debug rule performance|`[{"size": 6725,"numTimesScanned": 147,"parseTime": 0.013289928436279297,"matchTime": 0.05480456352233887,"runTime": 0.20836973190307617}]`|StatsClass[] |
|   |   |   |   |   |   |
|Errors |   |   |   |   |   |
|   |Exit Code  |Numeric exit code  |Debug commonly occurring issues and aggregate error counts |1  |Number |
|   |Number of Errors   |Count of errors    |Understanding avg #errors  |2  |Number |
|   |Number of Warnings |Count of warnings  |Understanding avg #warnings    |1  |Number |
|   |Errors |Array of Error Classes (compile-time-constant) |Understand most common errors users encounter  |`["UnknownLanguage", "MaxFileSizeExceeded"] `|ErrorClass[]   |
|   |Warnings   |Array of Warning Classes (compile-time-constant)   |Understand most common warnings users encounter    |`["TimeoutExceeded"]`    |WarningClass[] |
|   |   |   |   |   |   |
|Value  |   |   |   |   |   |
|   |Rule hashes with findings|Map of rule hashes to number of findings|Understand which rules are providing value to the user; diagnose high false-positive rates |`{"7c43c962dfdbc52882f80021e4d0ef2396e6a950867e81e5f61e68390ee9e166": 4}` |Object   |
|   |Total Findings |Count of all findings  |Understand if rules are super noisy for the user   |7  |Number |
|   |Total Nosems   |Count of all `nosem` annotations that tell semgrep to ignore a finding |Understand if rules are super noisy for the user   |3  |Number |



### Sample metrics

This is a sample blob of the aggregate metrics described above:

```
{
    "environment": {
        "version": "0.51.0",
        "configNamesHash": "ede96c41b57de3e857090fb3c486e69ad8efae3267bac4ac5fbc19dde7161094",
        "projectHash": "c65437265631ab2566802d4d90797b27fbe0f608dceeb9451b979d1671c4bc1a",
        "rulesHash": "b03e452f389e5a86e56426c735afef13686b3e396499fc3c42561f36f6281c43",
    },
    "performance": {
        "runTime": 37.1234233823,
        "numRules": 2,
        "numTargets": 573,
        "totalBytesScanned": 33938923,
        "ruleStats": [{
          "ruleHash": "7c43c962dfdbc52882f80021e4d0ef2396e6a950867e81e5f61e68390ee9e166",
          "parseTime": 0,
          "matchTime": 0.05480456352233887,
          "runTime": 0.20836973190307617,
          "bytesScanned": 0
        }],
        "fileStats": [{
          "size": 6725,
          "numTimesScanned": 147,
          "parseTime": 0.013289928436279297,
          "matchTime": 0.05480456352233887,
          "runTime": 0.20836973190307617
        }]
    },
    "errors": {
        "returnCode": 1,
        "errors": ["UnknownLanguage"],
        "warnings": ["MaxFileSizeExceeded", "TimeoutExceeded"]
    },
    "value": {
        "ruleHashesWithFindings": {"7c43c962dfdbc52882f80021e4d0ef2396e6a950867e81e5f61e68390ee9e166": 4},
        "numFindings": 7,
        "numIgnored": 3
    }
}
```

## Registry fetches

<<<<<<< HEAD
=======
Certain Registry resources require log-in to the Semgrep Registry. Log in may be performed
using your project URL, or a Semgrep.dev API token. When using these resources, your project's
identity will be recorded by the Semgrep Registry servers.

>>>>>>> 23d3f9bf
## Data sharing

We use some third party companies and services to help administer and provide Semgrep, for example for hosting, customer support, product usage analytics, and database management. These third parties are permitted to handle data only to perform these tasks in a manner consistent with this document and are obligated not to disclose or use it for any other purpose.

We do not share or sell the information provided to us with other organizations without explicit consent, except as described in this document.<|MERGE_RESOLUTION|>--- conflicted
+++ resolved
@@ -43,8 +43,10 @@
 
 We strive to balance our desire to collect data for improving Semgrep with our users' need for privacy and security. After all, we are a security tool! The following never leave your environment and are not sent or shared with anyone.
 
+
 * Source code
 * Raw repository names, filenames, file contents, or commit hashes
+  * *Except* the raw repository name is sent to Semgrep when using `--config=auto`
 * User-identifiable data about Semgrep’s findings in your code, including finding messages
 * Private rules
 
@@ -88,20 +90,6 @@
 * Number of ignored findings
 * Pseudoanonymized hashes of the rule definitions that yield findings
 
-<<<<<<< HEAD
-=======
-### Data NOT collected
-
-We strive to balance our desire to collect data for improving Semgrep with our users' need for privacy. The following items don't leave your environment and are not sent or shared with anyone.
-
-* Source code
-* Raw repository names, filenames, file contents, or commit hashes
-  * *Except* the raw repository name is sent to Semgrep when using `--config
-    auto`
-* User-identifiable data about Semgrep’s findings in your code, including finding messages
-* Private rules
-
->>>>>>> 23d3f9bf
 ### Pseudoanonymization
 
 Certain identifying data (e.g. project URLs) are pseudoanonymized before being sent to the r2c backend.
@@ -204,13 +192,10 @@
 
 ## Registry fetches
 
-<<<<<<< HEAD
-=======
 Certain Registry resources require log-in to the Semgrep Registry. Log in may be performed
 using your project URL, or a Semgrep.dev API token. When using these resources, your project's
 identity will be recorded by the Semgrep Registry servers.
 
->>>>>>> 23d3f9bf
 ## Data sharing
 
 We use some third party companies and services to help administer and provide Semgrep, for example for hosting, customer support, product usage analytics, and database management. These third parties are permitted to handle data only to perform these tasks in a manner consistent with this document and are obligated not to disclose or use it for any other purpose.
