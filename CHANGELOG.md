# Changelog

This project adheres to [Semantic Versioning](http://semver.org/spec/v2.0.0.html).

## Unreleased

<<<<<<< HEAD
# Fixed

- Deep expression matching now works on HTML in JavaScript
=======
### Added

### Changed

### Fixed

- `semgrep ci`: CI runs were failing to checkout the PR head in GitHub Actions, which is
  corrected here.
- TS: fixed the parsing of type predicates and typeof queries
>>>>>>> 0431add0

## [0.100.0](https://github.com/returntocorp/semgrep/releases/tag/v0.100.0) - 2022-06-22

## Added

- taint-mode: New experimental `pattern-propagators` feature that allows to specify
  arbitrary patterns for the propagation of taint by side-effect. In particular,
  this allows to specify how taint propagates through side-effectful function calls.
  For example, you can specify that when tainted data is added to an array then the
  array itself becomes tainted. (#4509)

### Changed

- `--config auto` no longer sends the name of the repository being scanned to the Semgrep Registry.
  As of June 21st, this data is not recorded by the Semgrep Registry backend, even if an old Semgrep version sends it.
  Also as of June 21st, none of the previously collected repository names are retained by the Semgrep team;
  any historical data has been wiped.
- Gitlab SAST output is now v14.1.2 compliant
- Removed the following deprecated `semgrep scan` options:
  `--json-stats`, `--json-time`, `--debugging-json`, `--save-test-output-tar`, `--synthesize-patterns`,
  `--generate-config/-g`, `--dangerously-allow-arbitrary-code-execution-from-rules`,
  and `--apply` (which was an easter egg for job applications, not the same as `--autofix`)
- PHP: switch to GA maturity! Thanks a lot to Sjoerd Langkemper for most of the
  heavy work

### Fixed

- Inline join mode rules can now run taint-mode rules
- Will no longer print "files were not tracked by git" if not in a git repo
- Will no longer print "Some files were skipped" if no files were skipped
- Fixed bug where semgrep would crash in nonexistent directory
- Python: correctly handle `with` context expressions where the value is not
  bound (#5513)
- Solidity: update to a more recent tree-sitter-solidity to fix certain parsing
  errors (#4957)
- taint-mode: Correctly propagate taint in for-each loops with typed iteration
  variables (as in Java or C#). If the iterator object is tainted, that taint will
  now be propagated to the iteration variable. This should fix some false negatives
  (i.e., findings not being reported) in the presence of for-each loops. (#5590)

## 0.99.0 - Skipped

Version 0.99.0 of Semgrep was intentionally skipped. Version 0.100.0 immediately follows version 0.98.0.

## [0.98.0](https://github.com/returntocorp/semgrep/releases/tag/v0.98.0) - 2022-06-15

### Added

- New language R with experimental support (#2360)
  Thanks to Zythosec for some contributions.
- Autodetection of CI env now supports Azure Pipelines, Bitbucket, Buildkite, Circle CI, Jenkins,
  and Travis CI in addition to GitHub and GitLab
- You can now disable version checks with an environment variable by setting
  `SEMGREP_ENABLE_VERSION_CHECK=0`
- Dataflow: spread operators in record expressions (e.g. `{...foo}`) are now translated into the Dataflow IL
- An experimental LSP daemon mode for semgrep. Try it with `semgrep lsp --config auto`!

### Changed

- Rules are now downloaded from the Semgrep Registry in JSON format instead of YAML.
  This speeds up rule parsing in the Semgrep CLI,
  making a `semgrep --config auto` run on the semgrep Python package in 14s instead of 16s.

### Fixed

- Fixed a bug where `--disable-version-check` would still send a request
  when a scan resulted in zero findings.
- Fixed a regression in 0.97 where the Docker image's working directory changed from `/src` without notice.
  This also could cause permission issues when running the image.
- Go: single pattern field can now match toplevel fields in a composite
  literal (#5452)
- PHP: metavariable-pattern: works again when used with language: php (#5443)
- PHP: booleans are propagated by constant propagation (#5509)
- PHP: named arguments work in patterns (#5508)
- Fixed a non-deterministic crash when matching a large number of regexes (#5277)
- Fixed issue when running in GithubActions that caused semgrep to report on
  files not changed in the PR (#5453)
- JS/TS: `$X()` no longer matches `new Foo()`, for consistency with other languages (#5510)
- JS/TS: Typed metavariables now match constructor calls (e.g. `($X: C)` matches `new C()`. (#5540)

## [0.97.0](https://github.com/returntocorp/semgrep/releases/tag/v0.97.0) - 2022-06-08

### Added

- Dataflow: XML elements (e.g. JSX elements) have now a basic translation to the
  Dataflow IL, meaning that dataflow analysis (constant propagation, taint tracking)
  can now operate inside these elements (#5115)
- Java: you can now use a metavariable in a package directive (#5420),
  for example, `package $X`, which is useful to bind the package
  name and use it in the error message.

### Fixed

- The output of `semgrep ci` should be clear it is exiting with error code 0
  when there are findings but none of them being blockers
- Java: support for Sealed classes and Text Blocks via tree-sitter-java
  (#3787, #4644)
- The JUnit XML output should serialize the failure messages as a single
  string instead of a python list of strings.
- Typescript: update to latest tree-sitter-typescript, with support
  for 'abstract' modifier in more places
- Scala: stop parsing parenthesized expressions as unary tuples
- `yarn.lock` files with no depenencies, and with dependencies that lack URLs, now parse
- Scala: fixed bug where typed patterns inside classes caused an exception during name resolution
- metavariable-regex: patterns are now unanchored as specified by the
  documentation (#4807)
- When a logged in CI scan encounters a Git failure,
  we now print a helpful error message instead of a traceback.

## [0.96.0](https://github.com/returntocorp/semgrep/releases/tag/v0.96.0) - 2022-06-03

### Added

- Generic mode: new option `generic_ellipsis_max_span` for controlling
  how many lines an ellipsis can match (#5211)
- Generic mode: new option `generic_comment_style` for ignoring
  comments that follow the specified syntax (C style, C++ style, or
  Shell style) (#3428)
- Metrics now include a list of features used during an execution.
  Examples of such features are: languages scanned, CLI options passed, keys used in rules,
  or certain code paths reached, such as using an `:include` instruction in
  a `.semgrepignore` file.
  These strings will NOT include user data or specific settings. As an example,
  with `semgrep scan --output=secret.txt` we might send `"option/output"` but
  will NOT send `"option/output=secret.txt"`.

### Changed

- The output summarizing a scan's results has been simplified.

## [0.95.0](https://github.com/returntocorp/semgrep/releases/tag/v0.95.0) - 2022-06-02

### Added

- Sarif output format now includes `fixes` section
- `--test` flag will now seach for code files with `.fixed` suffix and use
  these to test the behaviour of autofixes of the rules.
- Rust: added support for method chaining patterns.
- `r2c-internal-project-depends-on`: support for poetry and gradle lockfiles
- M1 Mac support added to PyPi
- Accept `SEMGREP_BASELINE_REF` as alias for `SEMGREP_BASELINE_COMMIT`
- `r2c-internal-project-depends-on`:
  - pretty printing for SCA results
  - support for poetry and gradle lockfiles
- taint-mode: Taint tracking will now analyze lambdas in their surrounding context.
  Previously, if a variable became tainted outside a lambda, and this variable was
  used inside the lambda causing the taint to reach a sink, this was not being
  detected because any nested lambdas were "opaque" to the analysis. (Taint tracking
  looked at lambdas but as isolated functions.) Now lambas are simply analyzed as if
  they were statement blocks. However, taint tracking still does not follow the flow
  of taint through the lambda's arguments!
- Metrics now include an anonymous Event ID. This is an ID generated at send-time
  and will be used to de-duplicate events that potentially get duplicated during transmission.
- Metrics now include an anonymous User ID. This ID is stored in the ~/.semgrep/settings.yml file. If the ID disappears, the next run will generate a new one randomly. See the [Anonymous User ID in PRIVACY.md](PRIVACY.md#anonymous-user-id) for more details.

### Fixed

- M1 Mac installed via pip now links tree-sitter properly
- Restore `--sca`

### Changed

- The `ci` CLI command will now include ignored matches in output formats
  that dictate they should always be included
- Previously, you could use `$X` in a message to interpolate the variable captured
  by a metavariable named `$X`, but there was no way to access the underlying value.
  However, sometimes that value is more important than the captured variable.
  Now you can use the syntax `value($X)` to interpolate the underlying
  propagated value if it exists (if not, it will just use the variable name).

  Example:

  Take a target file that looks like

  ```py
  x = 42
  log(x)
  ```

  Now take a rule to find that log command:

  ```yaml
  - id: example_log
    message: Logged $SECRET: value($SECRET)
    pattern: log(42)
    languages: [python]
  ```

  Before, this would have given you the message `Logged x: value(x)`. Now, it
  will give the message `Logged x: 42`.

- A parameter pattern without a default value can now match a parameter
  with a default value (#5021)

### Fixed

- Numerous improvements to PHP parsing by switching to tree-sitter-php
  to parse PHP target code. Huge shoutout to Sjoerd Langkemper for most
  of the heavy lifting work
  (#3941, #2648, #2650, #3590, #3588, #3587, #3576, #3848, #3978, #4589)
- TS: support number and boolean typed metavariables (#5350)
- When a rule from the registry fails to parse, suggest user upgrade to
  latest version of semgrep
- Scala: correctly handle `return` for taint analysis (#4975)
- PHP: correctly handle namespace use declarations when they don't rename
  the imported name (#3964)
- Constant propagation is now faster and memory efficient when analyzing
  large functions with lots of variables.

## [0.94.0](https://github.com/returntocorp/semgrep/releases/tag/v0.94.0) - 2022-05-25

### Added

- `metavariable-regex` now supports an optional `constant-propagation` key.
  When this is set to `true`, information learned from constant propagation
  will be used when matching the metavariable against the regex. By default
  it is set to `false`
- Dockerfile: constant propagation now works on variables declared with `ENV`
- `shouldafound` - False Negative reporting via the CLI

### Changed

- taint-mode: Let's say that e.g. `taint(x)` makes `x` tainted by side-effect.
  Previously, we had to rely on a trick that declared that _any_ occurrence of
  `x` inside `taint(x); ...` was as taint source. If `x` was overwritten with
  safe data, this was not recognized by the taint engine. Also, if `taint(x)`
  occurred inside e.g. an `if` block, any occurrence of `x` outside that block
  was not considered tainted. Now, if you specify that the code variable itself
  is a taint source (using `focus-metavariable`), the taint engine will handle
  this as expected, and it will not suffer from the aforementioned limitations.
  We believe that this change should not break existing taint rules, but please
  report any regressions that you may find.
- taint-mode: Let's say that e.g. `sanitize(x)` sanitizes `x` by side-effect.
  Previously, we had to rely on a trick that declared that _any_ occurrence of
  `x` inside `sanitize(x); ...` was sanitized. If `x` later overwritten with
  tainted data, the taint engine would still regard `x` as safe. Now, if you
  specify that the code variable itself is sanitized (using `focus-metavariable`),
  the taint engine will handle this as expected and it will not suffer from such
  limitation. We believe that this change should not break existing taint rules,
  but please report any regressions that you may find.
- The dot access ellipsis now matches field accesses in addition to method
  calls.
- pattern-regex, pattern-not-regex, metavariable-regex: `^` and `$`
  now match at the beginning and end of each line, respectively,
  rather than previously just at the beginning and end of the input
  file. This corresponds to PCRE's multiline mode. To get the old
  behavior back, use `\A` instead of '^' and `\Z` instead of `$`. See
  the [PCRE
  manual](https://www.pcre.org/original/doc/html/pcrepattern.html#smallassertions)
  for details.
- Made error message for resource exhausion (exit code -11/-9) more actionable
- Made error message for rules with patterns missing positive terms
  more actionable (#5234)
- In this version, we have made several performance improvements
  to the code that surrounds our source parsing and matching core.
  This includes file targeting, rule fetching, and similar parts of the codebase.
  Running `semgrep scan --config auto` on the semgrep repo itself
  went from 50-54 seconds to 28-30 seconds.
  - As part of these changes, we removed `:include .gitignore` and `.git/`
    from the default `.semgrepignore` patterns.
    This should not cause any difference in which files are targeted
    as other parts of Semgrep ignore these files already.
  - A full breakdown of our performance updates,
    including some upcoming ones,
    can be found here https://github.com/returntocorp/semgrep/issues/5257#issuecomment-1133395694
- If a metrics event request times out, we no longer retry the request.
  This avoids Semgrep waiting 10-20 seconds before exiting if these requests are slow.
- The metrics collection timeout has been raised from 2 seconds to 3 seconds.

### Fixed

- TS: support for template literal types after upgrading to a more recent
  tree-sitter-typescript (Oct 2021)
- TS: support for `override` keyword (#4220, #4798)
- TS: better ASI (#4459) and accept code like `(null)(foo)` (#4468)
- TS: parse correctly private properties (#5162)
- Go: Support for ellipsis in multiple return values
  (e.g., `func foo() (..., error, ...) {}`) (#4896)
- semgrep-core: you can use again rules stored in JSON instead of YAML (#5268)
- Python: adds support for parentheses around `with` context expressions
  (e.g., `with (open(x) as a, open(y) as b): pass`) (#5092)
- C++: we now parse correctly const declarations (#5300)

## [0.93.0](https://github.com/returntocorp/semgrep/releases/tag/v0.93.0) - 2022-05-17

### Changed

- Files where only some part of the code had to be skipped due to a parse failure
  will now be listed as "partially scanned" in the end-of-scan skip report.
- Licensing: The ocaml-tree-sitter-core component is now distributed
  under the terms of the LGPL 2.1, rather than previously GPL 3.
- A new field was added to metrics collection: isAuthenticated.
  This is a boolean flag which is true if you ran semgrep login.

### Fixed

- `semgrep ci` used to incorrectly report the base branch as a CI job's branch
  when running on a `pull_request_target` event in GitHub Actions.
  By fixing this, Semgrep App can now track issue status history with `on: pull_request_target` jobs.
- Metrics events were missing timestamps even though `PRIVACY.md` had already documented a timestamp field.

## [0.92.1](https://github.com/returntocorp/semgrep/releases/tag/v0.92.1) - 2022-05-13

### Added

- Datafow: The dataflow engine now handles if-then-else expressions as in OCaml,
  Ruby, etc. Previously it only handled if-then-else statements. (#4965)

### Fixed

- Kotlin: support for ellispis in class parameters, e.g.. `class Foo(...) {}` (#5180)
- JS/TS: allow ellipsis in binding_pattern (e.g., in arrow parameters) (#5230)
- JS/TS: allow ellipsis in imports (e.g., `import {..., Foo, ...} from 'Bar'`) (#5012)
- `fixed_lines` is once again included in JSON output when running with `--autofix --dryrun`

## [0.92.0](https://github.com/returntocorp/semgrep/releases/tag/v0.92.0) - 2022-05-11

### Added

- The JSON output of `semgrep scan` is now fully specified using
  ATD (https://atd.readthedocs.io/) and jsonschema (https://json-schema.org/).
  See the semgrep-interfaces submodule under interfaces/
  (e.g., interfaces/semgrep-interfaces/Semgrep_output_v0.atd for the ATD spec)
- The JSON output of `semgrep scan` now contains a "version": field with the
  version of Semgrep used to generate the match results.
- taint-mode: Previously, to declare a function parameteter as a taint source,
  we had to rely on a trick that declared that _any_ occurence of the parameter
  was a taint source. If the parameter was overwritten with safe data, this was
  not recognized by the taint engine. Now, `focus-metavariable` can be used to
  precisely specify that a function parameter is a source of taint, and the taint
  engine will handle this as expected.
- taint-mode: Add basic support for object destructuring in languages such as
  Javascript. For example, given `let {x} = E`, Semgrep will now infer that `x`
  is tainted if `E` is tainted.

### Fixed

- OCaml: Parenthesis in autofixed code will no longer leave dangling closing-paren.
  Thanks to Elliott Cable for his contribution (#5087)
- When running the Semgrep Docker image, we now mark all directories as safe for use by Git,
  which prevents a crash when the current user does not own the source code directory.
- C++: Ellipsis are now allowed in for loop header (#5164)
- Java: typed metavariables now leverages the type of foreach variables (#5181)

## [0.91.0](https://github.com/returntocorp/semgrep/releases/tag/v0.91.0) - 2022-05-03

### Added

- `--core-opts` flag to send options to semgrep-core. For internal use:
  no guarantees made for semgrep-core options (#5111)

### Changed

- `semgrep ci` prints out all findings instead of hiding nonblocking findings (#5116)

## [0.90.0](https://github.com/returntocorp/semgrep/releases/tag/v0.90.0) - 2022-04-26

### Added

- Users can access the propagated value of a metavariable in the JSON output
  in the extra field
- Join mode now supports inline rules via the `rules:` key underneath the `join:` key.
- Added vendor.name field in gitlab sast output (#5077)

### Changed

- YAML parsing is more tolerant of `{}` appearing when it expects a scalar,
  allowing extensions of YAML that use `{}` to be parsed (#4849)
- Turn off optimization that trades off memory for performance because
  the effect is minor (with current parameters)

### Fixed

- Keep only latest run logs in last.log file (#5070)
- r2c-internal-project-depends-on:
  - Lockfiles that fail to parse will not crash semgrep
  - cargo.lock and Pipfile.lock dependencies that don't specify hashes now parse
  - go.sum files with a trailing newline now parse

## [0.89.0](https://github.com/returntocorp/semgrep/releases/tag/v0.89.0) - 2022-04-20

### Added

- Bash/Dockerfile: Add support for named ellipses such as in
  `echo $...ARGS` (#4887)
- PHP: Constant propagation for static constants (#5022)

### Changed

- When running a baseline scan on a shallow-cloned git repository,
  Semgrep still needs enough git history available
  to reach the branch-off point between the baseline and current branch.
  Previously, Semgrep would try to gradually fetch more and more commits
  up to a thousand commits of history,
  before giving up and just fetching all commits from the remote git server.
  Now, Semgrep will keep trying smaller batches until up to a million commits.
  This change should reduce runtimes on large baseline scans on very large repositories.
- Semgrep-core now logs the rule and file affected by a memory warning.
- Improved error messages from semgrep-core (#5013)
- Small changes to text output (#5008)
- Various exit codes changed so that exit code 1 is only for blocking findings (#5039)
- Subcommand is sent as part of user agent (#5051)

### Fixed

- Lockfiles scanning now respects .semgrepignore
- Workaround for git safe.directory change in github action (#5044)
- When a baseline scan diff showed that a path changed a symlink a proper file,
  Semgrep used incorrectly skip that path. This is now fixed.
- Dockerfile support: handle image aliases correctly (#4881)
- TS: Fixed matching of parameters with type annotations. E.g., it is now possible
  to match `({ params }: Request) => { }` with `({$VAR} : $REQ) => {...}`. (#5004)

## [0.88.0](https://github.com/returntocorp/semgrep/releases/tag/v0.88.0) - 2022-04-13

### Added

- Scala support is now officially GA
  - Ellipsis method chaining is now supported
  - Type metavariables are now supported
- Ruby: Add basic support for lambdas in patterns. You can now write patterns
  of the form `-> (P) {Q}` where `P` and `Q` are sub-patterns. (#4950)
- Experimental `semgrep install-deep-semgrep` command for DeepSemgrep beta (#4993)

### Changed

- Moved description of parse/internal errors to the "skipped" section of output
- Since 0.77.0 semgrep-core logs a warning when a worker process is consuming above
  400 MiB of memory. Now, it will also log an extra warning every time memory usage
  doubles. Again, this is meant to help diagnosing OOM-related crashes.

### Fixed

- Dockerfile: `lang.json` file not found error while building the docker image
- Dockerfile: `EXPOSE 12345` will now parse `12345` as an int instead of a string,
  allowing `metavariable-comparison` with integers (#4875)
- Scala: unicode character literals now parse
- Scala: multiple annotated type parameters now parse (`def f[@an A, @an B](x : A, y : B) = ...`)
- Ruby: Allow 'unless' used as keyword argument or hash key (#4948)
- Ruby: Fix regexp matching in the presence of escape characters (#4999)
- `r2c-internal-project-depends-on`:
  - Generic mode rules work again
  - Semgrep will not fail on targets that contain no relevant lockfiles
  - `package-lock.json` parsing now defaults to `dependencies` instead of `packages`,
    and will not completely fail on dependencies with no version
  - `yarn.lock` parsing has been rewritten to fix a bug where sometimes
    large numbers of dependencies would be ignored
- Go: parse multiline string literals
- Handle utf-8 decoding errors without crashing (#5023)

## [0.87.0](https://github.com/returntocorp/semgrep/releases/tag/v0.87.0) - 2022-04-07

### Added

- New `focus-metavariable` operator that lets you focus (or "zoom in") the match
  on the code region delimited by a metavariable. This operator is useful for
  narrowing down the code matched by a rule, to focus on what really matters. (#4453)
- `semgrep ci` uses "GITHUB_SERVER_URL" to generate urls if it is available
- You can now set `NO_COLOR=1` to force-disable colored output

### Changed

- taint-mode: We no longer force the unification of metavariables between
  sources and sinks by default. It is not clear that this is the most natural
  behavior; and we realized that, in fact, it was confusing even for experienced
  Semgrep users. Instead, each set of metavariables is now considered independent.
  The metavariables available to the rule message are all metavariables bound by
  `pattern-sinks`, plus the subset of metavariables bound by `pattern-sources`
  that do not collide with the ones bound by `pattern-sinks`. We do not expect
  this change to break many taint rules because source-sink metavariable
  unification had a bug (see #4464) that prevented metavariables bound by a
  `pattern-inside` to be unified, thus limiting the usefulness of the feature.
  Nonetheless, it is still possible to force metavariable unification by setting
  `taint_unify_mvars: true` in the rule's `options`.
- `r2c-internal-project-depends-on`: this is now a rule key, and not part of the pattern language.
  The `depends-on-either` key can be used analgously to `pattern-either`
- `r2c-internal-project-depends-on`: each rule with this key will now distinguish between
  _reachable_ and _unreachable_ findings. A _reachable_ finding is one with both a dependency match
  and a pattern match: a vulnerable dependency was found and the vulnerable part of the dependency
  (according to the patterns in the rule) is used somewhere in code. An _unreachable_ finding
  is one with only a dependency match. Reachable findings are reported as coming from the
  code that was pattern matched. Unreachable findings are reported as coming from the lockfile
  that was dependency matched. Both kinds of findings specify their kind, along with all matched
  dependencies, in the `extra` field of semgrep's JSON output, using the `dependency_match_only`
  and `dependency_matches` fields, respectively.
- `r2c-internal-project-depends-on`: a finding will only be considered reachable if the file
  containing the pattern match actually depends on the dependencies in the lockfile containing the
  dependency match. A file depends on a lockfile if it is the nearest lockfile going up the
  directory tree.
- The returntocorp/semgrep Docker image no longer sets `semgrep` as the entrypoint.
  This means that `semgrep` is no longer prepended automatically to any command you run in the image.
  This makes it possible to use the image in CI executors that run provisioning commands within the image.

### Fixed

- `-` is now parsed as a valid identifier in Scala
- `new $OBJECT(...)` will now work properly as a taint sink (#4858)
- JS/TS: `...{$X}...` will no longer match `str`
- taint-mode: Metavariables bound by a `pattern-inside` are now available to the
  rule message. (#4464)
- parsing: fail fast on in semgrep-core if rules fail to validate (broken since 0.86.5)
- Setting either `SEMGREP_URL` or `SEMGREP_APP_URL`
  now updates the URL used both for Semgrep App communication,
  and for fetching Semgrep Registry rules.
- The pre-commit hook exposed from semgrep's repository no longer fails
  when trying to install with recent setuptools versions.

## [0.86.5](https://github.com/returntocorp/semgrep/releases/tag/v0.86.5) - 2022-03-28

## Changed

- Set minimum urllib3 version

## [0.86.4](https://github.com/returntocorp/semgrep/releases/tag/v0.86.4) - 2022-03-25

### Changed

- Increase rule fetch timeout from 20s to 30s

## [0.86.3](https://github.com/returntocorp/semgrep/releases/tag/v0.86.3) - 2022-03-25

### Fixed

- Network timeouts during rule download are now less likely.

## [0.86.2](https://github.com/returntocorp/semgrep/releases/tag/v0.86.2) - 2022-03-24

### Fixed

- Some finding fingerprints were not matching what semgrep-agent would return.

## [0.86.1](https://github.com/returntocorp/semgrep/releases/tag/v0.86.1) - 2022-03-24

### Fixed

- The fingerprint of findings ignored with `# nosemgrep` is supposed to be the same
  as if the ignore comment wasn't there.
  This has previously only worked for single-line findings, including in `semgrep-agent`.
  Now the fingerprint is consistent as expected for multiline findings as well.

### Changed

- `--timeout-threshold` default set to 3 instead of 0

## [0.86.0](https://github.com/returntocorp/semgrep/releases/tag/v0.86.0) - 2022-03-24

### Added

- Semgrep can now output findings in GitLab's SAST report and secret scanning
  report formats with `--gitlab-sast` and `--gitlab-secrets`.
- JSON output now includes a fingerprint of each finding.
  This fingerprint remains consistent when matching code is just moved around
  or reindented.
- Go: use latest tree-sitter-go with support for Go 1.18 generics (#4823)
- Terraform: basic support for constant propagation of locals (#1147)
  and variables (#4816)
- HTML: you can now use metavariable ellipsis inside <script> (#4841)
  (e.g., `<script>$...JS</script>`)
- A `semgrep ci` subcommand that auto-detects settings from your CI environment
  and can upload findings to Semgrep App when logged in.

### Changed

- SARIF output will include matching code snippet (#4812)
- semgrep-core should now be more tolerant to rules using futur extensions by
  skipping those rules instead of just crashing (#4835)
- Removed `tests` from published python wheel
- Findings are now considered identical between baseline and current scans
  based on the same logic as Semgrep CI uses, which means:
  - Two findings are now identical after whitespace changes such as re-indentation
  - Two findings are now identical after a nosemgrep comment is added
  - Findings are now different if the same code triggered them on different lines
- Docker image now runs as root to allow the docker image to be used in CI/CD pipelines
- Support XDG Base directory specification (#4818)

### Fixed

- Entropy analysis: strings made of repeated characters such as
  `'xxxxxxxxxxxxxx'` are no longer reported has having high entropy (#4833)
- Symlinks found in directories are skipped from being scanned again.
  This is a fix for a regression introduced in 0.85.0.
- HTML: multiline raw text tokens now contain the newline characters (#4855)
- Go: fix unicode parsing bugs (#4725) by switching to latest tree-sitter-go
- Constant propagation: A conditional expression where both alternatives are
  constant will also be considered constant (#4301)
- Constant propagation now recognizes operators `++` and `--` as side-effectful
  (#4667)

## [0.85.0](https://github.com/returntocorp/semgrep/releases/tag/v0.85.0) - 2022-03-16

### Added

- C#: use latest tree-sitter-c-sharp with support for most C# 10.0 features
- HTML: support for metavariables on tags (e.g., `<$TAG>...</$TAG>`) (#4078)
- Scala: The data-flow engine can now handle expression blocks.
  This used to cause some false negatives during taint analysis,
  which will now be reported.
- Dockerfile: allow e.g. `CMD ...` to match both `CMD ls` and `CMD ["ls"]`
  (#4770).
- When scanning multiple languages, Semgrep will now print a table of how
  many rules and files are used for each language.

### Fixed

- Fixed Deep expression matching and metavariables interaction. Semgrep will
  not stop anymore at the first match and will enumarate all possible matchings
  if a metavariable is used in a deep expression pattern
  (e.g., `<... $X ...>`). This can introduce some performance regressions.
- JSX: ellipsis in JSX body (e.g., `<div>...</div>`) now matches any
  children (#4678 and #4717)
- > ℹ️ During a `--baseline-commit` scan,
  > Semgrep temporarily deletes files that were created since the baseline commit,
  > and restores them at the end of the scan.

  Previously, when scanning a subdirectory of a git repo with `--baseline-commit`,
  Semgrep would delete all newly created files under the repo root,
  but restore only the ones in the subdirectory.
  Now, Semgrep only ever deletes files in the scanned subdirectory.

- Previous releases allowed incompatible versions (21.1.0 & 21.2.0)
  of the `attrs` dependency to be installed.
  `semgrep` now correctly requires attrs 21.3.0 at the minimum.
- `package-lock.json` parsing defaults to `packages` instead of `dependencies` as the source of dependencies
- `package-lock.json` parsing will ignore dependencies with non-standard versions, and will succesfully parse
  dependencies with no `integrity` field

### Changed

- File targeting logic has been mostly rewritten. (#4776)
  These inconsistencies were fixed in the process:

  - > ℹ️ "Explicitly targeted file" refers to a file
    > that's directly passed on the command line.

    Previously, explicitly targeted files would be unaffected by most global filtering:
    global include/exclude patterns and the file size limit.
    Now `.semgrepignore` patterns don't affect them either,
    so they are unaffected by all global filtering,

  - > ℹ️ With `--skip-unknown-extensions`,
    > Semgrep scans only the explicitly targeted files that are applicable to the language you're scanning.

    Previously, `--skip-unknown-extensions` would skip based only on file extension,
    even though extensionless shell scripts expose their language via the shebang of the first line.
    As a result, explicitly targeted shell files were always skipped when `--skip-unknown-extensions` was set.
    Now, this flag decides if a file is the correct language with the same logic as other parts of Semgrep:
    taking into account both extensions and shebangs.

- Semgrep scans with `--baseline-commit` are now much faster.
  These optimizations were added:

  - > ℹ️ When `--baseline-commit` is set,
    > Semgrep first runs the _current scan_,
    > then switches to the baseline commit,
    > and runs the _baseline scan_.

    The _current scan_ now excludes files
    that are unchanged between the baseline and the current commit
    according to `git status` output.

  - The _baseline scan_ now excludes rules and files that had no matches in the _current scan_.

  - When `git ls-files` is unavailable or `--disable-git-ignore` is set,
    Semgrep walks the file system to find all target files.
    Semgrep now walks the file system 30% faster compared to previous versions.

- The output format has been updated to visually separate lines
  with headings and indentation.

## [0.84.0](https://github.com/returntocorp/semgrep/releases/tag/v0.84.0) - 2022-03-09

### Added

- new --show-supported-languages CLI flag to display the list of languages
  supported by semgrep. Thanks to John Wu for his contribution! (#4754)
- `--validate` will check that metavariable-x doesn't use an invalid
  metavariable
- Add r2c-internal-project-depends on support for Java, Go, Ruby, and Rust
- PHP: .tpl files are now considered PHP files (#4763)
- Scala: Support for custom string interpolators (#4655)
- Scala: Support parsing Scala scripts that contain plain definitions outside
  an Object or Class
- JSX: JSX singleton elements (a.k.a XML elements), e.g., `<foo />` used to
  match also more complex JSX elements, e.g., `<foo >some child</foo>`.
  This can now be disabled via rule `options:`
  with `xml_singleton_loose_matching: false` (#4730)
- JSX: new matching option `xml_attrs_implicit_ellipsis` that allows
  disabling the implicit `...` that was added to JSX attributes patterns.
- new focus-metavariable: experimental operator (#4735) (the syntax may change
  in the near futur)

### Fixed

- Report parse errors even when invoked with `--strict`
- Show correct findings count when using `--config auto` (#4674)
- Kotlin: store trailing lambdas in the AST (#4741)
- Autofix: Semgrep no longer errors during `--dry-run`s where one fix changes the line numbers in a file that also has a second autofix.
- Performance regression when running with --debug (#4761)
- SARIF output formatter not handling lists of OWASP or CWE metadata (#4673)
- Allow metrics flag and metrics env var at the same time if both are set to the same value (#4703)
- Scan `yarn.lock` dependencies that do not specify a hash
- Run `project-depends-on` rules with only `pattern-inside` at their leaves
- Dockerfile patterns no longer need a trailing newline (#4773)

## [0.83.0](https://github.com/returntocorp/semgrep/releases/tag/v0.83.0) - 2022-02-24

### Added

- semgrep saves logs of last run to `~/.semgrep/last.log`
- A new recursive operator, `-->`, for join mode rules for recursively chaining together Semgrep rules based on metavariable contents.
- A new recursive operator, `-->`, for join mode rules for recursively
  chaining together Semgrep rules based on metavariable contents.
- Semgrep now lists the scanned paths in its JSON output under the
  `paths.scanned` key.
- When using `--verbose`, the skipped paths are also listed under the
  `paths.skipped` key.
- C#: added support for typed metavariables (#4657)
- Undocumented, experimental `metavariable-analysis` feature
  supporting two kinds of analyses: prediction of regular expression
  denial-of-service vulnerabilities (ReDoS, `redos` analyzer, #4700)
  and high-entropy string detection (`entropy` analyzer, #4672).
- A new subcommand `semgrep publish` allows users to upload private,
  unlisted, or public rules to the Semgrep Registry

### Fixed

- Configure the PCRE engine with lower match-attempts and recursion limits in order
  to prevent regex matching from potentially "hanging" Semgrep
- Terraform: Parse heredocs respecting newlines and whitespaces, so that it is
  possible to correctly match these strings with `metavariable-regex` or
  `metavariable-pattern`. Previously, Semgrep had problems analyzing e.g. embedded
  YAML content. (#4582)
- Treat Go raw string literals like ordinary string literals (#3938)
- Eliminate zombie uname processes (#4466)
- Fix for: semgrep always highlights one extra character

### Changed

- Improved constant propagation for global constants
- PHP: Constant propagation now has built-in knowledge of `escapeshellarg` and
  `htmlspecialchars_decode`, if these functions are given constant arguments,
  then Semgrep assumes that their output is also constant
- The environment variable used by Semgrep login changed from `SEMGREP_LOGIN_TOKEN` to `SEMGREP_APP_TOKEN`

## [0.82.0](https://github.com/returntocorp/semgrep/releases/tag/v0.82.0) - 2022-02-08

### Added

- Experimental baseline scanning. Run with `--baseline-commit GIT_COMMIT` to only
  show findings that currently exist but did not exist in GIT_COMMIT

### Changed

- Performance: send all rules directly to semgrep-core instead of invoking semgrep-core
- Scans now report a breakdown of how many target paths were skipped for what reason.
  - `--verbose` mode will list all skipped paths along with the reason they were skipped
- Performance: send all rules directly to semgrep-core instead of invoking semgrep-core
  for each rule, reducing the overhead significantly. Other changes resulting from this:
  Sarif output now includes all rules run. Error messages use full path of rules.
  Progress bar reports by file instead of by rule
- Required minimum version of python to run semgrep now 3.7 instead of EOL 3.6
- Bloom filter optimization now considers `import` module file names, thus
  speeding up matching of patterns like `import { $X } from 'foo'`
- Indentation is now removed from matches to conserve horizontal space

### Fixed

- Typescript: Patterns `E as T` will be matched correctly. E.g. previously
  a pattern like `v as $T` would match `v` but not `v as any`, now it
  correctly matches `v as any` but not `v`. (#4515)
- Solidity: ellipsis in contract body are now supported (#4587)
- Highlighting has been restored for matching code fragments within a finding

## [0.81.0](https://github.com/returntocorp/semgrep/releases/tag/v0.81.0) - 2022-02-02

### Added

- Dockerfile language: metavariables and ellipses are now
  supported in most places where it makes sense (#4556, #4577)

### Fixed

- Gracefully handle timeout errors with missing rule_id
- Match resources in Java try-with-resources statements (#4228)

## [0.80.0](https://github.com/returntocorp/semgrep/releases/tag/v0.80.0) - 2022-01-26

### Added

- Autocomplete for CLI options
- Dockerfile: add support for metavariables where argument expansion is already supported

### Changed

- Ruby: a metavariable matching an atom can also be used to match an identifier
  with the same name (#4550)

### Fixed

- Handle missing target files without raising an exception (#4462)

## [0.79.0](https://github.com/returntocorp/semgrep/releases/tag/v0.79.0) - 2022-01-20

### Added

- Add an experimental key for internal team use: `r2c-internal-project-depends-on` that
  allows rules to filter based on the presence of 3rd-party dependencies at specific
  version ranges.
- Experimental support for Dockerfile syntax.
- Support nosemgrep comments placed on the line before a match,
  causing such match to be ignored (#3521)
- Add experimental `semgrep login` and `semgrep logout` to store API token from semgrep.dev
- Add experimenntal config key `semgrep --config policy` that uses stored API token to
  retrieve configured rule policy on semgrep.dev

### Changed

- CLI: parse errors (reported with `--verbose`) appear once per file,
  not once per rule/file

### Fixed

- Solidity: add support for `for(...)` patterns (#4530)

## [0.78.0](https://github.com/returntocorp/semgrep/releases/tag/v0.78.0) - 2022-01-13

### Added

- Pre-alpha support for Dockerfile as a new target language
- Semgrep is now able to symbolically propagate simple definitions. E.g., given
  an assignment `x = foo.bar()` followed by a call `x.baz()`, Semgrep will keep
  track of `x`'s definition, and it will successfully match `x.baz()` with a
  pattern like `foo.bar().baz()`. This feature should help writing simple yet
  powerful rules, by letting the dataflow engine take care of any intermediate
  assignments. Symbolic propagation is still experimental and it is disabled by
  default, it must be enabled in a per-rule basis using `options:` and setting
  `symbolic_propagation: true`. (#2783, #2859, #3207)
- `--verbose` outputs a timing and file breakdown summary at the end
- `metavariable-comparison` now handles metavariables that bind to arbitrary
  constant expressions (instead of just code variables)
- YAML support for anchors and aliases (#3677)

### Fixed

- Rust: inner attributes are allowed again inside functions (#4444) (#4445)
- Python: return statement can contain tuple expansions (#4461)
- metavariable-comparison: do not throw a Not_found exn anymore (#4469)
- better ordering of match results with respect to captured
  metavariables (#4488)
- Go, JavaScript, Java, Python, TypeScript: correct matching of
  multibyte characters (#4490)

## [0.77.0](https://github.com/returntocorp/semgrep/releases/tag/v0.77.0) - 2021-12-16

### Added

- New language Solidity with experimental support.
- Scala: Patterns like List(...) now correctly match against patterns in code
- A default set of .semgrepignore patterns (in semgrep/templates/.semgrepignore) are now used if no .semgrepignore file is provided
- Java: Ellipsis metavariables can now be used for parameters (#4420)
- `semgrep login` and `semgrep logout` commands to save api token

### Fixed

- Go: fixed bug where using an ellipsis to stand for a list of key-value pairs
  would sometimes cause a parse error
- Scala: Translate definitions using patterns like
  `val List(x,y,z) = List(1,2,3)` to the generic AST
- Allow name resolution on imported packages named just vN, where N is a number
- The -json option in semgrep-core works again when used with -e/-f
- Python: get the correct range when matching comprehension (#4221)
- Python and other languages: allow matches of patterns containing
  non-ascii characters, but still with possibly many false positives (#4336)
- Java: parse correctly constructor method patterns (#4418)
- Address several autofix output issues (#4428, #3577, #3338) by adding per-
  file line/column offset tracking

### Changed

- Constant propagation is now a proper must-analysis, if a variable is undefined
  in some path then it will be considered as non-constant
- Dataflow: Only consider reachable nodes, which prevents some FPs/FNs
- Timing output handles errors and reports profiling times
- semgrep-core will log a warning when a worker process is consuming above 400 MiB
  of memory, or reached 80% of the specified memory limit, whatever happens first.
  This is meant to help diagnosing OOM-related crashes.

## [0.76.2](https://github.com/returntocorp/semgrep/releases/tag/v0.76.2) - 2021-12-08

## [0.76.2](https://github.com/returntocorp/semgrep/releases/tag/v0.76.2) - 2021-12-08

### Fixed

- Python: set the right scope for comprehension variables (#4260)
- Fixed bug where the presence of .semgrepignore would cause reported targets
  to have absolute instead of relative file paths

## [0.76.1](https://github.com/returntocorp/semgrep/releases/tag/v0.76.1) - 2021-12-07

### Fixed

- Fixed bug where the presence of .semgrepignore would cause runs to fail on
  files that were not subpaths of the directory where semgrep was being run

## [0.76.0](https://github.com/returntocorp/semgrep/releases/tag/v0.76.0) - 2021-12-06

### Added

- Improved filtering of rules based on file content (important speedup
  for nodejsscan rules notably)
- Semgrep CLI now respects .semgrepignore files
- Java: support ellipsis in generics, e.g., `class Foo<...>` (#4335)

### Fixed

- Java: class patterns not using generics will match classes using generics
  (#4335), e.g., `class $X { ...}` will now match `class Foo<T> { }`
- TS: parse correctly type definitions (#4330)
- taint-mode: Findings are now reported when the LHS of an access operator is
  a sink (e.g. as in `$SINK->method`), and the LHS operand is a tainted
  variable (#4320)
- metavariable-comparison: do not throw a NotHandled exn anymore (#4328)
- semgrep-core: Fix a segmentation fault on Apple M1 when using
  `-filter_irrelevant_rules` on rules with very large `pattern-either`s (#4305)
- Python: generate proper lexical exn for unbalanced braces (#4310)
- YAML: fix off-by-one in location of arrays
- Python: generate proper lexical exn for unbalanced braces (#4310)
- Matching `"$MVAR"` patterns against string literals computed by constant folding
  no longer causes a crash (#4371)

### Changed

- semgrep-core: Log messages are now tagged with the process id
- Optimization: change bloom filters to use sets, move location of filter
- Reduced the size of `--debug` dumps
- Given `--output` Semgrep will no longer print search results to _stdout_,
  but it will only save/post them to the specified file/URL

## [0.75.0](https://github.com/returntocorp/semgrep/releases/tag/v0.75.0) - 2021-11-23

### Fixed

- semgrep-ci relies on `--disable-nosem` still tagging findings with `is_ignored`
  correctly. Reverting optimization in 0.74.0 that left this field None when said
  flag was used

## [0.74.0](https://github.com/returntocorp/semgrep/releases/tag/v0.74.0) - 2021-11-19

### Added

- Support for method chaining patterns in Python, Golang, Ruby,
  and C# (#4300), so all GA languages now have method chaining
- Scala: translate infix operators to generic AST as method calls,
  so `$X.map($F)` matches `xs map f`
- PHP: support method patterns (#4262)

### Changed

- Add `profiling_times` object in `--time --json` output for more fine
  grained visibility into slow parts of semgrep
- Constant propagation: Any kind of Python string (raw, byte, or unicode) is
  now evaluated to a string literal and can be matched by `"..."` (#3881)

### Fixed

- Ruby: blocks are now represented with an extra function call in Generic so that
  both `f(...)` and `f($X)` correctly match `f(x)` in `f(x) { |n| puts n }` (#3880)
- Apply generic filters excluding large files and binary files to
  'generic' and 'regex' targets as it was already done for the other
  languages.
- Fix some Stack_overflow when using -filter_irrelevant_rules (#4305)
- Dataflow: When a `switch` had no other statement following it, and the last
  statement of the `switch`'s `default` case was a statement, such as `throw`,
  that can exit the execution of the current function, this caused `break`
  statements within the `switch` to not be resolved during the construction of
  the CFG. This could led to e.g. constant propagation incorrectly flagging
  variables as constants. (#4265)

## [0.73.0](https://github.com/returntocorp/semgrep/releases/tag/v0.73.0) - 2021-11-12

### Added

- experimental support for C++

### Changed

- Dataflow: Assume that any function/method call inside a `try-catch` could
  be raising an exception (#4091)
- cli: if an invalid config is passed to semgrep, it will fail immediately, even
  if valid configs are also passed

### Fixed

- Performance: Deduplicate rules by rule-id + behavior so rules are not being run
  twice
- Scala: recognize metavariables in patterns
- Scala: translate for loops to the generic ast properly
- Catch PCRE errors
- Constant propagation: Avoid "Impossible" errors due to unhandled cases

## [0.72.0](https://github.com/returntocorp/semgrep/releases/tag/v0.72.0) - 2021-11-10

### Added

- Java: Add partial support for `synchronized` blocks in the dataflow IL (#4150)
- Dataflow: Add partial support for `await`, `yield`, `&`, and other expressions
- Field-definition-as-assignemnt equivalence that allows matching expression
  patterns against field definitions. It is disabled by default but can be
  enabled via rule `options:` with `flddef_assign: true` (#4187)
- Arrows (a.k.a short lambdas) patterns used to match also regular function
  definitions. This can now be disabled via rule `options:` with
  `arrow_is_function: false` (#4187)
- Javascript variable patterns using the 'var' keyword used to also
  match variable declarations using 'let' or 'const'. This can now be
  disabled via rule `options:` with `let_is_var: false`

### Fixed

- Constant propagation: In a method call `x.f(y)`, if `x` is a constant then
  it will be recognized as such
- Go: match correctly braces in composite literals for autofix (#4210)
- Go: match correctly parens in cast for autofix (#3387)
- Go: support ellipsis in return type parameters (#2746)
- Scala: parse `case object` within blocks
- Scala: parse typed patterns with variables that begin with an underscore:
  `case _x : Int => ...`
- Scala: parse unicode identifiers
- semgrep-core accepts `sh` as an alias for bash
- pattern-regex: Hexadecimal notation of Unicode code points is now
  supported and assumes UTF-8 (#4240)
- pattern-regex: Update documentation, specifying we use PCRE (#3974)
- Scala: parse nullary constructors with no arguments in more positions
- Scala: parse infix type operators with tuple arguments
- Scala: parse nested comments
- Scala: parse `case class` within blocks
- `metavariable-comparison`: if a metavariable binds to a code variable that
  is known to be constant, then we use that constant value in the comparison (#3727)
- Expand `~` when resolving config paths

### Changed

- C# support is now GA
- cli: Only suggest increasing stack size when semgrep-core segfaults
- Semgrep now scans executable scripts whose shebang interpreter matches the
  rule's language

## [0.71.0](https://github.com/returntocorp/semgrep/releases/tag/v0.71.0) - 2021-11-01

### Added

- Metavariable equality is enforced across sources/sanitizers/sinks in
  taint mode, and these metavariables correctly appear in match messages
- Pre-alpha support for Bash as a new target language
- Pre-alpha support for C++ as a new target language
- Increase soft stack limit when running semgrep-core (#4120)
- `semgrep --validate` runs metachecks on the rule

### Fixed

- text_wrapping defaults to MAX_TEXT_WIDTH if get_terminal_size reports
  width < 1
- Metrics report the error type of semgrep core errors (Timeout,
  MaxMemory, etc.)
- Prevent bad settings files from crashing Semgrep (#4164)
- Constant propagation: Tuple/Array destructuring assignments now correctly
  prevent constant propagation
- JS: Correctly parse metavariables in template strings
- Scala: parse underscore separators in number literals, and parse
  'l'/'L' long suffix on number literals
- Scala: parse by name arguments in arbitary function types,
  like `(=> Int) => Int`
- Bash: various fixes and improvements
- Kotlin: support ellipsis in class body and parameters (#4141)
- Go: support method interface pattern (#4172)

### Changed

- Report CI environment variable in metrics for better environment
  determination
- Bash: a simple expression pattern can now match any command argument rather
  than having to match the whole command

## [0.70.0](https://github.com/returntocorp/semgrep/releases/tag/v0.70.0) - 2021-10-19

### Added

- Preliminary support for bash

### Fixed

- Go: support ... in import list (#4067),
  for example `import (... "error" ...)`
- Java: ... in method chain calls can now match also 0 elements, to be
  consistent with other use of ... (#4082), so `o. ... .foo()` will now
  also match just `o.foo()`.
- Config files with only a comment give bad error message (#3773)
- Does not crash if user does not have write permissions on home directory

### Changed

- Resolution of rulesets use legacy registry instead of cdn registry
- Benchmark suite is easier to modify

## [0.69.1](https://github.com/returntocorp/semgrep/releases/tag/v0.69.1) - 2021-10-14

### Fixed

- The `--enable-metrics` flag is now always a flag, does not optionally
  take an argument

## [0.69.0](https://github.com/returntocorp/semgrep/releases/tag/v0.69.0) - 2021-10-13

### Added

- C: support ... in parameters and sizeof arguments (#4037)
- C: support declaration and function patterns
- Java: support @interface pattern (#4030)

### Fixed

- Reverted change to exclude minified files from the scan (see changelog for
  0.66.0)
- Java: Fixed equality of metavariables bounded to imported classes (#3748)
- Python: fix range of tuples (#3832)
- C: fix some wrong typedef inference (#4054)
- Ruby: put back equivalence on old syntax for keyword arguments (#3981)
- OCaml: add body of functor in AST (#3821)

### Changed

- taint-mode: Introduce a new kind of _not conflicting_ sanitizer that must be
  declared with `not_conflicting: true`. This affects the change made in 0.68.0
  that allowed a sanitizer like `- pattern: $F(...)` to work, but turned out to
  affect our ability to specify sanitization by side-effect. Now the default
  semantics of sanitizers is reverted back to the same as before 0.68.0, and
  `- pattern: $F(...)` is supported via the new not-conflicting sanitizers.

## [0.68.2](https://github.com/returntocorp/semgrep/releases/tag/v0.68.2) - 2021-10-07

### Fixed

- Respect --skip-unknown-extensions even for files with no extension
  (treat no extension as an unknown extension)
- taint-mode: Fixed (another) bug where a tainted sink could go unreported when
  the sink is a specific argument in a function call

## [0.68.1](https://github.com/returntocorp/semgrep/releases/tag/v0.68.1) - 2021-10-07

### Added

- Added support for `raise`/`throw` expressions in the dataflow engine and
  improved existing support for `try-catch-finally`

### Fixed

- Respect rule level path filtering

## [0.68.0](https://github.com/returntocorp/semgrep/releases/tag/v0.68.0) - 2021-10-06

### Added

- Added "automatic configuration" (`--config auto`), which collaborates with
  the Semgrep Registry to customize rules to a project; to support this, we
  add support for logging-in to the Registry using the project URL; in
  a future release, this will also perform project analysis to determine
  project languages and frameworks
- Input can be derived from subshells: `semgrep --config ... <(...)`
- Java: support '...' in catch (#4002)

### Changed

- taint-mode: Sanitizers that match exactly a source or a sink are filtered out,
  making it possible to use `- pattern: $F(...)` for declaring that any other
  function is a sanitizer
- taint-mode: Remove built-in source `source(...)` and built-in sanitizer
  `sanitize(...)` used for convenience during early development, this was causing
  some unexpected behavior in real code that e.g. had a function called `source`!
- When enabled, metrics now send the hashes of rules that yielded findings;
  these will be used to tailor rules on a per-project basis, and also will be
  used to improve rules over time
- Improved Kotlin parsing from 77% to 90% on our Kotlin corpus.
- Resolution of rulesets (i.e. `p/ci`) use new rule cdn and do client-side hydration
- Set pcre recursion limit so it will not vary with different installations of pcre
- Better pcre error handling in semgrep-core

### Fixed

- taint-mode: Fixed bug where a tainted sink could go unreported when the sink is
  a specific argument in a function call
- PHP: allows more keywords as valid field names (#3954)

## [0.67.0](https://github.com/returntocorp/semgrep/releases/tag/v0.67.0) - 2021-09-29

### Added

- Added support for break and continue in the dataflow engine
- Added support for switch statements in the dataflow engine

### Changed

- Taint no longer analyzes dead/unreachable code
- Improve error message for segmentation faults/stack overflows
- Attribute-expression equivalence that allows matching expression patterns against
  attributes, it is enabled by default but can be disabled via rule `options:` with
  `attr_expr: false` (#3489)
- Improved Kotlin parsing from 35% to 77% on our Kotlin corpus.

### Fixed

- Fix CFG dummy nodes to always connect to exit node
- Deep ellipsis `<... x ...>` now matches sub-expressions of statements
- Ruby: treat 'foo' as a function call when alone on its line (#3811)
- Fixed bug in semgrep-core's `-filter_irrelevant_rules` causing Semgrep to
  incorrectly skip a file (#3755)

## [0.66.0](https://github.com/returntocorp/semgrep/releases/tag/v0.66.0) - 2021-09-22

### Added

- HCL (a.k.a Terraform) experimental support

### Changed

- **METRICS COLLECTION CHANGES**: In order to target development of Semgrep features, performance improvements,
  and language support, we have changed how metrics are collected by default
  - Metrics collection is now controlled with the `--metrics` option, with possible values: `auto`, `on`, or `off`
  - `auto` will send metrics only on runs that include rules are pulled from the Semgrep Registry.
    It will not send metrics when rules are only read from local files or passed directly as
    strings
  - `auto` is now the default metrics collection state
  - `on` forces metrics collection on every run
  - `off` disables metrics collection entirely
  - Metrics collection may still alternatively be controlled with the `SEMGREP_SEND_METRICS`
    environment variable, with the same possible values as the `--metrics` option. If both
    are set, `--metrics` overrides `SEMGREP_SEND_METRICS`
  - See `PRIVACY.md` for more information
- Constant propagation now assumes that void methods may update the callee (#3316)
- Add rule message to emacs output (#3851)
- Show stack trace on fatal errors (#3876)
- Various changes to error messages (#3827)
- Minified files are now automatically excluded from the scan, which
  may result in shorter scanning times for some projects.

### Fixed

- Dataflow: Recognize "concat" method and interpret it in a language-dependent manner (#3316)
- PHP: allows certain keywords as valid field names (#3907)

## [0.65.0](https://github.com/returntocorp/semgrep/releases/tag/v0.65.0) - 2021-09-13

### Added

- Allow autofix using the command line rather than only with the fix: YAML key
- Vardef-assign equivalence can now be disabled via rule `options:` with `vardef_assign: false`

### Changed

- Grouped semgrep CLI options and added constraints when useful (e.g. cannot use `--vim` and `--emacs` at the same time)

### Fixed

- Taint detection with ternary ifs (#3778)
- Fixed corner-case crash affecting the `pattern: $X` optimization ("empty And; no positive terms in And")
- PHP: Added support for parsing labels and goto (#3592)
- PHP: Parse correctly constants named PUBLIC or DEFAULT (#3589)
- Go: Added type inference for struct literals (#3622)
- Fix semgrep-core crash when a cache file exceeds the file size limit
- Sped up Semgrep interface with tree-sitter parsing

## [0.64.0](https://github.com/returntocorp/semgrep/releases/tag/v0.64.0) - 2021-09-01

### Added

- Enable associative matching for string concatenation (#3741)

### Changed

- Add logging on failure to git ls-files (#3777)
- Ignore files whose contents look minified (#3795)
- Display semgrep-core errors in a better way (#3774)
- Calls to `semgrep --version` now check if Semgrep is up-to-date; this can
  cause a ~ 100 ms delay in run time; use --disable-version-check if you
  don't want this

### Fixed

- Java: separate import static from regular imports during matching (#3772)
- Taint mode will now benefit from semgrep-core's -filter_irrelevant_rules
- Taint mode should no longer report duplicate matches (#3742)
- Only change source directory when running in docker context (#3732)

## [0.63.0](https://github.com/returntocorp/semgrep/releases/tag/v0.63.0) - 2021-08-25

### Added

- C#: support ellipsis in declarations (#3720)

### Fixed

- Hack: improved support for metavariables (#3716)
- Dataflow: Disregard type arguments but not the entire instruction

### Changed

- Optimize ending `...` in `pattern-inside`s to simply match anything left

## [0.62.0](https://github.com/returntocorp/semgrep/releases/tag/v0.62.0) - 2021-08-17

### Added

- OCaml: support module aliasing, so looking for `List.map` will also
  find code that renamed `List` as `L` via `module L = List`.
- Add help text to sarif formatter output if defined in metadata field.
- Update shortDescription in sarif formatter output if defined in metadata field.
- Add tags as defined in metadata field in addition to the existing tags.

### Fixed

- core: Fix parsing of numeric literals in rule files
- Java: fix the range and autofix of Cast expressions (#3669)
- Generic mode scanner no longer tries to open submodule folders as files (#3701)
- `pattern-regex` with completely empty files (#3705)
- `--sarif` exit code with suppressed findings (#3680)
- Fixed fatal errors when a pattern results in a large number of matches
- Better error message when rule contains empty pattern

### Changed

- Add backtrace to fatal errors reported by semgrep-core
- Report errors during rule evaluation to the user
- When anded with other patterns, `pattern: $X` will not be evaluated on its own, but will look at the context and find `$X` within the metavariables bound, which should be significantly faster

## [0.61.0](https://github.com/returntocorp/semgrep/releases/tag/v0.61.0) - 2021-08-04

### Added

- Hack: preliminary support for hack-lang
  thanks to David Frankel, Nicholas Lin, and more people at Slack!
- OCaml: support for partial if, match, and try patterns
  (e.g., `if $X = $Y`)
- OCaml: you can match uppercase identifiers (constructors, module names) by
  using a metavariable with an uppercase letter followed by an underscore,
  followed by uppercase letters or digits (e.g. `$X_`, `$F_OO`).
  Instead, `$FOO` will match everything else (lowercase identifiers,
  full expressions, types, patterns, etc.).
- OCaml: match cases patterns are now matched in any order, and ellipsis are
  handled correctly
- Improved error messages sent to the playground

### Changed

- Run version check and print upgrade message after scan instead of before
- OCaml: skip ocamllex and ocamlyacc files. Process only .ml and .mli files.
- Memoize range computation for expressions and speed up taint mode
- Report semgrep-core's message upon a parse error
- Deprecated the following experimental features:
  - pattern-where-python
  - taint-mode
  - equivalences
  - step-by-step evaluation output
- Deduplicate findings that fire on the same line ranges and have the same message.

### Fixed

- Go: Match import module paths correctly (#3484)
- OCaml: use latest ocamllsp 1.7.0 for the -lsp option
- OCaml: include parenthesis tokens in the AST for tuples and constructor
  calls for better range matching and autofix
- OCaml: fixed many matching bugs with ellipsis
- core: Do not crash when is not possible to compute range info
- eliminate 6x slowdown when using the '--max-memory' option

## [0.60.0](https://github.com/returntocorp/semgrep/releases/tag/v0.60.0) - 2021-07-27

### Added

- Detect duplicate keys in YAML dictionaries in semgrep rules when parsing a rule
  (e.g., detect multiple 'metavariable' inside one 'metavariable-regex')

### Fixed

- C/C++: Fixed stack overflows (segmentation faults) when processing very large
  files (#3538)
- JS: Fixed stack overflows (segmentation faults) when processing very large
  files (#3538)
- JS: Detect numeric object keys `1` and `0x1` as equal (#3579)
- OCaml: improved parsing stats by using tree-sitter-ocaml (from 25% to 88%)
- taint-mode: Check nested functions
- taint-mode: `foo.x` is now detected as tainted if `foo` is a source of taint
- taint-mode: Do not crash when is not possible to compute range info
- Rust: recognize ellipsis in macro calls patterns (#3600)
- Ruby: represent correctly a.(b) in the AST (#3603)
- Rust: recognize ellipsis in macro calls patterns

### Changed

- Added precise error location for the semgrep metachecker, to detect for example
  duplicate patterns in a rule

## [0.59.0](https://github.com/returntocorp/semgrep/releases/tag/v0.59.0) - 2021-07-20

### Added

- A new experimental 'join' mode. This mode runs multiple Semgrep rules
  on a codebase and "joins" the results based on metavariable contents. This
  lets users ask questions of codebases like "do any 3rd party
  libraries use a dangerous function, and do I import that library directly?" or
  "is this variable passed to an HTML template, and is it rendered in that template?"
  with several Semgrep rules.

### Fixed

- Improve location reporting of errors
- metavariable-pattern: `pattern-not-regex` now works (#3503)
- Rust: correctly parse macros (#3513)
- Python: imports are unsugared correctly (#3940)
- Ruby: `pattern: $X` in the presence of interpolated strings now works (#3560)

## [0.58.2](https://github.com/returntocorp/semgrep/releases/tag/v0.58.2) - 2021-07-15

### Fixed

- Significant speed improvements, but the binary is now 95MB (from 47MB
  in 0.58.1, but it was 170MB in 0.58.0)

## [0.58.1](https://github.com/returntocorp/semgrep/releases/tag/v0.58.1) - 2021-07-15

### Fixed

- The --debug option now displays which files are currently processed incrementally;
  it will not wait until semgrep-core completely finishes.

### Changed

- Switch from OCaml 4.10.0 to OCaml 4.10.2 (and later to OCaml 4.12.0) resulted in
  smaller semgrep-core binaries (from 170MB to 47MB) and a smaller docker
  image (from 95MB to 40MB).

## [0.58.0](https://github.com/returntocorp/semgrep/releases/tag/v0.58.0) - 2021-07-14

### Added

- New iteration of taint-mode that allows to specify sources/sanitizers/sinks
  using arbitrary pattern formulas. This provides plenty of flexibility. Note
  that we breaks compatibility with the previous taint-mode format, e.g.
  `- source(...)` must now be written as `- pattern: source(...)`.
- HTML experimental support. This does not rely on the "generic" mode
  but instead really parses the HTML using tree-sitter-html. This allows
  some semantic matching (e.g., matching attributes in any order).
- Vue.js alpha support (#1751)
- New matching option `implicit_ellipsis` that allows disabling the implicit
  `...` that are added to record patterns, plus allow matching "spread fields"
  (JS `...x`) at any position (#3120)
- Support globstar (`**`) syntax in path include/exclude (#3173)

### Fixed

- Apple M1: Semgrep installed from HomeBrew no longer hangs (#2432)
- Ruby command shells are distinguished from strings (#3343)
- Java varargs are now correctly matched (#3455)
- Support for partial statements (e.g., `try { ... }`) for Java (#3417)
- Java generics are now correctly stored in the AST (#3505)
- Constant propagation now works inside Python `with` statements (#3402)
- Metavariable value replacement in message/autofix no longer mixes up short and long names like $X vs $X2 (#3458)
- Fixed metavariable name collision during interpolation of message / autofix (#3483)
  Thanks to Justin Timmons for the fix!
- Revert `pattern: $X` optimization (#3476)
- metavariable-pattern: Allow filtering using a single `pattern` or
  `pattern-regex`
- Dataflow: Translate call chains into IL

### Changed

- Faster matching times for generic mode

## [0.57.0](https://github.com/returntocorp/semgrep/releases/tag/v0.57.0) - 2021-06-29

### Added

- new `options:` field in a YAML rule to enable/disable certain features
  (e.g., constant propagation). See https://github.com/returntocorp/semgrep/blob/develop/semgrep-core/src/core/Config_semgrep.atd
  for the list of available features one can enable/disable.
- Capture groups in pattern-regex: in $1, $2, etc. (#3356)
- Support metavariables inside atoms (e.g., `foo(:$ATOM)`)
- Support metavariables and ellipsis inside regexp literals
  (e.g., `foo(/.../)`)
- Associative-commutative matching for bitwise OR, AND, and XOR operations
- Add support for $...MVAR in generic patterns.
- metavariable-pattern: Add support for nested Spacegrep/regex/Comby patterns
- C#: support ellipsis in method parameters (#3289)

### Fixed

- C#: parse `__makeref`, `__reftype`, `__refvalue` (#3364)
- Java: parsing of dots inside function annotations with brackets (#3389)
- Do not pretend that short-circuit Boolean AND and OR operators are commutative (#3399)
- metavariable-pattern: Fix crash when nesting a non-generic pattern within
  a generic rule
- metavariable-pattern: Fix parse info when matching content of a metavariable
  under a different language
- generic mode on Markdown files with very long lines will now work (#2987)

### Changed

- generic mode: files that don't look like nicely-indented programs
  are no longer ignored, which may cause accidental slowdowns in setups
  where excessively large files are not excluded explicitly (#3418).
- metavariable-comparison: Fix crash when comparing integers and floats
  Thanks to Justin Timmons for the fix!
- Do not filter findings with the same range but different metavariable bindings (#3310)
- Set parsing_state.have_timeout when a timeout occurs (#3438)
- Set a timeout of 10s per file (#3434)
- Improvements to contributing documentation (#3353)
- Memoize getting ranges to speed up rules with large ranges
- When anded with other patterns, `pattern: $X` will not be evaluated on its own, but will look at the context and find `$X` within the metavariables bound, which should be significantly faster

## [0.56.0](https://github.com/returntocorp/semgrep/releases/tag/v0.56.0) - 2021-06-15

### Added

- Associative-commutative matching for Boolean AND and OR operations
  (#3198)
- Support metavariables inside strings (e.g., `foo("$VAR")`)
- metavariable-pattern: Allow matching the content of a metavariable under
  a different language.

### Fixed

- C#: Parse attributes for local functions (#3348)
- Go: Recognize other common package naming conventions (#2424)
- PHP: Support for associative-commutative matching (#3198)

### Changed

- Upgrade TypeScript parser (#3102)

### Changed

- `--debug` now prints out semgrep-core debug logs instead of having this
  behavior with `--debugging-json`

## [0.55.1](https://github.com/returntocorp/semgrep/releases/tag/v0.55.1) - 2021-06-9

### Added

- Add helpUri to sarif output if rule source metadata is defined

### Fixed

- JSON: handle correctly metavariables as field (#3279)
- JS: support partial field definitions pattern, like in JSON
- Fixed wrong line numbers for multi-lines match in generic mode (#3315)
- Handle correctly ellipsis inside function types (#3119)
- Taint mode: Allow statement-patterns when these are represented as
  statement-expressions in the Generic AST (#3191)

## [0.55.0](https://github.com/returntocorp/semgrep/releases/tag/v0.55.0) - 2021-06-8

### Added

- Added new metavariable-pattern operator (available only via --optimizations),
  thanks to Kai Zhong for the feature request (#3257).

### Fixed

- Scala: parse correctly symbol literals and interpolated strings containing
  double dollars (#3271)
- Dataflow: Analyze foreach body even if we do not handle the pattern yet (#3155)
- Python: support ellipsis in try-except (#3233)
- Fall back to no optimizations when using unsupported features: pattern-where-python,
  taint rules, and `--debugging-json` (#3265)
- Handle regexp parse errors gracefully when using optimizations (#3266)
- Support equivalences when using optimizations (#3259)
- PHP: Support ellipsis in include/require and echo (#3191, #3245)
- PHP: Prefer expression patterns over statement patterns (#3191)
- C#: Support unsafe block syntax (#3283)

### Changed

- Run rules in semgrep-core (rather than patterns) by default (aka optimizations all)

## [0.54.0](https://github.com/returntocorp/semgrep/releases/tag/v0.54.0) - 2021-06-2

### Added

- Per rule parse times and per rule-file parse and match times added to opt-in metrics
- $...MVAR can now match a list of statements (not just a list of arguments) (#3170)

### Fixed

- JavaScript parsing: [Support decorators on
  properties](https://github.com/tree-sitter/tree-sitter-javascript/pull/166)
- JavaScript parsing: [Allow default export for any declaration](https://github.com/tree-sitter/tree-sitter-javascript/pull/168)
- Metavariables in messages are filled in when using `--optimizations all`
- Python: class variables are matched in any order (#3212)
- Respect `--timeout-threshold` option in `--optimizations all` mode

### Changed

- Moved some debug logging to verbose logging
- $...ARGS can now match an empty list of arguments, just like ... (#3177)
- JSON and SARIF outputs sort keys for predictable results

## [0.53.0](https://github.com/returntocorp/semgrep/releases/tag/v0.53.0) - 2021-05-26

### Added

- Scala alpha support
- Metrics collection of project_hash in cases where git is not available
- Taint mode now also analyzes top-level statements.

### Fixed

- Running with `--strict` will now return results if there are `nosem` mismatches. Semgrep will report a nonzero exit code if `--strict` is set and there are `nosem` mismathces. [#3099](https://github.com/returntocorp/semgrep/issues/3099)
- PHP: parsing correctly ... and metavariables in parameters
- PHP: parsing correctly functions with a single statement in their body
- Evaluate interpolated strings during constant propagation (#3127)
- Fixed #3084 - Semgrep will report an InvalidRuleSchemaError for dictionaries with duplicate key names.
- Basic type inference also for implicit variable declarations (Python, Ruby, PHP, and JS)
- JS/TS: differentiating tagged template literals in the AST (#3187)
- Ruby: storing parenthesis in function calls in the AST (#3178)

## [0.52.0](https://github.com/returntocorp/semgrep/releases/tag/v0.52.0) - 2021-05-18

### Added

- C# alpha support
- Let meta-variables match both a constant variable occurrence and that same
  constant value (#3058)

### Fixed

- OCaml: fix useless-else false positives by generating appropriate AST for
  if without an else.
- JS/TS: Propagate constant definitions without declaration
- Python: Make except ... match except _ as _

## [0.51.0](https://github.com/returntocorp/semgrep/releases/tag/v0.51.0) - 2021-05-13

### Added

- Keep track of and report rule parse time in addition to file parse time.
- v0 of opt-in anonymous aggregate metrics.
- Improved cheatsheet for generic mode, now recommending indented
  patterns (#2911, #3028).

### Fixed

- JS/TS: allow the deep expression operator <... ...> in expression
  statement position, for example:

```
$ARG = [$V];
...
<... $O[$ARG] ...>; // this works now
```

- PHP arrays with dots inside parse
- Propagate constants in nested lvalues such as `y` in `x[y]`
- C# experimental support

### Changed

- Show log messages from semgrep-core when running semgrep with
  `--debug`.
- By default, targets larger than 1 MB are now excluded from semgrep
  scans. New option `--max-target-bytes 0` restores the old behavior.
- Report relative path instead of absolute when using `--time`

## [0.50.1](https://github.com/returntocorp/semgrep/releases/tag/v0.50.1) - 2021-05-06

### Changed

- Reinstate `--debugging-json` to avoid stderr output of `--debug`

## [0.50.0](https://github.com/returntocorp/semgrep/releases/tag/v0.50.0) - 2021-05-06

### Added

- JS/TS: Infer global constants even if the `const` qualifier is missing (#2978)
- PHP: Resolve names and infer global constants in the same way as for Python

### Fixed

- Empty yaml files do not crash
- Autofix does not insert newline characters for patterns from semgrep.live (#3045)
- Autofix printout is grouped with its own finding rather than the one below it (#3046)
- Do not assign constant values to assigned variables (#2805)
- A `--time` flag instead of `--json-time` which shows a summary of the
  timing information when invoked with normal output and adds a time field
  to the json output when `--json` is also present

### Changed

- .git/ directories are ignored when scanning
- External Python API (`semgrep_main.invoke_semgrep`) now takes an
  optional `OutputSettings` argument for controlling output
- `OutputSettings.json_time` has moved to `OutputSettings.output_time`,
  this and many other `OutputSettings` arguments have been made optional

### Removed

- `--debugging-json` flag in favor of `--json` + `--debug`
- `--json-time` flag in favor of `--json` + `--time`

## [0.49.0](https://github.com/returntocorp/semgrep/releases/tag/v0.49.0) - 2021-04-28

### Added

- Support for matching multiple arguments with a metavariable (#3009)
  This is done with a 'spread metavariable' operator that looks like
  `$...ARGS`. This used to be available only for JS/TS and is now available
  for the other languages (Python, Java, Go, C, Ruby, PHP, and OCaml).
- A new `--optimizations [STR]` command-line flag to turn on/off some
  optimizations. Use 'none' to turn off everything and 'all' to turn on
  everything.
  Just using `--optimizations` is equivalent to `--optimizations all`, and
  not using `--optimizations` is equivalent to `--optimizations none`.
- JS/TS: Support '...' inside JSX text to match any text, as in
  `<a href="foo">...</a>` (#2963)
- JS/TS: Support metavariables for JSX attribute values, as in
  `<a href=$X>some text</a>` (#2964)

### Fixed

- Python: correctly parsing fstring with multiple colons
- Ruby: better matching for interpolated strings (#2826 and #2949)
- Ruby: correctly matching numbers

### Changed

- Add required executionSuccessful attribute to SARIF output (#2983)
  Thanks to Simon Engledew
- Remove jsx and tsx from languages, just use javascript or typescript (#3000)
- Add limit max characters in output line (#2958) and add
  flag to control maxmium characters (defaults to 160).
  Thanks to Ankush Menat

## [0.48.0](https://github.com/returntocorp/semgrep/releases/tag/v0.48.0) - 2021-04-20

### Added

- Taint mode: Basic cross-function analysis (#2913)
- Support for the new Java Record extension and Java symbols with accented characters (#2704)

### Fixed

- Capturing functions when used as both expressions and statements in JS (#1007)
- Literal for ocaml tree sitter (#2885)
- Ruby: interpolated strings match correctly (#2967)
- SARIF output now contains the required runs.invocations.executionSuccessful property.

### Changed

- The `extra` `lines` data is now consistent across scan types
  (e.g. `semgrep-core`, `spacegrep`, `pattern-regex`)

## [0.47.0](https://github.com/returntocorp/semgrep/releases/tag/v0.47.0) - 2021-04-15

### Added

- support `for(...)` for Java
- Ability to match lambdas or functions in Javascript with ellipsis after
  the function keyword, (e.g., `function ...(...) { ... }`)
- Rust: Semgrep patterns now support top-level statements (#2910)
- support for utf-8 code with non-ascii chars (#2944)
- Java switch expressions

### Fixed

- fixed single field pattern in JSON, allow `$FLD: { ... }` pattern
- Config detection in files with many suffix delimiters, like `this.that.check.yaml`.
  More concretely: configs end with `.yaml`, YAML language tests end with `.test.yaml`,
  and everything else is handled by its respective language extension (e.g. `.py`).
- Single array field in yaml in a pattern is parsed as a field, not a one element array

## [0.46.0](https://github.com/returntocorp/semgrep/releases/tag/v0.46.0) - 2021-04-08

### Added

- YAML language support to --test
- Ability to list multiple, comma-separated rules on the same line when in --test mode
- Resolve alias in require/import in Javascript

```
child_process.exec(...)
```

will now match

```javascript
var { exec } = require("child_process");
exec("dangerous");
```

- Taint mode: Pattern-sources can now be arbitrary expressions (#2881)

### Fixed

- SARIF output now nests invocations inside runs.
- Go backslashed carets in regexes can be parsed

### Changed

- Deep expression matches (`<... foo ...>`) now match within records, bodies of
  anonymous functions (a.k.a. lambda-expressions), and arbitrary language-specific
  statements (e.g. the Golang `go` statement)

## [0.45.0](https://github.com/returntocorp/semgrep/releases/tag/v0.45.0) - 2021-03-30

### Added

- New `--experimental` flag for passing rules directly to semgrep-core (#2836)

### Fixed

- Ellipses in template strings don't match string literals (#2780)
- Go: correctly parse select/switch clauses like in tree-sitter (#2847)
- Go: parse correctly 'for ...' header in Go patterns (#2838)

## [0.44.0](https://github.com/returntocorp/semgrep/releases/tag/v0.44.0) - 2021-03-25

### Added

- Support for YAML! You can now write YAML patterns in rules
  to match over YAML target files (including semgrep YAML rules, inception!)
- A new Bloomfilter-based optimisation to speedup matching (#2816)
- Many benchmarks to cover semgrep advertised packs (#2772)
- A new semgrep-dev docker container useful for benchmarking semgrep (#2800)
- Titles to rule schema definitions, which can be leveraged in
  the Semgrep playground (#2703)

### Fixed

- Fixed taint mode and added basic test (#2786)
- Included formatted errors in SARIF output (#2748)
- Go: handle correctly the scope of Go's short assignment variables (#2452)
- Go: fixed the range of matched slices (#2763)
- PHP: correctly match the PHP superglobal `$_COOKIE` (#2820)
- PHP: allow ellipsis inside array ranges (#2819)
- JSX/TSX: fixed the range of matched JSX elements (#2685)
- Javascript: allow ellipsis in arrow body (#2802)
- Generic: correctly match the same metavariable when used in different
  generic patterns

#### Fixed in `semgrep-core` only

These features are not yet available via the `semgrep` CLI,
but have been fixed to the internal `semgrep-core` binary.

- Fixed all regressions on semgrep-rules when using -fast
- Handle pattern-not: and pattern-not-inside: as in semgrep
- Handle pattern: and pattern-inside: as in semgrep (#2777)

## [0.43.0](https://github.com/returntocorp/semgrep/releases/tag/v0.43.0) - 2021-03-16

### Added

- Official Python 3.9 support
- Support for generating patterns that will match multiple given code targets
- Gitignore for compiled binaries

### Fixed

- Parsing enum class patterns (#2715)
- Ocaml test metavar_equality_var (#2755)

### Changed

- Pfff java parser and tree-sitter-java parser are now more similar
- Octal numbers parsed correctly in tree-sitter parsers

## [0.42.0](https://github.com/returntocorp/semgrep/releases/tag/v0.42.0) - 2021-03-09

### Added

- Added propagation of metavariables to clauses nested under `patterns:`. Fixes (#2548)[https://github.com/returntocorp/semgrep/issues/2548].
- `--json-time` flag which reports runtimes for (rule, target file)
- `--vim` flag for Syntastic
- PHP - Support for partial if statements
- CSharp - Many improvements to parsing

### Fixed

- Rust can be invoked with `rs` or `rust` as a language

### Changed

- The timeout for downloading config files from a URL was extended from 10s to 20s.

## [0.41.1](https://github.com/returntocorp/semgrep/releases/tag/v0.41.1) - 2021-02-24

### Fixed

- Statically link pcre in semgrep-core for MacOS releases

## [0.41.0](https://github.com/returntocorp/semgrep/releases/tag/v0.41.0) - 2021-02-24

### Added

- Added basic typed metavariables for javascript and typescript (#2588)
- Ability to match integers or floats by values
  e.g., the pattern '8' will now match code like 'x = 0x8'
- Start converting the tree-sitter CST of R to the generic AST
  thx to Ross Nanopoulos!
- Allow 'nosem' in HTML. (#2574)

#### Added in `semgrep-core` only

These features are not yet available via the `semgrep` CLI,
but have been added to the internal `semgrep-core` binary.

- ability to process a whole rule in semgrep-core; this will allow
  whole-rule optimisations and avoid some fork and communication with the
  semgrep Python wrapper
- handling the none (regexp) and generic (spacegrep) patterns in a rule
- handling the metavariable-regexp, metavariable-comparison
- correctly handle boolean formula using inclusion checks on metavariables
- new semgrep-core -test_rules action to test rules; it reports only
  28/2800 mismatches on the semgrep-rules repository

### Changed

- update C# to latest tree-sitter-csharp
  thx to Sjord for the huge work adapting to the new C# grammar
- Improve --generate-config capabilities (#2562)
- optimise the matching of blocks with ellipsis (#2618)
  e.g., the pattern 'function(...) { ... }' will now be more efficient
- Change pattern-not-regex to filter when regex overlaps with a match (#2572)

### Fixed

- remove cycle in named AST for Rust 'fn foo(self)' (#2584)
  and also typescript, which could cause semgrep to use giga bytes of memory
- fix missing token location on Go type assertion (#2577)

## [0.40.0](https://github.com/returntocorp/semgrep/releases/tag/v0.40.0) - 2021-02-17

### Added

- Documentation for contributing new languages.
- New language Kotlin with experimental support.
- Work on caching improvements for semgrep-core.
- Work on bloom filters for matching performance improvement.

### Changed

- Typescript grammar upgraded.
- Ruby parser updated from the latest tree-sitter-ruby.
- New Semgrep logo!
- metavariable_regex now supported with PCRE.
- Rust macros now parsed. Thanks Ruin0x11!

### Fixed

- Constant propagaion support covers `:=` short assignment in Go. (#2440)
- Functions now match against functions inside classes for PHP. (#2470)
- Import statements for CommonJS Typescript modules now supported. (#2234)
- Ellipsis behave consistently in nested statements for PHP. (#2453)
- Go Autofix does not drop closing parenthesis. (#2316)
- Helpful errors added for Windows installation. (#2533)
- Helpful suggestions provided on output encoding error. (#2514)
- Import metavariables now bind to the entire Java path. (#2502)
- Semgrep matches the short name for a type in Java. (#2400)
- Interface types explicitly handled in Go patterns. (#2376)
- TooManyMatches error generated instead of Timeout error when appropriate. (#2411)

## [0.39.1](https://github.com/returntocorp/semgrep/releases/tag/v0.39.1) - 2021-01-26

No new changes in this version.
This is a re-release of 0.39.0 due to an error in the release process.

## [0.39.0](https://github.com/returntocorp/semgrep/releases/tag/v0.39.0) - 2021-01-26

### Added

- Typed metavariables in C.
  Patterns like `$X == $Y` can now match specific types like so: `(char *$X) == $Y`. (#2431)

#### Added in `semgrep-core` only

These features are not yet available via the `semgrep` CLI,
but have been added to the internal `semgrep-core` binary.

- `semgrep-core` supports rules in JSON and Jsonnet format. (#2428)
- `semgrep-core` supports a new nested format
  for combining patterns into a boolean query. (#2430)

### Changed

- When an unknown language is set on a rule,
  the error message now lists all supported languages. (#2448)
- When semgrep is executed without a config specified,
  the error message now includes some suggestions on how to pick a config. (#2449)
- `-c` is the new shorthand for `--config` in the CLI.
  `-f` is kept as an alias for backward-compatibility. (#2447)

### Fixed

- Disable timeouts if timeout setting is 0 (#2423).
- Typed metavariables in go match literal strings (#2401).
- Fix bug that caused m_compatible_type to only bind the type (#2441).

## [0.38.0](https://github.com/returntocorp/semgrep/releases/tag/v0.38.0) - 2021-01-20

### Added

- Added a new language: Rust. Support for basic semgrep patterns (#2391)
  thanks to Ruin0x11!
- Added a new language: R. Just parsing for now (#2407)
  thanks to Ross Nanopoulos!
- Parse more Rust constructs: Traits, type constraints (#2393, #2413)
  thanks to Ruin0x11!
- Parse more C# constructs: Linq queries, type parameter constraints (#2378, #2408)
  thanks to Sjord!
- new experimental semgrep rule (meta)linter (#2420) with semgrep-core -check_rules

### Changed

- new controlflow-sensitive intraprocedural dataflow-based constant propagation
  (#2386)

### Fixed

- matching correctly Ruby functions with rescue block (#2390)
- semgrep crashing on permission error on a file (#2394)
- metavariable interpolation for pattern-inside (#2361)
- managing Lua assignment correctly (#2406) thanks to Ruin0x11!
- correctly parse metavariables in PHP, and ellipsis in fields (#2419)

## [0.37.0](https://github.com/returntocorp/semgrep/releases/tag/v0.37.0) - 2021-01-13

### Added

- pattern-not-regex added so findings can be filtered using regular expression (#2364)
- Added a new language: Lua. Support for basic semgrep patterns (#2337, #2312)
  thanks to Ruin0x11!
- C# support for basic semgrep patterns (#2336)
- Parse event access, conditional access, async-await in C# (#2314, #2329, #2358)
  thanks to Sjord

### Changed

- Java and Javascript method chaining requires extra "." when using ellipsis (#2354)

### Fixed

- Semgrep crashing due to missing token information in AST (#2380)

## [0.36.0](https://github.com/returntocorp/semgrep/releases/tag/v0.36.0) - 2021-01-05

### Added

- Typed metavariables can now match field access when we can propagate
  the type of a field
- Constant propagation for Java final fields (using this.field syntax)

### Changed

- Packaging and `setup.py` functionality (`.whl` and `pip` install unchanged):
  `SEMGREP_SKIP_BIN`, `SEMGREP_CORE_BIN`, and `SPACEGREP_BIN` now available

### Fixed

- correctly match the same metavariable for a field when used at a definition
  site and use site for Java
- add classname attribute to junit.xml report

## [0.35.0](https://github.com/returntocorp/semgrep/releases/tag/v0.35.0) - 2020-12-16

### Added

- Support for `...` in chains of method calls in JS, e.g. `$O.foo() ... .bar()`
- Official Ruby GA support

### Fixed

- Separate out test and pattern files with `--test` (#1796)

## [0.34.0](https://github.com/returntocorp/semgrep/releases/tag/v0.34.0) - 2020-12-09

### Added

- Experimental support for matching multiple arguments in JS/TS.
  This is done with a 'spread metavariable' operator,
  that looks like `$...ARGS`.
- Support for using `...` inside a Golang `switch` statement.
- Support for matching only
  the `try`, the `catch`, or the `finally` part
  of a `try { } catch (e) { } finally { }` construct in JS/TS.
- Support for matching only
  the `if ()` part of
  an `if () { }` construct in Java
- Support for metavariables inside dictionary keys in Ruby.
  This looks like `{..., $KEY: $VAL, ...}`.
- An experimental `--json-stats` flag.
  The stats output contains
  the number of files and lines of code scanned,
  broken down by language.
  It also contains profiling data broken down by rule ID.
  Please note that as this is an experimental flag,
  the output format is subject to change in later releases.
- Regex-only rules can now use `regex` as their language.
  The previously used language `none` will keep working as well.

### Changed

- Matches are now truncated to 10 lines in Semgrep's output.
  This was done to avoid filling the screen with output
  when a rule captures a whole class or function.
  If you'd like to adjust this behavior,
  you can set the new `--max-lines-per-finding` option.
- Fans of explicit & verbose code can now ignore findings
  with a `// nosemgrep` comment instead of the original `// nosem`.
  The two keywords have identical behavior.
- Generic pattern matching is now 10-20% faster
  on large codebases.

### Fixed

- Semgrep would crash when tens of thousands of matches were found
  for the same rule in one file.
  A new internally used `semgrep-core` flag named `-max_match_per_file`
  prevents these crashes by forcing a 'timeout' state
  when 10,000 matches are reached.
  Semgrep can then gracefully report
  what combination of rules and paths causes too much work.
- `semgrep --debug` works again,
  and now outputs even more debugging information from `semgrep-core`.
  The new debugging output is especially helpful to discover
  which rules have too many matches.
- A pattern that looks like `$X & $Y`
  will now correctly match bitwise AND operations in Ruby.
- Metavariables can now capture the name of a class
  and match its occurrences later in the class definition.
- Semgrep used to crash when a metavariable matched
  over text that cannot be read as UTF-8 text.
  Such matches will now try to recover what they can
  from apparent broken unicode text.

## [0.33.0](https://github.com/returntocorp/semgrep/releases/tag/v0.33.0) - 2020-12-01

### Added

- Allow selecting rules based on severity with the `--severity` flag. Thanks @kishorbhat!

### Changed

- In generic mode, shorter matches are now always preferred over
  longer ones. This avoids matches like `def bar def foo` when the
  pattern is `def ... foo`, instead matching just `def foo`
- In generic mode, leading dots must now match at the beginning of a
  block, allowing patterns like `... foo` to match what comes before `foo`
- Disabled link following for parity with other LINUX tools (e.g. ripgrep)
- spacegrep timeouts are now reported as timeouts instead of another error

### Fixed

- Correctly bind a metavariable in an import to the fully-qualified name. [Issue](https://github.com/returntocorp/semgrep/issues/1771)
- Fix invalid match locations on target files containing both CRLF line
  endings UTF-8 characters (#2111)
- Fix NoTokenLocation error when parsing Python f-strings
- [C] Support `include $X`
- [Go] Fix wrong order of imports

## [0.32.0](https://github.com/returntocorp/semgrep/releases/tag/v0.32.0) - 2020-11-18

### Added

- JSON output now includes an attribute of findings named `is_ignored`.
  This is `false` under regular circumstances,
  but if you run with `--disable-nosem`,
  it will return `true` for findings
  that normally would've been excluded by a `// nosem` comment.

### Changed

- `// nosemgrep` can now also be used to ignore findings,
  in addition to `// nosem`
- Added a default timeout of 30 seconds per file instead of none (#1981).

## [0.31.1](https://github.com/returntocorp/semgrep/releases/tag/v0.31.1) - 2020-11-11

### Fixed

- Regression in 0.31.0 where only a single file was being used when `--config`
  was given a directory with multiple rules (#2019).
- Cheatsheet's html functionality now has correct output.

## [0.31.0](https://github.com/returntocorp/semgrep/releases/tag/v0.31.0) - 2020-11-10

### Fixed

- Gracefully handle empty configuration file.
- Gracefully handle LexicalErrors from semgrep-core.
- Fix stack overflows in spacegrep on large input files (#1944).
- Fix extension-based file selection when the language is `generic` (#1968).
- Fix semgrep error when no valid config on path provided (#1912).
- Fix NO_FILE_INFO_YET error which causes the python wrapper to crash (#1925).
- Fix usage of '...' in special builtin arguments for PHP (#1963).
- Fix automatic semicolon insertion parse error in javascript (#1960).

### Added

- kotlin-tree-sitter integration into semgrep-core. Can now call
  dump-tree-sitter-cst on kotlin files.
- c++ tree-sitter integration into semgrep-core (#1952).
- More documents for language porting.
- Error handling in spacegrep to print stderr when CalledProcessError occurs.

## [0.30.0](https://github.com/returntocorp/semgrep/releases/tag/v0.30.0) - 2020-11-03

### Added

- Better examples for the generic mode aka spacegrep (#1951).

### Fixed

- Fix matching of trailing dots in spacegrep (#1939).
- Allow matching on one-line files with spacegrep (#1929).
- Fix incorrect number of lines matched by dots with spacegrep (#1918).
- Other subtle spacegrep matching bugs (#1913).
- Metavariable for method call should be matched against corresponding
  metavariable in method definition (#1861).
- Typescript class properties/declarations not recognized (#1846).
- Can't match inside Python try/except clause (#1902).

## [0.29.0](https://github.com/returntocorp/semgrep/releases/tag/v0.29.0) - 2020-10-27

### Added

- Semgrep will now partially parse files with parse errors and report findings detected before the parse errors was encountered.
- Allow user to specify registry path without having to add semgrep.dev url
  i.e.: instead of `--config https://semgrep.dev/p/r2c-ci` users can use `--config p/r2c-ci`
- Allow user to specify snippet id without having to add semgrep.dev url
  i.e.: instead of `--config https://semgrep.dev/s/username:snippetname`
  users can use `--config username:snippetname`
- `--test` will now error out if `ruleid` or `ok` is not in reported IDs
- Semgrep will run JavaScript rules on TypeScript files automatically.

### Fixed

- More off by one fixes in autofix
- Support for matching dynamic class names in Ruby
- Removed `nosem` findings from the final findings count
- Matching nested JSX elements works properly. See https://semgrep.dev/s/erlE?version=0.29.0.
- Can now match partial class definitions with annotations in Java. See https://github.com/returntocorp/semgrep/issues/1877.
- Fixed errors in TypeScript "implements" keyword. See https://github.com/returntocorp/semgrep/issues/1850.

## [0.28.0](https://github.com/returntocorp/semgrep/releases/tag/v0.28.0) - 2020-10-21

### Added

- A `metavariable-comparison` operator
  for evaluating numeric comparisons on metavariable values,
  such as `comparison: $KEY_SIZE < 2048`.
  This is a safe alternative to `pattern-where-python` snippets.
  Check the [full documentation of this feature](https://github.com/returntocorp/semgrep/blob/12d25a5c/docs/experimental.md#metavariable-comparison)!
- Matching 1-to-N attributes with a `...` wildcard
  in JSX tags' attribute lists,
  such as `<$TAG attr="1" ... />`
- Matching only the function signature
  without the function body,
  such as `function foo(...)`.
  This is useful to have cleaner match output
  when the body content doesn't matter in a rule.
  This works on JavaScript, TypeScript, and Java code currently.
- SARIF output now includes the exact CWE and OWASP categories as tags.
  Thanks @hunt3rkillerz!
- Matching of annotation patterns for Java (like `@SomeAnnot(...)`) in any context.

### Fixed

- PHP superglobals such as `$_GET`,
  which start with a dollar sign just like Semgrep metavariables,
  are now correctly interpreted as PHP code instead of Semgrep pattern code.
- Calls to `isset(...)` in PHP look like function calls,
  but technically are not functions calls.
  Now you can match them anyway!
- It's now possible to write unit tests for OCaml rules.
- JavaScript's special identifiers,
  such as `this`, can now be captured into a metavariable.
- A Java pattern for `implements B`
  will now also match code that does `implements A, B, C`.
- Addressed off by one errors when applying autofixes
- Missing characters in metavariable interpolation in messages
- And many more minor code parser fixes!

## [0.27.0](https://github.com/returntocorp/semgrep/releases/tag/v0.27.0) - 2020-10-06

### Added

- Added a `--debug` flag and moved most of the output under `--verbose` to it.
- Can run multiple rule configs by repeating `--config` option
- Jenkins information added to integrations
- Added matching with partial patterns for function signatures for Go.

### Changed

- Parse and other errors are mentioned at final output, but not individually displayed unless --verbose is passed
- tree-sitter parse error exceptions converted to parsing_error, improving error location

### Fixed

- Dislayed types using the `message` key are more complete.
- Triple token repeat for EncodedString in semgrep messages fixed.
- Crashes on 3 or more layered jsonschema errors fixed.

## [0.26.0](https://github.com/returntocorp/semgrep/releases/tag/v0.26.0) - 2020-09-30

### Fixed

- Metavariables are able to match empty tuples
- Correctly parse optional chaining (?.) in Typescript
- Correctly parse logical assignment operators (&&=, ||=, ??=) in Typescript
- Some type constraing matching in Typescript

### Changed

- Added default timeout of 5 seconds to javascript parsing (related to ?. on large minified files stalling)

## [0.25.0](https://github.com/returntocorp/semgrep/releases/tag/v0.25.0) - 2020-09-23

### Added

- Added support for the JUnit XML report format (`--junit-xml`)
- C now supports the deep expression operator: `<... $X ...>`. See [this example](https://semgrep.dev/s/boKP/?version=develop).
- Added support for ellipses `...` in PHP. (https://github.com/returntocorp/semgrep/issues/1715). See [this example](https://semgrep.dev/s/NxRn/?version=develop).

### Fixed

- JavaScript will parse empty yields (https://github.com/returntocorp/semgrep/issues/1688).
- In JavaScript, arrow functions are now considered lambdas (https://github.com/returntocorp/semgrep/issues/1691). This allows [matching](https://semgrep.dev/s/Kd1j/?version=develop) arrow functions in `var` assignments.
- `tsx` and `typescript` are now properly recognized in the `languages` key. (https://github.com/returntocorp/semgrep/issues/1705)

## [0.24.0](https://github.com/returntocorp/semgrep/releases/tag/v0.24.0) - 2020-09-16

### Added

- The `--test` functionality now supports the `--json` flag
- Alpha support for TypeScript
- Alpha support for PHP
- PyPI artifacts are now compatible with Alpine Linux

### Fixed

- Can now parse ECMAScript object patterns with ellipses in place of fields

## [0.23.0](https://github.com/returntocorp/semgrep/releases/tag/v0.23.0) - 2020-09-09

### Added

- Experimental support for Typescript (with -lang ts). You can currently
  mainly use the Javascript subset of Typescript in patterns, as well
  as type annotations in variable declarations or parameters.
- Ability to read target contents from stdin by specifying "-" target.

### Changed

- You can now specify timeouts using floats instead of integers
  (e.g., semgrep -timeout 0.5 will timeout after half a second)

### Fixed

- We now respect the -timeout when analyzing languages which have
  both a Tree-sitter and pfff parser (e.g., Javascript, Go).

## [0.22.0](https://github.com/returntocorp/semgrep/releases/tag/v0.22.0) - 2020-09-01

### Added

- The 'languages' key now supports 'none' for running `pattern-regex` on arbitrary files. See [this file](https://github.com/returntocorp/semgrep/blob/develop/semgrep/tests/e2e/rules/regex-any-language.yaml) for an example.
- You can now use the '...' ellipsis operator in OCaml.
- True negatives to '--test' functionality via the 'ok:<rule-id>' annotation.

### Changed

- Groups of rules are now called "Rulesets" in the Semgrep ecosystem,
  instead of their previous name, "Packs".
- We now use also the tree-sitter-javascript Javascript parser, which
  can parse quickly minified files. Thus, we also removed the 5 seconds
  parsing timeout we were using for Javascript.
- We should correctly report ranges when matching array access expressions
  (e.g., 'foo[$X]').
- Breaking: regular expressions in semgrep string patterns (e.g., `"=~/foo/"`)
  are now using the PCRE (Perl Compatible Regular Expressions) syntax instead of
  the OCaml syntax. This means you should not escape parenthesis for grouping
  or escape pipes for dijunctions (e.g., use simply `"=~/foo|bar/"` instead of
  `"=~/foo\|bar/"`). You can also use more advanced regexp features available
  in PCRE such as case-insensitive regexps with '/i' (e.g., `"=~/foo/i"`).
  The semantic of matching changes also to look for the regexp anywhere
  in the string, not just at the beginning, which means if you want to
  enforce a format for the whole string, you will now need to use the '^' anchor
  character (e.g., `"=~/^o+$/"` to check if a string contains only a sequence
  of 'o').

### Removed

- Breaking: install script installation procedure (semgrep-<version>-ubuntu-generic.sh).
  Please use 'pip install' for equivalent Linux installation.

## [0.21.0](https://github.com/returntocorp/semgrep/releases/tag/v0.21.0) - 2020-08-25

### Added

- Parsing JSX (JavaScript React) files is now supported as a beta feature!
  In this release, you need to target .jsx files one by one explicitly to have them be scanned.
  We're planning to scan all .jsx files in targeted directories in our next release
- We now bundle a [json-schema](https://json-schema.org/) spec for rules YAML syntax.

### Changed

- Our custom-made rules YAML validator has been replaced with a jsonschema standard one.
  This results in more reliable and comprehensive error messages
  to help you get back on track when bumping into validation issues.
- Calling `semgrep --validate` now includes more information,
  such as the number of rules validation ran on.

### Fixed

- Fixed a bug where multiple assignment,
  also known as tuple unpacking assignment in Python,
  such as `a, b = foo`,
  could be misinterpreted by semgrep.
- Fixed a bug that would cause a crash when trying to get debug steps output as JSON.
- `.mly` and `.mll` files are no longer targeted implicitly by OCaml scans.
- Fixed the `--skip-unknown-extensions` flag skipping files even with recognized extensions.
- Fixed JavaScript conditionals without braces,
  such as `if (true) return;`,
  not being matched by patterns such as `if (true) { return; }`.

## [0.20.0](https://github.com/returntocorp/semgrep/releases/tag/v0.20.0) - 2020-08-18

### Added

- Support for JSX tag metavariables (e.g., <$TAG />) and ellipsis inside
  JSX attributes (e.g., <foo attr=... />)
- By default Semgrep treats explicitly passed files with unknown extension as possibly any language and so runs all rules on said files. Add a flag `--skip-unknown-extensions` so that Semgrep will treat these files as if they matched no language and will so run no rules on them. [Link: PR](https://github.com/returntocorp/semgrep/pull/1507)

### Fixed

- Python patterns do not have to end with a newline anymore.
- Pattern `$X = '...';` in JavaScript matches `var $X = '...'`. Additionally, semicolon is no longer required to match. [Link: Issue](https://github.com/returntocorp/semgrep/issues/1497); [Link: Example](https://semgrep.dev/7g0Q?version=0.20.0)
- In JavaScript, can now match destructured object properties inside functions. [Link: Issue](https://github.com/returntocorp/semgrep/issues/1005); [Link: Example](https://semgrep.dev/d72E/?version=0.20.0)
- Java annotations can be matched with fully qualified names. [Link: Issue](https://github.com/returntocorp/semgrep/issues/1508); [Link: Example](https://semgrep.dev/vZqY/?version=0.20.0)
- Ensure `/src` exists in Dockerfile; [Link: PR](https://github.com/returntocorp/semgrep/pull/1512)

## [0.19.1](https://github.com/returntocorp/semgrep/releases/tag/v0.19.1) - 2020-08-13

### Fixed

- Update Docker container to run successfully without special volume
  permissions

## [0.19.0](https://github.com/returntocorp/semgrep/releases/tag/v0.19.0) - 2020-08-11

### Added

- `--timeout-threshold` option to set the maximum number of times a file can timeout before it is skipped
- Alpha support for C#

### Fixed

- Match against JavaScript unparameterized catch blocks
- Parse and match against Java generics
- Add ability to match against JSX attributes using ellipses
- Add ability to use ellipses in Go struct definitions
- No longer convert Go expressions with a newline to a statement

## [0.18.0](https://github.com/returntocorp/semgrep/releases/tag/v0.18.0) - 2020-08-04

### Added

- Match arbitrary content with `f"..."`
- Performance improvements by filtering rules if file doesn't contain string needed for match
- Match "OtherAttribute" attributes in any order
- Support Python 3.8 self-documenting fstrings
- `--max-memory` flag to set a maximum amount of memory that can be used to apply a rule to a file

## [0.17.0](https://github.com/returntocorp/semgrep/releases/tag/v0.17.0) - 2020-07-28

### Added

- The `metavariable-regex` operator, which filters finding's by metavariable
  value against a Python re.match compatible expression.
- `--timeout` flag to set maximum time a rule is applied to a file
- Typed metavariables moved to official support. See [docs](https://github.com/returntocorp/semgrep/blob/develop/docs/pattern-features.md#typed-metavariables)

### Changed

- Improved `pattern-where-python` error messages

## [0.16.0](https://github.com/returntocorp/semgrep/releases/tag/v0.16.0) - 2020-07-21

### Added

- Match file-name imports against metavariables using `import "$X"` (most
  useful in Go)
- Support for taint-tracking rules on CLI using the key-value pair 'mode: taint'
  (defaults to 'mode: search')

### Changed

- Don't print out parse errors to stdout when using structured output formats

### Fixed

- Parse nested object properties in parameter destructuring in JavaScript
- Parse binding patterns in ECMAScript 2021 catch expressions
- Was mistakenly reporting only one of each type of issue even if multiple issues exist

## [0.15.0](https://github.com/returntocorp/semgrep/releases/tag/v0.15.0) - 2020-07-14

### Added

- Alpha level support for Ruby

### Changed

- Show semgrep rule matches even with --quiet flag

### Fixed

- Fixed a crash when running over a directory with binary files in it.
- Fix SARIF output format
- Parse nested destructured parameters in JavaScript
- True and False are not keywords in Python2
- Send informative error message when user tries to use semgrep on missing files

## [0.14.0](https://github.com/returntocorp/semgrep/releases/tag/v0.14.0) - 2020-07-07

### Changed

- Default Docker code mount point from `/home/repo` to `/src` - this is also
  configurable via the `SEMGREP_SRC_DIRECTORY` environment variable

### Removed

- `--precommit` flag - this is no longer necessary after defaulting to
  `pre-commit`'s code mount point `/src`

### Fixed

- Parse python files with trailing whitespace
- Parse python2 tuple as parameter in function/lambda definition
- Parse python3.8 positional only parameters (PEP 570)
- Parse python2 implicit array in comprehension
- Cache timeout errors in semgrep-core so running multiple rules does not
  retry parsing

## [0.13.0](https://github.com/returntocorp/semgrep/releases/tag/v0.13.0) - 2020-06-30

### Added

- Const propagation now works with Java 'final' keyword and for Python globals
  which were assigned only once in the program

### Fixed

- Parsing Ocaml open overriding
- Parse raise in Python2 can take up to three arguments
- Metavariable matching now works with variables with global scope:

```yaml
$CONST = "..."
---
def $FUNC(...): return foo($CONST)
```

will match

```python
GLOBAL_CONST = "SOME_CONST"

def fetch_global_const():
    return foo(GLOBAL_CONST)
```

### Changed

- More clear Parse error message

## [0.12.0](https://github.com/returntocorp/semgrep/releases/tag/v0.12.0) - 2020-06-23

### Added

- Support for a new configuration language: JSON. You can now write
  JSON semgrep patterns with -lang json
- Support for '...' inside set and dictionaries
- Version check to recommend updating when out-of-date, disable with `--disable-version-check`
- Support for multiline pattern-where-python
- `--dryrun` flag to show result of autofixes without modifying any files
- Add capability to use regex replacement for autofixing. See documentaion [here](https://github.com/returntocorp/semgrep/blob/develop/docs/experimental.md#autofix-using-regular-expression-replacement)
- Add version check to recommend upgrading when applicable

### Fixed

- The range of function calls and statement blocks now includes the closing
  `}` and `)`. The range for expression statements now includes the closing
  ';' when there's one. The range of decorators now includes '@'.
- Do not convert certain parenthesized expressions in tuples in Python
- Returned warning when improperly mounting volume in docker container
- Correctly handle uncommited file deletions when using git aware file targeting

### Changed

- Progress bar only displays when in interactive terminal, more than one
  rule is being run, and not being run with `-v` or `-q`
- Colapsed `--include-dir` and `--exclude-dir` functionaity into `--include` and
  `--exclude` respectively

## [0.11.0](https://github.com/returntocorp/semgrep/releases/tag/v0.11.0) - 2020-06-16

### Added

- Support for another programming language: OCaml. You can now write
  OCaml semgrep patterns with -lang ocaml
- Inline whitelisting capabilities via `nosem` comments and the
  `--disable-nosem` flag [#900](https://github.com/returntocorp/semgrep/issues/900)
- Show a progress bar when using semgrep in an interactive shell
- More understandable error messages

### Changed

- If scanning a directory in a git project then skip files that are ignored by the
  project unless `--no-git-ignore` flag is used
- Show aggregate parse errors unless `--verbose` flag is used

### Fixed

- Handle parsing unicode characters

## [0.10.1](https://github.com/returntocorp/semgrep/releases/tag/v0.10.1) - 2020-06-10

### Fixed

- Value of `pattern_id` when using nested pattern operators [#828](https://github.com/returntocorp/semgrep/issues/828)
- `...` now works inside for loops in javascript
- Metavariable
- Infinite loop in python [#923](https://github.com/returntocorp/semgrep/issues/923)
- Treat field definition (`{x: 1}`) differently from assignment (`{x = 1}`)
- Support triple-quoted f-strings in python
- Fix ubuntu build error [#965](https://github.com/returntocorp/semgrep/pull/965)

## [0.10.0](https://github.com/returntocorp/semgrep/releases/tag/v0.10.0) - 2020-06-09

### Fixed

- Support immediately indexed arrays with initializers in Java
- Support object rest parameters in ECMAScript 6+
- Support various array destructuring calls with ommitted arguments in
  ECMAScript 6+
- Fix an issue where an error was raised when matching to Python else
  blocks with a metavariable
- Don't filter out files that are explicitly passed as arguments to semgrep
  even if they do not have expected extension

### Added

- Java imports can now be searched with patterns written like `import javax.crypto.$ANYTHING`
- `--debugging-json` flag for use on semgrep.dev

### Changed

- Pattern matches now distinguish between conditionals without `else` blocks
  and those with empty `else` blocks; write two patterns to capture both
  possibilities
- Print output before exiting when using --strict

## [0.9.0](https://github.com/returntocorp/semgrep/releases/tag/v0.9.0) - 2020-06-02

### Fixed

- Performance optimizations in deep statement matching
- Disable normalization of != ==> !(==)
- Support empty variable declaration in javasript
- Support "print expr," in Python 2.X
- Support "async" keyword on inner arrow functions for ECMAScript 7+
- Support optional catch bindings for ECMAScript 2019+
- Support non-ASCII Unicode whitespace code points as lexical whitespace in JavaScript code
- Support assignment expressions in Python 3.8
- Emtpty block in if will only match empty blocks

### Removed

- `--exclude-tests` flag - prefer `--exclude` or `--exclude-dir`
- `--r2c` flag - this was completely unused

## [0.8.1](https://github.com/returntocorp/semgrep/releases/tag/v0.8.1) - 2020-05-26

### Fixed

- `semgrep --version` on ubuntu was not returning the correct version

## [0.8.0](https://github.com/returntocorp/semgrep/releases/tag/v0.8.0) - 2020-05-20

### Added

- `pattern-regex` functionality - see docs for more information.
- Ellipsis used in the final position of a sequence of binary operations
  will match any number of additional arguments:
  ```
  $X = 1 + 2 + ...
  ```
  will match
  ```python
  foo = 1 + 2 + 3 + 4
  ```
- Per rule configuration of paths to include/exclude. See docs for more information.

### Changed

- fstring pattern will only match fstrings in Python:
  ```
  f"..."
  ```
  will match
  ```python
  f"foo {1 + 1}"
  ```
  but not
  ```python
  "foo"
  ```
- Change location of r2c rule config to https://semgrep.live/c/r/all which filters out
  pattern-where-python rules

## [0.7.0](https://github.com/returntocorp/semgrep/releases/tag/v0.7.0) - 2020-05-12

### Added

- `--exclude`, `--include`, `--exclude-dir`, and `--include-dir` flags
  for targeting specific paths with command line options.
  The behavior of these flags mimics `grep`'s behavior.
- A `--sarif` flag to receive output formatted according to the
  [SARIF v2.1.0](https://docs.oasis-open.org/sarif/sarif/v2.1.0/cs01/sarif-v2.1.0-cs01.html)
  specification for static analysis tools.
- Metavariables are now checked for equality across pattern clauses. For example, in the following pattern, `$REQ` must be the same variable name for this to match:
  ```yaml
  - patterns:
      - pattern-inside: |
          $TYPE $METHOD(..., HttpServletRequest $REQ, ...) {
            ...
          }
      - pattern: $REQ.getQueryString(...);
  ```

### Fixed

- Correclty parse implicit tuples in python f-strings
- Correctly parse `%` token in python f-string format
- Correctly parse python fstrings with spaces in interpolants

## [0.6.1](https://github.com/returntocorp/semgrep/releases/tag/v0.6.1) - 2020-05-06

### Fix

- Message field in output was not using proper interpolated message

## [0.6.0](https://github.com/returntocorp/semgrep/releases/tag/v0.6.0) - 2020-05-05

### Added

- The `-j/--jobs` flag for specifying number of subprocesses to use to run checks in parallel.
- expression statements will now match by default also return statements
  ```
  foo();
  ```
  will now match
  ```javascript
  return foo();
  ```
- You can now use regexps for field names:
  ```
  var $X = {"=~/[lL]ocation/": $Y};
  ```
  will now match
  ```javascript
  var x = { Location: 1 };
  ```
- Add severity to json output and prepend the rule line with it. Color yellow if `WARNING`, and red if `ERROR`. e.g. WARNING rule:tests.equivalence-tests
- For languages not allowing the dollar sign in identifiers (e.g., Python),
  semgrep will return an error if your pattern contains an identifier
  starting with a dollar that is actually not considered a metavariable
  (e.g., `$x`)
- Support top level `metadata` field in rule.yaml. Entire metadata object is attached to
  all things that match the rule when using json output format.

### Changed

- Config files in hidden paths can now be used by explicitly specifying
  the hidden path:
  ```
  semgrep --config some/hidden/.directory
  ```
- Metavariables can now contain digits or `_`. `$USERS_2` is now
  a valid metavariable name. A metavariable must start with a letter
  or `_` though.
- Simple calls of the `semgrep` CLI, such as `semgrep --version`, are now 60% faster.
- Display autofix suggestion in regular and json output mode.
- Update command line help texts.

### Fixed

- Correctly parse `f"{foo:,f}"` in Python
- Correctly parse Python files where the last line is a comment

## [0.5.0](https://github.com/returntocorp/semgrep/releases/tag/v0.5.0) - 2020-04-28

### Changed

- Rename executable to semgrep
- Deep expression matching in conditionals requires different syntax:
  ```
  if <... $X = True ...>:
      ...
  ```
  will now match
  ```python
  if foo == bar and baz == True:
      return 1
  ```
- Deduplicate semgrep output in cases where there are multiple ways
  a rule matches section of code
- Deep statement matchings goes into functions and classes:

  ```
  $X = ...
  ...
  bar($X)
  ```

  now matches with

  ```javascript
  QUX = "qux";

  function baz() {
    function foo() {
      bar(QUX);
    }
  }
  ```

### Added

- `python2` is a valid supported language

### Fixed

- Expression will right hand side of assignment/variable definition in javascript. See #429
  ```
  foo();
  ```
  will now match
  ```
  var x = foo();
  ```
- Regression where `"..."` was matching empty list
  ```
  foo("...")
  ```
  does _not_ match
  ```
  foo()
  ```

## [0.4.9](https://github.com/returntocorp/semgrep/releases/tag/v0.4.9) - 2020-04-07

### Changed

- Only print out number of configs and rules when running with verbose flag
- Match let and const to var in javascript:
  ```
  var $F = "hello"
  ```
  will now match any of the following expressions:
  ```javascript
  var foo = "hello";
  let bar = "hello";
  const baz = "hello";
  ```

### Added

- Print out --dump-ast
- Print out version with `--version`
- Allow ... in arrays
  ```
  [..., 1]
  ```
  will now match
  ```
  [3, 2, 1]
  ```
- Support Metavariable match on keyword arguments in python:
  ```
  foo(..., $K=$B, ...)
  ```
  will now match
  ```
  foo(1, 2, bar=baz, 3)
  ```
- Support constant propogation in f-strings in python:
  ```
  $M = "..."
  ...
  $Q = f"...{$M}..."
  ```
  will now match
  ```python
  foo = "bar"
  baz = f"qux {foo}"
  ```
- Constant propogation in javascript:

  ```
  api("literal");
  ```

  will now match with any of the following:

  ```javascript
  api("literal");

  const LITERAL = "literal";
  api(LITERAL);

  const LIT = "lit";
  api(LIT + "eral");

  const LIT = "lit";
  api(`${LIT}eral`);
  ```

- Deep statement matching:
  Elipsis operator (`...`) will also include going deeper in scope (i.e. if-else, try-catch, loop, etc.)
  ```
  foo()
  ...
  bar()
  ```
  will now match
  ```python
  foo()
  if baz():
      try:
          bar()
      except Exception:
          pass
  ```
- Unified import resolution in python:

  ```
  import foo.bar.baz
  ```

  will now match any of the following statements:

  ```python
  import foo.bar.baz
  import foo.bar.baz.qux
  import foo.bar.baz as flob
  import foo.bar.baz.qux as flob
  from foo.bar import baz
  from foo.bar.baz import qux
  from foo.bar import baz as flob
  from foo.bar.bax import qux as flob
  ```

- Support for anonymous functions in javascript:
  ```
  function() {
      ...
  }
  ```
  will now match
  ```javascript
  var bar = foo(
    //matches the following line
    function () {
      console.log("baz");
    }
  );
  ```
- Support arrow function in javascript

  ```
  (a) => { ... }
  ```

  will now match:

  ```javascript
  foo((a) => {
    console.log("foo");
  });
  foo((a) => console.log("foo"));

  // arrows are normalized in regular Lambda, so an arrow pattern
  // will match also old-style anynonous function.
  foo(function (a) {
    console.log("foo");
  });
  ```

- Python implicit string concatenation
  ```
  $X = "..."
  ```
  will now match
  ```python
  # python implicitly concatenates strings
  foo = "bar"       "baz"              "qux"
  ```
- Resolve alias in attributes and decorators in python

  ```
  @foo.bar.baz
  def $X(...):
      ...
  ```

  will now match

  ```python
  from foo.bar import baz

  @baz
  def qux():
      print("hello")
  ```

### Fixed

- Handle misordered multiple object destructuring assignments in javascript:
  ```
  var {foo, bar} = qux;
  ```
  will now match
  ```
  var {bar, baz, foo} = qux;
  ```
- Defining properties/functions in different order:

  ```
  var $F = {
      two: 2,
      one: 1
  };
  ```

  will now match both

  ```javascript
  var foo = {
    two: 2,
    one: 1,
  };

  var bar = {
    one: 1,
    two: 2,
  };
  ```

- Metavariables were not matching due to go parser adding empty statements in golang

## [0.4.8](https://github.com/returntocorp/semgrep/releases/tag/0.4.8) - 2020-03-09

### Added

- Constant propagation for some languages. Golang example:

```
pattern: dangerous1("...")
will match:

const Bar = "password"
func foo() {
     dangerous1(Bar);
}
```

- Import matching equivalences

```
pattern: import foo.bar.a2
matches code: from foo.bar import a1, a2
```

- Deep expression matching - see (#264)

```
pattern: bar();
matches code: print(bar())
```<|MERGE_RESOLUTION|>--- conflicted
+++ resolved
@@ -4,11 +4,6 @@
 
 ## Unreleased
 
-<<<<<<< HEAD
-# Fixed
-
-- Deep expression matching now works on HTML in JavaScript
-=======
 ### Added
 
 ### Changed
@@ -18,7 +13,7 @@
 - `semgrep ci`: CI runs were failing to checkout the PR head in GitHub Actions, which is
   corrected here.
 - TS: fixed the parsing of type predicates and typeof queries
->>>>>>> 0431add0
+- Deep expression matching now works on HTML in JavaScript
 
 ## [0.100.0](https://github.com/returntocorp/semgrep/releases/tag/v0.100.0) - 2022-06-22
 
