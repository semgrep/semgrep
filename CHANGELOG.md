--- conflicted
+++ resolved
@@ -12,10 +12,7 @@
 - Performance: send all rules directly to semgrep-core instead of invoking semgrep-core 
   for each rule, reducing the overhead significantly. Other changes resulting from this:
   Sarif output now includes all rules run. Error messages use full path of rules.
-<<<<<<< HEAD
-=======
   Semgrep will not recover from timeouts in one rule by running others
->>>>>>> b474cb77
 - Required minimum version of python to run semgrep now 3.7 instead of EOL 3.6
 - Bloom filter optimization now considers `import` module file names, thus
   speeding up matching of patterns like `import { $X } from 'foo'`
