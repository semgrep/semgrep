--- conflicted
+++ resolved
@@ -7,14 +7,12 @@
 ### Added
 
 ### Fixed
-<<<<<<< HEAD
-- Fixed #3084 - Semgrep will report an InvalidRuleSchemaError for dictionaries with duplicate key names.
-=======
+
 - Running with `--strict` will now return results if there are `nosem` mismatches. Semgrep will report a nonzero exit code if `--strict` is set and there are `nosem` mismathces. [#3099](https://github.com/returntocorp/semgrep/issues/3099)
 - PHP: parsing correctly ... and metavariables in parameters
 - PHP: parsing correctly functions with a single statement in their body
 - Evaluate interpolated strings during constant propagation (#3127)
->>>>>>> e8556ad4
+- Fixed #3084 - Semgrep will report an InvalidRuleSchemaError for dictionaries with duplicate key names.
 
 ### Changed
 
