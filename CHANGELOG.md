--- conflicted
+++ resolved
@@ -34,12 +34,9 @@
   `'xxxxxxxxxxxxxx'` are no longer reported has having high entropy (#4833)
 - Symlinks found in directories are skipped from being scanned again.
   This is a fix for a regression introduced in 0.85.0.
-<<<<<<< HEAD
 - HTML: multiline raw text tokens now contain the newline characters (#4855)
-=======
 - Constant-propagation: A conditional expression where both alternatives are
   constant will also be considered constant (#4301)
->>>>>>> 2f33c277
 
 ## [0.85.0](https://github.com/returntocorp/semgrep/releases/tag/v0.85.0) - 2022-03-16
 
