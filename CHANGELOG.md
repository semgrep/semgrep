# Changelog

This project adheres to [Semantic Versioning](http://semver.org/spec/v2.0.0.html).

## Unreleased

### Added

- Sarif output format now includes `fixes` section
- Rust: added support for method chaining patterns.
- `r2c-internal-project-depends-on`:
  - pretty printing for SCA results
  - support for poetry and gradle lockfiles

### Changed

- The `ci` CLI command will now include ignored matches in output formats
  that dictate they should always be included
<<<<<<< HEAD
- Previously, you could use $X in a message to interpolate the variable captured
  by a metavariable named $X, but there was no way to access the underlying value.
  However, sometimes that value is more important than the captured variable.
  Now you can use the syntax `value($X)` to interpolate the underlying
  propagated value if it exists (if not, it will just use the variable name).
=======
- A parameter pattern without a default value can now match a parameter
  with a default value (#5021)

### Fixed

- Numerous improvements to PHP parsing by switching to tree-sitter-php
  to parse PHP target code. Huge shoutout to Sjoerd Langkemper for most
  of the heavy lifting work
  (#3941, #2648, #2650, #3590, #3588, #3587, #3576, #3848, #3978, #4589)
- TS: support number and boolean typed metavariables (#5350)
- Scala: correctly handle `return` for taint analysis (#4975)
>>>>>>> 8753bb88

## [0.94.0](https://github.com/returntocorp/semgrep/releases/tag/v0.94.0) - 2022-05-25

### Added

- `metavariable-regex` now supports an optional `constant-propagation` key.
  When this is set to `true`, information learned from constant propagation
  will be used when matching the metavariable against the regex. By default
  it is set to `false`
- Dockerfile: constant propagation now works on variables declared with `ENV`
- `shouldafound` - False Negative reporting via the CLI

### Changed

- taint-mode: Let's say that e.g. `taint(x)` makes `x` tainted by side-effect.
  Previously, we had to rely on a trick that declared that _any_ occurrence of
  `x` inside `taint(x); ...` was as taint source. If `x` was overwritten with
  safe data, this was not recognized by the taint engine. Also, if `taint(x)`
  occurred inside e.g. an `if` block, any occurrence of `x` outside that block
  was not considered tainted. Now, if you specify that the code variable itself
  is a taint source (using `focus-metavariable`), the taint engine will handle
  this as expected, and it will not suffer from the aforementioned limitations.
  We believe that this change should not break existing taint rules, but please
  report any regressions that you may find.
- taint-mode: Let's say that e.g. `sanitize(x)` sanitizes `x` by side-effect.
  Previously, we had to rely on a trick that declared that _any_ occurrence of
  `x` inside `sanitize(x); ...` was sanitized. If `x` later overwritten with
  tainted data, the taint engine would still regard `x` as safe. Now, if you
  specify that the code variable itself is sanitized (using `focus-metavariable`),
  the taint engine will handle this as expected and it will not suffer from such
  limitation. We believe that this change should not break existing taint rules,
  but please report any regressions that you may find.
- The dot access ellipsis now matches field accesses in addition to method
  calls.
- Made error message for resource exhausion (exit code -11/-9) more actionable
- Made error message for rules with patterns missing positive terms
  more actionable (#5234)
- In this version, we have made several performance improvements
  to the code that surrounds our source parsing and matching core.
  This includes file targeting, rule fetching, and similar parts of the codebase.
  Running `semgrep scan --config auto` on the semgrep repo itself
  went from 50-54 seconds to 28-30 seconds.
  - As part of these changes, we removed `:include .gitignore` and `.git/`
    from the default `.semgrepignore` patterns.
    This should not cause any difference in which files are targeted
    as other parts of Semgrep ignore these files already.
  - A full breakdown of our performance updates,
    including some upcoming ones,
    can be found here https://github.com/returntocorp/semgrep/issues/5257#issuecomment-1133395694
- If a metrics event request times out, we no longer retry the request.
  This avoids Semgrep waiting 10-20 seconds before exiting if these requests are slow.
- The metrics collection timeout has been raised from 2 seconds to 3 seconds.

### Fixed

- TS: support for template literal types after upgrading to a more recent
  tree-sitter-typescript (Oct 2021)
- TS: support for `override` keyword (#4220, #4798)
- TS: better ASI (#4459) and accept code like `(null)(foo)` (#4468)
- TS: parse correctly private properties (#5162)
- Go: Support for ellipsis in multiple return values
  (e.g., `func foo() (..., error, ...) {}`) (#4896)
- semgrep-core: you can use again rules stored in JSON instead of YAML (#5268)
- Python: adds support for parentheses around `with` context expressions
  (e.g., `with (open(x) as a, open(y) as b): pass`) (#5092)
- C++: we now parse correctly const declarations (#5300)

## [0.93.0](https://github.com/returntocorp/semgrep/releases/tag/v0.93.0) - 2022-05-17

### Changed

- Files where only some part of the code had to be skipped due to a parse failure
  will now be listed as "partially scanned" in the end-of-scan skip report.
- Licensing: The ocaml-tree-sitter-core component is now distributed
  under the terms of the LGPL 2.1, rather than previously GPL 3.
- A new field was added to metrics collection: isAuthenticated.
  This is a boolean flag which is true if you ran semgrep login.

### Fixed

- `semgrep ci` used to incorrectly report the base branch as a CI job's branch
  when running on a `pull_request_target` event in GitHub Actions.
  By fixing this, Semgrep App can now track issue status history with `on: pull_request_target` jobs.
- Metrics events were missing timestamps even though `PRIVACY.md` had already documented a timestamp field.

## [0.92.1](https://github.com/returntocorp/semgrep/releases/tag/v0.92.1) - 2022-05-13

### Added

- Datafow: The dataflow engine now handles if-then-else expressions as in OCaml,
  Ruby, etc. Previously it only handled if-then-else statements. (#4965)

### Fixed

- Kotlin: support for ellispis in class parameters, e.g.. `class Foo(...) {}` (#5180)
- JS/TS: allow ellipsis in binding_pattern (e.g., in arrow parameters) (#5230)
- JS/TS: allow ellipsis in imports (e.g., `import {..., Foo, ...} from 'Bar'`) (#5012)
- `fixed_lines` is once again included in JSON output when running with `--autofix --dryrun`

## [0.92.0](https://github.com/returntocorp/semgrep/releases/tag/v0.92.0) - 2022-05-11

### Added

- The JSON output of `semgrep scan` is now fully specified using
  ATD (https://atd.readthedocs.io/) and jsonschema (https://json-schema.org/).
  See the semgrep-interfaces submodule under interfaces/
  (e.g., interfaces/semgrep-interfaces/Semgrep_output_v0.atd for the ATD spec)
- The JSON output of `semgrep scan` now contains a "version": field with the
  version of Semgrep used to generate the match results.
- taint-mode: Previously, to declare a function parameteter as a taint source,
  we had to rely on a trick that declared that _any_ occurence of the parameter
  was a taint source. If the parameter was overwritten with safe data, this was
  not recognized by the taint engine. Now, `focus-metavariable` can be used to
  precisely specify that a function parameter is a source of taint, and the taint
  engine will handle this as expected.
- taint-mode: Add basic support for object destructuring in languages such as
  Javascript. For example, given `let {x} = E`, Semgrep will now infer that `x`
  is tainted if `E` is tainted.

### Fixed

- OCaml: Parenthesis in autofixed code will no longer leave dangling closing-paren.
  Thanks to Elliott Cable for his contribution (#5087)
- When running the Semgrep Docker image, we now mark all directories as safe for use by Git,
  which prevents a crash when the current user does not own the source code directory.
- C++: Ellipsis are now allowed in for loop header (#5164)
- Java: typed metavariables now leverages the type of foreach variables (#5181)

## [0.91.0](https://github.com/returntocorp/semgrep/releases/tag/v0.91.0) - 2022-05-03

### Added

- `--core-opts` flag to send options to semgrep-core. For internal use:
  no guarantees made for semgrep-core options (#5111)

### Changed

- `semgrep ci` prints out all findings instead of hiding nonblocking findings (#5116)

## [0.90.0](https://github.com/returntocorp/semgrep/releases/tag/v0.90.0) - 2022-04-26

### Added

- Users can access the propagated value of a metavariable in the JSON output
  in the extra field
- Join mode now supports inline rules via the `rules:` key underneath the `join:` key.
- Added vendor.name field in gitlab sast output (#5077)

### Changed

- YAML parsing is more tolerant of `{}` appearing when it expects a scalar,
  allowing extensions of YAML that use `{}` to be parsed (#4849)
- Turn off optimization that trades off memory for performance because
  the effect is minor (with current parameters)

### Fixed

- Keep only latest run logs in last.log file (#5070)
- r2c-internal-project-depends-on:
  - Lockfiles that fail to parse will not crash semgrep
  - cargo.lock and Pipfile.lock dependencies that don't specify hashes now parse
  - go.sum files with a trailing newline now parse

## [0.89.0](https://github.com/returntocorp/semgrep/releases/tag/v0.89.0) - 2022-04-20

### Added

- Bash/Dockerfile: Add support for named ellipses such as in
  `echo $...ARGS` (#4887)
- PHP: Constant propagation for static constants (#5022)

### Changed

- When running a baseline scan on a shallow-cloned git repository,
  Semgrep still needs enough git history available
  to reach the branch-off point between the baseline and current branch.
  Previously, Semgrep would try to gradually fetch more and more commits
  up to a thousand commits of history,
  before giving up and just fetching all commits from the remote git server.
  Now, Semgrep will keep trying smaller batches until up to a million commits.
  This change should reduce runtimes on large baseline scans on very large repositories.
- Semgrep-core now logs the rule and file affected by a memory warning.
- Improved error messages from semgrep-core (#5013)
- Small changes to text output (#5008)
- Various exit codes changed so that exit code 1 is only for blocking findings (#5039)
- Subcommand is sent as part of user agent (#5051)

### Fixed

- Lockfiles scanning now respects .semgrepignore
- Workaround for git safe.directory change in github action (#5044)
- When a baseline scan diff showed that a path changed a symlink a proper file,
  Semgrep used incorrectly skip that path. This is now fixed.
- Dockerfile support: handle image aliases correctly (#4881)
- TS: Fixed matching of parameters with type annotations. E.g., it is now possible
  to match `({ params }: Request) => { }` with `({$VAR} : $REQ) => {...}`. (#5004)

## [0.88.0](https://github.com/returntocorp/semgrep/releases/tag/v0.88.0) - 2022-04-13

### Added

- Scala support is now officially GA
  - Ellipsis method chaining is now supported
  - Type metavariables are now supported
- Ruby: Add basic support for lambdas in patterns. You can now write patterns
  of the form `-> (P) {Q}` where `P` and `Q` are sub-patterns. (#4950)
- Experimental `semgrep install-deep-semgrep` command for DeepSemgrep beta (#4993)

### Changed

- Moved description of parse/internal errors to the "skipped" section of output
- Since 0.77.0 semgrep-core logs a warning when a worker process is consuming above
  400 MiB of memory. Now, it will also log an extra warning every time memory usage
  doubles. Again, this is meant to help diagnosing OOM-related crashes.

### Fixed

- Dockerfile: `lang.json` file not found error while building the docker image
- Dockerfile: `EXPOSE 12345` will now parse `12345` as an int instead of a string,
  allowing `metavariable-comparison` with integers (#4875)
- Scala: unicode character literals now parse
- Scala: multiple annotated type parameters now parse (`def f[@an A, @an B](x : A, y : B) = ...`)
- Ruby: Allow 'unless' used as keyword argument or hash key (#4948)
- Ruby: Fix regexp matching in the presence of escape characters (#4999)
- `r2c-internal-project-depends-on`:
  - Generic mode rules work again
  - Semgrep will not fail on targets that contain no relevant lockfiles
  - `package-lock.json` parsing now defaults to `dependencies` instead of `packages`,
    and will not completely fail on dependencies with no version
  - `yarn.lock` parsing has been rewritten to fix a bug where sometimes
    large numbers of dependencies would be ignored
- Go: parse multiline string literals
- Handle utf-8 decoding errors without crashing (#5023)

## [0.87.0](https://github.com/returntocorp/semgrep/releases/tag/v0.87.0) - 2022-04-07

### Added

- New `focus-metavariable` operator that lets you focus (or "zoom in") the match
  on the code region delimited by a metavariable. This operator is useful for
  narrowing down the code matched by a rule, to focus on what really matters. (#4453)
- `semgrep ci` uses "GITHUB_SERVER_URL" to generate urls if it is available
- You can now set `NO_COLOR=1` to force-disable colored output

### Changed

- taint-mode: We no longer force the unification of metavariables between
  sources and sinks by default. It is not clear that this is the most natural
  behavior; and we realized that, in fact, it was confusing even for experienced
  Semgrep users. Instead, each set of metavariables is now considered independent.
  The metavariables available to the rule message are all metavariables bound by
  `pattern-sinks`, plus the subset of metavariables bound by `pattern-sources`
  that do not collide with the ones bound by `pattern-sinks`. We do not expect
  this change to break many taint rules because source-sink metavariable
  unification had a bug (see #4464) that prevented metavariables bound by a
  `pattern-inside` to be unified, thus limiting the usefulness of the feature.
  Nonetheless, it is still possible to force metavariable unification by setting
  `taint_unify_mvars: true` in the rule's `options`.
- `r2c-internal-project-depends-on`: this is now a rule key, and not part of the pattern language.
  The `depends-on-either` key can be used analgously to `pattern-either`
- `r2c-internal-project-depends-on`: each rule with this key will now distinguish between
  _reachable_ and _unreachable_ findings. A _reachable_ finding is one with both a dependency match
  and a pattern match: a vulnerable dependency was found and the vulnerable part of the dependency
  (according to the patterns in the rule) is used somewhere in code. An _unreachable_ finding
  is one with only a dependency match. Reachable findings are reported as coming from the
  code that was pattern matched. Unreachable findings are reported as coming from the lockfile
  that was dependency matched. Both kinds of findings specify their kind, along with all matched
  dependencies, in the `extra` field of semgrep's JSON output, using the `dependency_match_only`
  and `dependency_matches` fields, respectively.
- `r2c-internal-project-depends-on`: a finding will only be considered reachable if the file
  containing the pattern match actually depends on the dependencies in the lockfile containing the
  dependency match. A file depends on a lockfile if it is the nearest lockfile going up the
  directory tree.
- The returntocorp/semgrep Docker image no longer sets `semgrep` as the entrypoint.
  This means that `semgrep` is no longer prepended automatically to any command you run in the image.
  This makes it possible to use the image in CI executors that run provisioning commands within the image.

### Fixed

- `-` is now parsed as a valid identifier in Scala
- `new $OBJECT(...)` will now work properly as a taint sink (#4858)
- JS/TS: `...{$X}...` will no longer match `str`
- taint-mode: Metavariables bound by a `pattern-inside` are now available to the
  rule message. (#4464)
- parsing: fail fast on in semgrep-core if rules fail to validate (broken since 0.86.5)
- Setting either `SEMGREP_URL` or `SEMGREP_APP_URL`
  now updates the URL used both for Semgrep App communication,
  and for fetching Semgrep Registry rules.
- The pre-commit hook exposed from semgrep's repository no longer fails
  when trying to install with recent setuptools versions.

## [0.86.5](https://github.com/returntocorp/semgrep/releases/tag/v0.86.5) - 2022-03-28

## Changed

- Set minimum urllib3 version

## [0.86.4](https://github.com/returntocorp/semgrep/releases/tag/v0.86.4) - 2022-03-25

### Changed

- Increase rule fetch timeout from 20s to 30s

## [0.86.3](https://github.com/returntocorp/semgrep/releases/tag/v0.86.3) - 2022-03-25

### Fixed

- Network timeouts during rule download are now less likely.

## [0.86.2](https://github.com/returntocorp/semgrep/releases/tag/v0.86.2) - 2022-03-24

### Fixed

- Some finding fingerprints were not matching what semgrep-agent would return.

## [0.86.1](https://github.com/returntocorp/semgrep/releases/tag/v0.86.1) - 2022-03-24

### Fixed

- The fingerprint of findings ignored with `# nosemgrep` is supposed to be the same
  as if the ignore comment wasn't there.
  This has previously only worked for single-line findings, including in `semgrep-agent`.
  Now the fingerprint is consistent as expected for multiline findings as well.

### Changed

- `--timeout-threshold` default set to 3 instead of 0

## [0.86.0](https://github.com/returntocorp/semgrep/releases/tag/v0.86.0) - 2022-03-24

### Added

- Semgrep can now output findings in GitLab's SAST report and secret scanning
  report formats with `--gitlab-sast` and `--gitlab-secrets`.
- JSON output now includes a fingerprint of each finding.
  This fingerprint remains consistent when matching code is just moved around
  or reindented.
- Go: use latest tree-sitter-go with support for Go 1.18 generics (#4823)
- Terraform: basic support for constant propagation of locals (#1147)
  and variables (#4816)
- HTML: you can now use metavariable ellipsis inside <script> (#4841)
  (e.g., `<script>$...JS</script>`)
- A `semgrep ci` subcommand that auto-detects settings from your CI environment
  and can upload findings to Semgrep App when logged in.

### Changed

- SARIF output will include matching code snippet (#4812)
- semgrep-core should now be more tolerant to rules using futur extensions by
  skipping those rules instead of just crashing (#4835)
- Removed `tests` from published python wheel
- Findings are now considered identical between baseline and current scans
  based on the same logic as Semgrep CI uses, which means:
  - Two findings are now identical after whitespace changes such as re-indentation
  - Two findings are now identical after a nosemgrep comment is added
  - Findings are now different if the same code triggered them on different lines
- Docker image now runs as root to allow the docker image to be used in CI/CD pipelines
- Support XDG Base directory specification (#4818)

### Fixed

- Entropy analysis: strings made of repeated characters such as
  `'xxxxxxxxxxxxxx'` are no longer reported has having high entropy (#4833)
- Symlinks found in directories are skipped from being scanned again.
  This is a fix for a regression introduced in 0.85.0.
- HTML: multiline raw text tokens now contain the newline characters (#4855)
- Go: fix unicode parsing bugs (#4725) by switching to latest tree-sitter-go
- Constant propagation: A conditional expression where both alternatives are
  constant will also be considered constant (#4301)
- Constant propagation now recognizes operators `++` and `--` as side-effectful
  (#4667)

## [0.85.0](https://github.com/returntocorp/semgrep/releases/tag/v0.85.0) - 2022-03-16

### Added

- C#: use latest tree-sitter-c-sharp with support for most C# 10.0 features
- HTML: support for metavariables on tags (e.g., `<$TAG>...</$TAG>`) (#4078)
- Scala: The data-flow engine can now handle expression blocks.
  This used to cause some false negatives during taint analysis,
  which will now be reported.
- Dockerfile: allow e.g. `CMD ...` to match both `CMD ls` and `CMD ["ls"]`
  (#4770).
- When scanning multiple languages, Semgrep will now print a table of how
  many rules and files are used for each language.

### Fixed

- Fixed Deep expression matching and metavariables interaction. Semgrep will
  not stop anymore at the first match and will enumarate all possible matchings
  if a metavariable is used in a deep expression pattern
  (e.g., `<... $X ...>`). This can introduce some performance regressions.
- JSX: ellipsis in JSX body (e.g., `<div>...</div>`) now matches any
  children (#4678 and #4717)
- > ℹ️ During a `--baseline-commit` scan,
  > Semgrep temporarily deletes files that were created since the baseline commit,
  > and restores them at the end of the scan.

  Previously, when scanning a subdirectory of a git repo with `--baseline-commit`,
  Semgrep would delete all newly created files under the repo root,
  but restore only the ones in the subdirectory.
  Now, Semgrep only ever deletes files in the scanned subdirectory.

- Previous releases allowed incompatible versions (21.1.0 & 21.2.0)
  of the `attrs` dependency to be installed.
  `semgrep` now correctly requires attrs 21.3.0 at the minimum.
- `package-lock.json` parsing defaults to `packages` instead of `dependencies` as the source of dependencies
- `package-lock.json` parsing will ignore dependencies with non-standard versions, and will succesfully parse
  dependencies with no `integrity` field

### Changed

- File targeting logic has been mostly rewritten. (#4776)
  These inconsistencies were fixed in the process:

  - > ℹ️ "Explicitly targeted file" refers to a file
    > that's directly passed on the command line.

    Previously, explicitly targeted files would be unaffected by most global filtering:
    global include/exclude patterns and the file size limit.
    Now `.semgrepignore` patterns don't affect them either,
    so they are unaffected by all global filtering,

  - > ℹ️ With `--skip-unknown-extensions`,
    > Semgrep scans only the explicitly targeted files that are applicable to the language you're scanning.

    Previously, `--skip-unknown-extensions` would skip based only on file extension,
    even though extensionless shell scripts expose their language via the shebang of the first line.
    As a result, explicitly targeted shell files were always skipped when `--skip-unknown-extensions` was set.
    Now, this flag decides if a file is the correct language with the same logic as other parts of Semgrep:
    taking into account both extensions and shebangs.

- Semgrep scans with `--baseline-commit` are now much faster.
  These optimizations were added:

  - > ℹ️ When `--baseline-commit` is set,
    > Semgrep first runs the _current scan_,
    > then switches to the baseline commit,
    > and runs the _baseline scan_.

    The _current scan_ now excludes files
    that are unchanged between the baseline and the current commit
    according to `git status` output.

  - The _baseline scan_ now excludes rules and files that had no matches in the _current scan_.

  - When `git ls-files` is unavailable or `--disable-git-ignore` is set,
    Semgrep walks the file system to find all target files.
    Semgrep now walks the file system 30% faster compared to previous versions.

- The output format has been updated to visually separate lines
  with headings and indentation.

## [0.84.0](https://github.com/returntocorp/semgrep/releases/tag/v0.84.0) - 2022-03-09

### Added

- new --show-supported-languages CLI flag to display the list of languages
  supported by semgrep. Thanks to John Wu for his contribution! (#4754)
- `--validate` will check that metavariable-x doesn't use an invalid
  metavariable
- Add r2c-internal-project-depends on support for Java, Go, Ruby, and Rust
- PHP: .tpl files are now considered PHP files (#4763)
- Scala: Support for custom string interpolators (#4655)
- Scala: Support parsing Scala scripts that contain plain definitions outside
  an Object or Class
- JSX: JSX singleton elements (a.k.a XML elements), e.g., `<foo />` used to
  match also more complex JSX elements, e.g., `<foo >some child</foo>`.
  This can now be disabled via rule `options:`
  with `xml_singleton_loose_matching: false` (#4730)
- JSX: new matching option `xml_attrs_implicit_ellipsis` that allows
  disabling the implicit `...` that was added to JSX attributes patterns.
- new focus-metavariable: experimental operator (#4735) (the syntax may change
  in the near futur)

### Fixed

- Report parse errors even when invoked with `--strict`
- Show correct findings count when using `--config auto` (#4674)
- Kotlin: store trailing lambdas in the AST (#4741)
- Autofix: Semgrep no longer errors during `--dry-run`s where one fix changes the line numbers in a file that also has a second autofix.
- Performance regression when running with --debug (#4761)
- SARIF output formatter not handling lists of OWASP or CWE metadata (#4673)
- Allow metrics flag and metrics env var at the same time if both are set to the same value (#4703)
- Scan `yarn.lock` dependencies that do not specify a hash
- Run `project-depends-on` rules with only `pattern-inside` at their leaves
- Dockerfile patterns no longer need a trailing newline (#4773)

## [0.83.0](https://github.com/returntocorp/semgrep/releases/tag/v0.83.0) - 2022-02-24

### Added

- semgrep saves logs of last run to `~/.semgrep/last.log`
- A new recursive operator, `-->`, for join mode rules for recursively chaining together Semgrep rules based on metavariable contents.
- A new recursive operator, `-->`, for join mode rules for recursively
  chaining together Semgrep rules based on metavariable contents.
- Semgrep now lists the scanned paths in its JSON output under the
  `paths.scanned` key.
- When using `--verbose`, the skipped paths are also listed under the
  `paths.skipped` key.
- C#: added support for typed metavariables (#4657)
- Undocumented, experimental `metavariable-analysis` feature
  supporting two kinds of analyses: prediction of regular expression
  denial-of-service vulnerabilities (ReDoS, `redos` analyzer, #4700)
  and high-entropy string detection (`entropy` analyzer, #4672).
- A new subcommand `semgrep publish` allows users to upload private,
  unlisted, or public rules to the Semgrep Registry

### Fixed

- Configure the PCRE engine with lower match-attempts and recursion limits in order
  to prevent regex matching from potentially "hanging" Semgrep
- Terraform: Parse heredocs respecting newlines and whitespaces, so that it is
  possible to correctly match these strings with `metavariable-regex` or
  `metavariable-pattern`. Previously, Semgrep had problems analyzing e.g. embedded
  YAML content. (#4582)
- Treat Go raw string literals like ordinary string literals (#3938)
- Eliminate zombie uname processes (#4466)
- Fix for: semgrep always highlights one extra character

### Changed

- Improved constant propagation for global constants
- PHP: Constant propagation now has built-in knowledge of `escapeshellarg` and
  `htmlspecialchars_decode`, if these functions are given constant arguments,
  then Semgrep assumes that their output is also constant
- The environment variable used by Semgrep login changed from `SEMGREP_LOGIN_TOKEN` to `SEMGREP_APP_TOKEN`

## [0.82.0](https://github.com/returntocorp/semgrep/releases/tag/v0.82.0) - 2022-02-08

### Added

- Experimental baseline scanning. Run with `--baseline-commit GIT_COMMIT` to only
  show findings that currently exist but did not exist in GIT_COMMIT

### Changed

- Performance: send all rules directly to semgrep-core instead of invoking semgrep-core
- Scans now report a breakdown of how many target paths were skipped for what reason.
  - `--verbose` mode will list all skipped paths along with the reason they were skipped
- Performance: send all rules directly to semgrep-core instead of invoking semgrep-core
  for each rule, reducing the overhead significantly. Other changes resulting from this:
  Sarif output now includes all rules run. Error messages use full path of rules.
  Progress bar reports by file instead of by rule
- Required minimum version of python to run semgrep now 3.7 instead of EOL 3.6
- Bloom filter optimization now considers `import` module file names, thus
  speeding up matching of patterns like `import { $X } from 'foo'`
- Indentation is now removed from matches to conserve horizontal space

### Fixed

- Typescript: Patterns `E as T` will be matched correctly. E.g. previously
  a pattern like `v as $T` would match `v` but not `v as any`, now it
  correctly matches `v as any` but not `v`. (#4515)
- Solidity: ellipsis in contract body are now supported (#4587)
- Highlighting has been restored for matching code fragments within a finding

## [0.81.0](https://github.com/returntocorp/semgrep/releases/tag/v0.81.0) - 2022-02-02

### Added

- Dockerfile language: metavariables and ellipses are now
  supported in most places where it makes sense (#4556, #4577)

### Fixed

- Gracefully handle timeout errors with missing rule_id
- Match resources in Java try-with-resources statements (#4228)

## [0.80.0](https://github.com/returntocorp/semgrep/releases/tag/v0.80.0) - 2022-01-26

### Added

- Autocomplete for CLI options
- Dockerfile: add support for metavariables where argument expansion is already supported

### Changed

- Ruby: a metavariable matching an atom can also be used to match an identifier
  with the same name (#4550)

### Fixed

- Handle missing target files without raising an exception (#4462)

## [0.79.0](https://github.com/returntocorp/semgrep/releases/tag/v0.79.0) - 2022-01-20

### Added

- Add an experimental key for internal team use: `r2c-internal-project-depends-on` that
  allows rules to filter based on the presence of 3rd-party dependencies at specific
  version ranges.
- Experimental support for Dockerfile syntax.
- Support nosemgrep comments placed on the line before a match,
  causing such match to be ignored (#3521)
- Add experimental `semgrep login` and `semgrep logout` to store API token from semgrep.dev
- Add experimenntal config key `semgrep --config policy` that uses stored API token to
  retrieve configured rule policy on semgrep.dev

### Changed

- CLI: parse errors (reported with `--verbose`) appear once per file,
  not once per rule/file

### Fixed

- Solidity: add support for `for(...)` patterns (#4530)

## [0.78.0](https://github.com/returntocorp/semgrep/releases/tag/v0.78.0) - 2022-01-13

### Added

- Pre-alpha support for Dockerfile as a new target language
- Semgrep is now able to symbolically propagate simple definitions. E.g., given
  an assignment `x = foo.bar()` followed by a call `x.baz()`, Semgrep will keep
  track of `x`'s definition, and it will successfully match `x.baz()` with a
  pattern like `foo.bar().baz()`. This feature should help writing simple yet
  powerful rules, by letting the dataflow engine take care of any intermediate
  assignments. Symbolic propagation is still experimental and it is disabled by
  default, it must be enabled in a per-rule basis using `options:` and setting
  `symbolic_propagation: true`. (#2783, #2859, #3207)
- `--verbose` outputs a timing and file breakdown summary at the end
- `metavariable-comparison` now handles metavariables that bind to arbitrary
  constant expressions (instead of just code variables)
- YAML support for anchors and aliases (#3677)

### Fixed

- Rust: inner attributes are allowed again inside functions (#4444) (#4445)
- Python: return statement can contain tuple expansions (#4461)
- metavariable-comparison: do not throw a Not_found exn anymore (#4469)
- better ordering of match results with respect to captured
  metavariables (#4488)
- Go, JavaScript, Java, Python, TypeScript: correct matching of
  multibyte characters (#4490)

## [0.77.0](https://github.com/returntocorp/semgrep/releases/tag/v0.77.0) - 2021-12-16

### Added

- New language Solidity with experimental support.
- Scala: Patterns like List(...) now correctly match against patterns in code
- A default set of .semgrepignore patterns (in semgrep/templates/.semgrepignore) are now used if no .semgrepignore file is provided
- Java: Ellipsis metavariables can now be used for parameters (#4420)
- `semgrep login` and `semgrep logout` commands to save api token

### Fixed

- Go: fixed bug where using an ellipsis to stand for a list of key-value pairs
  would sometimes cause a parse error
- Scala: Translate definitions using patterns like
  `val List(x,y,z) = List(1,2,3)` to the generic AST
- Allow name resolution on imported packages named just vN, where N is a number
- The -json option in semgrep-core works again when used with -e/-f
- Python: get the correct range when matching comprehension (#4221)
- Python and other languages: allow matches of patterns containing
  non-ascii characters, but still with possibly many false positives (#4336)
- Java: parse correctly constructor method patterns (#4418)
- Address several autofix output issues (#4428, #3577, #3338) by adding per-
  file line/column offset tracking

### Changed

- Constant propagation is now a proper must-analysis, if a variable is undefined
  in some path then it will be considered as non-constant
- Dataflow: Only consider reachable nodes, which prevents some FPs/FNs
- Timing output handles errors and reports profiling times
- semgrep-core will log a warning when a worker process is consuming above 400 MiB
  of memory, or reached 80% of the specified memory limit, whatever happens first.
  This is meant to help diagnosing OOM-related crashes.

## [0.76.2](https://github.com/returntocorp/semgrep/releases/tag/v0.76.2) - 2021-12-08

## [0.76.2](https://github.com/returntocorp/semgrep/releases/tag/v0.76.2) - 2021-12-08

### Fixed

- Python: set the right scope for comprehension variables (#4260)
- Fixed bug where the presence of .semgrepignore would cause reported targets
  to have absolute instead of relative file paths

## [0.76.1](https://github.com/returntocorp/semgrep/releases/tag/v0.76.1) - 2021-12-07

### Fixed

- Fixed bug where the presence of .semgrepignore would cause runs to fail on
  files that were not subpaths of the directory where semgrep was being run

## [0.76.0](https://github.com/returntocorp/semgrep/releases/tag/v0.76.0) - 2021-12-06

### Added

- Improved filtering of rules based on file content (important speedup
  for nodejsscan rules notably)
- Semgrep CLI now respects .semgrepignore files
- Java: support ellipsis in generics, e.g., `class Foo<...>` (#4335)

### Fixed

- Java: class patterns not using generics will match classes using generics
  (#4335), e.g., `class $X { ...}` will now match `class Foo<T> { }`
- TS: parse correctly type definitions (#4330)
- taint-mode: Findings are now reported when the LHS of an access operator is
  a sink (e.g. as in `$SINK->method`), and the LHS operand is a tainted
  variable (#4320)
- metavariable-comparison: do not throw a NotHandled exn anymore (#4328)
- semgrep-core: Fix a segmentation fault on Apple M1 when using
  `-filter_irrelevant_rules` on rules with very large `pattern-either`s (#4305)
- Python: generate proper lexical exn for unbalanced braces (#4310)
- YAML: fix off-by-one in location of arrays
- Python: generate proper lexical exn for unbalanced braces (#4310)
- Matching `"$MVAR"` patterns against string literals computed by constant folding
  no longer causes a crash (#4371)

### Changed

- semgrep-core: Log messages are now tagged with the process id
- Optimization: change bloom filters to use sets, move location of filter
- Reduced the size of `--debug` dumps
- Given `--output` Semgrep will no longer print search results to _stdout_,
  but it will only save/post them to the specified file/URL

## [0.75.0](https://github.com/returntocorp/semgrep/releases/tag/v0.75.0) - 2021-11-23

### Fixed

- semgrep-ci relies on `--disable-nosem` still tagging findings with `is_ignored`
  correctly. Reverting optimization in 0.74.0 that left this field None when said
  flag was used

## [0.74.0](https://github.com/returntocorp/semgrep/releases/tag/v0.74.0) - 2021-11-19

### Added

- Support for method chaining patterns in Python, Golang, Ruby,
  and C# (#4300), so all GA languages now have method chaining
- Scala: translate infix operators to generic AST as method calls,
  so `$X.map($F)` matches `xs map f`
- PHP: support method patterns (#4262)

### Changed

- Add `profiling_times` object in `--time --json` output for more fine
  grained visibility into slow parts of semgrep
- Constant propagation: Any kind of Python string (raw, byte, or unicode) is
  now evaluated to a string literal and can be matched by `"..."` (#3881)

### Fixed

- Ruby: blocks are now represented with an extra function call in Generic so that
  both `f(...)` and `f($X)` correctly match `f(x)` in `f(x) { |n| puts n }` (#3880)
- Apply generic filters excluding large files and binary files to
  'generic' and 'regex' targets as it was already done for the other
  languages.
- Fix some Stack_overflow when using -filter_irrelevant_rules (#4305)
- Dataflow: When a `switch` had no other statement following it, and the last
  statement of the `switch`'s `default` case was a statement, such as `throw`,
  that can exit the execution of the current function, this caused `break`
  statements within the `switch` to not be resolved during the construction of
  the CFG. This could led to e.g. constant propagation incorrectly flagging
  variables as constants. (#4265)

## [0.73.0](https://github.com/returntocorp/semgrep/releases/tag/v0.73.0) - 2021-11-12

### Added

- experimental support for C++

### Changed

- Dataflow: Assume that any function/method call inside a `try-catch` could
  be raising an exception (#4091)
- cli: if an invalid config is passed to semgrep, it will fail immediately, even
  if valid configs are also passed

### Fixed

- Performance: Deduplicate rules by rule-id + behavior so rules are not being run
  twice
- Scala: recognize metavariables in patterns
- Scala: translate for loops to the generic ast properly
- Catch PCRE errors
- Constant propagation: Avoid "Impossible" errors due to unhandled cases

## [0.72.0](https://github.com/returntocorp/semgrep/releases/tag/v0.72.0) - 2021-11-10

### Added

- Java: Add partial support for `synchronized` blocks in the dataflow IL (#4150)
- Dataflow: Add partial support for `await`, `yield`, `&`, and other expressions
- Field-definition-as-assignemnt equivalence that allows matching expression
  patterns against field definitions. It is disabled by default but can be
  enabled via rule `options:` with `flddef_assign: true` (#4187)
- Arrows (a.k.a short lambdas) patterns used to match also regular function
  definitions. This can now be disabled via rule `options:` with
  `arrow_is_function: false` (#4187)
- Javascript variable patterns using the 'var' keyword used to also
  match variable declarations using 'let' or 'const'. This can now be
  disabled via rule `options:` with `let_is_var: false`

### Fixed

- Constant propagation: In a method call `x.f(y)`, if `x` is a constant then
  it will be recognized as such
- Go: match correctly braces in composite literals for autofix (#4210)
- Go: match correctly parens in cast for autofix (#3387)
- Go: support ellipsis in return type parameters (#2746)
- Scala: parse `case object` within blocks
- Scala: parse typed patterns with variables that begin with an underscore:
  `case _x : Int => ...`
- Scala: parse unicode identifiers
- semgrep-core accepts `sh` as an alias for bash
- pattern-regex: Hexadecimal notation of Unicode code points is now
  supported and assumes UTF-8 (#4240)
- pattern-regex: Update documentation, specifying we use PCRE (#3974)
- Scala: parse nullary constructors with no arguments in more positions
- Scala: parse infix type operators with tuple arguments
- Scala: parse nested comments
- Scala: parse `case class` within blocks
- `metavariable-comparison`: if a metavariable binds to a code variable that
  is known to be constant, then we use that constant value in the comparison (#3727)
- Expand `~` when resolving config paths

### Changed

- C# support is now GA
- cli: Only suggest increasing stack size when semgrep-core segfaults
- Semgrep now scans executable scripts whose shebang interpreter matches the
  rule's language

## [0.71.0](https://github.com/returntocorp/semgrep/releases/tag/v0.71.0) - 2021-11-01

### Added

- Metavariable equality is enforced across sources/sanitizers/sinks in
  taint mode, and these metavariables correctly appear in match messages
- Pre-alpha support for Bash as a new target language
- Pre-alpha support for C++ as a new target language
- Increase soft stack limit when running semgrep-core (#4120)
- `semgrep --validate` runs metachecks on the rule

### Fixed

- text_wrapping defaults to MAX_TEXT_WIDTH if get_terminal_size reports
  width < 1
- Metrics report the error type of semgrep core errors (Timeout,
  MaxMemory, etc.)
- Prevent bad settings files from crashing Semgrep (#4164)
- Constant propagation: Tuple/Array destructuring assignments now correctly
  prevent constant propagation
- JS: Correctly parse metavariables in template strings
- Scala: parse underscore separators in number literals, and parse
  'l'/'L' long suffix on number literals
- Scala: parse by name arguments in arbitary function types,
  like `(=> Int) => Int`
- Bash: various fixes and improvements
- Kotlin: support ellipsis in class body and parameters (#4141)
- Go: support method interface pattern (#4172)

### Changed

- Report CI environment variable in metrics for better environment
  determination
- Bash: a simple expression pattern can now match any command argument rather
  than having to match the whole command

## [0.70.0](https://github.com/returntocorp/semgrep/releases/tag/v0.70.0) - 2021-10-19

### Added

- Preliminary support for bash

### Fixed

- Go: support ... in import list (#4067),
  for example `import (... "error" ...)`
- Java: ... in method chain calls can now match also 0 elements, to be
  consistent with other use of ... (#4082), so `o. ... .foo()` will now
  also match just `o.foo()`.
- Config files with only a comment give bad error message (#3773)
- Does not crash if user does not have write permissions on home directory

### Changed

- Resolution of rulesets use legacy registry instead of cdn registry
- Benchmark suite is easier to modify

## [0.69.1](https://github.com/returntocorp/semgrep/releases/tag/v0.69.1) - 2021-10-14

### Fixed

- The `--enable-metrics` flag is now always a flag, does not optionally
  take an argument

## [0.69.0](https://github.com/returntocorp/semgrep/releases/tag/v0.69.0) - 2021-10-13

### Added

- C: support ... in parameters and sizeof arguments (#4037)
- C: support declaration and function patterns
- Java: support @interface pattern (#4030)

### Fixed

- Reverted change to exclude minified files from the scan (see changelog for
  0.66.0)
- Java: Fixed equality of metavariables bounded to imported classes (#3748)
- Python: fix range of tuples (#3832)
- C: fix some wrong typedef inference (#4054)
- Ruby: put back equivalence on old syntax for keyword arguments (#3981)
- OCaml: add body of functor in AST (#3821)

### Changed

- taint-mode: Introduce a new kind of _not conflicting_ sanitizer that must be
  declared with `not_conflicting: true`. This affects the change made in 0.68.0
  that allowed a sanitizer like `- pattern: $F(...)` to work, but turned out to
  affect our ability to specify sanitization by side-effect. Now the default
  semantics of sanitizers is reverted back to the same as before 0.68.0, and
  `- pattern: $F(...)` is supported via the new not-conflicting sanitizers.

## [0.68.2](https://github.com/returntocorp/semgrep/releases/tag/v0.68.2) - 2021-10-07

### Fixed

- Respect --skip-unknown-extensions even for files with no extension
  (treat no extension as an unknown extension)
- taint-mode: Fixed (another) bug where a tainted sink could go unreported when
  the sink is a specific argument in a function call

## [0.68.1](https://github.com/returntocorp/semgrep/releases/tag/v0.68.1) - 2021-10-07

### Added

- Added support for `raise`/`throw` expressions in the dataflow engine and
  improved existing support for `try-catch-finally`

### Fixed

- Respect rule level path filtering

## [0.68.0](https://github.com/returntocorp/semgrep/releases/tag/v0.68.0) - 2021-10-06

### Added

- Added "automatic configuration" (`--config auto`), which collaborates with
  the Semgrep Registry to customize rules to a project; to support this, we
  add support for logging-in to the Registry using the project URL; in
  a future release, this will also perform project analysis to determine
  project languages and frameworks
- Input can be derived from subshells: `semgrep --config ... <(...)`
- Java: support '...' in catch (#4002)

### Changed

- taint-mode: Sanitizers that match exactly a source or a sink are filtered out,
  making it possible to use `- pattern: $F(...)` for declaring that any other
  function is a sanitizer
- taint-mode: Remove built-in source `source(...)` and built-in sanitizer
  `sanitize(...)` used for convenience during early development, this was causing
  some unexpected behavior in real code that e.g. had a function called `source`!
- When enabled, metrics now send the hashes of rules that yielded findings;
  these will be used to tailor rules on a per-project basis, and also will be
  used to improve rules over time
- Improved Kotlin parsing from 77% to 90% on our Kotlin corpus.
- Resolution of rulesets (i.e. `p/ci`) use new rule cdn and do client-side hydration
- Set pcre recursion limit so it will not vary with different installations of pcre
- Better pcre error handling in semgrep-core

### Fixed

- taint-mode: Fixed bug where a tainted sink could go unreported when the sink is
  a specific argument in a function call
- PHP: allows more keywords as valid field names (#3954)

## [0.67.0](https://github.com/returntocorp/semgrep/releases/tag/v0.67.0) - 2021-09-29

### Added

- Added support for break and continue in the dataflow engine
- Added support for switch statements in the dataflow engine

### Changed

- Taint no longer analyzes dead/unreachable code
- Improve error message for segmentation faults/stack overflows
- Attribute-expression equivalence that allows matching expression patterns against
  attributes, it is enabled by default but can be disabled via rule `options:` with
  `attr_expr: false` (#3489)
- Improved Kotlin parsing from 35% to 77% on our Kotlin corpus.

### Fixed

- Fix CFG dummy nodes to always connect to exit node
- Deep ellipsis `<... x ...>` now matches sub-expressions of statements
- Ruby: treat 'foo' as a function call when alone on its line (#3811)
- Fixed bug in semgrep-core's `-filter_irrelevant_rules` causing Semgrep to
  incorrectly skip a file (#3755)

## [0.66.0](https://github.com/returntocorp/semgrep/releases/tag/v0.66.0) - 2021-09-22

### Added

- HCL (a.k.a Terraform) experimental support

### Changed

- **METRICS COLLECTION CHANGES**: In order to target development of Semgrep features, performance improvements,
  and language support, we have changed how metrics are collected by default
  - Metrics collection is now controlled with the `--metrics` option, with possible values: `auto`, `on`, or `off`
  - `auto` will send metrics only on runs that include rules are pulled from the Semgrep Registry.
    It will not send metrics when rules are only read from local files or passed directly as
    strings
  - `auto` is now the default metrics collection state
  - `on` forces metrics collection on every run
  - `off` disables metrics collection entirely
  - Metrics collection may still alternatively be controlled with the `SEMGREP_SEND_METRICS`
    environment variable, with the same possible values as the `--metrics` option. If both
    are set, `--metrics` overrides `SEMGREP_SEND_METRICS`
  - See `PRIVACY.md` for more information
- Constant propagation now assumes that void methods may update the callee (#3316)
- Add rule message to emacs output (#3851)
- Show stack trace on fatal errors (#3876)
- Various changes to error messages (#3827)
- Minified files are now automatically excluded from the scan, which
  may result in shorter scanning times for some projects.

### Fixed

- Dataflow: Recognize "concat" method and interpret it in a language-dependent manner (#3316)
- PHP: allows certain keywords as valid field names (#3907)

## [0.65.0](https://github.com/returntocorp/semgrep/releases/tag/v0.65.0) - 2021-09-13

### Added

- Allow autofix using the command line rather than only with the fix: YAML key
- Vardef-assign equivalence can now be disabled via rule `options:` with `vardef_assign: false`

### Changed

- Grouped semgrep CLI options and added constraints when useful (e.g. cannot use `--vim` and `--emacs` at the same time)

### Fixed

- Taint detection with ternary ifs (#3778)
- Fixed corner-case crash affecting the `pattern: $X` optimization ("empty And; no positive terms in And")
- PHP: Added support for parsing labels and goto (#3592)
- PHP: Parse correctly constants named PUBLIC or DEFAULT (#3589)
- Go: Added type inference for struct literals (#3622)
- Fix semgrep-core crash when a cache file exceeds the file size limit
- Sped up Semgrep interface with tree-sitter parsing

## [0.64.0](https://github.com/returntocorp/semgrep/releases/tag/v0.64.0) - 2021-09-01

### Added

- Enable associative matching for string concatenation (#3741)

### Changed

- Add logging on failure to git ls-files (#3777)
- Ignore files whose contents look minified (#3795)
- Display semgrep-core errors in a better way (#3774)
- Calls to `semgrep --version` now check if Semgrep is up-to-date; this can
  cause a ~ 100 ms delay in run time; use --disable-version-check if you
  don't want this

### Fixed

- Java: separate import static from regular imports during matching (#3772)
- Taint mode will now benefit from semgrep-core's -filter_irrelevant_rules
- Taint mode should no longer report duplicate matches (#3742)
- Only change source directory when running in docker context (#3732)

## [0.63.0](https://github.com/returntocorp/semgrep/releases/tag/v0.63.0) - 2021-08-25

### Added

- C#: support ellipsis in declarations (#3720)

### Fixed

- Hack: improved support for metavariables (#3716)
- Dataflow: Disregard type arguments but not the entire instruction

### Changed

- Optimize ending `...` in `pattern-inside`s to simply match anything left

## [0.62.0](https://github.com/returntocorp/semgrep/releases/tag/v0.62.0) - 2021-08-17

### Added

- OCaml: support module aliasing, so looking for `List.map` will also
  find code that renamed `List` as `L` via `module L = List`.
- Add help text to sarif formatter output if defined in metadata field.
- Update shortDescription in sarif formatter output if defined in metadata field.
- Add tags as defined in metadata field in addition to the existing tags.

### Fixed

- core: Fix parsing of numeric literals in rule files
- Java: fix the range and autofix of Cast expressions (#3669)
- Generic mode scanner no longer tries to open submodule folders as files (#3701)
- `pattern-regex` with completely empty files (#3705)
- `--sarif` exit code with suppressed findings (#3680)
- Fixed fatal errors when a pattern results in a large number of matches
- Better error message when rule contains empty pattern

### Changed

- Add backtrace to fatal errors reported by semgrep-core
- Report errors during rule evaluation to the user
- When anded with other patterns, `pattern: $X` will not be evaluated on its own, but will look at the context and find `$X` within the metavariables bound, which should be significantly faster

## [0.61.0](https://github.com/returntocorp/semgrep/releases/tag/v0.61.0) - 2021-08-04

### Added

- Hack: preliminary support for hack-lang
  thanks to David Frankel, Nicholas Lin, and more people at Slack!
- OCaml: support for partial if, match, and try patterns
  (e.g., `if $X = $Y`)
- OCaml: you can match uppercase identifiers (constructors, module names) by
  using a metavariable with an uppercase letter followed by an underscore,
  followed by uppercase letters or digits (e.g. `$X_`, `$F_OO`).
  Instead, `$FOO` will match everything else (lowercase identifiers,
  full expressions, types, patterns, etc.).
- OCaml: match cases patterns are now matched in any order, and ellipsis are
  handled correctly
- Improved error messages sent to the playground

### Changed

- Run version check and print upgrade message after scan instead of before
- OCaml: skip ocamllex and ocamlyacc files. Process only .ml and .mli files.
- Memoize range computation for expressions and speed up taint mode
- Report semgrep-core's message upon a parse error
- Deprecated the following experimental features:
  - pattern-where-python
  - taint-mode
  - equivalences
  - step-by-step evaluation output
- Deduplicate findings that fire on the same line ranges and have the same message.

### Fixed

- Go: Match import module paths correctly (#3484)
- OCaml: use latest ocamllsp 1.7.0 for the -lsp option
- OCaml: include parenthesis tokens in the AST for tuples and constructor
  calls for better range matching and autofix
- OCaml: fixed many matching bugs with ellipsis
- core: Do not crash when is not possible to compute range info
- eliminate 6x slowdown when using the '--max-memory' option

## [0.60.0](https://github.com/returntocorp/semgrep/releases/tag/v0.60.0) - 2021-07-27

### Added

- Detect duplicate keys in YAML dictionaries in semgrep rules when parsing a rule
  (e.g., detect multiple 'metavariable' inside one 'metavariable-regex')

### Fixed

- C/C++: Fixed stack overflows (segmentation faults) when processing very large
  files (#3538)
- JS: Fixed stack overflows (segmentation faults) when processing very large
  files (#3538)
- JS: Detect numeric object keys `1` and `0x1` as equal (#3579)
- OCaml: improved parsing stats by using tree-sitter-ocaml (from 25% to 88%)
- taint-mode: Check nested functions
- taint-mode: `foo.x` is now detected as tainted if `foo` is a source of taint
- taint-mode: Do not crash when is not possible to compute range info
- Rust: recognize ellipsis in macro calls patterns (#3600)
- Ruby: represent correctly a.(b) in the AST (#3603)
- Rust: recognize ellipsis in macro calls patterns

### Changed

- Added precise error location for the semgrep metachecker, to detect for example
  duplicate patterns in a rule

## [0.59.0](https://github.com/returntocorp/semgrep/releases/tag/v0.59.0) - 2021-07-20

### Added

- A new experimental 'join' mode. This mode runs multiple Semgrep rules
  on a codebase and "joins" the results based on metavariable contents. This
  lets users ask questions of codebases like "do any 3rd party
  libraries use a dangerous function, and do I import that library directly?" or
  "is this variable passed to an HTML template, and is it rendered in that template?"
  with several Semgrep rules.

### Fixed

- Improve location reporting of errors
- metavariable-pattern: `pattern-not-regex` now works (#3503)
- Rust: correctly parse macros (#3513)
- Python: imports are unsugared correctly (#3940)
- Ruby: `pattern: $X` in the presence of interpolated strings now works (#3560)

## [0.58.2](https://github.com/returntocorp/semgrep/releases/tag/v0.58.2) - 2021-07-15

### Fixed

- Significant speed improvements, but the binary is now 95MB (from 47MB
  in 0.58.1, but it was 170MB in 0.58.0)

## [0.58.1](https://github.com/returntocorp/semgrep/releases/tag/v0.58.1) - 2021-07-15

### Fixed

- The --debug option now displays which files are currently processed incrementally;
  it will not wait until semgrep-core completely finishes.

### Changed

- Switch from OCaml 4.10.0 to OCaml 4.10.2 (and later to OCaml 4.12.0) resulted in
  smaller semgrep-core binaries (from 170MB to 47MB) and a smaller docker
  image (from 95MB to 40MB).

## [0.58.0](https://github.com/returntocorp/semgrep/releases/tag/v0.58.0) - 2021-07-14

### Added

- New iteration of taint-mode that allows to specify sources/sanitizers/sinks
  using arbitrary pattern formulas. This provides plenty of flexibility. Note
  that we breaks compatibility with the previous taint-mode format, e.g.
  `- source(...)` must now be written as `- pattern: source(...)`.
- HTML experimental support. This does not rely on the "generic" mode
  but instead really parses the HTML using tree-sitter-html. This allows
  some semantic matching (e.g., matching attributes in any order).
- Vue.js alpha support (#1751)
- New matching option `implicit_ellipsis` that allows disabling the implicit
  `...` that are added to record patterns, plus allow matching "spread fields"
  (JS `...x`) at any position (#3120)
- Support globstar (`**`) syntax in path include/exclude (#3173)

### Fixed

- Apple M1: Semgrep installed from HomeBrew no longer hangs (#2432)
- Ruby command shells are distinguished from strings (#3343)
- Java varargs are now correctly matched (#3455)
- Support for partial statements (e.g., `try { ... }`) for Java (#3417)
- Java generics are now correctly stored in the AST (#3505)
- Constant propagation now works inside Python `with` statements (#3402)
- Metavariable value replacement in message/autofix no longer mixes up short and long names like $X vs $X2 (#3458)
- Fixed metavariable name collision during interpolation of message / autofix (#3483)
  Thanks to Justin Timmons for the fix!
- Revert `pattern: $X` optimization (#3476)
- metavariable-pattern: Allow filtering using a single `pattern` or
  `pattern-regex`
- Dataflow: Translate call chains into IL

### Changed

- Faster matching times for generic mode

## [0.57.0](https://github.com/returntocorp/semgrep/releases/tag/v0.57.0) - 2021-06-29

### Added

- new `options:` field in a YAML rule to enable/disable certain features
  (e.g., constant propagation). See https://github.com/returntocorp/semgrep/blob/develop/semgrep-core/src/core/Config_semgrep.atd
  for the list of available features one can enable/disable.
- Capture groups in pattern-regex: in $1, $2, etc. (#3356)
- Support metavariables inside atoms (e.g., `foo(:$ATOM)`)
- Support metavariables and ellipsis inside regexp literals
  (e.g., `foo(/.../)`)
- Associative-commutative matching for bitwise OR, AND, and XOR operations
- Add support for $...MVAR in generic patterns.
- metavariable-pattern: Add support for nested Spacegrep/regex/Comby patterns
- C#: support ellipsis in method parameters (#3289)

### Fixed

- C#: parse `__makeref`, `__reftype`, `__refvalue` (#3364)
- Java: parsing of dots inside function annotations with brackets (#3389)
- Do not pretend that short-circuit Boolean AND and OR operators are commutative (#3399)
- metavariable-pattern: Fix crash when nesting a non-generic pattern within
  a generic rule
- metavariable-pattern: Fix parse info when matching content of a metavariable
  under a different language
- generic mode on Markdown files with very long lines will now work (#2987)

### Changed

- generic mode: files that don't look like nicely-indented programs
  are no longer ignored, which may cause accidental slowdowns in setups
  where excessively large files are not excluded explicitly (#3418).
- metavariable-comparison: Fix crash when comparing integers and floats
  Thanks to Justin Timmons for the fix!
- Do not filter findings with the same range but different metavariable bindings (#3310)
- Set parsing_state.have_timeout when a timeout occurs (#3438)
- Set a timeout of 10s per file (#3434)
- Improvements to contributing documentation (#3353)
- Memoize getting ranges to speed up rules with large ranges
- When anded with other patterns, `pattern: $X` will not be evaluated on its own, but will look at the context and find `$X` within the metavariables bound, which should be significantly faster

## [0.56.0](https://github.com/returntocorp/semgrep/releases/tag/v0.56.0) - 2021-06-15

### Added

- Associative-commutative matching for Boolean AND and OR operations
  (#3198)
- Support metavariables inside strings (e.g., `foo("$VAR")`)
- metavariable-pattern: Allow matching the content of a metavariable under
  a different language.

### Fixed

- C#: Parse attributes for local functions (#3348)
- Go: Recognize other common package naming conventions (#2424)
- PHP: Support for associative-commutative matching (#3198)

### Changed

- Upgrade TypeScript parser (#3102)

### Changed

- `--debug` now prints out semgrep-core debug logs instead of having this
  behavior with `--debugging-json`

## [0.55.1](https://github.com/returntocorp/semgrep/releases/tag/v0.55.1) - 2021-06-9

### Added

- Add helpUri to sarif output if rule source metadata is defined

### Fixed

- JSON: handle correctly metavariables as field (#3279)
- JS: support partial field definitions pattern, like in JSON
- Fixed wrong line numbers for multi-lines match in generic mode (#3315)
- Handle correctly ellipsis inside function types (#3119)
- Taint mode: Allow statement-patterns when these are represented as
  statement-expressions in the Generic AST (#3191)

## [0.55.0](https://github.com/returntocorp/semgrep/releases/tag/v0.55.0) - 2021-06-8

### Added

- Added new metavariable-pattern operator (available only via --optimizations),
  thanks to Kai Zhong for the feature request (#3257).

### Fixed

- Scala: parse correctly symbol literals and interpolated strings containing
  double dollars (#3271)
- Dataflow: Analyze foreach body even if we do not handle the pattern yet (#3155)
- Python: support ellipsis in try-except (#3233)
- Fall back to no optimizations when using unsupported features: pattern-where-python,
  taint rules, and `--debugging-json` (#3265)
- Handle regexp parse errors gracefully when using optimizations (#3266)
- Support equivalences when using optimizations (#3259)
- PHP: Support ellipsis in include/require and echo (#3191, #3245)
- PHP: Prefer expression patterns over statement patterns (#3191)
- C#: Support unsafe block syntax (#3283)

### Changed

- Run rules in semgrep-core (rather than patterns) by default (aka optimizations all)

## [0.54.0](https://github.com/returntocorp/semgrep/releases/tag/v0.54.0) - 2021-06-2

### Added

- Per rule parse times and per rule-file parse and match times added to opt-in metrics
- $...MVAR can now match a list of statements (not just a list of arguments) (#3170)

### Fixed

- JavaScript parsing: [Support decorators on
  properties](https://github.com/tree-sitter/tree-sitter-javascript/pull/166)
- JavaScript parsing: [Allow default export for any declaration](https://github.com/tree-sitter/tree-sitter-javascript/pull/168)
- Metavariables in messages are filled in when using `--optimizations all`
- Python: class variables are matched in any order (#3212)
- Respect `--timeout-threshold` option in `--optimizations all` mode

### Changed

- Moved some debug logging to verbose logging
- $...ARGS can now match an empty list of arguments, just like ... (#3177)
- JSON and SARIF outputs sort keys for predictable results

## [0.53.0](https://github.com/returntocorp/semgrep/releases/tag/v0.53.0) - 2021-05-26

### Added

- Scala alpha support
- Metrics collection of project_hash in cases where git is not available
- Taint mode now also analyzes top-level statements.

### Fixed

- Running with `--strict` will now return results if there are `nosem` mismatches. Semgrep will report a nonzero exit code if `--strict` is set and there are `nosem` mismathces. [#3099](https://github.com/returntocorp/semgrep/issues/3099)
- PHP: parsing correctly ... and metavariables in parameters
- PHP: parsing correctly functions with a single statement in their body
- Evaluate interpolated strings during constant propagation (#3127)
- Fixed #3084 - Semgrep will report an InvalidRuleSchemaError for dictionaries with duplicate key names.
- Basic type inference also for implicit variable declarations (Python, Ruby, PHP, and JS)
- JS/TS: differentiating tagged template literals in the AST (#3187)
- Ruby: storing parenthesis in function calls in the AST (#3178)

## [0.52.0](https://github.com/returntocorp/semgrep/releases/tag/v0.52.0) - 2021-05-18

### Added

- C# alpha support
- Let meta-variables match both a constant variable occurrence and that same
  constant value (#3058)

### Fixed

- OCaml: fix useless-else false positives by generating appropriate AST for
  if without an else.
- JS/TS: Propagate constant definitions without declaration
- Python: Make except ... match except _ as _

## [0.51.0](https://github.com/returntocorp/semgrep/releases/tag/v0.51.0) - 2021-05-13

### Added

- Keep track of and report rule parse time in addition to file parse time.
- v0 of opt-in anonymous aggregate metrics.
- Improved cheatsheet for generic mode, now recommending indented
  patterns (#2911, #3028).

### Fixed

- JS/TS: allow the deep expression operator <... ...> in expression
  statement position, for example:

```
$ARG = [$V];
...
<... $O[$ARG] ...>; // this works now
```

- PHP arrays with dots inside parse
- Propagate constants in nested lvalues such as `y` in `x[y]`
- C# experimental support

### Changed

- Show log messages from semgrep-core when running semgrep with
  `--debug`.
- By default, targets larger than 1 MB are now excluded from semgrep
  scans. New option `--max-target-bytes 0` restores the old behavior.
- Report relative path instead of absolute when using `--time`

## [0.50.1](https://github.com/returntocorp/semgrep/releases/tag/v0.50.1) - 2021-05-06

### Changed

- Reinstate `--debugging-json` to avoid stderr output of `--debug`

## [0.50.0](https://github.com/returntocorp/semgrep/releases/tag/v0.50.0) - 2021-05-06

### Added

- JS/TS: Infer global constants even if the `const` qualifier is missing (#2978)
- PHP: Resolve names and infer global constants in the same way as for Python

### Fixed

- Empty yaml files do not crash
- Autofix does not insert newline characters for patterns from semgrep.live (#3045)
- Autofix printout is grouped with its own finding rather than the one below it (#3046)
- Do not assign constant values to assigned variables (#2805)
- A `--time` flag instead of `--json-time` which shows a summary of the
  timing information when invoked with normal output and adds a time field
  to the json output when `--json` is also present

### Changed

- .git/ directories are ignored when scanning
- External Python API (`semgrep_main.invoke_semgrep`) now takes an
  optional `OutputSettings` argument for controlling output
- `OutputSettings.json_time` has moved to `OutputSettings.output_time`,
  this and many other `OutputSettings` arguments have been made optional

### Removed

- `--debugging-json` flag in favor of `--json` + `--debug`
- `--json-time` flag in favor of `--json` + `--time`

## [0.49.0](https://github.com/returntocorp/semgrep/releases/tag/v0.49.0) - 2021-04-28

### Added

- Support for matching multiple arguments with a metavariable (#3009)
  This is done with a 'spread metavariable' operator that looks like
  `$...ARGS`. This used to be available only for JS/TS and is now available
  for the other languages (Python, Java, Go, C, Ruby, PHP, and OCaml).
- A new `--optimizations [STR]` command-line flag to turn on/off some
  optimizations. Use 'none' to turn off everything and 'all' to turn on
  everything.
  Just using `--optimizations` is equivalent to `--optimizations all`, and
  not using `--optimizations` is equivalent to `--optimizations none`.
- JS/TS: Support '...' inside JSX text to match any text, as in
  `<a href="foo">...</a>` (#2963)
- JS/TS: Support metavariables for JSX attribute values, as in
  `<a href=$X>some text</a>` (#2964)

### Fixed

- Python: correctly parsing fstring with multiple colons
- Ruby: better matching for interpolated strings (#2826 and #2949)
- Ruby: correctly matching numbers

### Changed

- Add required executionSuccessful attribute to SARIF output (#2983)
  Thanks to Simon Engledew
- Remove jsx and tsx from languages, just use javascript or typescript (#3000)
- Add limit max characters in output line (#2958) and add
  flag to control maxmium characters (defaults to 160).
  Thanks to Ankush Menat

## [0.48.0](https://github.com/returntocorp/semgrep/releases/tag/v0.48.0) - 2021-04-20

### Added

- Taint mode: Basic cross-function analysis (#2913)
- Support for the new Java Record extension and Java symbols with accented characters (#2704)

### Fixed

- Capturing functions when used as both expressions and statements in JS (#1007)
- Literal for ocaml tree sitter (#2885)
- Ruby: interpolated strings match correctly (#2967)
- SARIF output now contains the required runs.invocations.executionSuccessful property.

### Changed

- The `extra` `lines` data is now consistent across scan types
  (e.g. `semgrep-core`, `spacegrep`, `pattern-regex`)

## [0.47.0](https://github.com/returntocorp/semgrep/releases/tag/v0.47.0) - 2021-04-15

### Added

- support `for(...)` for Java
- Ability to match lambdas or functions in Javascript with ellipsis after
  the function keyword, (e.g., `function ...(...) { ... }`)
- Rust: Semgrep patterns now support top-level statements (#2910)
- support for utf-8 code with non-ascii chars (#2944)
- Java switch expressions

### Fixed

- fixed single field pattern in JSON, allow `$FLD: { ... }` pattern
- Config detection in files with many suffix delimiters, like `this.that.check.yaml`.
  More concretely: configs end with `.yaml`, YAML language tests end with `.test.yaml`,
  and everything else is handled by its respective language extension (e.g. `.py`).
- Single array field in yaml in a pattern is parsed as a field, not a one element array

## [0.46.0](https://github.com/returntocorp/semgrep/releases/tag/v0.46.0) - 2021-04-08

### Added

- YAML language support to --test
- Ability to list multiple, comma-separated rules on the same line when in --test mode
- Resolve alias in require/import in Javascript

```
child_process.exec(...)
```

will now match

```javascript
var { exec } = require("child_process");
exec("dangerous");
```

- Taint mode: Pattern-sources can now be arbitrary expressions (#2881)

### Fixed

- SARIF output now nests invocations inside runs.
- Go backslashed carets in regexes can be parsed

### Changed

- Deep expression matches (`<... foo ...>`) now match within records, bodies of
  anonymous functions (a.k.a. lambda-expressions), and arbitrary language-specific
  statements (e.g. the Golang `go` statement)

## [0.45.0](https://github.com/returntocorp/semgrep/releases/tag/v0.45.0) - 2021-03-30

### Added

- New `--experimental` flag for passing rules directly to semgrep-core (#2836)

### Fixed

- Ellipses in template strings don't match string literals (#2780)
- Go: correctly parse select/switch clauses like in tree-sitter (#2847)
- Go: parse correctly 'for ...' header in Go patterns (#2838)

## [0.44.0](https://github.com/returntocorp/semgrep/releases/tag/v0.44.0) - 2021-03-25

### Added

- Support for YAML! You can now write YAML patterns in rules
  to match over YAML target files (including semgrep YAML rules, inception!)
- A new Bloomfilter-based optimisation to speedup matching (#2816)
- Many benchmarks to cover semgrep advertised packs (#2772)
- A new semgrep-dev docker container useful for benchmarking semgrep (#2800)
- Titles to rule schema definitions, which can be leveraged in
  the Semgrep playground (#2703)

### Fixed

- Fixed taint mode and added basic test (#2786)
- Included formatted errors in SARIF output (#2748)
- Go: handle correctly the scope of Go's short assignment variables (#2452)
- Go: fixed the range of matched slices (#2763)
- PHP: correctly match the PHP superglobal `$_COOKIE` (#2820)
- PHP: allow ellipsis inside array ranges (#2819)
- JSX/TSX: fixed the range of matched JSX elements (#2685)
- Javascript: allow ellipsis in arrow body (#2802)
- Generic: correctly match the same metavariable when used in different
  generic patterns

#### Fixed in `semgrep-core` only

These features are not yet available via the `semgrep` CLI,
but have been fixed to the internal `semgrep-core` binary.

- Fixed all regressions on semgrep-rules when using -fast
- Handle pattern-not: and pattern-not-inside: as in semgrep
- Handle pattern: and pattern-inside: as in semgrep (#2777)

## [0.43.0](https://github.com/returntocorp/semgrep/releases/tag/v0.43.0) - 2021-03-16

### Added

- Official Python 3.9 support
- Support for generating patterns that will match multiple given code targets
- Gitignore for compiled binaries

### Fixed

- Parsing enum class patterns (#2715)
- Ocaml test metavar_equality_var (#2755)

### Changed

- Pfff java parser and tree-sitter-java parser are now more similar
- Octal numbers parsed correctly in tree-sitter parsers

## [0.42.0](https://github.com/returntocorp/semgrep/releases/tag/v0.42.0) - 2021-03-09

### Added

- Added propagation of metavariables to clauses nested under `patterns:`. Fixes (#2548)[https://github.com/returntocorp/semgrep/issues/2548].
- `--json-time` flag which reports runtimes for (rule, target file)
- `--vim` flag for Syntastic
- PHP - Support for partial if statements
- CSharp - Many improvements to parsing

### Fixed

- Rust can be invoked with `rs` or `rust` as a language

### Changed

- The timeout for downloading config files from a URL was extended from 10s to 20s.

## [0.41.1](https://github.com/returntocorp/semgrep/releases/tag/v0.41.1) - 2021-02-24

### Fixed

- Statically link pcre in semgrep-core for MacOS releases

## [0.41.0](https://github.com/returntocorp/semgrep/releases/tag/v0.41.0) - 2021-02-24

### Added

- Added basic typed metavariables for javascript and typescript (#2588)
- Ability to match integers or floats by values
  e.g., the pattern '8' will now match code like 'x = 0x8'
- Start converting the tree-sitter CST of R to the generic AST
  thx to Ross Nanopoulos!
- Allow 'nosem' in HTML. (#2574)

#### Added in `semgrep-core` only

These features are not yet available via the `semgrep` CLI,
but have been added to the internal `semgrep-core` binary.

- ability to process a whole rule in semgrep-core; this will allow
  whole-rule optimisations and avoid some fork and communication with the
  semgrep Python wrapper
- handling the none (regexp) and generic (spacegrep) patterns in a rule
- handling the metavariable-regexp, metavariable-comparison
- correctly handle boolean formula using inclusion checks on metavariables
- new semgrep-core -test_rules action to test rules; it reports only
  28/2800 mismatches on the semgrep-rules repository

### Changed

- update C# to latest tree-sitter-csharp
  thx to Sjord for the huge work adapting to the new C# grammar
- Improve --generate-config capabilities (#2562)
- optimise the matching of blocks with ellipsis (#2618)
  e.g., the pattern 'function(...) { ... }' will now be more efficient
- Change pattern-not-regex to filter when regex overlaps with a match (#2572)

### Fixed

- remove cycle in named AST for Rust 'fn foo(self)' (#2584)
  and also typescript, which could cause semgrep to use giga bytes of memory
- fix missing token location on Go type assertion (#2577)

## [0.40.0](https://github.com/returntocorp/semgrep/releases/tag/v0.40.0) - 2021-02-17

### Added

- Documentation for contributing new languages.
- New language Kotlin with experimental support.
- Work on caching improvements for semgrep-core.
- Work on bloom filters for matching performance improvement.

### Changed

- Typescript grammar upgraded.
- Ruby parser updated from the latest tree-sitter-ruby.
- New Semgrep logo!
- metavariable_regex now supported with PCRE.
- Rust macros now parsed. Thanks Ruin0x11!

### Fixed

- Constant propagaion support covers `:=` short assignment in Go. (#2440)
- Functions now match against functions inside classes for PHP. (#2470)
- Import statements for CommonJS Typescript modules now supported. (#2234)
- Ellipsis behave consistently in nested statements for PHP. (#2453)
- Go Autofix does not drop closing parenthesis. (#2316)
- Helpful errors added for Windows installation. (#2533)
- Helpful suggestions provided on output encoding error. (#2514)
- Import metavariables now bind to the entire Java path. (#2502)
- Semgrep matches the short name for a type in Java. (#2400)
- Interface types explicitly handled in Go patterns. (#2376)
- TooManyMatches error generated instead of Timeout error when appropriate. (#2411)

## [0.39.1](https://github.com/returntocorp/semgrep/releases/tag/v0.39.1) - 2021-01-26

No new changes in this version.
This is a re-release of 0.39.0 due to an error in the release process.

## [0.39.0](https://github.com/returntocorp/semgrep/releases/tag/v0.39.0) - 2021-01-26

### Added

- Typed metavariables in C.
  Patterns like `$X == $Y` can now match specific types like so: `(char *$X) == $Y`. (#2431)

#### Added in `semgrep-core` only

These features are not yet available via the `semgrep` CLI,
but have been added to the internal `semgrep-core` binary.

- `semgrep-core` supports rules in JSON and Jsonnet format. (#2428)
- `semgrep-core` supports a new nested format
  for combining patterns into a boolean query. (#2430)

### Changed

- When an unknown language is set on a rule,
  the error message now lists all supported languages. (#2448)
- When semgrep is executed without a config specified,
  the error message now includes some suggestions on how to pick a config. (#2449)
- `-c` is the new shorthand for `--config` in the CLI.
  `-f` is kept as an alias for backward-compatibility. (#2447)

### Fixed

- Disable timeouts if timeout setting is 0 (#2423).
- Typed metavariables in go match literal strings (#2401).
- Fix bug that caused m_compatible_type to only bind the type (#2441).

## [0.38.0](https://github.com/returntocorp/semgrep/releases/tag/v0.38.0) - 2021-01-20

### Added

- Added a new language: Rust. Support for basic semgrep patterns (#2391)
  thanks to Ruin0x11!
- Added a new language: R. Just parsing for now (#2407)
  thanks to Ross Nanopoulos!
- Parse more Rust constructs: Traits, type constraints (#2393, #2413)
  thanks to Ruin0x11!
- Parse more C# constructs: Linq queries, type parameter constraints (#2378, #2408)
  thanks to Sjord!
- new experimental semgrep rule (meta)linter (#2420) with semgrep-core -check_rules

### Changed

- new controlflow-sensitive intraprocedural dataflow-based constant propagation
  (#2386)

### Fixed

- matching correctly Ruby functions with rescue block (#2390)
- semgrep crashing on permission error on a file (#2394)
- metavariable interpolation for pattern-inside (#2361)
- managing Lua assignment correctly (#2406) thanks to Ruin0x11!
- correctly parse metavariables in PHP, and ellipsis in fields (#2419)

## [0.37.0](https://github.com/returntocorp/semgrep/releases/tag/v0.37.0) - 2021-01-13

### Added

- pattern-not-regex added so findings can be filtered using regular expression (#2364)
- Added a new language: Lua. Support for basic semgrep patterns (#2337, #2312)
  thanks to Ruin0x11!
- C# support for basic semgrep patterns (#2336)
- Parse event access, conditional access, async-await in C# (#2314, #2329, #2358)
  thanks to Sjord

### Changed

- Java and Javascript method chaining requires extra "." when using ellipsis (#2354)

### Fixed

- Semgrep crashing due to missing token information in AST (#2380)

## [0.36.0](https://github.com/returntocorp/semgrep/releases/tag/v0.36.0) - 2021-01-05

### Added

- Typed metavariables can now match field access when we can propagate
  the type of a field
- Constant propagation for Java final fields (using this.field syntax)

### Changed

- Packaging and `setup.py` functionality (`.whl` and `pip` install unchanged):
  `SEMGREP_SKIP_BIN`, `SEMGREP_CORE_BIN`, and `SPACEGREP_BIN` now available

### Fixed

- correctly match the same metavariable for a field when used at a definition
  site and use site for Java
- add classname attribute to junit.xml report

## [0.35.0](https://github.com/returntocorp/semgrep/releases/tag/v0.35.0) - 2020-12-16

### Added

- Support for `...` in chains of method calls in JS, e.g. `$O.foo() ... .bar()`
- Official Ruby GA support

### Fixed

- Separate out test and pattern files with `--test` (#1796)

## [0.34.0](https://github.com/returntocorp/semgrep/releases/tag/v0.34.0) - 2020-12-09

### Added

- Experimental support for matching multiple arguments in JS/TS.
  This is done with a 'spread metavariable' operator,
  that looks like `$...ARGS`.
- Support for using `...` inside a Golang `switch` statement.
- Support for matching only
  the `try`, the `catch`, or the `finally` part
  of a `try { } catch (e) { } finally { }` construct in JS/TS.
- Support for matching only
  the `if ()` part of
  an `if () { }` construct in Java
- Support for metavariables inside dictionary keys in Ruby.
  This looks like `{..., $KEY: $VAL, ...}`.
- An experimental `--json-stats` flag.
  The stats output contains
  the number of files and lines of code scanned,
  broken down by language.
  It also contains profiling data broken down by rule ID.
  Please note that as this is an experimental flag,
  the output format is subject to change in later releases.
- Regex-only rules can now use `regex` as their language.
  The previously used language `none` will keep working as well.

### Changed

- Matches are now truncated to 10 lines in Semgrep's output.
  This was done to avoid filling the screen with output
  when a rule captures a whole class or function.
  If you'd like to adjust this behavior,
  you can set the new `--max-lines-per-finding` option.
- Fans of explicit & verbose code can now ignore findings
  with a `// nosemgrep` comment instead of the original `// nosem`.
  The two keywords have identical behavior.
- Generic pattern matching is now 10-20% faster
  on large codebases.

### Fixed

- Semgrep would crash when tens of thousands of matches were found
  for the same rule in one file.
  A new internally used `semgrep-core` flag named `-max_match_per_file`
  prevents these crashes by forcing a 'timeout' state
  when 10,000 matches are reached.
  Semgrep can then gracefully report
  what combination of rules and paths causes too much work.
- `semgrep --debug` works again,
  and now outputs even more debugging information from `semgrep-core`.
  The new debugging output is especially helpful to discover
  which rules have too many matches.
- A pattern that looks like `$X & $Y`
  will now correctly match bitwise AND operations in Ruby.
- Metavariables can now capture the name of a class
  and match its occurrences later in the class definition.
- Semgrep used to crash when a metavariable matched
  over text that cannot be read as UTF-8 text.
  Such matches will now try to recover what they can
  from apparent broken unicode text.

## [0.33.0](https://github.com/returntocorp/semgrep/releases/tag/v0.33.0) - 2020-12-01

### Added

- Allow selecting rules based on severity with the `--severity` flag. Thanks @kishorbhat!

### Changed

- In generic mode, shorter matches are now always preferred over
  longer ones. This avoids matches like `def bar def foo` when the
  pattern is `def ... foo`, instead matching just `def foo`
- In generic mode, leading dots must now match at the beginning of a
  block, allowing patterns like `... foo` to match what comes before `foo`
- Disabled link following for parity with other LINUX tools (e.g. ripgrep)
- spacegrep timeouts are now reported as timeouts instead of another error

### Fixed

- Correctly bind a metavariable in an import to the fully-qualified name. [Issue](https://github.com/returntocorp/semgrep/issues/1771)
- Fix invalid match locations on target files containing both CRLF line
  endings UTF-8 characters (#2111)
- Fix NoTokenLocation error when parsing Python f-strings
- [C] Support `include $X`
- [Go] Fix wrong order of imports

## [0.32.0](https://github.com/returntocorp/semgrep/releases/tag/v0.32.0) - 2020-11-18

### Added

- JSON output now includes an attribute of findings named `is_ignored`.
  This is `false` under regular circumstances,
  but if you run with `--disable-nosem`,
  it will return `true` for findings
  that normally would've been excluded by a `// nosem` comment.

### Changed

- `// nosemgrep` can now also be used to ignore findings,
  in addition to `// nosem`
- Added a default timeout of 30 seconds per file instead of none (#1981).

## [0.31.1](https://github.com/returntocorp/semgrep/releases/tag/v0.31.1) - 2020-11-11

### Fixed

- Regression in 0.31.0 where only a single file was being used when `--config`
  was given a directory with multiple rules (#2019).
- Cheatsheet's html functionality now has correct output.

## [0.31.0](https://github.com/returntocorp/semgrep/releases/tag/v0.31.0) - 2020-11-10

### Fixed

- Gracefully handle empty configuration file.
- Gracefully handle LexicalErrors from semgrep-core.
- Fix stack overflows in spacegrep on large input files (#1944).
- Fix extension-based file selection when the language is `generic` (#1968).
- Fix semgrep error when no valid config on path provided (#1912).
- Fix NO_FILE_INFO_YET error which causes the python wrapper to crash (#1925).
- Fix usage of '...' in special builtin arguments for PHP (#1963).
- Fix automatic semicolon insertion parse error in javascript (#1960).

### Added

- kotlin-tree-sitter integration into semgrep-core. Can now call
  dump-tree-sitter-cst on kotlin files.
- c++ tree-sitter integration into semgrep-core (#1952).
- More documents for language porting.
- Error handling in spacegrep to print stderr when CalledProcessError occurs.

## [0.30.0](https://github.com/returntocorp/semgrep/releases/tag/v0.30.0) - 2020-11-03

### Added

- Better examples for the generic mode aka spacegrep (#1951).

### Fixed

- Fix matching of trailing dots in spacegrep (#1939).
- Allow matching on one-line files with spacegrep (#1929).
- Fix incorrect number of lines matched by dots with spacegrep (#1918).
- Other subtle spacegrep matching bugs (#1913).
- Metavariable for method call should be matched against corresponding
  metavariable in method definition (#1861).
- Typescript class properties/declarations not recognized (#1846).
- Can't match inside Python try/except clause (#1902).

## [0.29.0](https://github.com/returntocorp/semgrep/releases/tag/v0.29.0) - 2020-10-27

### Added

- Semgrep will now partially parse files with parse errors and report findings detected before the parse errors was encountered.
- Allow user to specify registry path without having to add semgrep.dev url
  i.e.: instead of `--config https://semgrep.dev/p/r2c-ci` users can use `--config p/r2c-ci`
- Allow user to specify snippet id without having to add semgrep.dev url
  i.e.: instead of `--config https://semgrep.dev/s/username:snippetname`
  users can use `--config username:snippetname`
- `--test` will now error out if `ruleid` or `ok` is not in reported IDs
- Semgrep will run JavaScript rules on TypeScript files automatically.

### Fixed

- More off by one fixes in autofix
- Support for matching dynamic class names in Ruby
- Removed `nosem` findings from the final findings count
- Matching nested JSX elements works properly. See https://semgrep.dev/s/erlE?version=0.29.0.
- Can now match partial class definitions with annotations in Java. See https://github.com/returntocorp/semgrep/issues/1877.
- Fixed errors in TypeScript "implements" keyword. See https://github.com/returntocorp/semgrep/issues/1850.

## [0.28.0](https://github.com/returntocorp/semgrep/releases/tag/v0.28.0) - 2020-10-21

### Added

- A `metavariable-comparison` operator
  for evaluating numeric comparisons on metavariable values,
  such as `comparison: $KEY_SIZE < 2048`.
  This is a safe alternative to `pattern-where-python` snippets.
  Check the [full documentation of this feature](https://github.com/returntocorp/semgrep/blob/12d25a5c/docs/experimental.md#metavariable-comparison)!
- Matching 1-to-N attributes with a `...` wildcard
  in JSX tags' attribute lists,
  such as `<$TAG attr="1" ... />`
- Matching only the function signature
  without the function body,
  such as `function foo(...)`.
  This is useful to have cleaner match output
  when the body content doesn't matter in a rule.
  This works on JavaScript, TypeScript, and Java code currently.
- SARIF output now includes the exact CWE and OWASP categories as tags.
  Thanks @hunt3rkillerz!
- Matching of annotation patterns for Java (like `@SomeAnnot(...)`) in any context.

### Fixed

- PHP superglobals such as `$_GET`,
  which start with a dollar sign just like Semgrep metavariables,
  are now correctly interpreted as PHP code instead of Semgrep pattern code.
- Calls to `isset(...)` in PHP look like function calls,
  but technically are not functions calls.
  Now you can match them anyway!
- It's now possible to write unit tests for OCaml rules.
- JavaScript's special identifiers,
  such as `this`, can now be captured into a metavariable.
- A Java pattern for `implements B`
  will now also match code that does `implements A, B, C`.
- Addressed off by one errors when applying autofixes
- Missing characters in metavariable interpolation in messages
- And many more minor code parser fixes!

## [0.27.0](https://github.com/returntocorp/semgrep/releases/tag/v0.27.0) - 2020-10-06

### Added

- Added a `--debug` flag and moved most of the output under `--verbose` to it.
- Can run multiple rule configs by repeating `--config` option
- Jenkins information added to integrations
- Added matching with partial patterns for function signatures for Go.

### Changed

- Parse and other errors are mentioned at final output, but not individually displayed unless --verbose is passed
- tree-sitter parse error exceptions converted to parsing_error, improving error location

### Fixed

- Dislayed types using the `message` key are more complete.
- Triple token repeat for EncodedString in semgrep messages fixed.
- Crashes on 3 or more layered jsonschema errors fixed.

## [0.26.0](https://github.com/returntocorp/semgrep/releases/tag/v0.26.0) - 2020-09-30

### Fixed

- Metavariables are able to match empty tuples
- Correctly parse optional chaining (?.) in Typescript
- Correctly parse logical assignment operators (&&=, ||=, ??=) in Typescript
- Some type constraing matching in Typescript

### Changed

- Added default timeout of 5 seconds to javascript parsing (related to ?. on large minified files stalling)

## [0.25.0](https://github.com/returntocorp/semgrep/releases/tag/v0.25.0) - 2020-09-23

### Added

- Added support for the JUnit XML report format (`--junit-xml`)
- C now supports the deep expression operator: `<... $X ...>`. See [this example](https://semgrep.dev/s/boKP/?version=develop).
- Added support for ellipses `...` in PHP. (https://github.com/returntocorp/semgrep/issues/1715). See [this example](https://semgrep.dev/s/NxRn/?version=develop).

### Fixed

- JavaScript will parse empty yields (https://github.com/returntocorp/semgrep/issues/1688).
- In JavaScript, arrow functions are now considered lambdas (https://github.com/returntocorp/semgrep/issues/1691). This allows [matching](https://semgrep.dev/s/Kd1j/?version=develop) arrow functions in `var` assignments.
- `tsx` and `typescript` are now properly recognized in the `languages` key. (https://github.com/returntocorp/semgrep/issues/1705)

## [0.24.0](https://github.com/returntocorp/semgrep/releases/tag/v0.24.0) - 2020-09-16

### Added

- The `--test` functionality now supports the `--json` flag
- Alpha support for TypeScript
- Alpha support for PHP
- PyPI artifacts are now compatible with Alpine Linux

### Fixed

- Can now parse ECMAScript object patterns with ellipses in place of fields

## [0.23.0](https://github.com/returntocorp/semgrep/releases/tag/v0.23.0) - 2020-09-09

### Added

- Experimental support for Typescript (with -lang ts). You can currently
  mainly use the Javascript subset of Typescript in patterns, as well
  as type annotations in variable declarations or parameters.
- Ability to read target contents from stdin by specifying "-" target.

### Changed

- You can now specify timeouts using floats instead of integers
  (e.g., semgrep -timeout 0.5 will timeout after half a second)

### Fixed

- We now respect the -timeout when analyzing languages which have
  both a Tree-sitter and pfff parser (e.g., Javascript, Go).

## [0.22.0](https://github.com/returntocorp/semgrep/releases/tag/v0.22.0) - 2020-09-01

### Added

- The 'languages' key now supports 'none' for running `pattern-regex` on arbitrary files. See [this file](https://github.com/returntocorp/semgrep/blob/develop/semgrep/tests/e2e/rules/regex-any-language.yaml) for an example.
- You can now use the '...' ellipsis operator in OCaml.
- True negatives to '--test' functionality via the 'ok:<rule-id>' annotation.

### Changed

- Groups of rules are now called "Rulesets" in the Semgrep ecosystem,
  instead of their previous name, "Packs".
- We now use also the tree-sitter-javascript Javascript parser, which
  can parse quickly minified files. Thus, we also removed the 5 seconds
  parsing timeout we were using for Javascript.
- We should correctly report ranges when matching array access expressions
  (e.g., 'foo[$X]').
- Breaking: regular expressions in semgrep string patterns (e.g., `"=~/foo/"`)
  are now using the PCRE (Perl Compatible Regular Expressions) syntax instead of
  the OCaml syntax. This means you should not escape parenthesis for grouping
  or escape pipes for dijunctions (e.g., use simply `"=~/foo|bar/"` instead of
  `"=~/foo\|bar/"`). You can also use more advanced regexp features available
  in PCRE such as case-insensitive regexps with '/i' (e.g., `"=~/foo/i"`).
  The semantic of matching changes also to look for the regexp anywhere
  in the string, not just at the beginning, which means if you want to
  enforce a format for the whole string, you will now need to use the '^' anchor
  character (e.g., `"=~/^o+$/"` to check if a string contains only a sequence
  of 'o').

### Removed

- Breaking: install script installation procedure (semgrep-<version>-ubuntu-generic.sh).
  Please use 'pip install' for equivalent Linux installation.

## [0.21.0](https://github.com/returntocorp/semgrep/releases/tag/v0.21.0) - 2020-08-25

### Added

- Parsing JSX (JavaScript React) files is now supported as a beta feature!
  In this release, you need to target .jsx files one by one explicitly to have them be scanned.
  We're planning to scan all .jsx files in targeted directories in our next release
- We now bundle a [json-schema](https://json-schema.org/) spec for rules YAML syntax.

### Changed

- Our custom-made rules YAML validator has been replaced with a jsonschema standard one.
  This results in more reliable and comprehensive error messages
  to help you get back on track when bumping into validation issues.
- Calling `semgrep --validate` now includes more information,
  such as the number of rules validation ran on.

### Fixed

- Fixed a bug where multiple assignment,
  also known as tuple unpacking assignment in Python,
  such as `a, b = foo`,
  could be misinterpreted by semgrep.
- Fixed a bug that would cause a crash when trying to get debug steps output as JSON.
- `.mly` and `.mll` files are no longer targeted implicitly by OCaml scans.
- Fixed the `--skip-unknown-extensions` flag skipping files even with recognized extensions.
- Fixed JavaScript conditionals without braces,
  such as `if (true) return;`,
  not being matched by patterns such as `if (true) { return; }`.

## [0.20.0](https://github.com/returntocorp/semgrep/releases/tag/v0.20.0) - 2020-08-18

### Added

- Support for JSX tag metavariables (e.g., <$TAG />) and ellipsis inside
  JSX attributes (e.g., <foo attr=... />)
- By default Semgrep treats explicitly passed files with unknown extension as possibly any language and so runs all rules on said files. Add a flag `--skip-unknown-extensions` so that Semgrep will treat these files as if they matched no language and will so run no rules on them. [Link: PR](https://github.com/returntocorp/semgrep/pull/1507)

### Fixed

- Python patterns do not have to end with a newline anymore.
- Pattern `$X = '...';` in JavaScript matches `var $X = '...'`. Additionally, semicolon is no longer required to match. [Link: Issue](https://github.com/returntocorp/semgrep/issues/1497); [Link: Example](https://semgrep.dev/7g0Q?version=0.20.0)
- In JavaScript, can now match destructured object properties inside functions. [Link: Issue](https://github.com/returntocorp/semgrep/issues/1005); [Link: Example](https://semgrep.dev/d72E/?version=0.20.0)
- Java annotations can be matched with fully qualified names. [Link: Issue](https://github.com/returntocorp/semgrep/issues/1508); [Link: Example](https://semgrep.dev/vZqY/?version=0.20.0)
- Ensure `/src` exists in Dockerfile; [Link: PR](https://github.com/returntocorp/semgrep/pull/1512)

## [0.19.1](https://github.com/returntocorp/semgrep/releases/tag/v0.19.1) - 2020-08-13

### Fixed

- Update Docker container to run successfully without special volume
  permissions

## [0.19.0](https://github.com/returntocorp/semgrep/releases/tag/v0.19.0) - 2020-08-11

### Added

- `--timeout-threshold` option to set the maximum number of times a file can timeout before it is skipped
- Alpha support for C#

### Fixed

- Match against JavaScript unparameterized catch blocks
- Parse and match against Java generics
- Add ability to match against JSX attributes using ellipses
- Add ability to use ellipses in Go struct definitions
- No longer convert Go expressions with a newline to a statement

## [0.18.0](https://github.com/returntocorp/semgrep/releases/tag/v0.18.0) - 2020-08-04

### Added

- Match arbitrary content with `f"..."`
- Performance improvements by filtering rules if file doesn't contain string needed for match
- Match "OtherAttribute" attributes in any order
- Support Python 3.8 self-documenting fstrings
- `--max-memory` flag to set a maximum amount of memory that can be used to apply a rule to a file

## [0.17.0](https://github.com/returntocorp/semgrep/releases/tag/v0.17.0) - 2020-07-28

### Added

- The `metavariable-regex` operator, which filters finding's by metavariable
  value against a Python re.match compatible expression.
- `--timeout` flag to set maximum time a rule is applied to a file
- Typed metavariables moved to official support. See [docs](https://github.com/returntocorp/semgrep/blob/develop/docs/pattern-features.md#typed-metavariables)

### Changed

- Improved `pattern-where-python` error messages

## [0.16.0](https://github.com/returntocorp/semgrep/releases/tag/v0.16.0) - 2020-07-21

### Added

- Match file-name imports against metavariables using `import "$X"` (most
  useful in Go)
- Support for taint-tracking rules on CLI using the key-value pair 'mode: taint'
  (defaults to 'mode: search')

### Changed

- Don't print out parse errors to stdout when using structured output formats

### Fixed

- Parse nested object properties in parameter destructuring in JavaScript
- Parse binding patterns in ECMAScript 2021 catch expressions
- Was mistakenly reporting only one of each type of issue even if multiple issues exist

## [0.15.0](https://github.com/returntocorp/semgrep/releases/tag/v0.15.0) - 2020-07-14

### Added

- Alpha level support for Ruby

### Changed

- Show semgrep rule matches even with --quiet flag

### Fixed

- Fixed a crash when running over a directory with binary files in it.
- Fix SARIF output format
- Parse nested destructured parameters in JavaScript
- True and False are not keywords in Python2
- Send informative error message when user tries to use semgrep on missing files

## [0.14.0](https://github.com/returntocorp/semgrep/releases/tag/v0.14.0) - 2020-07-07

### Changed

- Default Docker code mount point from `/home/repo` to `/src` - this is also
  configurable via the `SEMGREP_SRC_DIRECTORY` environment variable

### Removed

- `--precommit` flag - this is no longer necessary after defaulting to
  `pre-commit`'s code mount point `/src`

### Fixed

- Parse python files with trailing whitespace
- Parse python2 tuple as parameter in function/lambda definition
- Parse python3.8 positional only parameters (PEP 570)
- Parse python2 implicit array in comprehension
- Cache timeout errors in semgrep-core so running multiple rules does not
  retry parsing

## [0.13.0](https://github.com/returntocorp/semgrep/releases/tag/v0.13.0) - 2020-06-30

### Added

- Const propagation now works with Java 'final' keyword and for Python globals
  which were assigned only once in the program

### Fixed

- Parsing Ocaml open overriding
- Parse raise in Python2 can take up to three arguments
- Metavariable matching now works with variables with global scope:

```yaml
$CONST = "..."
---
def $FUNC(...): return foo($CONST)
```

will match

```python
GLOBAL_CONST = "SOME_CONST"

def fetch_global_const():
    return foo(GLOBAL_CONST)
```

### Changed

- More clear Parse error message

## [0.12.0](https://github.com/returntocorp/semgrep/releases/tag/v0.12.0) - 2020-06-23

### Added

- Support for a new configuration language: JSON. You can now write
  JSON semgrep patterns with -lang json
- Support for '...' inside set and dictionaries
- Version check to recommend updating when out-of-date, disable with `--disable-version-check`
- Support for multiline pattern-where-python
- `--dryrun` flag to show result of autofixes without modifying any files
- Add capability to use regex replacement for autofixing. See documentaion [here](https://github.com/returntocorp/semgrep/blob/develop/docs/experimental.md#autofix-using-regular-expression-replacement)
- Add version check to recommend upgrading when applicable

### Fixed

- The range of function calls and statement blocks now includes the closing
  `}` and `)`. The range for expression statements now includes the closing
  ';' when there's one. The range of decorators now includes '@'.
- Do not convert certain parenthesized expressions in tuples in Python
- Returned warning when improperly mounting volume in docker container
- Correctly handle uncommited file deletions when using git aware file targeting

### Changed

- Progress bar only displays when in interactive terminal, more than one
  rule is being run, and not being run with `-v` or `-q`
- Colapsed `--include-dir` and `--exclude-dir` functionaity into `--include` and
  `--exclude` respectively

## [0.11.0](https://github.com/returntocorp/semgrep/releases/tag/v0.11.0) - 2020-06-16

### Added

- Support for another programming language: OCaml. You can now write
  OCaml semgrep patterns with -lang ocaml
- Inline whitelisting capabilities via `nosem` comments and the
  `--disable-nosem` flag [#900](https://github.com/returntocorp/semgrep/issues/900)
- Show a progress bar when using semgrep in an interactive shell
- More understandable error messages

### Changed

- If scanning a directory in a git project then skip files that are ignored by the
  project unless `--no-git-ignore` flag is used
- Show aggregate parse errors unless `--verbose` flag is used

### Fixed

- Handle parsing unicode characters

## [0.10.1](https://github.com/returntocorp/semgrep/releases/tag/v0.10.1) - 2020-06-10

### Fixed

- Value of `pattern_id` when using nested pattern operators [#828](https://github.com/returntocorp/semgrep/issues/828)
- `...` now works inside for loops in javascript
- Metavariable
- Infinite loop in python [#923](https://github.com/returntocorp/semgrep/issues/923)
- Treat field definition (`{x: 1}`) differently from assignment (`{x = 1}`)
- Support triple-quoted f-strings in python
- Fix ubuntu build error [#965](https://github.com/returntocorp/semgrep/pull/965)

## [0.10.0](https://github.com/returntocorp/semgrep/releases/tag/v0.10.0) - 2020-06-09

### Fixed

- Support immediately indexed arrays with initializers in Java
- Support object rest parameters in ECMAScript 6+
- Support various array destructuring calls with ommitted arguments in
  ECMAScript 6+
- Fix an issue where an error was raised when matching to Python else
  blocks with a metavariable
- Don't filter out files that are explicitly passed as arguments to semgrep
  even if they do not have expected extension

### Added

- Java imports can now be searched with patterns written like `import javax.crypto.$ANYTHING`
- `--debugging-json` flag for use on semgrep.dev

### Changed

- Pattern matches now distinguish between conditionals without `else` blocks
  and those with empty `else` blocks; write two patterns to capture both
  possibilities
- Print output before exiting when using --strict

## [0.9.0](https://github.com/returntocorp/semgrep/releases/tag/v0.9.0) - 2020-06-02

### Fixed

- Performance optimizations in deep statement matching
- Disable normalization of != ==> !(==)
- Support empty variable declaration in javasript
- Support "print expr," in Python 2.X
- Support "async" keyword on inner arrow functions for ECMAScript 7+
- Support optional catch bindings for ECMAScript 2019+
- Support non-ASCII Unicode whitespace code points as lexical whitespace in JavaScript code
- Support assignment expressions in Python 3.8
- Emtpty block in if will only match empty blocks

### Removed

- `--exclude-tests` flag - prefer `--exclude` or `--exclude-dir`
- `--r2c` flag - this was completely unused

## [0.8.1](https://github.com/returntocorp/semgrep/releases/tag/v0.8.1) - 2020-05-26

### Fixed

- `semgrep --version` on ubuntu was not returning the correct version

## [0.8.0](https://github.com/returntocorp/semgrep/releases/tag/v0.8.0) - 2020-05-20

### Added

- `pattern-regex` functionality - see docs for more information.
- Ellipsis used in the final position of a sequence of binary operations
  will match any number of additional arguments:
  ```
  $X = 1 + 2 + ...
  ```
  will match
  ```python
  foo = 1 + 2 + 3 + 4
  ```
- Per rule configuration of paths to include/exclude. See docs for more information.

### Changed

- fstring pattern will only match fstrings in Python:
  ```
  f"..."
  ```
  will match
  ```python
  f"foo {1 + 1}"
  ```
  but not
  ```python
  "foo"
  ```
- Change location of r2c rule config to https://semgrep.live/c/r/all which filters out
  pattern-where-python rules

## [0.7.0](https://github.com/returntocorp/semgrep/releases/tag/v0.7.0) - 2020-05-12

### Added

- `--exclude`, `--include`, `--exclude-dir`, and `--include-dir` flags
  for targeting specific paths with command line options.
  The behavior of these flags mimics `grep`'s behavior.
- A `--sarif` flag to receive output formatted according to the
  [SARIF v2.1.0](https://docs.oasis-open.org/sarif/sarif/v2.1.0/cs01/sarif-v2.1.0-cs01.html)
  specification for static analysis tools.
- Metavariables are now checked for equality across pattern clauses. For example, in the following pattern, `$REQ` must be the same variable name for this to match:
  ```yaml
  - patterns:
      - pattern-inside: |
          $TYPE $METHOD(..., HttpServletRequest $REQ, ...) {
            ...
          }
      - pattern: $REQ.getQueryString(...);
  ```

### Fixed

- Correclty parse implicit tuples in python f-strings
- Correctly parse `%` token in python f-string format
- Correctly parse python fstrings with spaces in interpolants

## [0.6.1](https://github.com/returntocorp/semgrep/releases/tag/v0.6.1) - 2020-05-06

### Fix

- Message field in output was not using proper interpolated message

## [0.6.0](https://github.com/returntocorp/semgrep/releases/tag/v0.6.0) - 2020-05-05

### Added

- The `-j/--jobs` flag for specifying number of subprocesses to use to run checks in parallel.
- expression statements will now match by default also return statements
  ```
  foo();
  ```
  will now match
  ```javascript
  return foo();
  ```
- You can now use regexps for field names:
  ```
  var $X = {"=~/[lL]ocation/": $Y};
  ```
  will now match
  ```javascript
  var x = { Location: 1 };
  ```
- Add severity to json output and prepend the rule line with it. Color yellow if `WARNING`, and red if `ERROR`. e.g. WARNING rule:tests.equivalence-tests
- For languages not allowing the dollar sign in identifiers (e.g., Python),
  semgrep will return an error if your pattern contains an identifier
  starting with a dollar that is actually not considered a metavariable
  (e.g., `$x`)
- Support top level `metadata` field in rule.yaml. Entire metadata object is attached to
  all things that match the rule when using json output format.

### Changed

- Config files in hidden paths can now be used by explicitly specifying
  the hidden path:
  ```
  semgrep --config some/hidden/.directory
  ```
- Metavariables can now contain digits or `_`. `$USERS_2` is now
  a valid metavariable name. A metavariable must start with a letter
  or `_` though.
- Simple calls of the `semgrep` CLI, such as `semgrep --version`, are now 60% faster.
- Display autofix suggestion in regular and json output mode.
- Update command line help texts.

### Fixed

- Correctly parse `f"{foo:,f}"` in Python
- Correctly parse Python files where the last line is a comment

## [0.5.0](https://github.com/returntocorp/semgrep/releases/tag/v0.5.0) - 2020-04-28

### Changed

- Rename executable to semgrep
- Deep expression matching in conditionals requires different syntax:
  ```
  if <... $X = True ...>:
      ...
  ```
  will now match
  ```python
  if foo == bar and baz == True:
      return 1
  ```
- Deduplicate semgrep output in cases where there are multiple ways
  a rule matches section of code
- Deep statement matchings goes into functions and classes:

  ```
  $X = ...
  ...
  bar($X)
  ```

  now matches with

  ```javascript
  QUX = "qux";

  function baz() {
    function foo() {
      bar(QUX);
    }
  }
  ```

### Added

- `python2` is a valid supported language

### Fixed

- Expression will right hand side of assignment/variable definition in javascript. See #429
  ```
  foo();
  ```
  will now match
  ```
  var x = foo();
  ```
- Regression where `"..."` was matching empty list
  ```
  foo("...")
  ```
  does _not_ match
  ```
  foo()
  ```

## [0.4.9](https://github.com/returntocorp/semgrep/releases/tag/v0.4.9) - 2020-04-07

### Changed

- Only print out number of configs and rules when running with verbose flag
- Match let and const to var in javascript:
  ```
  var $F = "hello"
  ```
  will now match any of the following expressions:
  ```javascript
  var foo = "hello";
  let bar = "hello";
  const baz = "hello";
  ```

### Added

- Print out --dump-ast
- Print out version with `--version`
- Allow ... in arrays
  ```
  [..., 1]
  ```
  will now match
  ```
  [3, 2, 1]
  ```
- Support Metavariable match on keyword arguments in python:
  ```
  foo(..., $K=$B, ...)
  ```
  will now match
  ```
  foo(1, 2, bar=baz, 3)
  ```
- Support constant propogation in f-strings in python:
  ```
  $M = "..."
  ...
  $Q = f"...{$M}..."
  ```
  will now match
  ```python
  foo = "bar"
  baz = f"qux {foo}"
  ```
- Constant propogation in javascript:

  ```
  api("literal");
  ```

  will now match with any of the following:

  ```javascript
  api("literal");

  const LITERAL = "literal";
  api(LITERAL);

  const LIT = "lit";
  api(LIT + "eral");

  const LIT = "lit";
  api(`${LIT}eral`);
  ```

- Deep statement matching:
  Elipsis operator (`...`) will also include going deeper in scope (i.e. if-else, try-catch, loop, etc.)
  ```
  foo()
  ...
  bar()
  ```
  will now match
  ```python
  foo()
  if baz():
      try:
          bar()
      except Exception:
          pass
  ```
- Unified import resolution in python:

  ```
  import foo.bar.baz
  ```

  will now match any of the following statements:

  ```python
  import foo.bar.baz
  import foo.bar.baz.qux
  import foo.bar.baz as flob
  import foo.bar.baz.qux as flob
  from foo.bar import baz
  from foo.bar.baz import qux
  from foo.bar import baz as flob
  from foo.bar.bax import qux as flob
  ```

- Support for anonymous functions in javascript:
  ```
  function() {
      ...
  }
  ```
  will now match
  ```javascript
  var bar = foo(
    //matches the following line
    function () {
      console.log("baz");
    }
  );
  ```
- Support arrow function in javascript

  ```
  (a) => { ... }
  ```

  will now match:

  ```javascript
  foo((a) => {
    console.log("foo");
  });
  foo((a) => console.log("foo"));

  // arrows are normalized in regular Lambda, so an arrow pattern
  // will match also old-style anynonous function.
  foo(function (a) {
    console.log("foo");
  });
  ```

- Python implicit string concatenation
  ```
  $X = "..."
  ```
  will now match
  ```python
  # python implicitly concatenates strings
  foo = "bar"       "baz"              "qux"
  ```
- Resolve alias in attributes and decorators in python

  ```
  @foo.bar.baz
  def $X(...):
      ...
  ```

  will now match

  ```python
  from foo.bar import baz

  @baz
  def qux():
      print("hello")
  ```

### Fixed

- Handle misordered multiple object destructuring assignments in javascript:
  ```
  var {foo, bar} = qux;
  ```
  will now match
  ```
  var {bar, baz, foo} = qux;
  ```
- Defining properties/functions in different order:

  ```
  var $F = {
      two: 2,
      one: 1
  };
  ```

  will now match both

  ```javascript
  var foo = {
    two: 2,
    one: 1,
  };

  var bar = {
    one: 1,
    two: 2,
  };
  ```

- Metavariables were not matching due to go parser adding empty statements in golang

## [0.4.8](https://github.com/returntocorp/semgrep/releases/tag/0.4.8) - 2020-03-09

### Added

- Constant propagation for some languages. Golang example:

```
pattern: dangerous1("...")
will match:

const Bar = "password"
func foo() {
     dangerous1(Bar);
}
```

- Import matching equivalences

```
pattern: import foo.bar.a2
matches code: from foo.bar import a1, a2
```

- Deep expression matching - see (#264)

```
pattern: bar();
matches code: print(bar())
```<|MERGE_RESOLUTION|>--- conflicted
+++ resolved
@@ -16,13 +16,11 @@
 
 - The `ci` CLI command will now include ignored matches in output formats
   that dictate they should always be included
-<<<<<<< HEAD
 - Previously, you could use $X in a message to interpolate the variable captured
   by a metavariable named $X, but there was no way to access the underlying value.
   However, sometimes that value is more important than the captured variable.
   Now you can use the syntax `value($X)` to interpolate the underlying
   propagated value if it exists (if not, it will just use the variable name).
-=======
 - A parameter pattern without a default value can now match a parameter
   with a default value (#5021)
 
@@ -34,7 +32,6 @@
   (#3941, #2648, #2650, #3590, #3588, #3587, #3576, #3848, #3978, #4589)
 - TS: support number and boolean typed metavariables (#5350)
 - Scala: correctly handle `return` for taint analysis (#4975)
->>>>>>> 8753bb88
 
 ## [0.94.0](https://github.com/returntocorp/semgrep/releases/tag/v0.94.0) - 2022-05-25
 
