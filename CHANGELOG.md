--- conflicted
+++ resolved
@@ -3,6 +3,14 @@
 This project adheres to [Semantic Versioning](http://semver.org/spec/v2.0.0.html).
 
 ## Unreleased
+
+### Added
+
+### Changed
+
+### Fixed
+
+- `semgrep ci`: CI runs were failing to checkout the PR head in GitHub Actions, which is corrected here.
 
 ## [0.100.0](https://github.com/returntocorp/semgrep/releases/tag/v0.100.0) - 2022-06-22
 
@@ -36,14 +44,10 @@
   bound (#5513)
 - Solidity: update to a more recent tree-sitter-solidity to fix certain parsing
   errors (#4957)
-<<<<<<< HEAD
-- `semgrep ci`: CI runs were failing to checkout the PR head in GitHub Actions, which is corrected here.
-=======
 - taint-mode: Correctly propagate taint in for-each loops with typed iteration
   variables (as in Java or C#). If the iterator object is tainted, that taint will
   now be propagated to the iteration variable. This should fix some false negatives
   (i.e., findings not being reported) in the presence of for-each loops. (#5590)
->>>>>>> 91edd14a
 
 ## [0.98.0](https://github.com/returntocorp/semgrep/releases/tag/v0.98.0) - 2022-06-15
 
