# Changelog

This project adheres to [Semantic Versioning](http://semver.org/spec/v2.0.0.html).

## Unreleased

### Fixed

- Report parse errors even when invoked with `--strict`
- Show correct findings count when using `--config auto` (#4674)

## [0.83.0](https://github.com/returntocorp/semgrep/releases/tag/v0.83.0) - 2022-02-24

### Added

- semgrep saves logs of last run to `~/.semgrep/last.log`
<<<<<<< HEAD
- `--validate` will check that metavariable-x doesn't use an invalid
  metavariable
- A new recursive operator, `-->`, for join mode rules for recursively chaining together Semgrep rules based on metavariable contents.
=======
- A new recursive operator, `-->`, for join mode rules for recursively
  chaining together Semgrep rules based on metavariable contents.
- Semgrep now lists the scanned paths in its JSON output under the
  `paths.scanned` key.
- When using `--verbose`, the skipped paths are also listed under the
  `paths.skipped` key.
- C#: added support for typed metavariables (#4657)
- Undocumented, experimental `metavariable-analysis` feature
  supporting two kinds of analyses: prediction of regular expression
  denial-of-service vulnerabilities (ReDoS, `redos` analyzer, #4700)
  and high-entropy string detection (`entropy` analyzer, #4672).
- A new subcommand `semgrep publish` allows users to upload private,
  unlisted, or public rules to the Semgrep Registry
>>>>>>> 77f94e6e

### Fixed

- Configure the PCRE engine with lower match-attempts and recursion limits in order
  to prevent regex matching from potentially "hanging" Semgrep
- Terraform: Parse heredocs respecting newlines and whitespaces, so that it is
  possible to correctly match these strings with `metavariable-regex` or
  `metavariable-pattern`. Previously, Semgrep had problems analyzing e.g. embedded
  YAML content. (#4582)
- Treat Go raw string literals like ordinary string literals (#3938)
- Eliminate zombie uname processes (#4466)
- Fix for: semgrep always highlights one extra character

### Changed

- Improved constant propagation for global constants
- PHP: Constant propagation now has built-in knowledge of `escapeshellarg` and
  `htmlspecialchars_decode`, if these functions are given constant arguments,
  then Semgrep assumes that their output is also constant
- The environment variable used by Semgrep login changed from `SEMGREP_LOGIN_TOKEN` to `SEMGREP_APP_TOKEN`

## [0.82.0](https://github.com/returntocorp/semgrep/releases/tag/v0.82.0) - 2022-02-08

### Added

- Experimental baseline scanning. Run with `--baseline-commit GIT_COMMIT` to only
  show findings that currently exist but did not exist in GIT_COMMIT

### Changed

- Performance: send all rules directly to semgrep-core instead of invoking semgrep-core
- Scans now report a breakdown of how many target paths were skipped for what reason.
  - `--verbose` mode will list all skipped paths along with the reason they were skipped
- Performance: send all rules directly to semgrep-core instead of invoking semgrep-core
  for each rule, reducing the overhead significantly. Other changes resulting from this:
  Sarif output now includes all rules run. Error messages use full path of rules.
  Progress bar reports by file instead of by rule
- Required minimum version of python to run semgrep now 3.7 instead of EOL 3.6
- Bloom filter optimization now considers `import` module file names, thus
  speeding up matching of patterns like `import { $X } from 'foo'`
- Indentation is now removed from matches to conserve horizontal space

### Fixed

- Typescript: Patterns `E as T` will be matched correctly. E.g. previously
  a pattern like `v as $T` would match `v` but not `v as any`, now it
  correctly matches `v as any` but not `v`. (#4515)
- Solidity: ellipsis in contract body are now supported (#4587)
- Highlighting has been restored for matching code fragments within a finding

## [0.81.0](https://github.com/returntocorp/semgrep/releases/tag/v0.81.0) - 2022-02-02

### Added

- Dockerfile language: metavariables and ellipses are now
  supported in most places where it makes sense (#4556, #4577)

### Fixed

- Gracefully handle timeout errors with missing rule_id
- Match resources in Java try-with-resources statements (#4228)

## [0.80.0](https://github.com/returntocorp/semgrep/releases/tag/v0.80.0) - 2022-01-26

### Added

- Autocomplete for CLI options
- Dockerfile: add support for metavariables where argument expansion is already supported

### Changed

- Ruby: a metavariable matching an atom can also be used to match an identifier
  with the same name (#4550)

### Fixed

- Handle missing target files without raising an exception (#4462)

## [0.79.0](https://github.com/returntocorp/semgrep/releases/tag/v0.79.0) - 2022-01-20

### Added

- Add an experimental key for internal team use: `r2c-internal-project-depends-on` that
  allows rules to filter based on the presence of 3rd-party dependencies at specific
  version ranges.
- Experimental support for Dockerfile syntax.
- Support nosemgrep comments placed on the line before a match,
  causing such match to be ignored (#3521)
- Add experimental `semgrep login` and `semgrep logout` to store API token from semgrep.dev
- Add experimenntal config key `semgrep --config policy` that uses stored API token to
  retrieve configured rule policy on semgrep.dev

### Changed

- CLI: parse errors (reported with `--verbose`) appear once per file,
  not once per rule/file

### Fixed

- Solidity: add support for `for(...)` patterns (#4530)

## [0.78.0](https://github.com/returntocorp/semgrep/releases/tag/v0.78.0) - 2022-01-13

### Added

- Pre-alpha support for Dockerfile as a new target language
- Semgrep is now able to symbolically propagate simple definitions. E.g., given
  an assignment `x = foo.bar()` followed by a call `x.baz()`, Semgrep will keep
  track of `x`'s definition, and it will successfully match `x.baz()` with a
  pattern like `foo.bar().baz()`. This feature should help writing simple yet
  powerful rules, by letting the dataflow engine take care of any intermediate
  assignments. Symbolic propagation is still experimental and it is disabled by
  default, it must be enabled in a per-rule basis using `options:` and setting
  `symbolic_propagation: true`. (#2783, #2859, #3207)
- `--verbose` outputs a timing and file breakdown summary at the end
- `metavariable-comparison` now handles metavariables that bind to arbitrary
  constant expressions (instead of just code variables)
- YAML support for anchors and aliases (#3677)

### Fixed

- Rust: inner attributes are allowed again inside functions (#4444) (#4445)
- Python: return statement can contain tuple expansions (#4461)
- metavariable-comparison: do not throw a Not_found exn anymore (#4469)
- better ordering of match results with respect to captured
  metavariables (#4488)
- Go, JavaScript, Java, Python, TypeScript: correct matching of
  multibyte characters (#4490)

## [0.77.0](https://github.com/returntocorp/semgrep/releases/tag/v0.77.0) - 2021-12-16

### Added

- New language Solidity with experimental support.
- Scala: Patterns like List(...) now correctly match against patterns in code
- A default set of .semgrepignore patterns (in semgrep/templates/.semgrepignore) are now used if no .semgrepignore file is provided
- Java: Ellipsis metavariables can now be used for parameters (#4420)
- `semgrep login` and `semgrep logout` commands to save api token

### Fixed

- Go: fixed bug where using an ellipsis to stand for a list of key-value pairs
  would sometimes cause a parse error
- Scala: Translate definitions using patterns like
  `val List(x,y,z) = List(1,2,3)` to the generic AST
- Allow name resolution on imported packages named just vN, where N is a number
- The -json option in semgrep-core works again when used with -e/-f
- Python: get the correct range when matching comprehension (#4221)
- Python and other languages: allow matches of patterns containing
  non-ascii characters, but still with possibly many false positives (#4336)
- Java: parse correctly constructor method patterns (#4418)
- Address several autofix output issues (#4428, #3577, #3338) by adding per-
  file line/column offset tracking

### Changed

- Constant propagation is now a proper must-analysis, if a variable is undefined
  in some path then it will be considered as non-constant
- Dataflow: Only consider reachable nodes, which prevents some FPs/FNs
- Timing output handles errors and reports profiling times
- semgrep-core will log a warning when a worker process is consuming above 400 MiB
  of memory, or reached 80% of the specified memory limit, whatever happens first.
  This is meant to help diagnosing OOM-related crashes.

## [0.76.2](https://github.com/returntocorp/semgrep/releases/tag/v0.76.2) - 2021-12-08

## [0.76.2](https://github.com/returntocorp/semgrep/releases/tag/v0.76.2) - 2021-12-08

### Fixed

- Python: set the right scope for comprehension variables (#4260)
- Fixed bug where the presence of .semgrepignore would cause reported targets
  to have absolute instead of relative file paths

## [0.76.1](https://github.com/returntocorp/semgrep/releases/tag/v0.76.1) - 2021-12-07

### Fixed

- Fixed bug where the presence of .semgrepignore would cause runs to fail on
  files that were not subpaths of the directory where semgrep was being run

## [0.76.0](https://github.com/returntocorp/semgrep/releases/tag/v0.76.0) - 2021-12-06

### Added

- Improved filtering of rules based on file content (important speedup
  for nodejsscan rules notably)
- Semgrep CLI now respects .semgrepignore files
- Java: support ellipsis in generics, e.g., `class Foo<...>` (#4335)

### Fixed

- Java: class patterns not using generics will match classes using generics
  (#4335), e.g., `class $X { ...}` will now match `class Foo<T> { }`
- TS: parse correctly type definitions (#4330)
- taint-mode: Findings are now reported when the LHS of an access operator is
  a sink (e.g. as in `$SINK->method`), and the LHS operand is a tainted
  variable (#4320)
- metavariable-comparison: do not throw a NotHandled exn anymore (#4328)
- semgrep-core: Fix a segmentation fault on Apple M1 when using
  `-filter_irrelevant_rules` on rules with very large `pattern-either`s (#4305)
- Python: generate proper lexical exn for unbalanced braces (#4310)
- YAML: fix off-by-one in location of arrays
- Python: generate proper lexical exn for unbalanced braces (#4310)
- Matching `"$MVAR"` patterns against string literals computed by constant folding
  no longer causes a crash (#4371)

### Changed

- semgrep-core: Log messages are now tagged with the process id
- Optimization: change bloom filters to use sets, move location of filter
- Reduced the size of `--debug` dumps
- Given `--output` Semgrep will no longer print search results to _stdout_,
  but it will only save/post them to the specified file/URL

## [0.75.0](https://github.com/returntocorp/semgrep/releases/tag/v0.75.0) - 2021-11-23

### Fixed

- semgrep-ci relies on `--disable-nosem` still tagging findings with `is_ignored`
  correctly. Reverting optimization in 0.74.0 that left this field None when said
  flag was used

## [0.74.0](https://github.com/returntocorp/semgrep/releases/tag/v0.74.0) - 2021-11-19

### Added

- Support for method chaining patterns in Python, Golang, Ruby,
  and C# (#4300), so all GA languages now have method chaining
- Scala: translate infix operators to generic AST as method calls,
  so `$X.map($F)` matches `xs map f`
- PHP: support method patterns (#4262)

### Changed

- Add `profiling_times` object in `--time --json` output for more fine
  grained visibility into slow parts of semgrep
- Constant propagation: Any kind of Python string (raw, byte, or unicode) is
  now evaluated to a string literal and can be matched by `"..."` (#3881)

### Fixed

- Ruby: blocks are now represented with an extra function call in Generic so that
  both `f(...)` and `f($X)` correctly match `f(x)` in `f(x) { |n| puts n }` (#3880)
- Apply generic filters excluding large files and binary files to
  'generic' and 'regex' targets as it was already done for the other
  languages.
- Fix some Stack_overflow when using -filter_irrelevant_rules (#4305)
- Dataflow: When a `switch` had no other statement following it, and the last
  statement of the `switch`'s `default` case was a statement, such as `throw`,
  that can exit the execution of the current function, this caused `break`
  statements within the `switch` to not be resolved during the construction of
  the CFG. This could led to e.g. constant propagation incorrectly flagging
  variables as constants. (#4265)

## [0.73.0](https://github.com/returntocorp/semgrep/releases/tag/v0.73.0) - 2021-11-12

### Added

- experimental support for C++

### Changed

- Dataflow: Assume that any function/method call inside a `try-catch` could
  be raising an exception (#4091)
- cli: if an invalid config is passed to semgrep, it will fail immediately, even
  if valid configs are also passed

### Fixed

- Performance: Deduplicate rules by rule-id + behavior so rules are not being run
  twice
- Scala: recognize metavariables in patterns
- Scala: translate for loops to the generic ast properly
- Catch PCRE errors
- Constant propagation: Avoid "Impossible" errors due to unhandled cases

## [0.72.0](https://github.com/returntocorp/semgrep/releases/tag/v0.72.0) - 2021-11-10

### Added

- Java: Add partial support for `synchronized` blocks in the dataflow IL (#4150)
- Dataflow: Add partial support for `await`, `yield`, `&`, and other expressions
- Field-definition-as-assignemnt equivalence that allows matching expression
  patterns against field definitions. It is disabled by default but can be
  enabled via rule `options:` with `flddef_assign: true` (#4187)
- Arrows (a.k.a short lambdas) patterns used to match also regular function
  definitions. This can now be disabled via rule `options:` with
  `arrow_is_function: false` (#4187)
- Javascript variable patterns using the 'var' keyword used to also
  match variable declarations using 'let' or 'const'. This can now be
  disabled via rule `options:` with `let_is_var: false`

### Fixed

- Constant propagation: In a method call `x.f(y)`, if `x` is a constant then
  it will be recognized as such
- Go: match correctly braces in composite literals for autofix (#4210)
- Go: match correctly parens in cast for autofix (#3387)
- Go: support ellipsis in return type parameters (#2746)
- Scala: parse `case object` within blocks
- Scala: parse typed patterns with variables that begin with an underscore:
  `case _x : Int => ...`
- Scala: parse unicode identifiers
- semgrep-core accepts `sh` as an alias for bash
- pattern-regex: Hexadecimal notation of Unicode code points is now
  supported and assumes UTF-8 (#4240)
- pattern-regex: Update documentation, specifying we use PCRE (#3974)
- Scala: parse nullary constructors with no arguments in more positions
- Scala: parse infix type operators with tuple arguments
- Scala: parse nested comments
- Scala: parse `case class` within blocks
- `metavariable-comparison`: if a metavariable binds to a code variable that
  is known to be constant, then we use that constant value in the comparison (#3727)
- Expand `~` when resolving config paths

### Changed

- C# support is now GA
- cli: Only suggest increasing stack size when semgrep-core segfaults
- Semgrep now scans executable scripts whose shebang interpreter matches the
  rule's language

## [0.71.0](https://github.com/returntocorp/semgrep/releases/tag/v0.71.0) - 2021-11-01

### Added

- Metavariable equality is enforced across sources/sanitizers/sinks in
  taint mode, and these metavariables correctly appear in match messages
- Pre-alpha support for Bash as a new target language
- Pre-alpha support for C++ as a new target language
- Increase soft stack limit when running semgrep-core (#4120)
- `semgrep --validate` runs metachecks on the rule

### Fixed

- text_wrapping defaults to MAX_TEXT_WIDTH if get_terminal_size reports
  width < 1
- Metrics report the error type of semgrep core errors (Timeout,
  MaxMemory, etc.)
- Prevent bad settings files from crashing Semgrep (#4164)
- Constant propagation: Tuple/Array destructuring assignments now correctly
  prevent constant propagation
- JS: Correctly parse metavariables in template strings
- Scala: parse underscore separators in number literals, and parse
  'l'/'L' long suffix on number literals
- Scala: parse by name arguments in arbitary function types,
  like `(=> Int) => Int`
- Bash: various fixes and improvements
- Kotlin: support ellipsis in class body and parameters (#4141)
- Go: support method interface pattern (#4172)

### Changed

- Report CI environment variable in metrics for better environment
  determination
- Bash: a simple expression pattern can now match any command argument rather
  than having to match the whole command

## [0.70.0](https://github.com/returntocorp/semgrep/releases/tag/v0.70.0) - 2021-10-19

### Added

- Preliminary support for bash

### Fixed

- Go: support ... in import list (#4067),
  for example `import (... "error" ...)`
- Java: ... in method chain calls can now match also 0 elements, to be
  consistent with other use of ... (#4082), so `o. ... .foo()` will now
  also match just `o.foo()`.
- Config files with only a comment give bad error message (#3773)
- Does not crash if user does not have write permissions on home directory

### Changed

- Resolution of rulesets use legacy registry instead of cdn registry
- Benchmark suite is easier to modify

## [0.69.1](https://github.com/returntocorp/semgrep/releases/tag/v0.69.1) - 2021-10-14

### Fixed

- The `--enable-metrics` flag is now always a flag, does not optionally
  take an argument

## [0.69.0](https://github.com/returntocorp/semgrep/releases/tag/v0.69.0) - 2021-10-13

### Added

- C: support ... in parameters and sizeof arguments (#4037)
- C: support declaration and function patterns
- Java: support @interface pattern (#4030)

### Fixed

- Reverted change to exclude minified files from the scan (see changelog for
  0.66.0)
- Java: Fixed equality of metavariables bounded to imported classes (#3748)
- Python: fix range of tuples (#3832)
- C: fix some wrong typedef inference (#4054)
- Ruby: put back equivalence on old syntax for keyword arguments (#3981)
- OCaml: add body of functor in AST (#3821)

### Changed

- taint-mode: Introduce a new kind of _not conflicting_ sanitizer that must be
  declared with `not_conflicting: true`. This affects the change made in 0.68.0
  that allowed a sanitizer like `- pattern: $F(...)` to work, but turned out to
  affect our ability to specify sanitization by side-effect. Now the default
  semantics of sanitizers is reverted back to the same as before 0.68.0, and
  `- pattern: $F(...)` is supported via the new not-conflicting sanitizers.

## [0.68.2](https://github.com/returntocorp/semgrep/releases/tag/v0.68.2) - 2021-10-07

### Fixed

- Respect --skip-unknown-extensions even for files with no extension
  (treat no extension as an unknown extension)
- taint-mode: Fixed (another) bug where a tainted sink could go unreported when
  the sink is a specific argument in a function call

## [0.68.1](https://github.com/returntocorp/semgrep/releases/tag/v0.68.1) - 2021-10-07

### Added

- Added support for `raise`/`throw` expressions in the dataflow engine and
  improved existing support for `try-catch-finally`

### Fixed

- Respect rule level path filtering

## [0.68.0](https://github.com/returntocorp/semgrep/releases/tag/v0.68.0) - 2021-10-06

### Added

- Added "automatic configuration" (`--config auto`), which collaborates with
  the Semgrep Registry to customize rules to a project; to support this, we
  add support for logging-in to the Registry using the project URL; in
  a future release, this will also perform project analysis to determine
  project languages and frameworks
- Input can be derived from subshells: `semgrep --config ... <(...)`
- Java: support '...' in catch (#4002)

### Changed

- taint-mode: Sanitizers that match exactly a source or a sink are filtered out,
  making it possible to use `- pattern: $F(...)` for declaring that any other
  function is a sanitizer
- taint-mode: Remove built-in source `source(...)` and built-in sanitizer
  `sanitize(...)` used for convenience during early development, this was causing
  some unexpected behavior in real code that e.g. had a function called `source`!
- When enabled, metrics now send the hashes of rules that yielded findings;
  these will be used to tailor rules on a per-project basis, and also will be
  used to improve rules over time
- Improved Kotlin parsing from 77% to 90% on our Kotlin corpus.
- Resolution of rulesets (i.e. `p/ci`) use new rule cdn and do client-side hydration
- Set pcre recursion limit so it will not vary with different installations of pcre
- Better pcre error handling in semgrep-core

### Fixed

- taint-mode: Fixed bug where a tainted sink could go unreported when the sink is
  a specific argument in a function call
- PHP: allows more keywords as valid field names (#3954)

## [0.67.0](https://github.com/returntocorp/semgrep/releases/tag/v0.67.0) - 2021-09-29

### Added

- Added support for break and continue in the dataflow engine
- Added support for switch statements in the dataflow engine

### Changed

- Taint no longer analyzes dead/unreachable code
- Improve error message for segmentation faults/stack overflows
- Attribute-expression equivalence that allows matching expression patterns against
  attributes, it is enabled by default but can be disabled via rule `options:` with
  `attr_expr: false` (#3489)
- Improved Kotlin parsing from 35% to 77% on our Kotlin corpus.

### Fixed

- Fix CFG dummy nodes to always connect to exit node
- Deep ellipsis `<... x ...>` now matches sub-expressions of statements
- Ruby: treat 'foo' as a function call when alone on its line (#3811)
- Fixed bug in semgrep-core's `-filter_irrelevant_rules` causing Semgrep to
  incorrectly skip a file (#3755)

## [0.66.0](https://github.com/returntocorp/semgrep/releases/tag/v0.66.0) - 2021-09-22

### Added

- HCL (a.k.a Terraform) experimental support

### Changed

- **METRICS COLLECTION CHANGES**: In order to target development of Semgrep features, performance improvements,
  and language support, we have changed how metrics are collected by default
  - Metrics collection is now controlled with the `--metrics` option, with possible values: `auto`, `on`, or `off`
  - `auto` will send metrics only on runs that include rules are pulled from the Semgrep Registry.
    It will not send metrics when rules are only read from local files or passed directly as
    strings
  - `auto` is now the default metrics collection state
  - `on` forces metrics collection on every run
  - `off` disables metrics collection entirely
  - Metrics collection may still alternatively be controlled with the `SEMGREP_SEND_METRICS`
    environment variable, with the same possible values as the `--metrics` option. If both
    are set, `--metrics` overrides `SEMGREP_SEND_METRICS`
  - See `PRIVACY.md` for more information
- Constant propagation now assumes that void methods may update the callee (#3316)
- Add rule message to emacs output (#3851)
- Show stack trace on fatal errors (#3876)
- Various changes to error messages (#3827)
- Minified files are now automatically excluded from the scan, which
  may result in shorter scanning times for some projects.

### Fixed

- Dataflow: Recognize "concat" method and interpret it in a language-dependent manner (#3316)
- PHP: allows certain keywords as valid field names (#3907)

## [0.65.0](https://github.com/returntocorp/semgrep/releases/tag/v0.65.0) - 2021-09-13

### Added

- Allow autofix using the command line rather than only with the fix: YAML key
- Vardef-assign equivalence can now be disabled via rule `options:` with `vardef_assign: false`

### Changed

- Grouped semgrep CLI options and added constraints when useful (e.g. cannot use `--vim` and `--emacs` at the same time)

### Fixed

- Taint detection with ternary ifs (#3778)
- Fixed corner-case crash affecting the `pattern: $X` optimization ("empty And; no positive terms in And")
- PHP: Added support for parsing labels and goto (#3592)
- PHP: Parse correctly constants named PUBLIC or DEFAULT (#3589)
- Go: Added type inference for struct literals (#3622)
- Fix semgrep-core crash when a cache file exceeds the file size limit
- Sped up Semgrep interface with tree-sitter parsing

## [0.64.0](https://github.com/returntocorp/semgrep/releases/tag/v0.64.0) - 2021-09-01

### Added

- Enable associative matching for string concatenation (#3741)

### Changed

- Add logging on failure to git ls-files (#3777)
- Ignore files whose contents look minified (#3795)
- Display semgrep-core errors in a better way (#3774)
- Calls to `semgrep --version` now check if Semgrep is up-to-date; this can
  cause a ~ 100 ms delay in run time; use --disable-version-check if you
  don't want this

### Fixed

- Java: separate import static from regular imports during matching (#3772)
- Taint mode will now benefit from semgrep-core's -filter_irrelevant_rules
- Taint mode should no longer report duplicate matches (#3742)
- Only change source directory when running in docker context (#3732)

## [0.63.0](https://github.com/returntocorp/semgrep/releases/tag/v0.63.0) - 2021-08-25

### Added

- C#: support ellipsis in declarations (#3720)

### Fixed

- Hack: improved support for metavariables (#3716)
- Dataflow: Disregard type arguments but not the entire instruction

### Changed

- Optimize ending `...` in `pattern-inside`s to simply match anything left

## [0.62.0](https://github.com/returntocorp/semgrep/releases/tag/v0.62.0) - 2021-08-17

### Added

- OCaml: support module aliasing, so looking for `List.map` will also
  find code that renamed `List` as `L` via `module L = List`.
- Add help text to sarif formatter output if defined in metadata field.
- Update shortDescription in sarif formatter output if defined in metadata field.
- Add tags as defined in metadata field in addition to the existing tags.

### Fixed

- core: Fix parsing of numeric literals in rule files
- Java: fix the range and autofix of Cast expressions (#3669)
- Generic mode scanner no longer tries to open submodule folders as files (#3701)
- `pattern-regex` with completely empty files (#3705)
- `--sarif` exit code with suppressed findings (#3680)
- Fixed fatal errors when a pattern results in a large number of matches
- Better error message when rule contains empty pattern

### Changed

- Add backtrace to fatal errors reported by semgrep-core
- Report errors during rule evaluation to the user
- When anded with other patterns, `pattern: $X` will not be evaluated on its own, but will look at the context and find `$X` within the metavariables bound, which should be significantly faster

## [0.61.0](https://github.com/returntocorp/semgrep/releases/tag/v0.61.0) - 2021-08-04

### Added

- Hack: preliminary support for hack-lang
  thanks to David Frankel, Nicholas Lin, and more people at Slack!
- OCaml: support for partial if, match, and try patterns
  (e.g., `if $X = $Y`)
- OCaml: you can match uppercase identifiers (constructors, module names) by
  using a metavariable with an uppercase letter followed by an underscore,
  followed by uppercase letters or digits (e.g. `$X_`, `$F_OO`).
  Instead, `$FOO` will match everything else (lowercase identifiers,
  full expressions, types, patterns, etc.).
- OCaml: match cases patterns are now matched in any order, and ellipsis are
  handled correctly
- Improved error messages sent to the playground

### Changed

- Run version check and print upgrade message after scan instead of before
- OCaml: skip ocamllex and ocamlyacc files. Process only .ml and .mli files.
- Memoize range computation for expressions and speed up taint mode
- Report semgrep-core's message upon a parse error
- Deprecated the following experimental features:
  - pattern-where-python
  - taint-mode
  - equivalences
  - step-by-step evaluation output
- Deduplicate findings that fire on the same line ranges and have the same message.

### Fixed

- Go: Match import module paths correctly (#3484)
- OCaml: use latest ocamllsp 1.7.0 for the -lsp option
- OCaml: include parenthesis tokens in the AST for tuples and constructor
  calls for better range matching and autofix
- OCaml: fixed many matching bugs with ellipsis
- core: Do not crash when is not possible to compute range info
- eliminate 6x slowdown when using the '--max-memory' option

## [0.60.0](https://github.com/returntocorp/semgrep/releases/tag/v0.60.0) - 2021-07-27

### Added

- Detect duplicate keys in YAML dictionaries in semgrep rules when parsing a rule
  (e.g., detect multiple 'metavariable' inside one 'metavariable-regex')

### Fixed

- C/C++: Fixed stack overflows (segmentation faults) when processing very large
  files (#3538)
- JS: Fixed stack overflows (segmentation faults) when processing very large
  files (#3538)
- JS: Detect numeric object keys `1` and `0x1` as equal (#3579)
- OCaml: improved parsing stats by using tree-sitter-ocaml (from 25% to 88%)
- taint-mode: Check nested functions
- taint-mode: `foo.x` is now detected as tainted if `foo` is a source of taint
- taint-mode: Do not crash when is not possible to compute range info
- Rust: recognize ellipsis in macro calls patterns (#3600)
- Ruby: represent correctly a.(b) in the AST (#3603)
- Rust: recognize ellipsis in macro calls patterns

### Changed

- Added precise error location for the semgrep metachecker, to detect for example
  duplicate patterns in a rule

## [0.59.0](https://github.com/returntocorp/semgrep/releases/tag/v0.59.0) - 2021-07-20

### Added

- A new experimental 'join' mode. This mode runs multiple Semgrep rules
  on a codebase and "joins" the results based on metavariable contents. This
  lets users ask questions of codebases like "do any 3rd party
  libraries use a dangerous function, and do I import that library directly?" or
  "is this variable passed to an HTML template, and is it rendered in that template?"
  with several Semgrep rules.

### Fixed

- Improve location reporting of errors
- metavariable-pattern: `pattern-not-regex` now works (#3503)
- Rust: correctly parse macros (#3513)
- Python: imports are unsugared correctly (#3940)
- Ruby: `pattern: $X` in the presence of interpolated strings now works (#3560)

## [0.58.2](https://github.com/returntocorp/semgrep/releases/tag/v0.58.2) - 2021-07-15

### Fixed

- Significant speed improvements, but the binary is now 95MB (from 47MB
  in 0.58.1, but it was 170MB in 0.58.0)

## [0.58.1](https://github.com/returntocorp/semgrep/releases/tag/v0.58.1) - 2021-07-15

### Fixed

- The --debug option now displays which files are currently processed incrementally;
  it will not wait until semgrep-core completely finishes.

### Changed

- Switch from OCaml 4.10.0 to OCaml 4.10.2 (and later to OCaml 4.12.0) resulted in
  smaller semgrep-core binaries (from 170MB to 47MB) and a smaller docker
  image (from 95MB to 40MB).

## [0.58.0](https://github.com/returntocorp/semgrep/releases/tag/v0.58.0) - 2021-07-14

### Added

- New iteration of taint-mode that allows to specify sources/sanitizers/sinks
  using arbitrary pattern formulas. This provides plenty of flexibility. Note
  that we breaks compatibility with the previous taint-mode format, e.g.
  `- source(...)` must now be written as `- pattern: source(...)`.
- HTML experimental support. This does not rely on the "generic" mode
  but instead really parses the HTML using tree-sitter-html. This allows
  some semantic matching (e.g., matching attributes in any order).
- Vue.js alpha support (#1751)
- New matching option `implicit_ellipsis` that allows disabling the implicit
  `...` that are added to record patterns, plus allow matching "spread fields"
  (JS `...x`) at any position (#3120)
- Support globstar (`**`) syntax in path include/exclude (#3173)

### Fixed

- Apple M1: Semgrep installed from HomeBrew no longer hangs (#2432)
- Ruby command shells are distinguished from strings (#3343)
- Java varargs are now correctly matched (#3455)
- Support for partial statements (e.g., `try { ... }`) for Java (#3417)
- Java generics are now correctly stored in the AST (#3505)
- Constant propagation now works inside Python `with` statements (#3402)
- Metavariable value replacement in message/autofix no longer mixes up short and long names like $X vs $X2 (#3458)
- Fixed metavariable name collision during interpolation of message / autofix (#3483)
  Thanks to Justin Timmons for the fix!
- Revert `pattern: $X` optimization (#3476)
- metavariable-pattern: Allow filtering using a single `pattern` or
  `pattern-regex`
- Dataflow: Translate call chains into IL

### Changed

- Faster matching times for generic mode

## [0.57.0](https://github.com/returntocorp/semgrep/releases/tag/v0.57.0) - 2021-06-29

### Added

- new `options:` field in a YAML rule to enable/disable certain features
  (e.g., constant propagation). See https://github.com/returntocorp/semgrep/blob/develop/semgrep-core/src/core/Config_semgrep.atd
  for the list of available features one can enable/disable.
- Capture groups in pattern-regex: in $1, $2, etc. (#3356)
- Support metavariables inside atoms (e.g., `foo(:$ATOM)`)
- Support metavariables and ellipsis inside regexp literals
  (e.g., `foo(/.../)`)
- Associative-commutative matching for bitwise OR, AND, and XOR operations
- Add support for $...MVAR in generic patterns.
- metavariable-pattern: Add support for nested Spacegrep/regex/Comby patterns
- C#: support ellipsis in method parameters (#3289)

### Fixed

- C#: parse `__makeref`, `__reftype`, `__refvalue` (#3364)
- Java: parsing of dots inside function annotations with brackets (#3389)
- Do not pretend that short-circuit Boolean AND and OR operators are commutative (#3399)
- metavariable-pattern: Fix crash when nesting a non-generic pattern within
  a generic rule
- metavariable-pattern: Fix parse info when matching content of a metavariable
  under a different language
- generic mode on Markdown files with very long lines will now work (#2987)

### Changed

- generic mode: files that don't look like nicely-indented programs
  are no longer ignored, which may cause accidental slowdowns in setups
  where excessively large files are not excluded explicitly (#3418).
- metavariable-comparison: Fix crash when comparing integers and floats
  Thanks to Justin Timmons for the fix!
- Do not filter findings with the same range but different metavariable bindings (#3310)
- Set parsing_state.have_timeout when a timeout occurs (#3438)
- Set a timeout of 10s per file (#3434)
- Improvements to contributing documentation (#3353)
- Memoize getting ranges to speed up rules with large ranges
- When anded with other patterns, `pattern: $X` will not be evaluated on its own, but will look at the context and find `$X` within the metavariables bound, which should be significantly faster

## [0.56.0](https://github.com/returntocorp/semgrep/releases/tag/v0.56.0) - 2021-06-15

### Added

- Associative-commutative matching for Boolean AND and OR operations
  (#3198)
- Support metavariables inside strings (e.g., `foo("$VAR")`)
- metavariable-pattern: Allow matching the content of a metavariable under
  a different language.

### Fixed

- C#: Parse attributes for local functions (#3348)
- Go: Recognize other common package naming conventions (#2424)
- PHP: Support for associative-commutative matching (#3198)

### Changed

- Upgrade TypeScript parser (#3102)

### Changed

- `--debug` now prints out semgrep-core debug logs instead of having this
  behavior with `--debugging-json`

## [0.55.1](https://github.com/returntocorp/semgrep/releases/tag/v0.55.1) - 2021-06-9

### Added

- Add helpUri to sarif output if rule source metadata is defined

### Fixed

- JSON: handle correctly metavariables as field (#3279)
- JS: support partial field definitions pattern, like in JSON
- Fixed wrong line numbers for multi-lines match in generic mode (#3315)
- Handle correctly ellipsis inside function types (#3119)
- Taint mode: Allow statement-patterns when these are represented as
  statement-expressions in the Generic AST (#3191)

## [0.55.0](https://github.com/returntocorp/semgrep/releases/tag/v0.55.0) - 2021-06-8

### Added

- Added new metavariable-pattern operator (available only via --optimizations),
  thanks to Kai Zhong for the feature request (#3257).

### Fixed

- Scala: parse correctly symbol literals and interpolated strings containing
  double dollars (#3271)
- Dataflow: Analyze foreach body even if we do not handle the pattern yet (#3155)
- Python: support ellipsis in try-except (#3233)
- Fall back to no optimizations when using unsupported features: pattern-where-python,
  taint rules, and `--debugging-json` (#3265)
- Handle regexp parse errors gracefully when using optimizations (#3266)
- Support equivalences when using optimizations (#3259)
- PHP: Support ellipsis in include/require and echo (#3191, #3245)
- PHP: Prefer expression patterns over statement patterns (#3191)
- C#: Support unsafe block syntax (#3283)

### Changed

- Run rules in semgrep-core (rather than patterns) by default (aka optimizations all)

## [0.54.0](https://github.com/returntocorp/semgrep/releases/tag/v0.54.0) - 2021-06-2

### Added

- Per rule parse times and per rule-file parse and match times added to opt-in metrics
- $...MVAR can now match a list of statements (not just a list of arguments) (#3170)

### Fixed

- JavaScript parsing: [Support decorators on
  properties](https://github.com/tree-sitter/tree-sitter-javascript/pull/166)
- JavaScript parsing: [Allow default export for any declaration](https://github.com/tree-sitter/tree-sitter-javascript/pull/168)
- Metavariables in messages are filled in when using `--optimizations all`
- Python: class variables are matched in any order (#3212)
- Respect `--timeout-threshold` option in `--optimizations all` mode

### Changed

- Moved some debug logging to verbose logging
- $...ARGS can now match an empty list of arguments, just like ... (#3177)
- JSON and SARIF outputs sort keys for predictable results

## [0.53.0](https://github.com/returntocorp/semgrep/releases/tag/v0.53.0) - 2021-05-26

### Added

- Scala alpha support
- Metrics collection of project_hash in cases where git is not available
- Taint mode now also analyzes top-level statements.

### Fixed

- Running with `--strict` will now return results if there are `nosem` mismatches. Semgrep will report a nonzero exit code if `--strict` is set and there are `nosem` mismathces. [#3099](https://github.com/returntocorp/semgrep/issues/3099)
- PHP: parsing correctly ... and metavariables in parameters
- PHP: parsing correctly functions with a single statement in their body
- Evaluate interpolated strings during constant propagation (#3127)
- Fixed #3084 - Semgrep will report an InvalidRuleSchemaError for dictionaries with duplicate key names.
- Basic type inference also for implicit variable declarations (Python, Ruby, PHP, and JS)
- JS/TS: differentiating tagged template literals in the AST (#3187)
- Ruby: storing parenthesis in function calls in the AST (#3178)

## [0.52.0](https://github.com/returntocorp/semgrep/releases/tag/v0.52.0) - 2021-05-18

### Added

- C# alpha support
- Let meta-variables match both a constant variable occurrence and that same
  constant value (#3058)

### Fixed

- OCaml: fix useless-else false positives by generating appropriate AST for
  if without an else.
- JS/TS: Propagate constant definitions without declaration
- Python: Make except ... match except _ as _

## [0.51.0](https://github.com/returntocorp/semgrep/releases/tag/v0.51.0) - 2021-05-13

### Added

- Keep track of and report rule parse time in addition to file parse time.
- v0 of opt-in anonymous aggregate metrics.
- Improved cheatsheet for generic mode, now recommending indented
  patterns (#2911, #3028).

### Fixed

- JS/TS: allow the deep expression operator <... ...> in expression
  statement position, for example:

```
$ARG = [$V];
...
<... $O[$ARG] ...>; // this works now
```

- PHP arrays with dots inside parse
- Propagate constants in nested lvalues such as `y` in `x[y]`
- C# experimental support

### Changed

- Show log messages from semgrep-core when running semgrep with
  `--debug`.
- By default, targets larger than 1 MB are now excluded from semgrep
  scans. New option `--max-target-bytes 0` restores the old behavior.
- Report relative path instead of absolute when using `--time`

## [0.50.1](https://github.com/returntocorp/semgrep/releases/tag/v0.50.1) - 2021-05-06

### Changed

- Reinstate `--debugging-json` to avoid stderr output of `--debug`

## [0.50.0](https://github.com/returntocorp/semgrep/releases/tag/v0.50.0) - 2021-05-06

### Added

- JS/TS: Infer global constants even if the `const` qualifier is missing (#2978)
- PHP: Resolve names and infer global constants in the same way as for Python

### Fixed

- Empty yaml files do not crash
- Autofix does not insert newline characters for patterns from semgrep.live (#3045)
- Autofix printout is grouped with its own finding rather than the one below it (#3046)
- Do not assign constant values to assigned variables (#2805)
- A `--time` flag instead of `--json-time` which shows a summary of the
  timing information when invoked with normal output and adds a time field
  to the json output when `--json` is also present

### Changed

- .git/ directories are ignored when scanning
- External Python API (`semgrep_main.invoke_semgrep`) now takes an
  optional `OutputSettings` argument for controlling output
- `OutputSettings.json_time` has moved to `OutputSettings.output_time`,
  this and many other `OutputSettings` arguments have been made optional

### Removed

- `--debugging-json` flag in favor of `--json` + `--debug`
- `--json-time` flag in favor of `--json` + `--time`

## [0.49.0](https://github.com/returntocorp/semgrep/releases/tag/v0.49.0) - 2021-04-28

### Added

- Support for matching multiple arguments with a metavariable (#3009)
  This is done with a 'spread metavariable' operator that looks like
  `$...ARGS`. This used to be available only for JS/TS and is now available
  for the other languages (Python, Java, Go, C, Ruby, PHP, and OCaml).
- A new `--optimizations [STR]` command-line flag to turn on/off some
  optimizations. Use 'none' to turn off everything and 'all' to turn on
  everything.
  Just using `--optimizations` is equivalent to `--optimizations all`, and
  not using `--optimizations` is equivalent to `--optimizations none`.
- JS/TS: Support '...' inside JSX text to match any text, as in
  `<a href="foo">...</a>` (#2963)
- JS/TS: Support metavariables for JSX attribute values, as in
  `<a href=$X>some text</a>` (#2964)

### Fixed

- Python: correctly parsing fstring with multiple colons
- Ruby: better matching for interpolated strings (#2826 and #2949)
- Ruby: correctly matching numbers

### Changed

- Add required executionSuccessful attribute to SARIF output (#2983)
  Thanks to Simon Engledew
- Remove jsx and tsx from languages, just use javascript or typescript (#3000)
- Add limit max characters in output line (#2958) and add
  flag to control maxmium characters (defaults to 160).
  Thanks to Ankush Menat

## [0.48.0](https://github.com/returntocorp/semgrep/releases/tag/v0.48.0) - 2021-04-20

### Added

- Taint mode: Basic cross-function analysis (#2913)
- Support for the new Java Record extension and Java symbols with accented characters (#2704)

### Fixed

- Capturing functions when used as both expressions and statements in JS (#1007)
- Literal for ocaml tree sitter (#2885)
- Ruby: interpolated strings match correctly (#2967)
- SARIF output now contains the required runs.invocations.executionSuccessful property.

### Changed

- The `extra` `lines` data is now consistent across scan types
  (e.g. `semgrep-core`, `spacegrep`, `pattern-regex`)

## [0.47.0](https://github.com/returntocorp/semgrep/releases/tag/v0.47.0) - 2021-04-15

### Added

- support `for(...)` for Java
- Ability to match lambdas or functions in Javascript with ellipsis after
  the function keyword, (e.g., `function ...(...) { ... }`)
- Rust: Semgrep patterns now support top-level statements (#2910)
- support for utf-8 code with non-ascii chars (#2944)
- Java switch expressions

### Fixed

- fixed single field pattern in JSON, allow `$FLD: { ... }` pattern
- Config detection in files with many suffix delimiters, like `this.that.check.yaml`.
  More concretely: configs end with `.yaml`, YAML language tests end with `.test.yaml`,
  and everything else is handled by its respective language extension (e.g. `.py`).
- Single array field in yaml in a pattern is parsed as a field, not a one element array

## [0.46.0](https://github.com/returntocorp/semgrep/releases/tag/v0.46.0) - 2021-04-08

### Added

- YAML language support to --test
- Ability to list multiple, comma-separated rules on the same line when in --test mode
- Resolve alias in require/import in Javascript

```
child_process.exec(...)
```

will now match

```javascript
var { exec } = require("child_process");
exec("dangerous");
```

- Taint mode: Pattern-sources can now be arbitrary expressions (#2881)

### Fixed

- SARIF output now nests invocations inside runs.
- Go backslashed carets in regexes can be parsed

### Changed

- Deep expression matches (`<... foo ...>`) now match within records, bodies of
  anonymous functions (a.k.a. lambda-expressions), and arbitrary language-specific
  statements (e.g. the Golang `go` statement)

## [0.45.0](https://github.com/returntocorp/semgrep/releases/tag/v0.45.0) - 2021-03-30

### Added

- New `--experimental` flag for passing rules directly to semgrep-core (#2836)

### Fixed

- Ellipses in template strings don't match string literals (#2780)
- Go: correctly parse select/switch clauses like in tree-sitter (#2847)
- Go: parse correctly 'for ...' header in Go patterns (#2838)

## [0.44.0](https://github.com/returntocorp/semgrep/releases/tag/v0.44.0) - 2021-03-25

### Added

- Support for YAML! You can now write YAML patterns in rules
  to match over YAML target files (including semgrep YAML rules, inception!)
- A new Bloomfilter-based optimisation to speedup matching (#2816)
- Many benchmarks to cover semgrep advertised packs (#2772)
- A new semgrep-dev docker container useful for benchmarking semgrep (#2800)
- Titles to rule schema definitions, which can be leveraged in
  the Semgrep playground (#2703)

### Fixed

- Fixed taint mode and added basic test (#2786)
- Included formatted errors in SARIF output (#2748)
- Go: handle correctly the scope of Go's short assignment variables (#2452)
- Go: fixed the range of matched slices (#2763)
- PHP: correctly match the PHP superglobal `$_COOKIE` (#2820)
- PHP: allow ellipsis inside array ranges (#2819)
- JSX/TSX: fixed the range of matched JSX elements (#2685)
- Javascript: allow ellipsis in arrow body (#2802)
- Generic: correctly match the same metavariable when used in different
  generic patterns

#### Fixed in `semgrep-core` only

These features are not yet available via the `semgrep` CLI,
but have been fixed to the internal `semgrep-core` binary.

- Fixed all regressions on semgrep-rules when using -fast
- Handle pattern-not: and pattern-not-inside: as in semgrep
- Handle pattern: and pattern-inside: as in semgrep (#2777)

## [0.43.0](https://github.com/returntocorp/semgrep/releases/tag/v0.43.0) - 2021-03-16

### Added

- Official Python 3.9 support
- Support for generating patterns that will match multiple given code targets
- Gitignore for compiled binaries

### Fixed

- Parsing enum class patterns (#2715)
- Ocaml test metavar_equality_var (#2755)

### Changed

- Pfff java parser and tree-sitter-java parser are now more similar
- Octal numbers parsed correctly in tree-sitter parsers

## [0.42.0](https://github.com/returntocorp/semgrep/releases/tag/v0.42.0) - 2021-03-09

### Added

- Added propagation of metavariables to clauses nested under `patterns:`. Fixes (#2548)[https://github.com/returntocorp/semgrep/issues/2548].
- `--json-time` flag which reports runtimes for (rule, target file)
- `--vim` flag for Syntastic
- PHP - Support for partial if statements
- CSharp - Many improvements to parsing

### Fixed

- Rust can be invoked with `rs` or `rust` as a language

### Changed

- The timeout for downloading config files from a URL was extended from 10s to 20s.

## [0.41.1](https://github.com/returntocorp/semgrep/releases/tag/v0.41.1) - 2021-02-24

### Fixed

- Statically link pcre in semgrep-core for MacOS releases

## [0.41.0](https://github.com/returntocorp/semgrep/releases/tag/v0.41.0) - 2021-02-24

### Added

- Added basic typed metavariables for javascript and typescript (#2588)
- Ability to match integers or floats by values
  e.g., the pattern '8' will now match code like 'x = 0x8'
- Start converting the tree-sitter CST of R to the generic AST
  thx to Ross Nanopoulos!
- Allow 'nosem' in HTML. (#2574)

#### Added in `semgrep-core` only

These features are not yet available via the `semgrep` CLI,
but have been added to the internal `semgrep-core` binary.

- ability to process a whole rule in semgrep-core; this will allow
  whole-rule optimisations and avoid some fork and communication with the
  semgrep Python wrapper
- handling the none (regexp) and generic (spacegrep) patterns in a rule
- handling the metavariable-regexp, metavariable-comparison
- correctly handle boolean formula using inclusion checks on metavariables
- new semgrep-core -test_rules action to test rules; it reports only
  28/2800 mismatches on the semgrep-rules repository

### Changed

- update C# to latest tree-sitter-csharp
  thx to Sjord for the huge work adapting to the new C# grammar
- Improve --generate-config capabilities (#2562)
- optimise the matching of blocks with ellipsis (#2618)
  e.g., the pattern 'function(...) { ... }' will now be more efficient
- Change pattern-not-regex to filter when regex overlaps with a match (#2572)

### Fixed

- remove cycle in named AST for Rust 'fn foo(self)' (#2584)
  and also typescript, which could cause semgrep to use giga bytes of memory
- fix missing token location on Go type assertion (#2577)

## [0.40.0](https://github.com/returntocorp/semgrep/releases/tag/v0.40.0) - 2021-02-17

### Added

- Documentation for contributing new languages.
- New language Kotlin with experimental support.
- Work on caching improvements for semgrep-core.
- Work on bloom filters for matching performance improvement.

### Changed

- Typescript grammar upgraded.
- Ruby parser updated from the latest tree-sitter-ruby.
- New Semgrep logo!
- metavariable_regex now supported with PCRE.
- Rust macros now parsed. Thanks Ruin0x11!

### Fixed

- Constant propagaion support covers `:=` short assignment in Go. (#2440)
- Functions now match against functions inside classes for PHP. (#2470)
- Import statements for CommonJS Typescript modules now supported. (#2234)
- Ellipsis behave consistently in nested statements for PHP. (#2453)
- Go Autofix does not drop closing parenthesis. (#2316)
- Helpful errors added for Windows installation. (#2533)
- Helpful suggestions provided on output encoding error. (#2514)
- Import metavariables now bind to the entire Java path. (#2502)
- Semgrep matches the short name for a type in Java. (#2400)
- Interface types explicitly handled in Go patterns. (#2376)
- TooManyMatches error generated instead of Timeout error when appropriate. (#2411)

## [0.39.1](https://github.com/returntocorp/semgrep/releases/tag/v0.39.1) - 2021-01-26

No new changes in this version.
This is a re-release of 0.39.0 due to an error in the release process.

## [0.39.0](https://github.com/returntocorp/semgrep/releases/tag/v0.39.0) - 2021-01-26

### Added

- Typed metavariables in C.
  Patterns like `$X == $Y` can now match specific types like so: `(char *$X) == $Y`. (#2431)

#### Added in `semgrep-core` only

These features are not yet available via the `semgrep` CLI,
but have been added to the internal `semgrep-core` binary.

- `semgrep-core` supports rules in JSON and Jsonnet format. (#2428)
- `semgrep-core` supports a new nested format
  for combining patterns into a boolean query. (#2430)

### Changed

- When an unknown language is set on a rule,
  the error message now lists all supported languages. (#2448)
- When semgrep is executed without a config specified,
  the error message now includes some suggestions on how to pick a config. (#2449)
- `-c` is the new shorthand for `--config` in the CLI.
  `-f` is kept as an alias for backward-compatibility. (#2447)

### Fixed

- Disable timeouts if timeout setting is 0 (#2423).
- Typed metavariables in go match literal strings (#2401).
- Fix bug that caused m_compatible_type to only bind the type (#2441).

## [0.38.0](https://github.com/returntocorp/semgrep/releases/tag/v0.38.0) - 2021-01-20

### Added

- Added a new language: Rust. Support for basic semgrep patterns (#2391)
  thanks to Ruin0x11!
- Added a new language: R. Just parsing for now (#2407)
  thanks to Ross Nanopoulos!
- Parse more Rust constructs: Traits, type constraints (#2393, #2413)
  thanks to Ruin0x11!
- Parse more C# constructs: Linq queries, type parameter constraints (#2378, #2408)
  thanks to Sjord!
- new experimental semgrep rule (meta)linter (#2420) with semgrep-core -check_rules

### Changed

- new controlflow-sensitive intraprocedural dataflow-based constant propagation
  (#2386)

### Fixed

- matching correctly Ruby functions with rescue block (#2390)
- semgrep crashing on permission error on a file (#2394)
- metavariable interpolation for pattern-inside (#2361)
- managing Lua assignment correctly (#2406) thanks to Ruin0x11!
- correctly parse metavariables in PHP, and ellipsis in fields (#2419)

## [0.37.0](https://github.com/returntocorp/semgrep/releases/tag/v0.37.0) - 2021-01-13

### Added

- pattern-not-regex added so findings can be filtered using regular expression (#2364)
- Added a new language: Lua. Support for basic semgrep patterns (#2337, #2312)
  thanks to Ruin0x11!
- C# support for basic semgrep patterns (#2336)
- Parse event access, conditional access, async-await in C# (#2314, #2329, #2358)
  thanks to Sjord

### Changed

- Java and Javascript method chaining requires extra "." when using ellipsis (#2354)

### Fixed

- Semgrep crashing due to missing token information in AST (#2380)

## [0.36.0](https://github.com/returntocorp/semgrep/releases/tag/v0.36.0) - 2021-01-05

### Added

- Typed metavariables can now match field access when we can propagate
  the type of a field
- Constant propagation for Java final fields (using this.field syntax)

### Changed

- Packaging and `setup.py` functionality (`.whl` and `pip` install unchanged):
  `SEMGREP_SKIP_BIN`, `SEMGREP_CORE_BIN`, and `SPACEGREP_BIN` now available

### Fixed

- correctly match the same metavariable for a field when used at a definition
  site and use site for Java
- add classname attribute to junit.xml report

## [0.35.0](https://github.com/returntocorp/semgrep/releases/tag/v0.35.0) - 2020-12-16

### Added

- Support for `...` in chains of method calls in JS, e.g. `$O.foo() ... .bar()`
- Official Ruby GA support

### Fixed

- Separate out test and pattern files with `--test` (#1796)

## [0.34.0](https://github.com/returntocorp/semgrep/releases/tag/v0.34.0) - 2020-12-09

### Added

- Experimental support for matching multiple arguments in JS/TS.
  This is done with a 'spread metavariable' operator,
  that looks like `$...ARGS`.
- Support for using `...` inside a Golang `switch` statement.
- Support for matching only
  the `try`, the `catch`, or the `finally` part
  of a `try { } catch (e) { } finally { }` construct in JS/TS.
- Support for matching only
  the `if ()` part of
  an `if () { }` construct in Java
- Support for metavariables inside dictionary keys in Ruby.
  This looks like `{..., $KEY: $VAL, ...}`.
- An experimental `--json-stats` flag.
  The stats output contains
  the number of files and lines of code scanned,
  broken down by language.
  It also contains profiling data broken down by rule ID.
  Please note that as this is an experimental flag,
  the output format is subject to change in later releases.
- Regex-only rules can now use `regex` as their language.
  The previously used language `none` will keep working as well.

### Changed

- Matches are now truncated to 10 lines in Semgrep's output.
  This was done to avoid filling the screen with output
  when a rule captures a whole class or function.
  If you'd like to adjust this behavior,
  you can set the new `--max-lines-per-finding` option.
- Fans of explicit & verbose code can now ignore findings
  with a `// nosemgrep` comment instead of the original `// nosem`.
  The two keywords have identical behavior.
- Generic pattern matching is now 10-20% faster
  on large codebases.

### Fixed

- Semgrep would crash when tens of thousands of matches were found
  for the same rule in one file.
  A new internally used `semgrep-core` flag named `-max_match_per_file`
  prevents these crashes by forcing a 'timeout' state
  when 10,000 matches are reached.
  Semgrep can then gracefully report
  what combination of rules and paths causes too much work.
- `semgrep --debug` works again,
  and now outputs even more debugging information from `semgrep-core`.
  The new debugging output is especially helpful to discover
  which rules have too many matches.
- A pattern that looks like `$X & $Y`
  will now correctly match bitwise AND operations in Ruby.
- Metavariables can now capture the name of a class
  and match its occurrences later in the class definition.
- Semgrep used to crash when a metavariable matched
  over text that cannot be read as UTF-8 text.
  Such matches will now try to recover what they can
  from apparent broken unicode text.

## [0.33.0](https://github.com/returntocorp/semgrep/releases/tag/v0.33.0) - 2020-12-01

### Added

- Allow selecting rules based on severity with the `--severity` flag. Thanks @kishorbhat!

### Changed

- In generic mode, shorter matches are now always preferred over
  longer ones. This avoids matches like `def bar def foo` when the
  pattern is `def ... foo`, instead matching just `def foo`
- In generic mode, leading dots must now match at the beginning of a
  block, allowing patterns like `... foo` to match what comes before `foo`
- Disabled link following for parity with other LINUX tools (e.g. ripgrep)
- spacegrep timeouts are now reported as timeouts instead of another error

### Fixed

- Correctly bind a metavariable in an import to the fully-qualified name. [Issue](https://github.com/returntocorp/semgrep/issues/1771)
- Fix invalid match locations on target files containing both CRLF line
  endings UTF-8 characters (#2111)
- Fix NoTokenLocation error when parsing Python f-strings
- [C] Support `include $X`
- [Go] Fix wrong order of imports

## [0.32.0](https://github.com/returntocorp/semgrep/releases/tag/v0.32.0) - 2020-11-18

### Added

- JSON output now includes an attribute of findings named `is_ignored`.
  This is `false` under regular circumstances,
  but if you run with `--disable-nosem`,
  it will return `true` for findings
  that normally would've been excluded by a `// nosem` comment.

### Changed

- `// nosemgrep` can now also be used to ignore findings,
  in addition to `// nosem`
- Added a default timeout of 30 seconds per file instead of none (#1981).

## [0.31.1](https://github.com/returntocorp/semgrep/releases/tag/v0.31.1) - 2020-11-11

### Fixed

- Regression in 0.31.0 where only a single file was being used when `--config`
  was given a directory with multiple rules (#2019).
- Cheatsheet's html functionality now has correct output.

## [0.31.0](https://github.com/returntocorp/semgrep/releases/tag/v0.31.0) - 2020-11-10

### Fixed

- Gracefully handle empty configuration file.
- Gracefully handle LexicalErrors from semgrep-core.
- Fix stack overflows in spacegrep on large input files (#1944).
- Fix extension-based file selection when the language is `generic` (#1968).
- Fix semgrep error when no valid config on path provided (#1912).
- Fix NO_FILE_INFO_YET error which causes the python wrapper to crash (#1925).
- Fix usage of '...' in special builtin arguments for PHP (#1963).
- Fix automatic semicolon insertion parse error in javascript (#1960).

### Added

- kotlin-tree-sitter integration into semgrep-core. Can now call
  dump-tree-sitter-cst on kotlin files.
- c++ tree-sitter integration into semgrep-core (#1952).
- More documents for language porting.
- Error handling in spacegrep to print stderr when CalledProcessError occurs.

## [0.30.0](https://github.com/returntocorp/semgrep/releases/tag/v0.30.0) - 2020-11-03

### Added

- Better examples for the generic mode aka spacegrep (#1951).

### Fixed

- Fix matching of trailing dots in spacegrep (#1939).
- Allow matching on one-line files with spacegrep (#1929).
- Fix incorrect number of lines matched by dots with spacegrep (#1918).
- Other subtle spacegrep matching bugs (#1913).
- Metavariable for method call should be matched against corresponding
  metavariable in method definition (#1861).
- Typescript class properties/declarations not recognized (#1846).
- Can't match inside Python try/except clause (#1902).

## [0.29.0](https://github.com/returntocorp/semgrep/releases/tag/v0.29.0) - 2020-10-27

### Added

- Semgrep will now partially parse files with parse errors and report findings detected before the parse errors was encountered.
- Allow user to specify registry path without having to add semgrep.dev url
  i.e.: instead of `--config https://semgrep.dev/p/r2c-ci` users can use `--config p/r2c-ci`
- Allow user to specify snippet id without having to add semgrep.dev url
  i.e.: instead of `--config https://semgrep.dev/s/username:snippetname`
  users can use `--config username:snippetname`
- `--test` will now error out if `ruleid` or `ok` is not in reported IDs
- Semgrep will run JavaScript rules on TypeScript files automatically.

### Fixed

- More off by one fixes in autofix
- Support for matching dynamic class names in Ruby
- Removed `nosem` findings from the final findings count
- Matching nested JSX elements works properly. See https://semgrep.dev/s/erlE?version=0.29.0.
- Can now match partial class definitions with annotations in Java. See https://github.com/returntocorp/semgrep/issues/1877.
- Fixed errors in TypeScript "implements" keyword. See https://github.com/returntocorp/semgrep/issues/1850.

## [0.28.0](https://github.com/returntocorp/semgrep/releases/tag/v0.28.0) - 2020-10-21

### Added

- A `metavariable-comparison` operator
  for evaluating numeric comparisons on metavariable values,
  such as `comparison: $KEY_SIZE < 2048`.
  This is a safe alternative to `pattern-where-python` snippets.
  Check the [full documentation of this feature](https://github.com/returntocorp/semgrep/blob/12d25a5c/docs/experimental.md#metavariable-comparison)!
- Matching 1-to-N attributes with a `...` wildcard
  in JSX tags' attribute lists,
  such as `<$TAG attr="1" ... />`
- Matching only the function signature
  without the function body,
  such as `function foo(...)`.
  This is useful to have cleaner match output
  when the body content doesn't matter in a rule.
  This works on JavaScript, TypeScript, and Java code currently.
- SARIF output now includes the exact CWE and OWASP categories as tags.
  Thanks @hunt3rkillerz!
- Matching of annotation patterns for Java (like `@SomeAnnot(...)`) in any context.

### Fixed

- PHP superglobals such as `$_GET`,
  which start with a dollar sign just like Semgrep metavariables,
  are now correctly interpreted as PHP code instead of Semgrep pattern code.
- Calls to `isset(...)` in PHP look like function calls,
  but technically are not functions calls.
  Now you can match them anyway!
- It's now possible to write unit tests for OCaml rules.
- JavaScript's special identifiers,
  such as `this`, can now be captured into a metavariable.
- A Java pattern for `implements B`
  will now also match code that does `implements A, B, C`.
- Addressed off by one errors when applying autofixes
- Missing characters in metavariable interpolation in messages
- And many more minor code parser fixes!

## [0.27.0](https://github.com/returntocorp/semgrep/releases/tag/v0.27.0) - 2020-10-06

### Added

- Added a `--debug` flag and moved most of the output under `--verbose` to it.
- Can run multiple rule configs by repeating `--config` option
- Jenkins information added to integrations
- Added matching with partial patterns for function signatures for Go.

### Changed

- Parse and other errors are mentioned at final output, but not individually displayed unless --verbose is passed
- tree-sitter parse error exceptions converted to parsing_error, improving error location

### Fixed

- Dislayed types using the `message` key are more complete.
- Triple token repeat for EncodedString in semgrep messages fixed.
- Crashes on 3 or more layered jsonschema errors fixed.

## [0.26.0](https://github.com/returntocorp/semgrep/releases/tag/v0.26.0) - 2020-09-30

### Fixed

- Metavariables are able to match empty tuples
- Correctly parse optional chaining (?.) in Typescript
- Correctly parse logical assignment operators (&&=, ||=, ??=) in Typescript
- Some type constraing matching in Typescript

### Changed

- Added default timeout of 5 seconds to javascript parsing (related to ?. on large minified files stalling)

## [0.25.0](https://github.com/returntocorp/semgrep/releases/tag/v0.25.0) - 2020-09-23

### Added

- Added support for the JUnit XML report format (`--junit-xml`)
- C now supports the deep expression operator: `<... $X ...>`. See [this example](https://semgrep.dev/s/boKP/?version=develop).
- Added support for ellipses `...` in PHP. (https://github.com/returntocorp/semgrep/issues/1715). See [this example](https://semgrep.dev/s/NxRn/?version=develop).

### Fixed

- JavaScript will parse empty yields (https://github.com/returntocorp/semgrep/issues/1688).
- In JavaScript, arrow functions are now considered lambdas (https://github.com/returntocorp/semgrep/issues/1691). This allows [matching](https://semgrep.dev/s/Kd1j/?version=develop) arrow functions in `var` assignments.
- `tsx` and `typescript` are now properly recognized in the `languages` key. (https://github.com/returntocorp/semgrep/issues/1705)

## [0.24.0](https://github.com/returntocorp/semgrep/releases/tag/v0.24.0) - 2020-09-16

### Added

- The `--test` functionality now supports the `--json` flag
- Alpha support for TypeScript
- Alpha support for PHP
- PyPI artifacts are now compatible with Alpine Linux

### Fixed

- Can now parse ECMAScript object patterns with ellipses in place of fields

## [0.23.0](https://github.com/returntocorp/semgrep/releases/tag/v0.23.0) - 2020-09-09

### Added

- Experimental support for Typescript (with -lang ts). You can currently
  mainly use the Javascript subset of Typescript in patterns, as well
  as type annotations in variable declarations or parameters.
- Ability to read target contents from stdin by specifying "-" target.

### Changed

- You can now specify timeouts using floats instead of integers
  (e.g., semgrep -timeout 0.5 will timeout after half a second)

### Fixed

- We now respect the -timeout when analyzing languages which have
  both a Tree-sitter and pfff parser (e.g., Javascript, Go).

## [0.22.0](https://github.com/returntocorp/semgrep/releases/tag/v0.22.0) - 2020-09-01

### Added

- The 'languages' key now supports 'none' for running `pattern-regex` on arbitrary files. See [this file](https://github.com/returntocorp/semgrep/blob/develop/semgrep/tests/e2e/rules/regex-any-language.yaml) for an example.
- You can now use the '...' ellipsis operator in OCaml.
- True negatives to '--test' functionality via the 'ok:<rule-id>' annotation.

### Changed

- Groups of rules are now called "Rulesets" in the Semgrep ecosystem,
  instead of their previous name, "Packs".
- We now use also the tree-sitter-javascript Javascript parser, which
  can parse quickly minified files. Thus, we also removed the 5 seconds
  parsing timeout we were using for Javascript.
- We should correctly report ranges when matching array access expressions
  (e.g., 'foo[$X]').
- Breaking: regular expressions in semgrep string patterns (e.g., `"=~/foo/"`)
  are now using the PCRE (Perl Compatible Regular Expressions) syntax instead of
  the OCaml syntax. This means you should not escape parenthesis for grouping
  or escape pipes for dijunctions (e.g., use simply `"=~/foo|bar/"` instead of
  `"=~/foo\|bar/"`). You can also use more advanced regexp features available
  in PCRE such as case-insensitive regexps with '/i' (e.g., `"=~/foo/i"`).
  The semantic of matching changes also to look for the regexp anywhere
  in the string, not just at the beginning, which means if you want to
  enforce a format for the whole string, you will now need to use the '^' anchor
  character (e.g., `"=~/^o+$/"` to check if a string contains only a sequence
  of 'o').

### Removed

- Breaking: install script installation procedure (semgrep-<version>-ubuntu-generic.sh).
  Please use 'pip install' for equivalent Linux installation.

## [0.21.0](https://github.com/returntocorp/semgrep/releases/tag/v0.21.0) - 2020-08-25

### Added

- Parsing JSX (JavaScript React) files is now supported as a beta feature!
  In this release, you need to target .jsx files one by one explicitly to have them be scanned.
  We're planning to scan all .jsx files in targeted directories in our next release
- We now bundle a [json-schema](https://json-schema.org/) spec for rules YAML syntax.

### Changed

- Our custom-made rules YAML validator has been replaced with a jsonschema standard one.
  This results in more reliable and comprehensive error messages
  to help you get back on track when bumping into validation issues.
- Calling `semgrep --validate` now includes more information,
  such as the number of rules validation ran on.

### Fixed

- Fixed a bug where multiple assignment,
  also known as tuple unpacking assignment in Python,
  such as `a, b = foo`,
  could be misinterpreted by semgrep.
- Fixed a bug that would cause a crash when trying to get debug steps output as JSON.
- `.mly` and `.mll` files are no longer targeted implicitly by OCaml scans.
- Fixed the `--skip-unknown-extensions` flag skipping files even with recognized extensions.
- Fixed JavaScript conditionals without braces,
  such as `if (true) return;`,
  not being matched by patterns such as `if (true) { return; }`.

## [0.20.0](https://github.com/returntocorp/semgrep/releases/tag/v0.20.0) - 2020-08-18

### Added

- Support for JSX tag metavariables (e.g., <$TAG />) and ellipsis inside
  JSX attributes (e.g., <foo attr=... />)
- By default Semgrep treats explicitly passed files with unknown extension as possibly any language and so runs all rules on said files. Add a flag `--skip-unknown-extensions` so that Semgrep will treat these files as if they matched no language and will so run no rules on them. [Link: PR](https://github.com/returntocorp/semgrep/pull/1507)

### Fixed

- Python patterns do not have to end with a newline anymore.
- Pattern `$X = '...';` in JavaScript matches `var $X = '...'`. Additionally, semicolon is no longer required to match. [Link: Issue](https://github.com/returntocorp/semgrep/issues/1497); [Link: Example](https://semgrep.dev/7g0Q?version=0.20.0)
- In JavaScript, can now match destructured object properties inside functions. [Link: Issue](https://github.com/returntocorp/semgrep/issues/1005); [Link: Example](https://semgrep.dev/d72E/?version=0.20.0)
- Java annotations can be matched with fully qualified names. [Link: Issue](https://github.com/returntocorp/semgrep/issues/1508); [Link: Example](https://semgrep.dev/vZqY/?version=0.20.0)
- Ensure `/src` exists in Dockerfile; [Link: PR](https://github.com/returntocorp/semgrep/pull/1512)

## [0.19.1](https://github.com/returntocorp/semgrep/releases/tag/v0.19.1) - 2020-08-13

### Fixed

- Update Docker container to run successfully without special volume
  permissions

## [0.19.0](https://github.com/returntocorp/semgrep/releases/tag/v0.19.0) - 2020-08-11

### Added

- `--timeout-threshold` option to set the maximum number of times a file can timeout before it is skipped
- Alpha support for C#

### Fixed

- Match against JavaScript unparameterized catch blocks
- Parse and match against Java generics
- Add ability to match against JSX attributes using ellipses
- Add ability to use ellipses in Go struct definitions
- No longer convert Go expressions with a newline to a statement

## [0.18.0](https://github.com/returntocorp/semgrep/releases/tag/v0.18.0) - 2020-08-04

### Added

- Match arbitrary content with `f"..."`
- Performance improvements by filtering rules if file doesn't contain string needed for match
- Match "OtherAttribute" attributes in any order
- Support Python 3.8 self-documenting fstrings
- `--max-memory` flag to set a maximum amount of memory that can be used to apply a rule to a file

## [0.17.0](https://github.com/returntocorp/semgrep/releases/tag/v0.17.0) - 2020-07-28

### Added

- The `metavariable-regex` operator, which filters finding's by metavariable
  value against a Python re.match compatible expression.
- `--timeout` flag to set maximum time a rule is applied to a file
- Typed metavariables moved to official support. See [docs](https://github.com/returntocorp/semgrep/blob/develop/docs/pattern-features.md#typed-metavariables)

### Changed

- Improved `pattern-where-python` error messages

## [0.16.0](https://github.com/returntocorp/semgrep/releases/tag/v0.16.0) - 2020-07-21

### Added

- Match file-name imports against metavariables using `import "$X"` (most
  useful in Go)
- Support for taint-tracking rules on CLI using the key-value pair 'mode: taint'
  (defaults to 'mode: search')

### Changed

- Don't print out parse errors to stdout when using structured output formats

### Fixed

- Parse nested object properties in parameter destructuring in JavaScript
- Parse binding patterns in ECMAScript 2021 catch expressions
- Was mistakenly reporting only one of each type of issue even if multiple issues exist

## [0.15.0](https://github.com/returntocorp/semgrep/releases/tag/v0.15.0) - 2020-07-14

### Added

- Alpha level support for Ruby

### Changed

- Show semgrep rule matches even with --quiet flag

### Fixed

- Fixed a crash when running over a directory with binary files in it.
- Fix SARIF output format
- Parse nested destructured parameters in JavaScript
- True and False are not keywords in Python2
- Send informative error message when user tries to use semgrep on missing files

## [0.14.0](https://github.com/returntocorp/semgrep/releases/tag/v0.14.0) - 2020-07-07

### Changed

- Default Docker code mount point from `/home/repo` to `/src` - this is also
  configurable via the `SEMGREP_SRC_DIRECTORY` environment variable

### Removed

- `--precommit` flag - this is no longer necessary after defaulting to
  `pre-commit`'s code mount point `/src`

### Fixed

- Parse python files with trailing whitespace
- Parse python2 tuple as parameter in function/lambda definition
- Parse python3.8 positional only parameters (PEP 570)
- Parse python2 implicit array in comprehension
- Cache timeout errors in semgrep-core so running multiple rules does not
  retry parsing

## [0.13.0](https://github.com/returntocorp/semgrep/releases/tag/v0.13.0) - 2020-06-30

### Added

- Const propagation now works with Java 'final' keyword and for Python globals
  which were assigned only once in the program

### Fixed

- Parsing Ocaml open overriding
- Parse raise in Python2 can take up to three arguments
- Metavariable matching now works with variables with global scope:

```yaml
$CONST = "..."
---
def $FUNC(...): return foo($CONST)
```

will match

```python
GLOBAL_CONST = "SOME_CONST"

def fetch_global_const():
    return foo(GLOBAL_CONST)
```

### Changed

- More clear Parse error message

## [0.12.0](https://github.com/returntocorp/semgrep/releases/tag/v0.12.0) - 2020-06-23

### Added

- Support for a new configuration language: JSON. You can now write
  JSON semgrep patterns with -lang json
- Support for '...' inside set and dictionaries
- Version check to recommend updating when out-of-date, disable with `--disable-version-check`
- Support for multiline pattern-where-python
- `--dryrun` flag to show result of autofixes without modifying any files
- Add capability to use regex replacement for autofixing. See documentaion [here](https://github.com/returntocorp/semgrep/blob/develop/docs/experimental.md#autofix-using-regular-expression-replacement)
- Add version check to recommend upgrading when applicable

### Fixed

- The range of function calls and statement blocks now includes the closing
  `}` and `)`. The range for expression statements now includes the closing
  ';' when there's one. The range of decorators now includes '@'.
- Do not convert certain parenthesized expressions in tuples in Python
- Returned warning when improperly mounting volume in docker container
- Correctly handle uncommited file deletions when using git aware file targeting

### Changed

- Progress bar only displays when in interactive terminal, more than one
  rule is being run, and not being run with `-v` or `-q`
- Colapsed `--include-dir` and `--exclude-dir` functionaity into `--include` and
  `--exclude` respectively

## [0.11.0](https://github.com/returntocorp/semgrep/releases/tag/v0.11.0) - 2020-06-16

### Added

- Support for another programming language: OCaml. You can now write
  OCaml semgrep patterns with -lang ocaml
- Inline whitelisting capabilities via `nosem` comments and the
  `--disable-nosem` flag [#900](https://github.com/returntocorp/semgrep/issues/900)
- Show a progress bar when using semgrep in an interactive shell
- More understandable error messages

### Changed

- If scanning a directory in a git project then skip files that are ignored by the
  project unless `--no-git-ignore` flag is used
- Show aggregate parse errors unless `--verbose` flag is used

### Fixed

- Handle parsing unicode characters

## [0.10.1](https://github.com/returntocorp/semgrep/releases/tag/v0.10.1) - 2020-06-10

### Fixed

- Value of `pattern_id` when using nested pattern operators [#828](https://github.com/returntocorp/semgrep/issues/828)
- `...` now works inside for loops in javascript
- Metavariable
- Infinite loop in python [#923](https://github.com/returntocorp/semgrep/issues/923)
- Treat field definition (`{x: 1}`) differently from assignment (`{x = 1}`)
- Support triple-quoted f-strings in python
- Fix ubuntu build error [#965](https://github.com/returntocorp/semgrep/pull/965)

## [0.10.0](https://github.com/returntocorp/semgrep/releases/tag/v0.10.0) - 2020-06-09

### Fixed

- Support immediately indexed arrays with initializers in Java
- Support object rest parameters in ECMAScript 6+
- Support various array destructuring calls with ommitted arguments in
  ECMAScript 6+
- Fix an issue where an error was raised when matching to Python else
  blocks with a metavariable
- Don't filter out files that are explicitly passed as arguments to semgrep
  even if they do not have expected extension

### Added

- Java imports can now be searched with patterns written like `import javax.crypto.$ANYTHING`
- `--debugging-json` flag for use on semgrep.dev

### Changed

- Pattern matches now distinguish between conditionals without `else` blocks
  and those with empty `else` blocks; write two patterns to capture both
  possibilities
- Print output before exiting when using --strict

## [0.9.0](https://github.com/returntocorp/semgrep/releases/tag/v0.9.0) - 2020-06-02

### Fixed

- Performance optimizations in deep statement matching
- Disable normalization of != ==> !(==)
- Support empty variable declaration in javasript
- Support "print expr," in Python 2.X
- Support "async" keyword on inner arrow functions for ECMAScript 7+
- Support optional catch bindings for ECMAScript 2019+
- Support non-ASCII Unicode whitespace code points as lexical whitespace in JavaScript code
- Support assignment expressions in Python 3.8
- Emtpty block in if will only match empty blocks

### Removed

- `--exclude-tests` flag - prefer `--exclude` or `--exclude-dir`
- `--r2c` flag - this was completely unused

## [0.8.1](https://github.com/returntocorp/semgrep/releases/tag/v0.8.1) - 2020-05-26

### Fixed

- `semgrep --version` on ubuntu was not returning the correct version

## [0.8.0](https://github.com/returntocorp/semgrep/releases/tag/v0.8.0) - 2020-05-20

### Added

- `pattern-regex` functionality - see docs for more information.
- Ellipsis used in the final position of a sequence of binary operations
  will match any number of additional arguments:
  ```
  $X = 1 + 2 + ...
  ```
  will match
  ```python
  foo = 1 + 2 + 3 + 4
  ```
- Per rule configuration of paths to include/exclude. See docs for more information.

### Changed

- fstring pattern will only match fstrings in Python:
  ```
  f"..."
  ```
  will match
  ```python
  f"foo {1 + 1}"
  ```
  but not
  ```python
  "foo"
  ```
- Change location of r2c rule config to https://semgrep.live/c/r/all which filters out
  pattern-where-python rules

## [0.7.0](https://github.com/returntocorp/semgrep/releases/tag/v0.7.0) - 2020-05-12

### Added

- `--exclude`, `--include`, `--exclude-dir`, and `--include-dir` flags
  for targeting specific paths with command line options.
  The behavior of these flags mimics `grep`'s behavior.
- A `--sarif` flag to receive output formatted according to the
  [SARIF v2.1.0](https://docs.oasis-open.org/sarif/sarif/v2.1.0/cs01/sarif-v2.1.0-cs01.html)
  specification for static analysis tools.
- Metavariables are now checked for equality across pattern clauses. For example, in the following pattern, `$REQ` must be the same variable name for this to match:
  ```yaml
  - patterns:
      - pattern-inside: |
          $TYPE $METHOD(..., HttpServletRequest $REQ, ...) {
            ...
          }
      - pattern: $REQ.getQueryString(...);
  ```

### Fixed

- Correclty parse implicit tuples in python f-strings
- Correctly parse `%` token in python f-string format
- Correctly parse python fstrings with spaces in interpolants

## [0.6.1](https://github.com/returntocorp/semgrep/releases/tag/v0.6.1) - 2020-05-06

### Fix

- Message field in output was not using proper interpolated message

## [0.6.0](https://github.com/returntocorp/semgrep/releases/tag/v0.6.0) - 2020-05-05

### Added

- The `-j/--jobs` flag for specifying number of subprocesses to use to run checks in parallel.
- expression statements will now match by default also return statements
  ```
  foo();
  ```
  will now match
  ```javascript
  return foo();
  ```
- You can now use regexps for field names:
  ```
  var $X = {"=~/[lL]ocation/": $Y};
  ```
  will now match
  ```javascript
  var x = { Location: 1 };
  ```
- Add severity to json output and prepend the rule line with it. Color yellow if `WARNING`, and red if `ERROR`. e.g. WARNING rule:tests.equivalence-tests
- For languages not allowing the dollar sign in identifiers (e.g., Python),
  semgrep will return an error if your pattern contains an identifier
  starting with a dollar that is actually not considered a metavariable
  (e.g., `$x`)
- Support top level `metadata` field in rule.yaml. Entire metadata object is attached to
  all things that match the rule when using json output format.

### Changed

- Config files in hidden paths can now be used by explicitly specifying
  the hidden path:
  ```
  semgrep --config some/hidden/.directory
  ```
- Metavariables can now contain digits or `_`. `$USERS_2` is now
  a valid metavariable name. A metavariable must start with a letter
  or `_` though.
- Simple calls of the `semgrep` CLI, such as `semgrep --version`, are now 60% faster.
- Display autofix suggestion in regular and json output mode.
- Update command line help texts.

### Fixed

- Correctly parse `f"{foo:,f}"` in Python
- Correctly parse Python files where the last line is a comment

## [0.5.0](https://github.com/returntocorp/semgrep/releases/tag/v0.5.0) - 2020-04-28

### Changed

- Rename executable to semgrep
- Deep expression matching in conditionals requires different syntax:
  ```
  if <... $X = True ...>:
      ...
  ```
  will now match
  ```python
  if foo == bar and baz == True:
      return 1
  ```
- Deduplicate semgrep output in cases where there are multiple ways
  a rule matches section of code
- Deep statement matchings goes into functions and classes:

  ```
  $X = ...
  ...
  bar($X)
  ```

  now matches with

  ```javascript
  QUX = "qux";

  function baz() {
    function foo() {
      bar(QUX);
    }
  }
  ```

### Added

- `python2` is a valid supported language

### Fixed

- Expression will right hand side of assignment/variable definition in javascript. See #429
  ```
  foo();
  ```
  will now match
  ```
  var x = foo();
  ```
- Regression where `"..."` was matching empty list
  ```
  foo("...")
  ```
  does _not_ match
  ```
  foo()
  ```

## [0.4.9](https://github.com/returntocorp/semgrep/releases/tag/v0.4.9) - 2020-04-07

### Changed

- Only print out number of configs and rules when running with verbose flag
- Match let and const to var in javascript:
  ```
  var $F = "hello"
  ```
  will now match any of the following expressions:
  ```javascript
  var foo = "hello";
  let bar = "hello";
  const baz = "hello";
  ```

### Added

- Print out --dump-ast
- Print out version with `--version`
- Allow ... in arrays
  ```
  [..., 1]
  ```
  will now match
  ```
  [3, 2, 1]
  ```
- Support Metavariable match on keyword arguments in python:
  ```
  foo(..., $K=$B, ...)
  ```
  will now match
  ```
  foo(1, 2, bar=baz, 3)
  ```
- Support constant propogation in f-strings in python:
  ```
  $M = "..."
  ...
  $Q = f"...{$M}..."
  ```
  will now match
  ```python
  foo = "bar"
  baz = f"qux {foo}"
  ```
- Constant propogation in javascript:

  ```
  api("literal");
  ```

  will now match with any of the following:

  ```javascript
  api("literal");

  const LITERAL = "literal";
  api(LITERAL);

  const LIT = "lit";
  api(LIT + "eral");

  const LIT = "lit";
  api(`${LIT}eral`);
  ```

- Deep statement matching:
  Elipsis operator (`...`) will also include going deeper in scope (i.e. if-else, try-catch, loop, etc.)
  ```
  foo()
  ...
  bar()
  ```
  will now match
  ```python
  foo()
  if baz():
      try:
          bar()
      except Exception:
          pass
  ```
- Unified import resolution in python:

  ```
  import foo.bar.baz
  ```

  will now match any of the following statements:

  ```python
  import foo.bar.baz
  import foo.bar.baz.qux
  import foo.bar.baz as flob
  import foo.bar.baz.qux as flob
  from foo.bar import baz
  from foo.bar.baz import qux
  from foo.bar import baz as flob
  from foo.bar.bax import qux as flob
  ```

- Support for anonymous functions in javascript:
  ```
  function() {
      ...
  }
  ```
  will now match
  ```javascript
  var bar = foo(
    //matches the following line
    function () {
      console.log("baz");
    }
  );
  ```
- Support arrow function in javascript

  ```
  (a) => { ... }
  ```

  will now match:

  ```javascript
  foo((a) => {
    console.log("foo");
  });
  foo((a) => console.log("foo"));

  // arrows are normalized in regular Lambda, so an arrow pattern
  // will match also old-style anynonous function.
  foo(function (a) {
    console.log("foo");
  });
  ```

- Python implicit string concatenation
  ```
  $X = "..."
  ```
  will now match
  ```python
  # python implicitly concatenates strings
  foo = "bar"       "baz"              "qux"
  ```
- Resolve alias in attributes and decorators in python

  ```
  @foo.bar.baz
  def $X(...):
      ...
  ```

  will now match

  ```python
  from foo.bar import baz

  @baz
  def qux():
      print("hello")
  ```

### Fixed

- Handle misordered multiple object destructuring assignments in javascript:
  ```
  var {foo, bar} = qux;
  ```
  will now match
  ```
  var {bar, baz, foo} = qux;
  ```
- Defining properties/functions in different order:

  ```
  var $F = {
      two: 2,
      one: 1
  };
  ```

  will now match both

  ```javascript
  var foo = {
    two: 2,
    one: 1,
  };

  var bar = {
    one: 1,
    two: 2,
  };
  ```

- Metavariables were not matching due to go parser adding empty statements in golang

## [0.4.8](https://github.com/returntocorp/semgrep/releases/tag/0.4.8) - 2020-03-09

### Added

- Constant propagation for some langauges. Golang example:

```
pattern: dangerous1("...")
will match:

const Bar = "password"
func foo() {
     dangerous1(Bar);
}
```

- Import matching equivalences

```
pattern: import foo.bar.a2
matches code: from foo.bar import a1, a2
```

- Deep expression matching - see (#264)

```
pattern: bar();
matches code: print(bar())
```<|MERGE_RESOLUTION|>--- conflicted
+++ resolved
@@ -3,6 +3,11 @@
 This project adheres to [Semantic Versioning](http://semver.org/spec/v2.0.0.html).
 
 ## Unreleased
+
+### Added
+
+- `--validate` will check that metavariable-x doesn't use an invalid
+  metavariable
 
 ### Fixed
 
@@ -14,11 +19,7 @@
 ### Added
 
 - semgrep saves logs of last run to `~/.semgrep/last.log`
-<<<<<<< HEAD
-- `--validate` will check that metavariable-x doesn't use an invalid
-  metavariable
 - A new recursive operator, `-->`, for join mode rules for recursively chaining together Semgrep rules based on metavariable contents.
-=======
 - A new recursive operator, `-->`, for join mode rules for recursively
   chaining together Semgrep rules based on metavariable contents.
 - Semgrep now lists the scanned paths in its JSON output under the
@@ -32,7 +33,6 @@
   and high-entropy string detection (`entropy` analyzer, #4672).
 - A new subcommand `semgrep publish` allows users to upload private,
   unlisted, or public rules to the Semgrep Registry
->>>>>>> 77f94e6e
 
 ### Fixed
 
