--- conflicted
+++ resolved
@@ -4,13 +4,11 @@
 
 ## Unreleased
 
-<<<<<<< HEAD
 ## Added
 - Metavariable equality is enforced across sources/sanitizers/sinks in taint mode, and 
 these metavariables correctly appear in match messages
 
 ## Fixed
-=======
 ## [0.69.0](https://github.com/returntocorp/semgrep/releases/tag/v0.69.0) - 10-13-2021
 
 ### Added
@@ -39,7 +37,6 @@
 ## [0.68.2](https://github.com/returntocorp/semgrep/releases/tag/v0.68.2) - 10-07-2021
 
 ### Fixed
->>>>>>> 2b0919e8
 - Respect --skip-unknown-extensions even for files with no extension
 (treat no extension as an unknown extension)
 - taint-mode: Fixed (another) bug where a tainted sink could go unreported when
