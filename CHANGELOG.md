--- conflicted
+++ resolved
@@ -3,19 +3,17 @@
 This project adheres to [Semantic Versioning](http://semver.org/spec/v2.0.0.html).
 
 ## Unreleased
+
+- C#: parse __makeref, __reftype, __refvalue (#3364)
 
 ### Added
 - Associative-commutative matching for Boolean AND and OR operations
   (#3198)
 - Upgrade TypeScript parser (#3102)
 - Support metavariables inside strings (e.g., `foo("$VAR")`)
-<<<<<<< HEAD
-- C#: parse __makeref, __reftype, __refvalue (#3364)
-=======
 - Support metavariables inside atoms (e.g., `foo(:$ATOM)`)
 - metavariable-pattern: Allow matching the content of a metavariable under
   a different language.
->>>>>>> 7397a092
 
 ### Fixed
 - C#: Parse attributes for local functions (#3348)
