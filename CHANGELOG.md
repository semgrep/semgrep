# Changelog

This project adheres to [Semantic Versioning](http://semver.org/spec/v2.0.0.html).

## Coming up next

### Added
- Taint mode: Basic cross-function analysis (#2913)

### Fixed

### Changed
- The `extra` `lines` data is now consistent across scan types
  (e.g. `semgrep-core`, `spacegrep`, `pattern-regex`)

## [0.47.0](https://github.com/returntocorp/semgrep/releases/tag/v0.47.0) - 2021-04-15

### Added

- support `for(...)` for Java
- Ability to match lambdas or functions in Javascript with ellipsis after
  the function keyword, (e.g., `function ...(...) { ... }`)
- Rust: Semgrep patterns now support top-level statements (#2910)
<<<<<<< HEAD
- Taint mode: Basic cross-function analysis (#2913)
- Java switch expressions
=======
- support for utf-8 code with non-ascii chars (#2944)
>>>>>>> b89c3b66

### Fixed

- fixed single field pattern in JSON, allow `$FLD: { ... }` pattern
- Config detection in files with many suffix delimiters, like `this.that.check.yaml`.
  More concretely: configs end with `.yaml`, YAML language tests end with `.test.yaml`,
  and everything else is handled by its respective language extension (e.g. `.py`).
- Single array field in yaml in a pattern is parsed as a field, not a one element array

## [0.46.0](https://github.com/returntocorp/semgrep/releases/tag/v0.46.0) - 2021-04-08

### Added
- YAML language support to --test
- Ability to list multiple, comma-separated rules on the same line when in --test mode
- Resolve alias in require/import in Javascript
```
child_process.exec(...)
```
will now match
```javascript
var { exec } = require("child_process");
exec("dangerous");
```
- Taint mode: Pattern-sources can now be arbitrary expressions (#2881)

### Fixed
- SARIF output now nests invocations inside runs.
- Go backslashed carets in regexes can be parsed 

### Changed
- Deep expression matches (`<... foo ...>`) now match within records, bodies of
  anonymous functions (a.k.a. lambda-expressions), and arbitrary language-specific
  statements (e.g. the Golang `go` statement)

## [0.45.0](https://github.com/returntocorp/semgrep/releases/tag/v0.45.0) - 2021-03-30

### Added

- New `--experimental` flag for passing rules directly to semgrep-core (#2836)

### Fixed

- Ellipses in template strings don't match string literals (#2780)
- Go: correctly parse select/switch clauses like in tree-sitter (#2847)
- Go: parse correctly 'for ...' header in Go patterns (#2838)

## [0.44.0](https://github.com/returntocorp/semgrep/releases/tag/v0.44.0) - 2021-03-25

### Added

- Support for YAML! You can now write YAML patterns in rules
  to match over YAML target files (including semgrep YAML rules, inception!)
- A new Bloomfilter-based optimisation to speedup matching (#2816)
- Many benchmarks to cover semgrep advertised packs (#2772)
- A new semgrep-dev docker container useful for benchmarking semgrep (#2800)
- Titles to rule schema definitions, which can be leveraged in
  the Semgrep playground (#2703)

### Fixed

- Fixed taint mode and added basic test (#2786)
- Included formatted errors in SARIF output (#2748)
- Go: handle correctly the scope of Go's short assignment variables (#2452)
- Go: fixed the range of matched slices (#2763)
- PHP: correctly match the PHP superglobal `$_COOKIE` (#2820)
- PHP: allow ellipsis inside array ranges (#2819)
- JSX/TSX: fixed the range of matched JSX elements (#2685)
- Javascript: allow ellipsis in arrow body (#2802)
- Generic: correctly match the same metavariable when used in different
  generic patterns

#### Fixed in `semgrep-core` only

These features are not yet available via the `semgrep` CLI,
but have been fixed to the internal `semgrep-core` binary.

- Fixed all regressions on semgrep-rules when using -fast
- Handle pattern-not: and pattern-not-inside: as in semgrep
- Handle pattern: and pattern-inside: as in semgrep (#2777)

## [0.43.0](https://github.com/returntocorp/semgrep/releases/tag/v0.43.0) - 2021-03-16

### Added

- Official Python 3.9 support
- Support for generating patterns that will match multiple given code targets
- Gitignore for compiled binaries

### Fixed

- Parsing enum class patterns (#2715) 
- Ocaml test metavar_equality_var (#2755)

### Changed

- Pfff java parser and tree-sitter-java parser are now more similar
- Octal numbers parsed correctly in tree-sitter parsers

## [0.42.0](https://github.com/returntocorp/semgrep/releases/tag/v0.42.0) - 2021-03-09

### Added

- Added propagation of metavariables to clauses nested under `patterns:`. Fixes (#2548)[https://github.com/returntocorp/semgrep/issues/2548].
- `--json-time` flag which reports runtimes for (rule, target file)
- `--vim` flag for Syntastic
- PHP - Support for partial if statements
- CSharp - Many improvements to parsing

### Fixed

- Rust can be invoked with `rs` or `rust` as a language

### Changed

- The timeout for downloading config files from a URL was extended from 10s to 20s.

## [0.41.1](https://github.com/returntocorp/semgrep/releases/tag/v0.41.1) - 2021-02-24

### Fixed
- Statically link pcre in semgrep-core for MacOS releases

## [0.41.0](https://github.com/returntocorp/semgrep/releases/tag/v0.41.0) - 2021-02-24

### Added

- Added basic typed metavariables for javascript and typescript (#2588)
- Ability to match integers or floats by values
  e.g., the pattern '8' will now match code like 'x = 0x8'
- Start converting the tree-sitter CST of R to the generic AST
  thx to Ross Nanopoulos!
- Allow 'nosem' in HTML. (#2574)

#### Added in `semgrep-core` only

These features are not yet available via the `semgrep` CLI,
but have been added to the internal `semgrep-core` binary.

- ability to process a whole rule in semgrep-core; this will allow
  whole-rule optimisations and avoid some fork and communication with the
  semgrep Python wrapper
- handling the none (regexp) and generic (spacegrep) patterns in a rule
- handling the metavariable-regexp, metavariable-comparison
- correctly handle boolean formula using inclusion checks on metavariables
- new semgrep-core -test_rules action to test rules; it reports only
  28/2800 mismatches on the semgrep-rules repository

### Changed

- update C# to latest tree-sitter-csharp
  thx to Sjord for the huge work adapting to the new C# grammar
- Improve --generate-config capabilities (#2562)
- optimise the matching of blocks with ellipsis (#2618)
  e.g., the pattern 'function(...) { ... }' will now be more efficient
- Change pattern-not-regex to filter when regex overlaps with a match (#2572)

### Fixed

- remove cycle in named AST for Rust 'fn foo(self)'  (#2584)
  and also typescript, which could cause semgrep to use giga bytes of memory
- fix missing token location on Go type assertion (#2577)

## [0.40.0](https://github.com/returntocorp/semgrep/releases/tag/v0.40.0) - 2021-02-17

### Added

- Documentation for contributing new languages.
- New language Kotlin with experimental support.
- Work on caching improvements for semgrep-core.
- Work on bloom filters for matching performance improvement.

### Changed

- Typescript grammar upgraded.
- Ruby parser updated from the latest tree-sitter-ruby.
- New Semgrep logo!
- metavariable_regex now supported with PCRE.
- Rust macros now parsed. Thanks Ruin0x11!

### Fixed

- Constant propagaion support covers `:=` short assignment in Go. (#2440)
- Functions now match against functions inside classes for PHP. (#2470)
- Import statements for CommonJS Typescript modules now supported. (#2234)
- Ellipsis behave consistently in nested statements for PHP. (#2453)
- Go Autofix does not drop closing parenthesis. (#2316)
- Helpful errors added for Windows installation. (#2533)
- Helpful suggestions provided on output encoding error. (#2514)
- Import metavariables now bind to the entire Java path. (#2502)
- Semgrep matches the short name for a type in Java. (#2400)
- Interface types explicitly handled in Go patterns. (#2376)
- TooManyMatches error generated instead of Timeout error when appropriate. (#2411)

## [0.39.1](https://github.com/returntocorp/semgrep/releases/tag/v0.39.1) - 2021-01-26

No new changes in this version.
This is a re-release of 0.39.0 due to an error in the release process.

## [0.39.0](https://github.com/returntocorp/semgrep/releases/tag/v0.39.0) - 2021-01-26

### Added

- Typed metavariables in C.
  Patterns like `$X == $Y` can now match specific types like so: `(char *$X) == $Y`. (#2431)

#### Added in `semgrep-core` only

These features are not yet available via the `semgrep` CLI,
but have been added to the internal `semgrep-core` binary.

- `semgrep-core` supports rules in JSON and Jsonnet format. (#2428)
- `semgrep-core` supports a new nested format
  for combining patterns into a boolean query. (#2430)

### Changed

- When an unknown language is set on a rule,
  the error message now lists all supported languages. (#2448)
- When semgrep is executed without a config specified,
  the error message now includes some suggestions on how to pick a config. (#2449)
- `-c` is the new shorthand for `--config` in the CLI.
  `-f` is kept as an alias for backward-compatibility. (#2447)

### Fixed

- Disable timeouts if timeout setting is 0 (#2423).
- Typed metavariables in go match literal strings (#2401).
- Fix bug that caused m_compatible_type to only bind the type (#2441).

## [0.38.0](https://github.com/returntocorp/semgrep/releases/tag/v0.38.0) - 2021-01-20

### Added
- Added a new language: Rust. Support for basic semgrep patterns (#2391)
  thanks to Ruin0x11!
- Added a new language: R. Just parsing for now (#2407)
  thanks to Ross Nanopoulos!
- Parse more Rust constructs: Traits, type constraints (#2393, #2413)
  thanks to Ruin0x11!
- Parse more C# constructs: Linq queries, type parameter constraints (#2378, #2408)
  thanks to Sjord!
- new experimental semgrep rule (meta)linter (#2420) with semgrep-core -check_rules


### Changed
- new controlflow-sensitive intraprocedural dataflow-based constant propagation
  (#2386)

### Fixed
- matching correctly Ruby functions with rescue block (#2390)
- semgrep crashing on permission error on a file (#2394)
- metavariable interpolation for pattern-inside (#2361)
- managing Lua assignment correctly (#2406) thanks to Ruin0x11!
- correctly parse metavariables in PHP, and ellipsis in fields (#2419)

## [0.37.0](https://github.com/returntocorp/semgrep/releases/tag/v0.37.0) - 2021-01-13

### Added
- pattern-not-regex added so findings can be filtered using regular expression (#2364)
- Added a new language: Lua. Support for basic semgrep patterns (#2337, #2312)
  thanks to Ruin0x11!
- C# support for basic semgrep patterns (#2336)
- Parse event access, conditional access, async-await in C# (#2314, #2329, #2358)
  thanks to Sjord

### Changed
- Java and Javascript method chaining requires extra "." when using ellipsis (#2354)

### Fixed
- Semgrep crashing due to missing token information in AST (#2380)

## [0.36.0](https://github.com/returntocorp/semgrep/releases/tag/v0.36.0) - 2021-01-05

### Added

- Typed metavariables can now match field access when we can propagate
  the type of a field
- Constant propagation for Java final fields (using this.field syntax)

### Changed

- Packaging and `setup.py` functionality (`.whl` and `pip` install unchanged):
  `SEMGREP_SKIP_BIN`, `SEMGREP_CORE_BIN`, and `SPACEGREP_BIN` now available

### Fixed
- correctly match the same metavariable for a field when used at a definition
  site and use site for Java
- add classname attribute to junit.xml report

## [0.35.0](https://github.com/returntocorp/semgrep/releases/tag/v0.35.0) - 2020-12-16

### Added

- Support for `...` in chains of method calls in JS, e.g. `$O.foo() ... .bar()`
- Official Ruby GA support

### Fixed

- Separate out test and pattern files with `--test` (#1796)

## [0.34.0](https://github.com/returntocorp/semgrep/releases/tag/v0.34.0) - 2020-12-09

### Added

- Experimental support for matching multiple arguments in JS/TS.
  This is done with a 'spread metavariable' operator,
  that looks like `$...ARGS`.
- Support for using `...` inside a Golang `switch` statement.
- Support for matching only
  the `try`, the `catch`, or the `finally` part
  of a `try { } catch (e) { } finally { }` construct in JS/TS.
- Support for matching only
  the `if ()` part of
  an `if () { }` construct in Java
- Support for metavariables inside dictionary keys in Ruby.
  This looks like `{..., $KEY: $VAL, ...}`.
- An experimental `--json-stats` flag.
  The stats output contains
  the number of files and lines of code scanned,
  broken down by language.
  It also contains profiling data broken down by rule ID.
  Please note that as this is an experimental flag,
  the output format is subject to change in later releases.
- Regex-only rules can now use `regex` as their language.
  The previously used language `none` will keep working as well.

### Changed

- Matches are now truncated to 10 lines in Semgrep's output.
  This was done to avoid filling the screen with output
  when a rule captures a whole class or function.
  If you'd like to adjust this behavior,
  you can set the new `--max-lines-per-finding` option.
- Fans of explicit & verbose code can now ignore findings
  with a `// nosemgrep` comment instead of the original `// nosem`.
  The two keywords have identical behavior.
- Generic pattern matching is now 10-20% faster
  on large codebases.

### Fixed

- Semgrep would crash when tens of thousands of matches were found
  for the same rule in one file.
  A new internally used `semgrep-core` flag named `-max_match_per_file`
  prevents these crashes by forcing a 'timeout' state
  when 10,000 matches are reached.
  Semgrep can then gracefully report
  what combination of rules and paths causes too much work.
- `semgrep --debug` works again,
  and now outputs even more debugging information from `semgrep-core`.
  The new debugging output is especially helpful to discover
  which rules have too many matches.
- A pattern that looks like `$X & $Y`
  will now correctly match bitwise AND operations in Ruby.
- Metavariables can now capture the name of a class
  and match its occurrences later in the class definition.
- Semgrep used to crash when a metavariable matched
  over text that cannot be read as UTF-8 text.
  Such matches will now try to recover what they can
  from apparent broken unicode text.

## [0.33.0](https://github.com/returntocorp/semgrep/releases/tag/v0.33.0) - 2020-12-01

### Added

- Allow selecting rules based on severity with the `--severity` flag. Thanks @kishorbhat!

### Changed

- In generic mode, shorter matches are now always preferred over
  longer ones. This avoids matches like `def bar def foo` when the
  pattern is `def ... foo`, instead matching just `def foo`
- In generic mode, leading dots must now match at the beginning of a
  block, allowing patterns like `... foo` to match what comes before `foo`
- Disabled link following for parity with other LINUX tools (e.g. ripgrep)
- spacegrep timeouts are now reported as timeouts instead of another error

### Fixed

- Correctly bind a metavariable in an import to the fully-qualified name. [Issue](https://github.com/returntocorp/semgrep/issues/1771)
- Fix invalid match locations on target files containing both CRLF line
  endings UTF-8 characters (#2111)
- Fix NoTokenLocation error when parsing Python f-strings
- [C] Support `include $X`
- [Go] Fix wrong order of imports

## [0.32.0](https://github.com/returntocorp/semgrep/releases/tag/v0.32.0) - 2020-11-18

### Added

- JSON output now includes an attribute of findings named `is_ignored`.
  This is `false` under regular circumstances,
  but if you run with `--disable-nosem`,
  it will return `true` for findings
  that normally would've been excluded by a `// nosem` comment.

### Changed

- `// nosemgrep` can now also be used to ignore findings,
  in addition to `// nosem`
- Added a default timeout of 30 seconds per file instead of none (#1981).

## [0.31.1](https://github.com/returntocorp/semgrep/releases/tag/v0.31.1) - 2020-11-11

### Fixed

- Regression in 0.31.0 where only a single file was being used when `--config`
  was given a directory with multiple rules (#2019).
- Cheatsheet's html functionality now has correct output.

## [0.31.0](https://github.com/returntocorp/semgrep/releases/tag/v0.31.0) - 2020-11-10

### Fixed

- Gracefully handle empty configuration file.
- Gracefully handle LexicalErrors from semgrep-core.
- Fix stack overflows in spacegrep on large input files (#1944).
- Fix extension-based file selection when the language is `generic` (#1968).
- Fix semgrep error when no valid config on path provided (#1912).
- Fix NO_FILE_INFO_YET error which causes the python wrapper to crash (#1925).
- Fix usage of '...' in special builtin arguments for PHP (#1963).
- Fix automatic semicolon insertion parse error in javascript (#1960).

### Added
- kotlin-tree-sitter integration into semgrep-core. Can now call
  dump-tree-sitter-cst on kotlin files.
- c++ tree-sitter integration into semgrep-core (#1952).
- More documents for language porting.
- Error handling in spacegrep to print stderr when CalledProcessError occurs.

## [0.30.0](https://github.com/returntocorp/semgrep/releases/tag/v0.30.0) - 2020-11-03

### Added

- Better examples for the generic mode aka spacegrep (#1951).

### Fixed

- Fix matching of trailing dots in spacegrep (#1939).
- Allow matching on one-line files with spacegrep (#1929).
- Fix incorrect number of lines matched by dots with spacegrep (#1918).
- Other subtle spacegrep matching bugs (#1913).
- Metavariable for method call should be matched against corresponding
  metavariable in method definition (#1861).
- Typescript class properties/declarations not recognized (#1846).
- Can't match inside Python try/except clause (#1902).

## [0.29.0](https://github.com/returntocorp/semgrep/releases/tag/v0.29.0) - 2020-10-27

### Added
- Semgrep will now partially parse files with parse errors and report findings detected before the parse errors was encountered.
- Allow user to specify registry path without having to add semgrep.dev url
  i.e.: instead of `--config https://semgrep.dev/p/r2c-ci` users can use `--config p/r2c-ci`
- Allow user to specify snippet id without having to add semgrep.dev url
  i.e.: instead of `--config https://semgrep.dev/s/username:snippetname`
  users can use `--config username:snippetname`
- `--test` will now error out if `ruleid` or `ok` is not in reported IDs
- Semgrep will run JavaScript rules on TypeScript files automatically.

### Fixed
- More off by one fixes in autofix
- Support for matching dynamic class names in Ruby
- Removed `nosem` findings from the final findings count
- Matching nested JSX elements works properly. See https://semgrep.dev/s/erlE?version=0.29.0.
- Can now match partial class definitions with annotations in Java. See https://github.com/returntocorp/semgrep/issues/1877.
- Fixed errors in TypeScript "implements" keyword. See https://github.com/returntocorp/semgrep/issues/1850.

## [0.28.0](https://github.com/returntocorp/semgrep/releases/tag/v0.28.0) - 2020-10-21

### Added

- A `metavariable-comparison` operator
  for evaluating numeric comparisons on metavariable values,
  such as `comparison: $KEY_SIZE < 2048`.
  This is a safe alternative to `pattern-where-python` snippets.
  Check the [full documentation of this feature](https://github.com/returntocorp/semgrep/blob/12d25a5c/docs/experimental.md#metavariable-comparison)!
- Matching 1-to-N attributes with a `...` wildcard
  in JSX tags' attribute lists,
  such as `<$TAG attr="1" ... />`
- Matching only the function signature
  without the function body,
  such as `function foo(...)`.
  This is useful to have cleaner match output
  when the body content doesn't matter in a rule.
  This works on JavaScript, TypeScript, and Java code currently.
- SARIF output now includes the exact CWE and OWASP categories as tags.
  Thanks @hunt3rkillerz!
- Matching of annotation patterns for Java (like `@SomeAnnot(...)`) in any context.

### Fixed

- PHP superglobals such as `$_GET`,
  which start with a dollar sign just like Semgrep metavariables,
  are now correctly interpreted as PHP code instead of Semgrep pattern code.
- Calls to `isset(...)` in PHP look like function calls,
  but technically are not functions calls.
  Now you can match them anyway!
- It's now possible to write unit tests for OCaml rules.
- JavaScript's special identifiers,
  such as `this`, can now be captured into a metavariable.
- A Java pattern for `implements B`
  will now also match code that does `implements A, B, C`.
- Addressed off by one errors when applying autofixes
- Missing characters in metavariable interpolation in messages
- And many more minor code parser fixes!

## [0.27.0](https://github.com/returntocorp/semgrep/releases/tag/v0.27.0) - 2020-10-06

### Added
- Added a `--debug` flag and moved most of the output under `--verbose` to it.
- Can run multiple rule configs by repeating `--config` option
- Jenkins information added to integrations
- Added matching with partial patterns for function signatures for Go.

### Changed
- Parse and other errors are mentioned at final output, but not individually displayed unless --verbose is passed
- tree-sitter parse error exceptions converted to parsing_error, improving error location

### Fixed
- Dislayed types using the `message` key are more complete.
- Triple token repeat for EncodedString in semgrep messages fixed.
- Crashes on 3 or more layered jsonschema errors fixed.


## [0.26.0](https://github.com/returntocorp/semgrep/releases/tag/v0.26.0) - 2020-09-30

### Fixed
- Metavariables are able to match empty tuples
- Correctly parse optional chaining (?.) in Typescript
- Correctly parse logical assignment operators (&&=, ||=, ??=) in Typescript
- Some type constraing matching in Typescript

### Changed
- Added default timeout of 5 seconds to javascript parsing (related to ?. on large minified files stalling)


## [0.25.0](https://github.com/returntocorp/semgrep/releases/tag/v0.25.0) - 2020-09-23

### Added
- Added support for the JUnit XML report format (`--junit-xml`)
- C now supports the deep expression operator: `<... $X ...>`. See [this example](https://semgrep.dev/s/boKP/?version=develop).
- Added support for ellipses `...` in PHP. (https://github.com/returntocorp/semgrep/issues/1715). See [this example](https://semgrep.dev/s/NxRn/?version=develop).

### Fixed
- JavaScript will parse empty yields (https://github.com/returntocorp/semgrep/issues/1688).
- In JavaScript, arrow functions are now considered lambdas (https://github.com/returntocorp/semgrep/issues/1691). This allows [matching](https://semgrep.dev/s/Kd1j/?version=develop) arrow functions in `var` assignments.
- `tsx` and `typescript` are now properly recognized in the `languages` key. (https://github.com/returntocorp/semgrep/issues/1705)


## [0.24.0](https://github.com/returntocorp/semgrep/releases/tag/v0.24.0) - 2020-09-16

### Added
- The `--test` functionality now supports the `--json` flag
- Alpha support for TypeScript
- Alpha support for PHP
- PyPI artifacts are now compatible with Alpine Linux

### Fixed
- Can now parse ECMAScript object patterns with ellipses in place of fields

## [0.23.0](https://github.com/returntocorp/semgrep/releases/tag/v0.23.0) - 2020-09-09

### Added
- Experimental support for Typescript (with -lang ts). You can currently
  mainly use the Javascript subset of Typescript in patterns, as well
  as type annotations in variable declarations or parameters.
- Ability to read target contents from stdin by specifying "-" target.

### Changed
- You can now specify timeouts using floats instead of integers
  (e.g., semgrep -timeout 0.5 will timeout after half a second)

### Fixed
- We now respect the -timeout when analyzing languages which have
  both a Tree-sitter and pfff parser (e.g., Javascript, Go).

## [0.22.0](https://github.com/returntocorp/semgrep/releases/tag/v0.22.0) - 2020-09-01

### Added
- The 'languages' key now supports 'none' for running `pattern-regex` on arbitrary files. See [this file](https://github.com/returntocorp/semgrep/blob/develop/semgrep/tests/e2e/rules/regex-any-language.yaml) for an example.
- You can now use the '...' ellipsis operator in OCaml.
- True negatives to '--test' functionality via the 'ok:<rule-id>' annotation.

### Changed
- Groups of rules are now called "Rulesets" in the Semgrep ecosystem,
  instead of their previous name, "Packs".
- We now use also the tree-sitter-javascript Javascript parser, which
  can parse quickly minified files. Thus, we also removed the 5 seconds
  parsing timeout we were using for Javascript.
- We should correctly report ranges when matching array access expressions
  (e.g., 'foo[$X]').
- Breaking: regular expressions in semgrep string patterns (e.g., `"=~/foo/"`)
  are now using the PCRE (Perl Compatible Regular Expressions) syntax instead of
  the OCaml syntax. This means you should not escape parenthesis for grouping
  or escape pipes for dijunctions (e.g., use simply `"=~/foo|bar/"` instead of
  `"=~/foo\|bar/"`). You can also use more advanced regexp features available
  in PCRE such as case-insensitive regexps with '/i' (e.g., `"=~/foo/i"`).
  The semantic of matching changes also to look for the regexp anywhere
  in the string, not just at the beginning, which means if you want to
  enforce a format for the whole string, you will now need to use the '^' anchor
  character (e.g., `"=~/^o+$/"` to check if a string contains only a sequence
  of 'o').

### Removed
- Breaking: install script installation procedure (semgrep-<version>-ubuntu-generic.sh).
  Please use 'pip install' for equivalent Linux installation.

## [0.21.0](https://github.com/returntocorp/semgrep/releases/tag/v0.21.0) - 2020-08-25

### Added
- Parsing JSX (JavaScript React) files is now supported as a beta feature!
  In this release, you need to target .jsx files one by one explicitly to have them be scanned.
  We're planning to scan all .jsx files in targeted directories in our next release
- We now bundle a [json-schema](https://json-schema.org/) spec for rules YAML syntax.

### Changed
- Our custom-made rules YAML validator has been replaced with a jsonschema standard one.
  This results in more reliable and comprehensive error messages
  to help you get back on track when bumping into validation issues.
- Calling `semgrep --validate` now includes more information,
  such as the number of rules validation ran on.

### Fixed
- Fixed a bug where multiple assignment,
  also known as tuple unpacking assignment in Python,
  such as `a, b = foo`,
  could be misinterpreted by semgrep.
- Fixed a bug that would cause a crash when trying to get debug steps output as JSON.
- `.mly` and `.mll` files are no longer targeted implicitly by OCaml scans.
- Fixed the `--skip-unknown-extensions` flag skipping files even with recognized extensions.
- Fixed JavaScript conditionals without braces,
  such as `if (true) return;`,
  not being matched by patterns such as `if (true) { return; }`.

## [0.20.0](https://github.com/returntocorp/semgrep/releases/tag/v0.20.0) - 2020-08-18

### Added
- Support for JSX tag metavariables (e.g., <$TAG />) and ellipsis inside
  JSX attributes (e.g., <foo attr=... />)
- By default Semgrep treats explicitly passed files with unknown extension as possibly any language and so runs all rules on said files. Add a flag `--skip-unknown-extensions` so that Semgrep will treat these files as if they matched no language and will so run no rules on them. [Link: PR](https://github.com/returntocorp/semgrep/pull/1507)

### Fixed
- Python patterns do not have to end with a newline anymore.
- Pattern `$X = '...';` in JavaScript matches `var $X = '...'`. Additionally, semicolon is no longer required to match. [Link: Issue](https://github.com/returntocorp/semgrep/issues/1497); [Link: Example](https://semgrep.dev/7g0Q?version=0.20.0)
- In JavaScript, can now match destructured object properties inside functions. [Link: Issue](https://github.com/returntocorp/semgrep/issues/1005); [Link: Example](https://semgrep.dev/d72E/?version=0.20.0)
- Java annotations can be matched with fully qualified names. [Link: Issue](https://github.com/returntocorp/semgrep/issues/1508); [Link: Example](https://semgrep.dev/vZqY/?version=0.20.0)
- Ensure `/src` exists in Dockerfile; [Link: PR](https://github.com/returntocorp/semgrep/pull/1512)

## [0.19.1](https://github.com/returntocorp/semgrep/releases/tag/v0.19.1) - 2020-08-13

### Fixed
- Update Docker container to run successfully without special volume
  permissions

## [0.19.0](https://github.com/returntocorp/semgrep/releases/tag/v0.19.0) - 2020-08-11

### Added
- `--timeout-threshold` option to set the maximum number of times a file can timeout before it is skipped
- Alpha support for C#

### Fixed
- Match against JavaScript unparameterized catch blocks
- Parse and match against Java generics
- Add ability to match against JSX attributes using ellipses
- Add ability to use ellipses in Go struct definitions
- No longer convert Go expressions with a newline to a statement

## [0.18.0](https://github.com/returntocorp/semgrep/releases/tag/v0.18.0) - 2020-08-04

### Added
- Match arbitrary content with `f"..."`
- Performance improvements by filtering rules if file doesn't contain string needed for match
- Match "OtherAttribute" attributes in any order
- Support Python 3.8 self-documenting fstrings
- `--max-memory` flag to set a maximum amount of memory that can be used to apply a rule to a file

## [0.17.0](https://github.com/returntocorp/semgrep/releases/tag/v0.17.0) - 2020-07-28

### Added
- The `metavariable-regex` operator, which filters finding's by metavariable
  value against a Python re.match compatible expression.
- `--timeout` flag to set maximum time a rule is applied to a file
- Typed metavariables moved to official support. See [docs](https://github.com/returntocorp/semgrep/blob/develop/docs/pattern-features.md#typed-metavariables)

### Changed
- Improved `pattern-where-python` error messages

## [0.16.0](https://github.com/returntocorp/semgrep/releases/tag/v0.16.0) - 2020-07-21

### Added
- Match file-name imports against metavariables using `import "$X"` (most
  useful in Go)
- Support for taint-tracking rules on CLI using the key-value pair 'mode: taint'
  (defaults to 'mode: search')

### Changed
- Don't print out parse errors to stdout when using structured output formats

### Fixed
- Parse nested object properties in parameter destructuring in JavaScript
- Parse binding patterns in ECMAScript 2021 catch expressions
- Was mistakenly reporting only one of each type of issue even if multiple issues exist

## [0.15.0](https://github.com/returntocorp/semgrep/releases/tag/v0.15.0) - 2020-07-14

### Added
- Alpha level support for Ruby

### Changed
- Show semgrep rule matches even with --quiet flag

### Fixed
- Fixed a crash when running over a directory with binary files in it.
- Fix SARIF output format
- Parse nested destructured parameters in JavaScript
- True and False are not keywords in Python2
- Send informative error message when user tries to use semgrep on missing files

## [0.14.0](https://github.com/returntocorp/semgrep/releases/tag/v0.14.0) - 2020-07-07

### Changed
- Default Docker code mount point from `/home/repo` to `/src` - this is also
  configurable via the `SEMGREP_SRC_DIRECTORY` environment variable

### Removed
- `--precommit` flag - this is no longer necessary after defaulting to
  `pre-commit`'s code mount point `/src`

### Fixed
- Parse python files with trailing whitespace
- Parse python2 tuple as parameter in function/lambda definition
- Parse python3.8 positional only parameters (PEP 570)
- Parse python2 implicit array in comprehension
- Cache timeout errors in semgrep-core so running multiple rules does not
  retry parsing

## [0.13.0](https://github.com/returntocorp/semgrep/releases/tag/v0.13.0) - 2020-06-30

### Added
- Const propagation now works with Java 'final' keyword and for Python globals
  which were assigned only once in the program

### Fixed
- Parsing Ocaml open overriding
- Parse raise in Python2 can take up to three arguments
- Metavariable matching now works with variables with global scope:
```yaml
$CONST = "..."
...
def $FUNC(...):
  return foo($CONST)
```
will match
```python
GLOBAL_CONST = "SOME_CONST"

def fetch_global_const():
    return foo(GLOBAL_CONST)
```

### Changed
- More clear Parse error message

## [0.12.0](https://github.com/returntocorp/semgrep/releases/tag/v0.12.0) - 2020-06-23

### Added
- Support for a new configuration language: JSON. You can now write
  JSON semgrep patterns with -lang json
- Support for '...' inside set and dictionaries
- Version check to recommend updating when out-of-date, disable with `--disable-version-check`
- Support for multiline pattern-where-python
- `--dryrun` flag to show result of autofixes without modifying any files
- Add capability to use regex replacement for autofixing. See documentaion [here](https://github.com/returntocorp/semgrep/blob/develop/docs/experimental.md#autofix-using-regular-expression-replacement)
- Add version check to recommend upgrading when applicable

### Fixed
- The range of function calls and statement blocks now includes the closing
  `}` and `)`. The range for expression statements now includes the closing
  ';' when there's one. The range of decorators now includes '@'.
- Do not convert certain parenthesized expressions in tuples in Python
- Returned warning when improperly mounting volume in docker container
- Correctly handle uncommited file deletions when using git aware file targeting

### Changed
- Progress bar only displays when in interactive terminal, more than one
  rule is being run, and not being run with `-v` or `-q`
- Colapsed `--include-dir` and `--exclude-dir` functionaity into `--include` and
  `--exclude` respectively

## [0.11.0](https://github.com/returntocorp/semgrep/releases/tag/v0.11.0) - 2020-06-16

### Added
- Support for another programming language: OCaml. You can now write
  OCaml semgrep patterns with -lang ocaml
- Inline whitelisting capabilities via `nosem` comments and the
  `--disable-nosem` flag [#900](https://github.com/returntocorp/semgrep/issues/900)
- Show a progress bar when using semgrep in an interactive shell
- More understandable error messages

### Changed
- If scanning a directory in a git project then skip files that are ignored by the
  project unless `--no-git-ignore` flag is used
- Show aggregate parse errors unless `--verbose` flag is used

### Fixed
- Handle parsing unicode characters

## [0.10.1](https://github.com/returntocorp/semgrep/releases/tag/v0.10.1) - 2020-06-10

### Fixed
- Value of `pattern_id` when using nested pattern operators [#828](https://github.com/returntocorp/semgrep/issues/828)
- `...` now works inside for loops in javascript
- Metavariable
- Infinite loop in python [#923](https://github.com/returntocorp/semgrep/issues/923)
- Treat field definition (`{x: 1}`) differently from assignment (`{x = 1}`)
- Support triple-quoted f-strings in python
- Fix ubuntu build error [#965](https://github.com/returntocorp/semgrep/pull/965)

## [0.10.0](https://github.com/returntocorp/semgrep/releases/tag/v0.10.0) - 2020-06-09

### Fixed

- Support immediately indexed arrays with initializers in Java
- Support object rest parameters in ECMAScript 6+
- Support various array destructuring calls with ommitted arguments in
  ECMAScript 6+
- Fix an issue where an error was raised when matching to Python else
  blocks with a metavariable
- Don't filter out files that are explicitly passed as arguments to semgrep
  even if they do not have expected extension

### Added

- Java imports can now be searched with patterns written like `import
  javax.crypto.$ANYTHING`
- `--debugging-json` flag for use on semgrep.dev

### Changed

- Pattern matches now distinguish between conditionals without `else` blocks
  and those with empty `else` blocks; write two patterns to capture both
  possibilities
- Print output before exiting when using --strict

## [0.9.0](https://github.com/returntocorp/semgrep/releases/tag/v0.9.0) - 2020-06-02

### Fixed
- Performance optimizations in deep statement matching
- Disable normalization of != ==> !(==)
- Support empty variable declaration in javasript
- Support "print expr," in Python 2.X
- Support "async" keyword on inner arrow functions for ECMAScript 7+
- Support optional catch bindings for ECMAScript 2019+
- Support non-ASCII Unicode whitespace code points as lexical whitespace in JavaScript code
- Support assignment expressions in Python 3.8
- Emtpty block in if will only match empty blocks

### Removed
- `--exclude-tests` flag - prefer `--exclude` or `--exclude-dir`
- `--r2c` flag - this was completely unused

## [0.8.1](https://github.com/returntocorp/semgrep/releases/tag/v0.8.1) - 2020-05-26

### Fixed
- `semgrep --version` on ubuntu was not returning the correct version

## [0.8.0](https://github.com/returntocorp/semgrep/releases/tag/v0.8.0) - 2020-05-20

### Added
- `pattern-regex` functionality - see docs for more information.
- Ellipsis used in the final position of a sequence of binary operations
  will match any number of additional arguments:
  ```
  $X = 1 + 2 + ...
  ```
  will match
  ```python
  foo = 1 + 2 + 3 + 4
  ```
- Per rule configuration of paths to include/exclude. See docs for more information.

### Changed
- fstring pattern will only match fstrings in Python:
  ```
  f"..."
  ```
  will match
  ```python
  f"foo {1 + 1}"
  ```
  but not
  ```python
  "foo"
  ```
- Change location of r2c rule config to https://semgrep.live/c/r/all which filters out
  pattern-where-python rules

## [0.7.0](https://github.com/returntocorp/semgrep/releases/tag/v0.7.0) - 2020-05-12

### Added
- `--exclude`, `--include`, `--exclude-dir`, and `--include-dir` flags
  for targeting specific paths with command line options.
  The behavior of these flags mimics `grep`'s behavior.
- A `--sarif` flag to receive output formatted according to the
  [SARIF v2.1.0](https://docs.oasis-open.org/sarif/sarif/v2.1.0/cs01/sarif-v2.1.0-cs01.html)
  specification for static analysis tools.
- Metavariables are now checked for equality across pattern clauses. For example, in the following pattern, `$REQ` must be the same variable name for this to match:
  ```yaml
  - patterns:
    - pattern-inside: |
        $TYPE $METHOD(..., HttpServletRequest $REQ, ...) {
          ...
        }
    - pattern: $REQ.getQueryString(...);
  ```


### Fixed
- Correclty parse implicit tuples in python f-strings
- Correctly parse `%` token in python f-string format
- Correctly parse python fstrings with spaces in interpolants

## [0.6.1](https://github.com/returntocorp/semgrep/releases/tag/v0.6.1) - 2020-05-06

### Fix

- Message field in output was not using proper interpolated message

## [0.6.0](https://github.com/returntocorp/semgrep/releases/tag/v0.6.0) - 2020-05-05

### Added
- The `-j/--jobs` flag for specifying number of subprocesses to use to run checks in parallel.
- expression statements will now match by default also return statements
  ```
  foo();
  ```
  will now match
  ```javascript
  return foo();
  ```
- You can now use regexps for field names:
  ```
  var $X = {"=~/[lL]ocation/": $Y};
  ```
  will now match
  ```javascript
  var x = {"Location": 1};
  ```
- Add severity to json output and prepend the rule line with it. Color yellow if `WARNING`, and red if `ERROR`. e.g. WARNING rule:tests.equivalence-tests
- For languages not allowing the dollar sign in identifiers (e.g., Python),
  semgrep will return an error if your pattern contains an identifier
  starting with a dollar that is actually not considered a metavariable
  (e.g., `$x`)
- Support top level `metadata` field in rule.yaml. Entire metadata object is attached to
  all things that match the rule when using json output format.

### Changed
- Config files in hidden paths can now be used by explicitly specifying
  the hidden path:
    ```
    semgrep --config some/hidden/.directory
    ```
- Metavariables can now contain digits or `_`. `$USERS_2` is now
  a valid metavariable name. A metavariable must start with a letter
  or `_` though.
- Simple calls of the `semgrep` CLI, such as `semgrep --version`, are now 60% faster.
- Display autofix suggestion in regular and json output mode.
- Update command line help texts.

### Fixed
- Correctly parse `f"{foo:,f}"` in Python
- Correctly parse Python files where the last line is a comment

## [0.5.0](https://github.com/returntocorp/semgrep/releases/tag/v0.5.0) - 2020-04-28

### Changed
- Rename executable to semgrep
- Deep expression matching in conditionals requires different syntax:
    ```
    if <... $X = True ...>:
        ...
    ```
    will now match
    ```python
    if foo == bar and baz == True:
        return 1
    ```
- Deduplicate semgrep output in cases where there are multiple ways
  a rule matches section of code
- Deep statement matchings goes into functions and classes:
    ```
    $X = ...
    ...
    bar($X)
    ```
    now matches with
    ```javascript
    QUX = "qux"

    function baz() {
        function foo() {
            bar(QUX)
        }
    }
    ```

### Added
- `python2` is a valid supported language

### Fixed
- Expression will right hand side of assignment/variable definition in javascript. See #429
    ```
    foo();
    ```
    will now match
    ```
    var x = foo();
    ```
- Regression where `"..."` was matching empty list
    ```
    foo("...")
    ```
    does _not_ match
    ```
    foo()
    ```

## [0.4.9](https://github.com/returntocorp/semgrep/releases/tag/v0.4.9) - 2020-04-07

### Changed

- Only print out number of configs and rules when running with verbose flag
- Match let and const to var in javascript:
    ```
    var $F = "hello"
    ```
    will now match any of the following expressions:
    ```javascript
    var foo = "hello";
    let bar = "hello";
    const baz = "hello";
    ```

### Added

- Print out --dump-ast
- Print out version with `--version`
- Allow ... in arrays
    ```
    [..., 1]
    ```
    will now match
    ```
    [3, 2, 1]
    ```
- Support Metavariable match on keyword arguments in python:
    ```
    foo(..., $K=$B, ...)
    ```
    will now match
    ```
    foo(1, 2, bar=baz, 3)
    ```
- Support constant propogation in f-strings in python:
    ```
    $M = "..."
    ...
    $Q = f"...{$M}..."
    ```
    will now match
    ```python
    foo = "bar"
    baz = f"qux {foo}"
    ```
- Constant propogation in javascript:
    ```
    api("literal");
    ```
    will now match with any of the following:
    ```javascript
    api("literal");

    const LITERAL = "literal";
    api(LITERAL);

    const LIT = "lit";
    api(LIT + "eral");

    const LIT = "lit";
    api(`${LIT}eral`);
    ```

- Deep statement matching:
    Elipsis operator (`...`) will also include going deeper in scope (i.e. if-else, try-catch, loop, etc.)
    ```
    foo()
    ...
    bar()
    ```
    will now match
    ```python
    foo()
    if baz():
        try:
            bar()
        except Exception:
            pass
    ```
- Unified import resolution in python:
    ```
    import foo.bar.baz
    ```

    will now match any of the following statements:

    ```python
    import foo.bar.baz
    import foo.bar.baz.qux
    import foo.bar.baz as flob
    import foo.bar.baz.qux as flob
    from foo.bar import baz
    from foo.bar.baz import qux
    from foo.bar import baz as flob
    from foo.bar.bax import qux as flob
    ```
- Support for anonymous functions in javascript:
    ```
    function() {
        ...
    }
    ```
    will now match
    ```javascript
    var bar = foo(
        //matches the following line
        function () { console.log("baz"); }
    );
    ```
- Support arrow function in javascript
    ```
    (a) => { ... }
    ```
    will now match:

    ```javascript
    foo( (a) => { console.log("foo"); });
    foo( a => console.log("foo"));

    // arrows are normalized in regular Lambda, so an arrow pattern
    // will match also old-style anynonous function.
    foo(function (a) { console.log("foo"); });
    ```
- Python implicit string concatenation
    ```
    $X = "..."
    ```
    will now match
    ```python
    # python implicitly concatenates strings
    foo = "bar"       "baz"              "qux"
    ```
- Resolve alias in attributes and decorators in python
    ```
    @foo.bar.baz
    def $X(...):
        ...
    ```
    will now match
    ```python
    from foo.bar import baz

    @baz
    def qux():
        print("hello")
    ```
### Fixed

- Handle misordered multiple object destructuring assignments in javascript:
    ```
    var {foo, bar} = qux;
    ```
    will now match
    ```
    var {bar, baz, foo} = qux;
    ```
- Defining properties/functions in different order:
    ```
    var $F = {
        two: 2,
        one: 1
    };
    ```
    will now match both
    ```javascript
    var foo = {
      two: 2,
      one: 1
    };

    var bar = {
        one: 1,
        two: 2
    };
    ```
- Metavariables were not matching due to go parser adding empty statements in golang


## [0.4.8](https://github.com/returntocorp/semgrep/releases/tag/0.4.8) - 2020-03-09

### Added
* Constant propagation for some langauges. Golang example:
```
pattern: dangerous1("...")
will match:

const Bar = "password"
func foo() {
     dangerous1(Bar);
}
```

* Import matching equivalences
```
pattern: import foo.bar.a2
matches code: from foo.bar import a1, a2
```

* Deep expression matching - see (#264)
```
pattern: bar();
matches code: print(bar())
```<|MERGE_RESOLUTION|>--- conflicted
+++ resolved
@@ -21,12 +21,9 @@
 - Ability to match lambdas or functions in Javascript with ellipsis after
   the function keyword, (e.g., `function ...(...) { ... }`)
 - Rust: Semgrep patterns now support top-level statements (#2910)
-<<<<<<< HEAD
 - Taint mode: Basic cross-function analysis (#2913)
+- support for utf-8 code with non-ascii chars (#2944)
 - Java switch expressions
-=======
-- support for utf-8 code with non-ascii chars (#2944)
->>>>>>> b89c3b66
 
 ### Fixed
 
