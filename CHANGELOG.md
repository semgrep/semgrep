--- conflicted
+++ resolved
@@ -38,8 +38,6 @@
 - Processing large rule files is now 30% faster.
 - The dot access ellipsis now matches field accesses in addition to method
   calls.
-<<<<<<< HEAD
-=======
 - Made error message for resource exhausion (exit code -11/-9) more actionable
 - Made error message for rules with patterns missing positive terms
   more actionable (#5234)
@@ -55,7 +53,6 @@
   - A full breakdown of our performance updates,
     including some upcoming ones,
     can be found here https://github.com/returntocorp/semgrep/issues/5257#issuecomment-1133395694
->>>>>>> bc23665a
 
 ### Fixed
 
