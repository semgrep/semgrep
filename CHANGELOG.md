--- conflicted
+++ resolved
@@ -6,13 +6,9 @@
 
 ### Added
 
-<<<<<<< HEAD
-- `r2c-internal-project-depends-on`
-  - Support for Gradle and Poetry lockfiles
-  - Pretty printing for SCA results
-=======
 - Sarif output format now includes `fixes` section
 - Rust: added support for method chaining patterns.
+- `r2c-internal-project-depends-on`: pretty printing for SCA results
 
 ### Changed
 
@@ -39,7 +35,6 @@
   it is set to `false`
 - Dockerfile: constant propagation now works on variables declared with `ENV`
 - `shouldafound` - False Negative reporting via the CLI
->>>>>>> 2650b5b1
 
 ### Changed
 
