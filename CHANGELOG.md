# Changelog

This project adheres to [Semantic Versioning](http://semver.org/spec/v2.0.0.html).

## Unreleased

### Added

- Sarif output format now includes `fixes` section
- Rust: added support for method chaining patterns.
<<<<<<< HEAD
- `r2c-internal-project-depends-on`: support for poetry and gradle lockfiles
- Accept `SEMGREP_BASELINE_REF` as alias for `SEMGREP_BASELINE_COMMIT`
=======
- `r2c-internal-project-depends-on`:
  - pretty printing for SCA results
  - support for poetry and gradle lockfiles
>>>>>>> 8753bb88

### Changed

- The `ci` CLI command will now include ignored matches in output formats
  that dictate they should always be included
- A parameter pattern without a default value can now match a parameter
  with a default value (#5021)

### Fixed

- Numerous improvements to PHP parsing by switching to tree-sitter-php
  to parse PHP target code. Huge shoutout to Sjoerd Langkemper for most
  of the heavy lifting work
  (#3941, #2648, #2650, #3590, #3588, #3587, #3576, #3848, #3978, #4589)
- TS: support number and boolean typed metavariables (#5350)
- Scala: correctly handle `return` for taint analysis (#4975)

## [0.94.0](https://github.com/returntocorp/semgrep/releases/tag/v0.94.0) - 2022-05-25

### Added

- `metavariable-regex` now supports an optional `constant-propagation` key.
  When this is set to `true`, information learned from constant propagation
  will be used when matching the metavariable against the regex. By default
  it is set to `false`
- Dockerfile: constant propagation now works on variables declared with `ENV`
- `shouldafound` - False Negative reporting via the CLI

### Changed

- taint-mode: Let's say that e.g. `taint(x)` makes `x` tainted by side-effect.
  Previously, we had to rely on a trick that declared that _any_ occurrence of
  `x` inside `taint(x); ...` was as taint source. If `x` was overwritten with
  safe data, this was not recognized by the taint engine. Also, if `taint(x)`
  occurred inside e.g. an `if` block, any occurrence of `x` outside that block
  was not considered tainted. Now, if you specify that the code variable itself
  is a taint source (using `focus-metavariable`), the taint engine will handle
  this as expected, and it will not suffer from the aforementioned limitations.
  We believe that this change should not break existing taint rules, but please
  report any regressions that you may find.
- taint-mode: Let's say that e.g. `sanitize(x)` sanitizes `x` by side-effect.
  Previously, we had to rely on a trick that declared that _any_ occurrence of
  `x` inside `sanitize(x); ...` was sanitized. If `x` later overwritten with
  tainted data, the taint engine would still regard `x` as safe. Now, if you
  specify that the code variable itself is sanitized (using `focus-metavariable`),
  the taint engine will handle this as expected and it will not suffer from such
  limitation. We believe that this change should not break existing taint rules,
  but please report any regressions that you may find.
- The dot access ellipsis now matches field accesses in addition to method
  calls.
- Made error message for resource exhausion (exit code -11/-9) more actionable
- Made error message for rules with patterns missing positive terms
  more actionable (#5234)
- In this version, we have made several performance improvements
  to the code that surrounds our source parsing and matching core.
  This includes file targeting, rule fetching, and similar parts of the codebase.
  Running `semgrep scan --config auto` on the semgrep repo itself
  went from 50-54 seconds to 28-30 seconds.
  - As part of these changes, we removed `:include .gitignore` and `.git/`
    from the default `.semgrepignore` patterns.
    This should not cause any difference in which files are targeted
    as other parts of Semgrep ignore these files already.
  - A full breakdown of our performance updates,
    including some upcoming ones,
    can be found here https://github.com/returntocorp/semgrep/issues/5257#issuecomment-1133395694
- If a metrics event request times out, we no longer retry the request.
  This avoids Semgrep waiting 10-20 seconds before exiting if these requests are slow.
- The metrics collection timeout has been raised from 2 seconds to 3 seconds.

### Fixed

- TS: support for template literal types after upgrading to a more recent
  tree-sitter-typescript (Oct 2021)
- TS: support for `override` keyword (#4220, #4798)
- TS: better ASI (#4459) and accept code like `(null)(foo)` (#4468)
- TS: parse correctly private properties (#5162)
- Go: Support for ellipsis in multiple return values
  (e.g., `func foo() (..., error, ...) {}`) (#4896)
- semgrep-core: you can use again rules stored in JSON instead of YAML (#5268)
- Python: adds support for parentheses around `with` context expressions
  (e.g., `with (open(x) as a, open(y) as b): pass`) (#5092)
- C++: we now parse correctly const declarations (#5300)

## [0.93.0](https://github.com/returntocorp/semgrep/releases/tag/v0.93.0) - 2022-05-17

### Changed

- Files where only some part of the code had to be skipped due to a parse failure
  will now be listed as "partially scanned" in the end-of-scan skip report.
- Licensing: The ocaml-tree-sitter-core component is now distributed
  under the terms of the LGPL 2.1, rather than previously GPL 3.
- A new field was added to metrics collection: isAuthenticated.
  This is a boolean flag which is true if you ran semgrep login.

### Fixed

- `semgrep ci` used to incorrectly report the base branch as a CI job's branch
  when running on a `pull_request_target` event in GitHub Actions.
  By fixing this, Semgrep App can now track issue status history with `on: pull_request_target` jobs.
- Metrics events were missing timestamps even though `PRIVACY.md` had already documented a timestamp field.

## [0.92.1](https://github.com/returntocorp/semgrep/releases/tag/v0.92.1) - 2022-05-13

### Added

- Datafow: The dataflow engine now handles if-then-else expressions as in OCaml,
  Ruby, etc. Previously it only handled if-then-else statements. (#4965)

### Fixed

- Kotlin: support for ellispis in class parameters, e.g.. `class Foo(...) {}` (#5180)
- JS/TS: allow ellipsis in binding_pattern (e.g., in arrow parameters) (#5230)
- JS/TS: allow ellipsis in imports (e.g., `import {..., Foo, ...} from 'Bar'`) (#5012)
- `fixed_lines` is once again included in JSON output when running with `--autofix --dryrun`

## [0.92.0](https://github.com/returntocorp/semgrep/releases/tag/v0.92.0) - 2022-05-11

### Added

- The JSON output of `semgrep scan` is now fully specified using
  ATD (https://atd.readthedocs.io/) and jsonschema (https://json-schema.org/).
  See the semgrep-interfaces submodule under interfaces/
  (e.g., interfaces/semgrep-interfaces/Semgrep_output_v0.atd for the ATD spec)
- The JSON output of `semgrep scan` now contains a "version": field with the
  version of Semgrep used to generate the match results.
- taint-mode: Previously, to declare a function parameteter as a taint source,
  we had to rely on a trick that declared that _any_ occurence of the parameter
  was a taint source. If the parameter was overwritten with safe data, this was
  not recognized by the taint engine. Now, `focus-metavariable` can be used to
  precisely specify that a function parameter is a source of taint, and the taint
  engine will handle this as expected.
- taint-mode: Add basic support for object destructuring in languages such as
  Javascript. For example, given `let {x} = E`, Semgrep will now infer that `x`
  is tainted if `E` is tainted.

### Fixed

- OCaml: Parenthesis in autofixed code will no longer leave dangling closing-paren.
  Thanks to Elliott Cable for his contribution (#5087)
- When running the Semgrep Docker image, we now mark all directories as safe for use by Git,
  which prevents a crash when the current user does not own the source code directory.
- C++: Ellipsis are now allowed in for loop header (#5164)
- Java: typed metavariables now leverages the type of foreach variables (#5181)

## [0.91.0](https://github.com/returntocorp/semgrep/releases/tag/v0.91.0) - 2022-05-03

### Added

- `--core-opts` flag to send options to semgrep-core. For internal use:
  no guarantees made for semgrep-core options (#5111)

### Changed

- `semgrep ci` prints out all findings instead of hiding nonblocking findings (#5116)

## [0.90.0](https://github.com/returntocorp/semgrep/releases/tag/v0.90.0) - 2022-04-26

### Added

- Users can access the propagated value of a metavariable in the JSON output
  in the extra field
- Join mode now supports inline rules via the `rules:` key underneath the `join:` key.
- Added vendor.name field in gitlab sast output (#5077)

### Changed

- YAML parsing is more tolerant of `{}` appearing when it expects a scalar,
  allowing extensions of YAML that use `{}` to be parsed (#4849)
- Turn off optimization that trades off memory for performance because
  the effect is minor (with current parameters)

### Fixed

- Keep only latest run logs in last.log file (#5070)
- r2c-internal-project-depends-on:
  - Lockfiles that fail to parse will not crash semgrep
  - cargo.lock and Pipfile.lock dependencies that don't specify hashes now parse
  - go.sum files with a trailing newline now parse

## [0.89.0](https://github.com/returntocorp/semgrep/releases/tag/v0.89.0) - 2022-04-20

### Added

- Bash/Dockerfile: Add support for named ellipses such as in
  `echo $...ARGS` (#4887)
- PHP: Constant propagation for static constants (#5022)

### Changed

- When running a baseline scan on a shallow-cloned git repository,
  Semgrep still needs enough git history available
  to reach the branch-off point between the baseline and current branch.
  Previously, Semgrep would try to gradually fetch more and more commits
  up to a thousand commits of history,
  before giving up and just fetching all commits from the remote git server.
  Now, Semgrep will keep trying smaller batches until up to a million commits.
  This change should reduce runtimes on large baseline scans on very large repositories.
- Semgrep-core now logs the rule and file affected by a memory warning.
- Improved error messages from semgrep-core (#5013)
- Small changes to text output (#5008)
- Various exit codes changed so that exit code 1 is only for blocking findings (#5039)
- Subcommand is sent as part of user agent (#5051)

### Fixed

- Lockfiles scanning now respects .semgrepignore
- Workaround for git safe.directory change in github action (#5044)
- When a baseline scan diff showed that a path changed a symlink a proper file,
  Semgrep used incorrectly skip that path. This is now fixed.
- Dockerfile support: handle image aliases correctly (#4881)
- TS: Fixed matching of parameters with type annotations. E.g., it is now possible
  to match `({ params }: Request) => { }` with `({$VAR} : $REQ) => {...}`. (#5004)

## [0.88.0](https://github.com/returntocorp/semgrep/releases/tag/v0.88.0) - 2022-04-13

### Added

- Scala support is now officially GA
  - Ellipsis method chaining is now supported
  - Type metavariables are now supported
- Ruby: Add basic support for lambdas in patterns. You can now write patterns
  of the form `-> (P) {Q}` where `P` and `Q` are sub-patterns. (#4950)
- Experimental `semgrep install-deep-semgrep` command for DeepSemgrep beta (#4993)

### Changed

- Moved description of parse/internal errors to the "skipped" section of output
- Since 0.77.0 semgrep-core logs a warning when a worker process is consuming above
  400 MiB of memory. Now, it will also log an extra warning every time memory usage
  doubles. Again, this is meant to help diagnosing OOM-related crashes.

### Fixed

- Dockerfile: `lang.json` file not found error while building the docker image
- Dockerfile: `EXPOSE 12345` will now parse `12345` as an int instead of a string,
  allowing `metavariable-comparison` with integers (#4875)
- Scala: unicode character literals now parse
- Scala: multiple annotated type parameters now parse (`def f[@an A, @an B](x : A, y : B) = ...`)
- Ruby: Allow 'unless' used as keyword argument or hash key (#4948)
- Ruby: Fix regexp matching in the presence of escape characters (#4999)
- `r2c-internal-project-depends-on`:
  - Generic mode rules work again
  - Semgrep will not fail on targets that contain no relevant lockfiles
  - `package-lock.json` parsing now defaults to `dependencies` instead of `packages`,
    and will not completely fail on dependencies with no version
  - `yarn.lock` parsing has been rewritten to fix a bug where sometimes
    large numbers of dependencies would be ignored
- Go: parse multiline string literals
- Handle utf-8 decoding errors without crashing (#5023)

## [0.87.0](https://github.com/returntocorp/semgrep/releases/tag/v0.87.0) - 2022-04-07

### Added

- New `focus-metavariable` operator that lets you focus (or "zoom in") the match
  on the code region delimited by a metavariable. This operator is useful for
  narrowing down the code matched by a rule, to focus on what really matters. (#4453)
- `semgrep ci` uses "GITHUB_SERVER_URL" to generate urls if it is available
- You can now set `NO_COLOR=1` to force-disable colored output

### Changed

- taint-mode: We no longer force the unification of metavariables between
  sources and sinks by default. It is not clear that this is the most natural
  behavior; and we realized that, in fact, it was confusing even for experienced
  Semgrep users. Instead, each set of metavariables is now considered independent.
  The metavariables available to the rule message are all metavariables bound by
  `pattern-sinks`, plus the subset of metavariables bound by `pattern-sources`
  that do not collide with the ones bound by `pattern-sinks`. We do not expect
  this change to break many taint rules because source-sink metavariable
  unification had a bug (see #4464) that prevented metavariables bound by a
  `pattern-inside` to be unified, thus limiting the usefulness of the feature.
  Nonetheless, it is still possible to force metavariable unification by setting
  `taint_unify_mvars: true` in the rule's `options`.
- `r2c-internal-project-depends-on`: this is now a rule key, and not part of the pattern language.
  The `depends-on-either` key can be used analgously to `pattern-either`
- `r2c-internal-project-depends-on`: each rule with this key will now distinguish between
  _reachable_ and _unreachable_ findings. A _reachable_ finding is one with both a dependency match
  and a pattern match: a vulnerable dependency was found and the vulnerable part of the dependency
  (according to the patterns in the rule) is used somewhere in code. An _unreachable_ finding
  is one with only a dependency match. Reachable findings are reported as coming from the
  code that was pattern matched. Unreachable findings are reported as coming from the lockfile
  that was dependency matched. Both kinds of findings specify their kind, along with all matched
  dependencies, in the `extra` field of semgrep's JSON output, using the `dependency_match_only`
  and `dependency_matches` fields, respectively.
- `r2c-internal-project-depends-on`: a finding will only be considered reachable if the file
  containing the pattern match actually depends on the dependencies in the lockfile containing the
  dependency match. A file depends on a lockfile if it is the nearest lockfile going up the
  directory tree.
- The returntocorp/semgrep Docker image no longer sets `semgrep` as the entrypoint.
  This means that `semgrep` is no longer prepended automatically to any command you run in the image.
  This makes it possible to use the image in CI executors that run provisioning commands within the image.

### Fixed

- `-` is now parsed as a valid identifier in Scala
- `new $OBJECT(...)` will now work properly as a taint sink (#4858)
- JS/TS: `...{$X}...` will no longer match `str`
- taint-mode: Metavariables bound by a `pattern-inside` are now available to the
  rule message. (#4464)
- parsing: fail fast on in semgrep-core if rules fail to validate (broken since 0.86.5)
- Setting either `SEMGREP_URL` or `SEMGREP_APP_URL`
  now updates the URL used both for Semgrep App communication,
  and for fetching Semgrep Registry rules.
- The pre-commit hook exposed from semgrep's repository no longer fails
  when trying to install with recent setuptools versions.

## [0.86.5](https://github.com/returntocorp/semgrep/releases/tag/v0.86.5) - 2022-03-28

## Changed

- Set minimum urllib3 version

## [0.86.4](https://github.com/returntocorp/semgrep/releases/tag/v0.86.4) - 2022-03-25

### Changed

- Increase rule fetch timeout from 20s to 30s

## [0.86.3](https://github.com/returntocorp/semgrep/releases/tag/v0.86.3) - 2022-03-25

### Fixed

- Network timeouts during rule download are now less likely.

## [0.86.2](https://github.com/returntocorp/semgrep/releases/tag/v0.86.2) - 2022-03-24

### Fixed

- Some finding fingerprints were not matching what semgrep-agent would return.

## [0.86.1](https://github.com/returntocorp/semgrep/releases/tag/v0.86.1) - 2022-03-24

### Fixed

- The fingerprint of findings ignored with `# nosemgrep` is supposed to be the same
  as if the ignore comment wasn't there.
  This has previously only worked for single-line findings, including in `semgrep-agent`.
  Now the fingerprint is consistent as expected for multiline findings as well.

### Changed

- `--timeout-threshold` default set to 3 instead of 0

## [0.86.0](https://github.com/returntocorp/semgrep/releases/tag/v0.86.0) - 2022-03-24

### Added

- Semgrep can now output findings in GitLab's SAST report and secret scanning
  report formats with `--gitlab-sast` and `--gitlab-secrets`.
- JSON output now includes a fingerprint of each finding.
  This fingerprint remains consistent when matching code is just moved around
  or reindented.
- Go: use latest tree-sitter-go with support for Go 1.18 generics (#4823)
- Terraform: basic support for constant propagation of locals (#1147)
  and variables (#4816)
- HTML: you can now use metavariable ellipsis inside <script> (#4841)
  (e.g., `<script>$...JS</script>`)
- A `semgrep ci` subcommand that auto-detects settings from your CI environment
  and can upload findings to Semgrep App when logged in.

### Changed

- SARIF output will include matching code snippet (#4812)
- semgrep-core should now be more tolerant to rules using futur extensions by
  skipping those rules instead of just crashing (#4835)
- Removed `tests` from published python wheel
- Findings are now considered identical between baseline and current scans
  based on the same logic as Semgrep CI uses, which means:
  - Two findings are now identical after whitespace changes such as re-indentation
  - Two findings are now identical after a nosemgrep comment is added
  - Findings are now different if the same code triggered them on different lines
- Docker image now runs as root to allow the docker image to be used in CI/CD pipelines
- Support XDG Base directory specification (#4818)

### Fixed

- Entropy analysis: strings made of repeated characters such as
  `'xxxxxxxxxxxxxx'` are no longer reported has having high entropy (#4833)
- Symlinks found in directories are skipped from being scanned again.
  This is a fix for a regression introduced in 0.85.0.
- HTML: multiline raw text tokens now contain the newline characters (#4855)
- Go: fix unicode parsing bugs (#4725) by switching to latest tree-sitter-go
- Constant propagation: A conditional expression where both alternatives are
  constant will also be considered constant (#4301)
- Constant propagation now recognizes operators `++` and `--` as side-effectful
  (#4667)

## [0.85.0](https://github.com/returntocorp/semgrep/releases/tag/v0.85.0) - 2022-03-16

### Added

- C#: use latest tree-sitter-c-sharp with support for most C# 10.0 features
- HTML: support for metavariables on tags (e.g., `<$TAG>...</$TAG>`) (#4078)
- Scala: The data-flow engine can now handle expression blocks.
  This used to cause some false negatives during taint analysis,
  which will now be reported.
- Dockerfile: allow e.g. `CMD ...` to match both `CMD ls` and `CMD ["ls"]`
  (#4770).
- When scanning multiple languages, Semgrep will now print a table of how
  many rules and files are used for each language.

### Fixed

- Fixed Deep expression matching and metavariables interaction. Semgrep will
  not stop anymore at the first match and will enumarate all possible matchings
  if a metavariable is used in a deep expression pattern
  (e.g., `<... $X ...>`). This can introduce some performance regressions.
- JSX: ellipsis in JSX body (e.g., `<div>...</div>`) now matches any
  children (#4678 and #4717)
- > ℹ️ During a `--baseline-commit` scan,
  > Semgrep temporarily deletes files that were created since the baseline commit,
  > and restores them at the end of the scan.

  Previously, when scanning a subdirectory of a git repo with `--baseline-commit`,
  Semgrep would delete all newly created files under the repo root,
  but restore only the ones in the subdirectory.
  Now, Semgrep only ever deletes files in the scanned subdirectory.

- Previous releases allowed incompatible versions (21.1.0 & 21.2.0)
  of the `attrs` dependency to be installed.
  `semgrep` now correctly requires attrs 21.3.0 at the minimum.
- `package-lock.json` parsing defaults to `packages` instead of `dependencies` as the source of dependencies
- `package-lock.json` parsing will ignore dependencies with non-standard versions, and will succesfully parse
  dependencies with no `integrity` field

### Changed

- File targeting logic has been mostly rewritten. (#4776)
  These inconsistencies were fixed in the process:

  - > ℹ️ "Explicitly targeted file" refers to a file
    > that's directly passed on the command line.

    Previously, explicitly targeted files would be unaffected by most global filtering:
    global include/exclude patterns and the file size limit.
    Now `.semgrepignore` patterns don't affect them either,
    so they are unaffected by all global filtering,

  - > ℹ️ With `--skip-unknown-extensions`,
    > Semgrep scans only the explicitly targeted files that are applicable to the language you're scanning.

    Previously, `--skip-unknown-extensions` would skip based only on file extension,
    even though extensionless shell scripts expose their language via the shebang of the first line.
    As a result, explicitly targeted shell files were always skipped when `--skip-unknown-extensions` was set.
    Now, this flag decides if a file is the correct language with the same logic as other parts of Semgrep:
    taking into account both extensions and shebangs.

- Semgrep scans with `--baseline-commit` are now much faster.
  These optimizations were added:

  - > ℹ️ When `--baseline-commit` is set,
    > Semgrep first runs the _current scan_,
    > then switches to the baseline commit,
    > and runs the _baseline scan_.

    The _current scan_ now excludes files
    that are unchanged between the baseline and the current commit
    according to `git status` output.

  - The _baseline scan_ now excludes rules and files that had no matches in the _current scan_.

  - When `git ls-files` is unavailable or `--disable-git-ignore` is set,
    Semgrep walks the file system to find all target files.
    Semgrep now walks the file system 30% faster compared to previous versions.

- The output format has been updated to visually separate lines
  with headings and indentation.

## [0.84.0](https://github.com/returntocorp/semgrep/releases/tag/v0.84.0) - 2022-03-09

### Added

- new --show-supported-languages CLI flag to display the list of languages
  supported by semgrep. Thanks to John Wu for his contribution! (#4754)
- `--validate` will check that metavariable-x doesn't use an invalid
  metavariable
- Add r2c-internal-project-depends on support for Java, Go, Ruby, and Rust
- PHP: .tpl files are now considered PHP files (#4763)
- Scala: Support for custom string interpolators (#4655)
- Scala: Support parsing Scala scripts that contain plain definitions outside
  an Object or Class
- JSX: JSX singleton elements (a.k.a XML elements), e.g., `<foo />` used to
  match also more complex JSX elements, e.g., `<foo >some child</foo>`.
  This can now be disabled via rule `options:`
  with `xml_singleton_loose_matching: false` (#4730)
- JSX: new matching option `xml_attrs_implicit_ellipsis` that allows
  disabling the implicit `...` that was added to JSX attributes patterns.
- new focus-metavariable: experimental operator (#4735) (the syntax may change
  in the near futur)

### Fixed

- Report parse errors even when invoked with `--strict`
- Show correct findings count when using `--config auto` (#4674)
- Kotlin: store trailing lambdas in the AST (#4741)
- Autofix: Semgrep no longer errors during `--dry-run`s where one fix changes the line numbers in a file that also has a second autofix.
- Performance regression when running with --debug (#4761)
- SARIF output formatter not handling lists of OWASP or CWE metadata (#4673)
- Allow metrics flag and metrics env var at the same time if both are set to the same value (#4703)
- Scan `yarn.lock` dependencies that do not specify a hash
- Run `project-depends-on` rules with only `pattern-inside` at their leaves
- Dockerfile patterns no longer need a trailing newline (#4773)

## [0.83.0](https://github.com/returntocorp/semgrep/releases/tag/v0.83.0) - 2022-02-24

### Added

- semgrep saves logs of last run to `~/.semgrep/last.log`
- A new recursive operator, `-->`, for join mode rules for recursively chaining together Semgrep rules based on metavariable contents.
- A new recursive operator, `-->`, for join mode rules for recursively
  chaining together Semgrep rules based on metavariable contents.
- Semgrep now lists the scanned paths in its JSON output under the
  `paths.scanned` key.
- When using `--verbose`, the skipped paths are also listed under the
  `paths.skipped` key.
- C#: added support for typed metavariables (#4657)
- Undocumented, experimental `metavariable-analysis` feature
  supporting two kinds of analyses: prediction of regular expression
  denial-of-service vulnerabilities (ReDoS, `redos` analyzer, #4700)
  and high-entropy string detection (`entropy` analyzer, #4672).
- A new subcommand `semgrep publish` allows users to upload private,
  unlisted, or public rules to the Semgrep Registry

### Fixed

- Configure the PCRE engine with lower match-attempts and recursion limits in order
  to prevent regex matching from potentially "hanging" Semgrep
- Terraform: Parse heredocs respecting newlines and whitespaces, so that it is
  possible to correctly match these strings with `metavariable-regex` or
  `metavariable-pattern`. Previously, Semgrep had problems analyzing e.g. embedded
  YAML content. (#4582)
- Treat Go raw string literals like ordinary string literals (#3938)
- Eliminate zombie uname processes (#4466)
- Fix for: semgrep always highlights one extra character

### Changed

- Improved constant propagation for global constants
- PHP: Constant propagation now has built-in knowledge of `escapeshellarg` and
  `htmlspecialchars_decode`, if these functions are given constant arguments,
  then Semgrep assumes that their output is also constant
- The environment variable used by Semgrep login changed from `SEMGREP_LOGIN_TOKEN` to `SEMGREP_APP_TOKEN`

## [0.82.0](https://github.com/returntocorp/semgrep/releases/tag/v0.82.0) - 2022-02-08

### Added

- Experimental baseline scanning. Run with `--baseline-commit GIT_COMMIT` to only
  show findings that currently exist but did not exist in GIT_COMMIT

### Changed

- Performance: send all rules directly to semgrep-core instead of invoking semgrep-core
- Scans now report a breakdown of how many target paths were skipped for what reason.
  - `--verbose` mode will list all skipped paths along with the reason they were skipped
- Performance: send all rules directly to semgrep-core instead of invoking semgrep-core
  for each rule, reducing the overhead significantly. Other changes resulting from this:
  Sarif output now includes all rules run. Error messages use full path of rules.
  Progress bar reports by file instead of by rule
- Required minimum version of python to run semgrep now 3.7 instead of EOL 3.6
- Bloom filter optimization now considers `import` module file names, thus
  speeding up matching of patterns like `import { $X } from 'foo'`
- Indentation is now removed from matches to conserve horizontal space

### Fixed

- Typescript: Patterns `E as T` will be matched correctly. E.g. previously
  a pattern like `v as $T` would match `v` but not `v as any`, now it
  correctly matches `v as any` but not `v`. (#4515)
- Solidity: ellipsis in contract body are now supported (#4587)
- Highlighting has been restored for matching code fragments within a finding

## [0.81.0](https://github.com/returntocorp/semgrep/releases/tag/v0.81.0) - 2022-02-02

### Added

- Dockerfile language: metavariables and ellipses are now
  supported in most places where it makes sense (#4556, #4577)

### Fixed

- Gracefully handle timeout errors with missing rule_id
- Match resources in Java try-with-resources statements (#4228)

## [0.80.0](https://github.com/returntocorp/semgrep/releases/tag/v0.80.0) - 2022-01-26

### Added

- Autocomplete for CLI options
- Dockerfile: add support for metavariables where argument expansion is already supported

### Changed

- Ruby: a metavariable matching an atom can also be used to match an identifier
  with the same name (#4550)

### Fixed

- Handle missing target files without raising an exception (#4462)

## [0.79.0](https://github.com/returntocorp/semgrep/releases/tag/v0.79.0) - 2022-01-20

### Added

- Add an experimental key for internal team use: `r2c-internal-project-depends-on` that
  allows rules to filter based on the presence of 3rd-party dependencies at specific
  version ranges.
- Experimental support for Dockerfile syntax.
- Support nosemgrep comments placed on the line before a match,
  causing such match to be ignored (#3521)
- Add experimental `semgrep login` and `semgrep logout` to store API token from semgrep.dev
- Add experimenntal config key `semgrep --config policy` that uses stored API token to
  retrieve configured rule policy on semgrep.dev

### Changed

- CLI: parse errors (reported with `--verbose`) appear once per file,
  not once per rule/file

### Fixed

- Solidity: add support for `for(...)` patterns (#4530)

## [0.78.0](https://github.com/returntocorp/semgrep/releases/tag/v0.78.0) - 2022-01-13

### Added

- Pre-alpha support for Dockerfile as a new target language
- Semgrep is now able to symbolically propagate simple definitions. E.g., given
  an assignment `x = foo.bar()` followed by a call `x.baz()`, Semgrep will keep
  track of `x`'s definition, and it will successfully match `x.baz()` with a
  pattern like `foo.bar().baz()`. This feature should help writing simple yet
  powerful rules, by letting the dataflow engine take care of any intermediate
  assignments. Symbolic propagation is still experimental and it is disabled by
  default, it must be enabled in a per-rule basis using `options:` and setting
  `symbolic_propagation: true`. (#2783, #2859, #3207)
- `--verbose` outputs a timing and file breakdown summary at the end
- `metavariable-comparison` now handles metavariables that bind to arbitrary
  constant expressions (instead of just code variables)
- YAML support for anchors and aliases (#3677)

### Fixed

- Rust: inner attributes are allowed again inside functions (#4444) (#4445)
- Python: return statement can contain tuple expansions (#4461)
- metavariable-comparison: do not throw a Not_found exn anymore (#4469)
- better ordering of match results with respect to captured
  metavariables (#4488)
- Go, JavaScript, Java, Python, TypeScript: correct matching of
  multibyte characters (#4490)

## [0.77.0](https://github.com/returntocorp/semgrep/releases/tag/v0.77.0) - 2021-12-16

### Added

- New language Solidity with experimental support.
- Scala: Patterns like List(...) now correctly match against patterns in code
- A default set of .semgrepignore patterns (in semgrep/templates/.semgrepignore) are now used if no .semgrepignore file is provided
- Java: Ellipsis metavariables can now be used for parameters (#4420)
- `semgrep login` and `semgrep logout` commands to save api token

### Fixed

- Go: fixed bug where using an ellipsis to stand for a list of key-value pairs
  would sometimes cause a parse error
- Scala: Translate definitions using patterns like
  `val List(x,y,z) = List(1,2,3)` to the generic AST
- Allow name resolution on imported packages named just vN, where N is a number
- The -json option in semgrep-core works again when used with -e/-f
- Python: get the correct range when matching comprehension (#4221)
- Python and other languages: allow matches of patterns containing
  non-ascii characters, but still with possibly many false positives (#4336)
- Java: parse correctly constructor method patterns (#4418)
- Address several autofix output issues (#4428, #3577, #3338) by adding per-
  file line/column offset tracking

### Changed

- Constant propagation is now a proper must-analysis, if a variable is undefined
  in some path then it will be considered as non-constant
- Dataflow: Only consider reachable nodes, which prevents some FPs/FNs
- Timing output handles errors and reports profiling times
- semgrep-core will log a warning when a worker process is consuming above 400 MiB
  of memory, or reached 80% of the specified memory limit, whatever happens first.
  This is meant to help diagnosing OOM-related crashes.

## [0.76.2](https://github.com/returntocorp/semgrep/releases/tag/v0.76.2) - 2021-12-08

## [0.76.2](https://github.com/returntocorp/semgrep/releases/tag/v0.76.2) - 2021-12-08

### Fixed

- Python: set the right scope for comprehension variables (#4260)
- Fixed bug where the presence of .semgrepignore would cause reported targets
  to have absolute instead of relative file paths

## [0.76.1](https://github.com/returntocorp/semgrep/releases/tag/v0.76.1) - 2021-12-07

### Fixed

- Fixed bug where the presence of .semgrepignore would cause runs to fail on
  files that were not subpaths of the directory where semgrep was being run

## [0.76.0](https://github.com/returntocorp/semgrep/releases/tag/v0.76.0) - 2021-12-06

### Added

- Improved filtering of rules based on file content (important speedup
  for nodejsscan rules notably)
- Semgrep CLI now respects .semgrepignore files
- Java: support ellipsis in generics, e.g., `class Foo<...>` (#4335)

### Fixed

- Java: class patterns not using generics will match classes using generics
  (#4335), e.g., `class $X { ...}` will now match `class Foo<T> { }`
- TS: parse correctly type definitions (#4330)
- taint-mode: Findings are now reported when the LHS of an access operator is
  a sink (e.g. as in `$SINK->method`), and the LHS operand is a tainted
  variable (#4320)
- metavariable-comparison: do not throw a NotHandled exn anymore (#4328)
- semgrep-core: Fix a segmentation fault on Apple M1 when using
  `-filter_irrelevant_rules` on rules with very large `pattern-either`s (#4305)
- Python: generate proper lexical exn for unbalanced braces (#4310)
- YAML: fix off-by-one in location of arrays
- Python: generate proper lexical exn for unbalanced braces (#4310)
- Matching `"$MVAR"` patterns against string literals computed by constant folding
  no longer causes a crash (#4371)

### Changed

- semgrep-core: Log messages are now tagged with the process id
- Optimization: change bloom filters to use sets, move location of filter
- Reduced the size of `--debug` dumps
- Given `--output` Semgrep will no longer print search results to _stdout_,
  but it will only save/post them to the specified file/URL

## [0.75.0](https://github.com/returntocorp/semgrep/releases/tag/v0.75.0) - 2021-11-23

### Fixed

- semgrep-ci relies on `--disable-nosem` still tagging findings with `is_ignored`
  correctly. Reverting optimization in 0.74.0 that left this field None when said
  flag was used

## [0.74.0](https://github.com/returntocorp/semgrep/releases/tag/v0.74.0) - 2021-11-19

### Added

- Support for method chaining patterns in Python, Golang, Ruby,
  and C# (#4300), so all GA languages now have method chaining
- Scala: translate infix operators to generic AST as method calls,
  so `$X.map($F)` matches `xs map f`
- PHP: support method patterns (#4262)

### Changed

- Add `profiling_times` object in `--time --json` output for more fine
  grained visibility into slow parts of semgrep
- Constant propagation: Any kind of Python string (raw, byte, or unicode) is
  now evaluated to a string literal and can be matched by `"..."` (#3881)

### Fixed

- Ruby: blocks are now represented with an extra function call in Generic so that
  both `f(...)` and `f($X)` correctly match `f(x)` in `f(x) { |n| puts n }` (#3880)
- Apply generic filters excluding large files and binary files to
  'generic' and 'regex' targets as it was already done for the other
  languages.
- Fix some Stack_overflow when using -filter_irrelevant_rules (#4305)
- Dataflow: When a `switch` had no other statement following it, and the last
  statement of the `switch`'s `default` case was a statement, such as `throw`,
  that can exit the execution of the current function, this caused `break`
  statements within the `switch` to not be resolved during the construction of
  the CFG. This could led to e.g. constant propagation incorrectly flagging
  variables as constants. (#4265)

## [0.73.0](https://github.com/returntocorp/semgrep/releases/tag/v0.73.0) - 2021-11-12

### Added

- experimental support for C++

### Changed

- Dataflow: Assume that any function/method call inside a `try-catch` could
  be raising an exception (#4091)
- cli: if an invalid config is passed to semgrep, it will fail immediately, even
  if valid configs are also passed

### Fixed

- Performance: Deduplicate rules by rule-id + behavior so rules are not being run
  twice
- Scala: recognize metavariables in patterns
- Scala: translate for loops to the generic ast properly
- Catch PCRE errors
- Constant propagation: Avoid "Impossible" errors due to unhandled cases

## [0.72.0](https://github.com/returntocorp/semgrep/releases/tag/v0.72.0) - 2021-11-10

### Added

- Java: Add partial support for `synchronized` blocks in the dataflow IL (#4150)
- Dataflow: Add partial support for `await`, `yield`, `&`, and other expressions
- Field-definition-as-assignemnt equivalence that allows matching expression
  patterns against field definitions. It is disabled by default but can be
  enabled via rule `options:` with `flddef_assign: true` (#4187)
- Arrows (a.k.a short lambdas) patterns used to match also regular function
  definitions. This can now be disabled via rule `options:` with
  `arrow_is_function: false` (#4187)
- Javascript variable patterns using the 'var' keyword used to also
  match variable declarations using 'let' or 'const'. This can now be
  disabled via rule `options:` with `let_is_var: false`

### Fixed

- Constant propagation: In a method call `x.f(y)`, if `x` is a constant then
  it will be recognized as such
- Go: match correctly braces in composite literals for autofix (#4210)
- Go: match correctly parens in cast for autofix (#3387)
- Go: support ellipsis in return type parameters (#2746)
- Scala: parse `case object` within blocks
- Scala: parse typed patterns with variables that begin with an underscore:
  `case _x : Int => ...`
- Scala: parse unicode identifiers
- semgrep-core accepts `sh` as an alias for bash
- pattern-regex: Hexadecimal notation of Unicode code points is now
  supported and assumes UTF-8 (#4240)
- pattern-regex: Update documentation, specifying we use PCRE (#3974)
- Scala: parse nullary constructors with no arguments in more positions
- Scala: parse infix type operators with tuple arguments
- Scala: parse nested comments
- Scala: parse `case class` within blocks
- `metavariable-comparison`: if a metavariable binds to a code variable that
  is known to be constant, then we use that constant value in the comparison (#3727)
- Expand `~` when resolving config paths

### Changed

- C# support is now GA
- cli: Only suggest increasing stack size when semgrep-core segfaults
- Semgrep now scans executable scripts whose shebang interpreter matches the
  rule's language

## [0.71.0](https://github.com/returntocorp/semgrep/releases/tag/v0.71.0) - 2021-11-01

### Added

- Metavariable equality is enforced across sources/sanitizers/sinks in
  taint mode, and these metavariables correctly appear in match messages
- Pre-alpha support for Bash as a new target language
- Pre-alpha support for C++ as a new target language
- Increase soft stack limit when running semgrep-core (#4120)
- `semgrep --validate` runs metachecks on the rule

### Fixed

- text_wrapping defaults to MAX_TEXT_WIDTH if get_terminal_size reports
  width < 1
- Metrics report the error type of semgrep core errors (Timeout,
  MaxMemory, etc.)
- Prevent bad settings files from crashing Semgrep (#4164)
- Constant propagation: Tuple/Array destructuring assignments now correctly
  prevent constant propagation
- JS: Correctly parse metavariables in template strings
- Scala: parse underscore separators in number literals, and parse
  'l'/'L' long suffix on number literals
- Scala: parse by name arguments in arbitary function types,
  like `(=> Int) => Int`
- Bash: various fixes and improvements
- Kotlin: support ellipsis in class body and parameters (#4141)
- Go: support method interface pattern (#4172)

### Changed

- Report CI environment variable in metrics for better environment
  determination
- Bash: a simple expression pattern can now match any command argument rather
  than having to match the whole command

## [0.70.0](https://github.com/returntocorp/semgrep/releases/tag/v0.70.0) - 2021-10-19

### Added

- Preliminary support for bash

### Fixed

- Go: support ... in import list (#4067),
  for example `import (... "error" ...)`
- Java: ... in method chain calls can now match also 0 elements, to be
  consistent with other use of ... (#4082), so `o. ... .foo()` will now
  also match just `o.foo()`.
- Config files with only a comment give bad error message (#3773)
- Does not crash if user does not have write permissions on home directory

### Changed

- Resolution of rulesets use legacy registry instead of cdn registry
- Benchmark suite is easier to modify

## [0.69.1](https://github.com/returntocorp/semgrep/releases/tag/v0.69.1) - 2021-10-14

### Fixed

- The `--enable-metrics` flag is now always a flag, does not optionally
  take an argument

## [0.69.0](https://github.com/returntocorp/semgrep/releases/tag/v0.69.0) - 2021-10-13

### Added

- C: support ... in parameters and sizeof arguments (#4037)
- C: support declaration and function patterns
- Java: support @interface pattern (#4030)

### Fixed

- Reverted change to exclude minified files from the scan (see changelog for
  0.66.0)
- Java: Fixed equality of metavariables bounded to imported classes (#3748)
- Python: fix range of tuples (#3832)
- C: fix some wrong typedef inference (#4054)
- Ruby: put back equivalence on old syntax for keyword arguments (#3981)
- OCaml: add body of functor in AST (#3821)

### Changed

- taint-mode: Introduce a new kind of _not conflicting_ sanitizer that must be
  declared with `not_conflicting: true`. This affects the change made in 0.68.0
  that allowed a sanitizer like `- pattern: $F(...)` to work, but turned out to
  affect our ability to specify sanitization by side-effect. Now the default
  semantics of sanitizers is reverted back to the same as before 0.68.0, and
  `- pattern: $F(...)` is supported via the new not-conflicting sanitizers.

## [0.68.2](https://github.com/returntocorp/semgrep/releases/tag/v0.68.2) - 2021-10-07

### Fixed

- Respect --skip-unknown-extensions even for files with no extension
  (treat no extension as an unknown extension)
- taint-mode: Fixed (another) bug where a tainted sink could go unreported when
  the sink is a specific argument in a function call

## [0.68.1](https://github.com/returntocorp/semgrep/releases/tag/v0.68.1) - 2021-10-07

### Added

- Added support for `raise`/`throw` expressions in the dataflow engine and
  improved existing support for `try-catch-finally`

### Fixed

- Respect rule level path filtering

## [0.68.0](https://github.com/returntocorp/semgrep/releases/tag/v0.68.0) - 2021-10-06

### Added

- Added "automatic configuration" (`--config auto`), which collaborates with
  the Semgrep Registry to customize rules to a project; to support this, we
  add support for logging-in to the Registry using the project URL; in
  a future release, this will also perform project analysis to determine
  project languages and frameworks
- Input can be derived from subshells: `semgrep --config ... <(...)`
- Java: support '...' in catch (#4002)

### Changed

- taint-mode: Sanitizers that match exactly a source or a sink are filtered out,
  making it possible to use `- pattern: $F(...)` for declaring that any other
  function is a sanitizer
- taint-mode: Remove built-in source `source(...)` and built-in sanitizer
  `sanitize(...)` used for convenience during early development, this was causing
  some unexpected behavior in real code that e.g. had a function called `source`!
- When enabled, metrics now send the hashes of rules that yielded findings;
  these will be used to tailor rules on a per-project basis, and also will be
  used to improve rules over time
- Improved Kotlin parsing from 77% to 90% on our Kotlin corpus.
- Resolution of rulesets (i.e. `p/ci`) use new rule cdn and do client-side hydration
- Set pcre recursion limit so it will not vary with different installations of pcre
- Better pcre error handling in semgrep-core

### Fixed

- taint-mode: Fixed bug where a tainted sink could go unreported when the sink is
  a specific argument in a function call
- PHP: allows more keywords as valid field names (#3954)

## [0.67.0](https://github.com/returntocorp/semgrep/releases/tag/v0.67.0) - 2021-09-29

### Added

- Added support for break and continue in the dataflow engine
- Added support for switch statements in the dataflow engine

### Changed

- Taint no longer analyzes dead/unreachable code
- Improve error message for segmentation faults/stack overflows
- Attribute-expression equivalence that allows matching expression patterns against
  attributes, it is enabled by default but can be disabled via rule `options:` with
  `attr_expr: false` (#3489)
- Improved Kotlin parsing from 35% to 77% on our Kotlin corpus.

### Fixed

- Fix CFG dummy nodes to always connect to exit node
- Deep ellipsis `<... x ...>` now matches sub-expressions of statements
- Ruby: treat 'foo' as a function call when alone on its line (#3811)
- Fixed bug in semgrep-core's `-filter_irrelevant_rules` causing Semgrep to
  incorrectly skip a file (#3755)

## [0.66.0](https://github.com/returntocorp/semgrep/releases/tag/v0.66.0) - 2021-09-22

### Added

- HCL (a.k.a Terraform) experimental support

### Changed

- **METRICS COLLECTION CHANGES**: In order to target development of Semgrep features, performance improvements,
  and language support, we have changed how metrics are collected by default
  - Metrics collection is now controlled with the `--metrics` option, with possible values: `auto`, `on`, or `off`
  - `auto` will send metrics only on runs that include rules are pulled from the Semgrep Registry.
    It will not send metrics when rules are only read from local files or passed directly as
    strings
  - `auto` is now the default metrics collection state
  - `on` forces metrics collection on every run
  - `off` disables metrics collection entirely
  - Metrics collection may still alternatively be controlled with the `SEMGREP_SEND_METRICS`
    environment variable, with the same possible values as the `--metrics` option. If both
    are set, `--metrics` overrides `SEMGREP_SEND_METRICS`
  - See `PRIVACY.md` for more information
- Constant propagation now assumes that void methods may update the callee (#3316)
- Add rule message to emacs output (#3851)
- Show stack trace on fatal errors (#3876)
- Various changes to error messages (#3827)
- Minified files are now automatically excluded from the scan, which
  may result in shorter scanning times for some projects.

### Fixed

- Dataflow: Recognize "concat" method and interpret it in a language-dependent manner (#3316)
- PHP: allows certain keywords as valid field names (#3907)

## [0.65.0](https://github.com/returntocorp/semgrep/releases/tag/v0.65.0) - 2021-09-13

### Added

- Allow autofix using the command line rather than only with the fix: YAML key
- Vardef-assign equivalence can now be disabled via rule `options:` with `vardef_assign: false`

### Changed

- Grouped semgrep CLI options and added constraints when useful (e.g. cannot use `--vim` and `--emacs` at the same time)

### Fixed

- Taint detection with ternary ifs (#3778)
- Fixed corner-case crash affecting the `pattern: $X` optimization ("empty And; no positive terms in And")
- PHP: Added support for parsing labels and goto (#3592)
- PHP: Parse correctly constants named PUBLIC or DEFAULT (#3589)
- Go: Added type inference for struct literals (#3622)
- Fix semgrep-core crash when a cache file exceeds the file size limit
- Sped up Semgrep interface with tree-sitter parsing

## [0.64.0](https://github.com/returntocorp/semgrep/releases/tag/v0.64.0) - 2021-09-01

### Added

- Enable associative matching for string concatenation (#3741)

### Changed

- Add logging on failure to git ls-files (#3777)
- Ignore files whose contents look minified (#3795)
- Display semgrep-core errors in a better way (#3774)
- Calls to `semgrep --version` now check if Semgrep is up-to-date; this can
  cause a ~ 100 ms delay in run time; use --disable-version-check if you
  don't want this

### Fixed

- Java: separate import static from regular imports during matching (#3772)
- Taint mode will now benefit from semgrep-core's -filter_irrelevant_rules
- Taint mode should no longer report duplicate matches (#3742)
- Only change source directory when running in docker context (#3732)

## [0.63.0](https://github.com/returntocorp/semgrep/releases/tag/v0.63.0) - 2021-08-25

### Added

- C#: support ellipsis in declarations (#3720)

### Fixed

- Hack: improved support for metavariables (#3716)
- Dataflow: Disregard type arguments but not the entire instruction

### Changed

- Optimize ending `...` in `pattern-inside`s to simply match anything left

## [0.62.0](https://github.com/returntocorp/semgrep/releases/tag/v0.62.0) - 2021-08-17

### Added

- OCaml: support module aliasing, so looking for `List.map` will also
  find code that renamed `List` as `L` via `module L = List`.
- Add help text to sarif formatter output if defined in metadata field.
- Update shortDescription in sarif formatter output if defined in metadata field.
- Add tags as defined in metadata field in addition to the existing tags.

### Fixed

- core: Fix parsing of numeric literals in rule files
- Java: fix the range and autofix of Cast expressions (#3669)
- Generic mode scanner no longer tries to open submodule folders as files (#3701)
- `pattern-regex` with completely empty files (#3705)
- `--sarif` exit code with suppressed findings (#3680)
- Fixed fatal errors when a pattern results in a large number of matches
- Better error message when rule contains empty pattern

### Changed

- Add backtrace to fatal errors reported by semgrep-core
- Report errors during rule evaluation to the user
- When anded with other patterns, `pattern: $X` will not be evaluated on its own, but will look at the context and find `$X` within the metavariables bound, which should be significantly faster

## [0.61.0](https://github.com/returntocorp/semgrep/releases/tag/v0.61.0) - 2021-08-04

### Added

- Hack: preliminary support for hack-lang
  thanks to David Frankel, Nicholas Lin, and more people at Slack!
- OCaml: support for partial if, match, and try patterns
  (e.g., `if $X = $Y`)
- OCaml: you can match uppercase identifiers (constructors, module names) by
  using a metavariable with an uppercase letter followed by an underscore,
  followed by uppercase letters or digits (e.g. `$X_`, `$F_OO`).
  Instead, `$FOO` will match everything else (lowercase identifiers,
  full expressions, types, patterns, etc.).
- OCaml: match cases patterns are now matched in any order, and ellipsis are
  handled correctly
- Improved error messages sent to the playground

### Changed

- Run version check and print upgrade message after scan instead of before
- OCaml: skip ocamllex and ocamlyacc files. Process only .ml and .mli files.
- Memoize range computation for expressions and speed up taint mode
- Report semgrep-core's message upon a parse error
- Deprecated the following experimental features:
  - pattern-where-python
  - taint-mode
  - equivalences
  - step-by-step evaluation output
- Deduplicate findings that fire on the same line ranges and have the same message.

### Fixed

- Go: Match import module paths correctly (#3484)
- OCaml: use latest ocamllsp 1.7.0 for the -lsp option
- OCaml: include parenthesis tokens in the AST for tuples and constructor
  calls for better range matching and autofix
- OCaml: fixed many matching bugs with ellipsis
- core: Do not crash when is not possible to compute range info
- eliminate 6x slowdown when using the '--max-memory' option

## [0.60.0](https://github.com/returntocorp/semgrep/releases/tag/v0.60.0) - 2021-07-27

### Added

- Detect duplicate keys in YAML dictionaries in semgrep rules when parsing a rule
  (e.g., detect multiple 'metavariable' inside one 'metavariable-regex')

### Fixed

- C/C++: Fixed stack overflows (segmentation faults) when processing very large
  files (#3538)
- JS: Fixed stack overflows (segmentation faults) when processing very large
  files (#3538)
- JS: Detect numeric object keys `1` and `0x1` as equal (#3579)
- OCaml: improved parsing stats by using tree-sitter-ocaml (from 25% to 88%)
- taint-mode: Check nested functions
- taint-mode: `foo.x` is now detected as tainted if `foo` is a source of taint
- taint-mode: Do not crash when is not possible to compute range info
- Rust: recognize ellipsis in macro calls patterns (#3600)
- Ruby: represent correctly a.(b) in the AST (#3603)
- Rust: recognize ellipsis in macro calls patterns

### Changed

- Added precise error location for the semgrep metachecker, to detect for example
  duplicate patterns in a rule

## [0.59.0](https://github.com/returntocorp/semgrep/releases/tag/v0.59.0) - 2021-07-20

### Added

- A new experimental 'join' mode. This mode runs multiple Semgrep rules
  on a codebase and "joins" the results based on metavariable contents. This
  lets users ask questions of codebases like "do any 3rd party
  libraries use a dangerous function, and do I import that library directly?" or
  "is this variable passed to an HTML template, and is it rendered in that template?"
  with several Semgrep rules.

### Fixed

- Improve location reporting of errors
- metavariable-pattern: `pattern-not-regex` now works (#3503)
- Rust: correctly parse macros (#3513)
- Python: imports are unsugared correctly (#3940)
- Ruby: `pattern: $X` in the presence of interpolated strings now works (#3560)

## [0.58.2](https://github.com/returntocorp/semgrep/releases/tag/v0.58.2) - 2021-07-15

### Fixed

- Significant speed improvements, but the binary is now 95MB (from 47MB
  in 0.58.1, but it was 170MB in 0.58.0)

## [0.58.1](https://github.com/returntocorp/semgrep/releases/tag/v0.58.1) - 2021-07-15

### Fixed

- The --debug option now displays which files are currently processed incrementally;
  it will not wait until semgrep-core completely finishes.

### Changed

- Switch from OCaml 4.10.0 to OCaml 4.10.2 (and later to OCaml 4.12.0) resulted in
  smaller semgrep-core binaries (from 170MB to 47MB) and a smaller docker
  image (from 95MB to 40MB).

## [0.58.0](https://github.com/returntocorp/semgrep/releases/tag/v0.58.0) - 2021-07-14

### Added

- New iteration of taint-mode that allows to specify sources/sanitizers/sinks
  using arbitrary pattern formulas. This provides plenty of flexibility. Note
  that we breaks compatibility with the previous taint-mode format, e.g.
  `- source(...)` must now be written as `- pattern: source(...)`.
- HTML experimental support. This does not rely on the "generic" mode
  but instead really parses the HTML using tree-sitter-html. This allows
  some semantic matching (e.g., matching attributes in any order).
- Vue.js alpha support (#1751)
- New matching option `implicit_ellipsis` that allows disabling the implicit
  `...` that are added to record patterns, plus allow matching "spread fields"
  (JS `...x`) at any position (#3120)
- Support globstar (`**`) syntax in path include/exclude (#3173)

### Fixed

- Apple M1: Semgrep installed from HomeBrew no longer hangs (#2432)
- Ruby command shells are distinguished from strings (#3343)
- Java varargs are now correctly matched (#3455)
- Support for partial statements (e.g., `try { ... }`) for Java (#3417)
- Java generics are now correctly stored in the AST (#3505)
- Constant propagation now works inside Python `with` statements (#3402)
- Metavariable value replacement in message/autofix no longer mixes up short and long names like $X vs $X2 (#3458)
- Fixed metavariable name collision during interpolation of message / autofix (#3483)
  Thanks to Justin Timmons for the fix!
- Revert `pattern: $X` optimization (#3476)
- metavariable-pattern: Allow filtering using a single `pattern` or
  `pattern-regex`
- Dataflow: Translate call chains into IL

### Changed

- Faster matching times for generic mode

## [0.57.0](https://github.com/returntocorp/semgrep/releases/tag/v0.57.0) - 2021-06-29

### Added

- new `options:` field in a YAML rule to enable/disable certain features
  (e.g., constant propagation). See https://github.com/returntocorp/semgrep/blob/develop/semgrep-core/src/core/Config_semgrep.atd
  for the list of available features one can enable/disable.
- Capture groups in pattern-regex: in $1, $2, etc. (#3356)
- Support metavariables inside atoms (e.g., `foo(:$ATOM)`)
- Support metavariables and ellipsis inside regexp literals
  (e.g., `foo(/.../)`)
- Associative-commutative matching for bitwise OR, AND, and XOR operations
- Add support for $...MVAR in generic patterns.
- metavariable-pattern: Add support for nested Spacegrep/regex/Comby patterns
- C#: support ellipsis in method parameters (#3289)

### Fixed

- C#: parse `__makeref`, `__reftype`, `__refvalue` (#3364)
- Java: parsing of dots inside function annotations with brackets (#3389)
- Do not pretend that short-circuit Boolean AND and OR operators are commutative (#3399)
- metavariable-pattern: Fix crash when nesting a non-generic pattern within
  a generic rule
- metavariable-pattern: Fix parse info when matching content of a metavariable
  under a different language
- generic mode on Markdown files with very long lines will now work (#2987)

### Changed

- generic mode: files that don't look like nicely-indented programs
  are no longer ignored, which may cause accidental slowdowns in setups
  where excessively large files are not excluded explicitly (#3418).
- metavariable-comparison: Fix crash when comparing integers and floats
  Thanks to Justin Timmons for the fix!
- Do not filter findings with the same range but different metavariable bindings (#3310)
- Set parsing_state.have_timeout when a timeout occurs (#3438)
- Set a timeout of 10s per file (#3434)
- Improvements to contributing documentation (#3353)
- Memoize getting ranges to speed up rules with large ranges
- When anded with other patterns, `pattern: $X` will not be evaluated on its own, but will look at the context and find `$X` within the metavariables bound, which should be significantly faster

## [0.56.0](https://github.com/returntocorp/semgrep/releases/tag/v0.56.0) - 2021-06-15

### Added

- Associative-commutative matching for Boolean AND and OR operations
  (#3198)
- Support metavariables inside strings (e.g., `foo("$VAR")`)
- metavariable-pattern: Allow matching the content of a metavariable under
  a different language.

### Fixed

- C#: Parse attributes for local functions (#3348)
- Go: Recognize other common package naming conventions (#2424)
- PHP: Support for associative-commutative matching (#3198)

### Changed

- Upgrade TypeScript parser (#3102)

### Changed

- `--debug` now prints out semgrep-core debug logs instead of having this
  behavior with `--debugging-json`

## [0.55.1](https://github.com/returntocorp/semgrep/releases/tag/v0.55.1) - 2021-06-9

### Added

- Add helpUri to sarif output if rule source metadata is defined

### Fixed

- JSON: handle correctly metavariables as field (#3279)
- JS: support partial field definitions pattern, like in JSON
- Fixed wrong line numbers for multi-lines match in generic mode (#3315)
- Handle correctly ellipsis inside function types (#3119)
- Taint mode: Allow statement-patterns when these are represented as
  statement-expressions in the Generic AST (#3191)

## [0.55.0](https://github.com/returntocorp/semgrep/releases/tag/v0.55.0) - 2021-06-8

### Added

- Added new metavariable-pattern operator (available only via --optimizations),
  thanks to Kai Zhong for the feature request (#3257).

### Fixed

- Scala: parse correctly symbol literals and interpolated strings containing
  double dollars (#3271)
- Dataflow: Analyze foreach body even if we do not handle the pattern yet (#3155)
- Python: support ellipsis in try-except (#3233)
- Fall back to no optimizations when using unsupported features: pattern-where-python,
  taint rules, and `--debugging-json` (#3265)
- Handle regexp parse errors gracefully when using optimizations (#3266)
- Support equivalences when using optimizations (#3259)
- PHP: Support ellipsis in include/require and echo (#3191, #3245)
- PHP: Prefer expression patterns over statement patterns (#3191)
- C#: Support unsafe block syntax (#3283)

### Changed

- Run rules in semgrep-core (rather than patterns) by default (aka optimizations all)

## [0.54.0](https://github.com/returntocorp/semgrep/releases/tag/v0.54.0) - 2021-06-2

### Added

- Per rule parse times and per rule-file parse and match times added to opt-in metrics
- $...MVAR can now match a list of statements (not just a list of arguments) (#3170)

### Fixed

- JavaScript parsing: [Support decorators on
  properties](https://github.com/tree-sitter/tree-sitter-javascript/pull/166)
- JavaScript parsing: [Allow default export for any declaration](https://github.com/tree-sitter/tree-sitter-javascript/pull/168)
- Metavariables in messages are filled in when using `--optimizations all`
- Python: class variables are matched in any order (#3212)
- Respect `--timeout-threshold` option in `--optimizations all` mode

### Changed

- Moved some debug logging to verbose logging
- $...ARGS can now match an empty list of arguments, just like ... (#3177)
- JSON and SARIF outputs sort keys for predictable results

## [0.53.0](https://github.com/returntocorp/semgrep/releases/tag/v0.53.0) - 2021-05-26

### Added

- Scala alpha support
- Metrics collection of project_hash in cases where git is not available
- Taint mode now also analyzes top-level statements.

### Fixed

- Running with `--strict` will now return results if there are `nosem` mismatches. Semgrep will report a nonzero exit code if `--strict` is set and there are `nosem` mismathces. [#3099](https://github.com/returntocorp/semgrep/issues/3099)
- PHP: parsing correctly ... and metavariables in parameters
- PHP: parsing correctly functions with a single statement in their body
- Evaluate interpolated strings during constant propagation (#3127)
- Fixed #3084 - Semgrep will report an InvalidRuleSchemaError for dictionaries with duplicate key names.
- Basic type inference also for implicit variable declarations (Python, Ruby, PHP, and JS)
- JS/TS: differentiating tagged template literals in the AST (#3187)
- Ruby: storing parenthesis in function calls in the AST (#3178)

## [0.52.0](https://github.com/returntocorp/semgrep/releases/tag/v0.52.0) - 2021-05-18

### Added

- C# alpha support
- Let meta-variables match both a constant variable occurrence and that same
  constant value (#3058)

### Fixed

- OCaml: fix useless-else false positives by generating appropriate AST for
  if without an else.
- JS/TS: Propagate constant definitions without declaration
- Python: Make except ... match except _ as _

## [0.51.0](https://github.com/returntocorp/semgrep/releases/tag/v0.51.0) - 2021-05-13

### Added

- Keep track of and report rule parse time in addition to file parse time.
- v0 of opt-in anonymous aggregate metrics.
- Improved cheatsheet for generic mode, now recommending indented
  patterns (#2911, #3028).

### Fixed

- JS/TS: allow the deep expression operator <... ...> in expression
  statement position, for example:

```
$ARG = [$V];
...
<... $O[$ARG] ...>; // this works now
```

- PHP arrays with dots inside parse
- Propagate constants in nested lvalues such as `y` in `x[y]`
- C# experimental support

### Changed

- Show log messages from semgrep-core when running semgrep with
  `--debug`.
- By default, targets larger than 1 MB are now excluded from semgrep
  scans. New option `--max-target-bytes 0` restores the old behavior.
- Report relative path instead of absolute when using `--time`

## [0.50.1](https://github.com/returntocorp/semgrep/releases/tag/v0.50.1) - 2021-05-06

### Changed

- Reinstate `--debugging-json` to avoid stderr output of `--debug`

## [0.50.0](https://github.com/returntocorp/semgrep/releases/tag/v0.50.0) - 2021-05-06

### Added

- JS/TS: Infer global constants even if the `const` qualifier is missing (#2978)
- PHP: Resolve names and infer global constants in the same way as for Python

### Fixed

- Empty yaml files do not crash
- Autofix does not insert newline characters for patterns from semgrep.live (#3045)
- Autofix printout is grouped with its own finding rather than the one below it (#3046)
- Do not assign constant values to assigned variables (#2805)
- A `--time` flag instead of `--json-time` which shows a summary of the
  timing information when invoked with normal output and adds a time field
  to the json output when `--json` is also present

### Changed

- .git/ directories are ignored when scanning
- External Python API (`semgrep_main.invoke_semgrep`) now takes an
  optional `OutputSettings` argument for controlling output
- `OutputSettings.json_time` has moved to `OutputSettings.output_time`,
  this and many other `OutputSettings` arguments have been made optional

### Removed

- `--debugging-json` flag in favor of `--json` + `--debug`
- `--json-time` flag in favor of `--json` + `--time`

## [0.49.0](https://github.com/returntocorp/semgrep/releases/tag/v0.49.0) - 2021-04-28

### Added

- Support for matching multiple arguments with a metavariable (#3009)
  This is done with a 'spread metavariable' operator that looks like
  `$...ARGS`. This used to be available only for JS/TS and is now available
  for the other languages (Python, Java, Go, C, Ruby, PHP, and OCaml).
- A new `--optimizations [STR]` command-line flag to turn on/off some
  optimizations. Use 'none' to turn off everything and 'all' to turn on
  everything.
  Just using `--optimizations` is equivalent to `--optimizations all`, and
  not using `--optimizations` is equivalent to `--optimizations none`.
- JS/TS: Support '...' inside JSX text to match any text, as in
  `<a href="foo">...</a>` (#2963)
- JS/TS: Support metavariables for JSX attribute values, as in
  `<a href=$X>some text</a>` (#2964)

### Fixed

- Python: correctly parsing fstring with multiple colons
- Ruby: better matching for interpolated strings (#2826 and #2949)
- Ruby: correctly matching numbers

### Changed

- Add required executionSuccessful attribute to SARIF output (#2983)
  Thanks to Simon Engledew
- Remove jsx and tsx from languages, just use javascript or typescript (#3000)
- Add limit max characters in output line (#2958) and add
  flag to control maxmium characters (defaults to 160).
  Thanks to Ankush Menat

## [0.48.0](https://github.com/returntocorp/semgrep/releases/tag/v0.48.0) - 2021-04-20

### Added

- Taint mode: Basic cross-function analysis (#2913)
- Support for the new Java Record extension and Java symbols with accented characters (#2704)

### Fixed

- Capturing functions when used as both expressions and statements in JS (#1007)
- Literal for ocaml tree sitter (#2885)
- Ruby: interpolated strings match correctly (#2967)
- SARIF output now contains the required runs.invocations.executionSuccessful property.

### Changed

- The `extra` `lines` data is now consistent across scan types
  (e.g. `semgrep-core`, `spacegrep`, `pattern-regex`)

## [0.47.0](https://github.com/returntocorp/semgrep/releases/tag/v0.47.0) - 2021-04-15

### Added

- support `for(...)` for Java
- Ability to match lambdas or functions in Javascript with ellipsis after
  the function keyword, (e.g., `function ...(...) { ... }`)
- Rust: Semgrep patterns now support top-level statements (#2910)
- support for utf-8 code with non-ascii chars (#2944)
- Java switch expressions

### Fixed

- fixed single field pattern in JSON, allow `$FLD: { ... }` pattern
- Config detection in files with many suffix delimiters, like `this.that.check.yaml`.
  More concretely: configs end with `.yaml`, YAML language tests end with `.test.yaml`,
  and everything else is handled by its respective language extension (e.g. `.py`).
- Single array field in yaml in a pattern is parsed as a field, not a one element array

## [0.46.0](https://github.com/returntocorp/semgrep/releases/tag/v0.46.0) - 2021-04-08

### Added

- YAML language support to --test
- Ability to list multiple, comma-separated rules on the same line when in --test mode
- Resolve alias in require/import in Javascript

```
child_process.exec(...)
```

will now match

```javascript
var { exec } = require("child_process");
exec("dangerous");
```

- Taint mode: Pattern-sources can now be arbitrary expressions (#2881)

### Fixed

- SARIF output now nests invocations inside runs.
- Go backslashed carets in regexes can be parsed

### Changed

- Deep expression matches (`<... foo ...>`) now match within records, bodies of
  anonymous functions (a.k.a. lambda-expressions), and arbitrary language-specific
  statements (e.g. the Golang `go` statement)

## [0.45.0](https://github.com/returntocorp/semgrep/releases/tag/v0.45.0) - 2021-03-30

### Added

- New `--experimental` flag for passing rules directly to semgrep-core (#2836)

### Fixed

- Ellipses in template strings don't match string literals (#2780)
- Go: correctly parse select/switch clauses like in tree-sitter (#2847)
- Go: parse correctly 'for ...' header in Go patterns (#2838)

## [0.44.0](https://github.com/returntocorp/semgrep/releases/tag/v0.44.0) - 2021-03-25

### Added

- Support for YAML! You can now write YAML patterns in rules
  to match over YAML target files (including semgrep YAML rules, inception!)
- A new Bloomfilter-based optimisation to speedup matching (#2816)
- Many benchmarks to cover semgrep advertised packs (#2772)
- A new semgrep-dev docker container useful for benchmarking semgrep (#2800)
- Titles to rule schema definitions, which can be leveraged in
  the Semgrep playground (#2703)

### Fixed

- Fixed taint mode and added basic test (#2786)
- Included formatted errors in SARIF output (#2748)
- Go: handle correctly the scope of Go's short assignment variables (#2452)
- Go: fixed the range of matched slices (#2763)
- PHP: correctly match the PHP superglobal `$_COOKIE` (#2820)
- PHP: allow ellipsis inside array ranges (#2819)
- JSX/TSX: fixed the range of matched JSX elements (#2685)
- Javascript: allow ellipsis in arrow body (#2802)
- Generic: correctly match the same metavariable when used in different
  generic patterns

#### Fixed in `semgrep-core` only

These features are not yet available via the `semgrep` CLI,
but have been fixed to the internal `semgrep-core` binary.

- Fixed all regressions on semgrep-rules when using -fast
- Handle pattern-not: and pattern-not-inside: as in semgrep
- Handle pattern: and pattern-inside: as in semgrep (#2777)

## [0.43.0](https://github.com/returntocorp/semgrep/releases/tag/v0.43.0) - 2021-03-16

### Added

- Official Python 3.9 support
- Support for generating patterns that will match multiple given code targets
- Gitignore for compiled binaries

### Fixed

- Parsing enum class patterns (#2715)
- Ocaml test metavar_equality_var (#2755)

### Changed

- Pfff java parser and tree-sitter-java parser are now more similar
- Octal numbers parsed correctly in tree-sitter parsers

## [0.42.0](https://github.com/returntocorp/semgrep/releases/tag/v0.42.0) - 2021-03-09

### Added

- Added propagation of metavariables to clauses nested under `patterns:`. Fixes (#2548)[https://github.com/returntocorp/semgrep/issues/2548].
- `--json-time` flag which reports runtimes for (rule, target file)
- `--vim` flag for Syntastic
- PHP - Support for partial if statements
- CSharp - Many improvements to parsing

### Fixed

- Rust can be invoked with `rs` or `rust` as a language

### Changed

- The timeout for downloading config files from a URL was extended from 10s to 20s.

## [0.41.1](https://github.com/returntocorp/semgrep/releases/tag/v0.41.1) - 2021-02-24

### Fixed

- Statically link pcre in semgrep-core for MacOS releases

## [0.41.0](https://github.com/returntocorp/semgrep/releases/tag/v0.41.0) - 2021-02-24

### Added

- Added basic typed metavariables for javascript and typescript (#2588)
- Ability to match integers or floats by values
  e.g., the pattern '8' will now match code like 'x = 0x8'
- Start converting the tree-sitter CST of R to the generic AST
  thx to Ross Nanopoulos!
- Allow 'nosem' in HTML. (#2574)

#### Added in `semgrep-core` only

These features are not yet available via the `semgrep` CLI,
but have been added to the internal `semgrep-core` binary.

- ability to process a whole rule in semgrep-core; this will allow
  whole-rule optimisations and avoid some fork and communication with the
  semgrep Python wrapper
- handling the none (regexp) and generic (spacegrep) patterns in a rule
- handling the metavariable-regexp, metavariable-comparison
- correctly handle boolean formula using inclusion checks on metavariables
- new semgrep-core -test_rules action to test rules; it reports only
  28/2800 mismatches on the semgrep-rules repository

### Changed

- update C# to latest tree-sitter-csharp
  thx to Sjord for the huge work adapting to the new C# grammar
- Improve --generate-config capabilities (#2562)
- optimise the matching of blocks with ellipsis (#2618)
  e.g., the pattern 'function(...) { ... }' will now be more efficient
- Change pattern-not-regex to filter when regex overlaps with a match (#2572)

### Fixed

- remove cycle in named AST for Rust 'fn foo(self)' (#2584)
  and also typescript, which could cause semgrep to use giga bytes of memory
- fix missing token location on Go type assertion (#2577)

## [0.40.0](https://github.com/returntocorp/semgrep/releases/tag/v0.40.0) - 2021-02-17

### Added

- Documentation for contributing new languages.
- New language Kotlin with experimental support.
- Work on caching improvements for semgrep-core.
- Work on bloom filters for matching performance improvement.

### Changed

- Typescript grammar upgraded.
- Ruby parser updated from the latest tree-sitter-ruby.
- New Semgrep logo!
- metavariable_regex now supported with PCRE.
- Rust macros now parsed. Thanks Ruin0x11!

### Fixed

- Constant propagaion support covers `:=` short assignment in Go. (#2440)
- Functions now match against functions inside classes for PHP. (#2470)
- Import statements for CommonJS Typescript modules now supported. (#2234)
- Ellipsis behave consistently in nested statements for PHP. (#2453)
- Go Autofix does not drop closing parenthesis. (#2316)
- Helpful errors added for Windows installation. (#2533)
- Helpful suggestions provided on output encoding error. (#2514)
- Import metavariables now bind to the entire Java path. (#2502)
- Semgrep matches the short name for a type in Java. (#2400)
- Interface types explicitly handled in Go patterns. (#2376)
- TooManyMatches error generated instead of Timeout error when appropriate. (#2411)

## [0.39.1](https://github.com/returntocorp/semgrep/releases/tag/v0.39.1) - 2021-01-26

No new changes in this version.
This is a re-release of 0.39.0 due to an error in the release process.

## [0.39.0](https://github.com/returntocorp/semgrep/releases/tag/v0.39.0) - 2021-01-26

### Added

- Typed metavariables in C.
  Patterns like `$X == $Y` can now match specific types like so: `(char *$X) == $Y`. (#2431)

#### Added in `semgrep-core` only

These features are not yet available via the `semgrep` CLI,
but have been added to the internal `semgrep-core` binary.

- `semgrep-core` supports rules in JSON and Jsonnet format. (#2428)
- `semgrep-core` supports a new nested format
  for combining patterns into a boolean query. (#2430)

### Changed

- When an unknown language is set on a rule,
  the error message now lists all supported languages. (#2448)
- When semgrep is executed without a config specified,
  the error message now includes some suggestions on how to pick a config. (#2449)
- `-c` is the new shorthand for `--config` in the CLI.
  `-f` is kept as an alias for backward-compatibility. (#2447)

### Fixed

- Disable timeouts if timeout setting is 0 (#2423).
- Typed metavariables in go match literal strings (#2401).
- Fix bug that caused m_compatible_type to only bind the type (#2441).

## [0.38.0](https://github.com/returntocorp/semgrep/releases/tag/v0.38.0) - 2021-01-20

### Added

- Added a new language: Rust. Support for basic semgrep patterns (#2391)
  thanks to Ruin0x11!
- Added a new language: R. Just parsing for now (#2407)
  thanks to Ross Nanopoulos!
- Parse more Rust constructs: Traits, type constraints (#2393, #2413)
  thanks to Ruin0x11!
- Parse more C# constructs: Linq queries, type parameter constraints (#2378, #2408)
  thanks to Sjord!
- new experimental semgrep rule (meta)linter (#2420) with semgrep-core -check_rules

### Changed

- new controlflow-sensitive intraprocedural dataflow-based constant propagation
  (#2386)

### Fixed

- matching correctly Ruby functions with rescue block (#2390)
- semgrep crashing on permission error on a file (#2394)
- metavariable interpolation for pattern-inside (#2361)
- managing Lua assignment correctly (#2406) thanks to Ruin0x11!
- correctly parse metavariables in PHP, and ellipsis in fields (#2419)

## [0.37.0](https://github.com/returntocorp/semgrep/releases/tag/v0.37.0) - 2021-01-13

### Added

- pattern-not-regex added so findings can be filtered using regular expression (#2364)
- Added a new language: Lua. Support for basic semgrep patterns (#2337, #2312)
  thanks to Ruin0x11!
- C# support for basic semgrep patterns (#2336)
- Parse event access, conditional access, async-await in C# (#2314, #2329, #2358)
  thanks to Sjord

### Changed

- Java and Javascript method chaining requires extra "." when using ellipsis (#2354)

### Fixed

- Semgrep crashing due to missing token information in AST (#2380)

## [0.36.0](https://github.com/returntocorp/semgrep/releases/tag/v0.36.0) - 2021-01-05

### Added

- Typed metavariables can now match field access when we can propagate
  the type of a field
- Constant propagation for Java final fields (using this.field syntax)

### Changed

- Packaging and `setup.py` functionality (`.whl` and `pip` install unchanged):
  `SEMGREP_SKIP_BIN`, `SEMGREP_CORE_BIN`, and `SPACEGREP_BIN` now available

### Fixed

- correctly match the same metavariable for a field when used at a definition
  site and use site for Java
- add classname attribute to junit.xml report

## [0.35.0](https://github.com/returntocorp/semgrep/releases/tag/v0.35.0) - 2020-12-16

### Added

- Support for `...` in chains of method calls in JS, e.g. `$O.foo() ... .bar()`
- Official Ruby GA support

### Fixed

- Separate out test and pattern files with `--test` (#1796)

## [0.34.0](https://github.com/returntocorp/semgrep/releases/tag/v0.34.0) - 2020-12-09

### Added

- Experimental support for matching multiple arguments in JS/TS.
  This is done with a 'spread metavariable' operator,
  that looks like `$...ARGS`.
- Support for using `...` inside a Golang `switch` statement.
- Support for matching only
  the `try`, the `catch`, or the `finally` part
  of a `try { } catch (e) { } finally { }` construct in JS/TS.
- Support for matching only
  the `if ()` part of
  an `if () { }` construct in Java
- Support for metavariables inside dictionary keys in Ruby.
  This looks like `{..., $KEY: $VAL, ...}`.
- An experimental `--json-stats` flag.
  The stats output contains
  the number of files and lines of code scanned,
  broken down by language.
  It also contains profiling data broken down by rule ID.
  Please note that as this is an experimental flag,
  the output format is subject to change in later releases.
- Regex-only rules can now use `regex` as their language.
  The previously used language `none` will keep working as well.

### Changed

- Matches are now truncated to 10 lines in Semgrep's output.
  This was done to avoid filling the screen with output
  when a rule captures a whole class or function.
  If you'd like to adjust this behavior,
  you can set the new `--max-lines-per-finding` option.
- Fans of explicit & verbose code can now ignore findings
  with a `// nosemgrep` comment instead of the original `// nosem`.
  The two keywords have identical behavior.
- Generic pattern matching is now 10-20% faster
  on large codebases.

### Fixed

- Semgrep would crash when tens of thousands of matches were found
  for the same rule in one file.
  A new internally used `semgrep-core` flag named `-max_match_per_file`
  prevents these crashes by forcing a 'timeout' state
  when 10,000 matches are reached.
  Semgrep can then gracefully report
  what combination of rules and paths causes too much work.
- `semgrep --debug` works again,
  and now outputs even more debugging information from `semgrep-core`.
  The new debugging output is especially helpful to discover
  which rules have too many matches.
- A pattern that looks like `$X & $Y`
  will now correctly match bitwise AND operations in Ruby.
- Metavariables can now capture the name of a class
  and match its occurrences later in the class definition.
- Semgrep used to crash when a metavariable matched
  over text that cannot be read as UTF-8 text.
  Such matches will now try to recover what they can
  from apparent broken unicode text.

## [0.33.0](https://github.com/returntocorp/semgrep/releases/tag/v0.33.0) - 2020-12-01

### Added

- Allow selecting rules based on severity with the `--severity` flag. Thanks @kishorbhat!

### Changed

- In generic mode, shorter matches are now always preferred over
  longer ones. This avoids matches like `def bar def foo` when the
  pattern is `def ... foo`, instead matching just `def foo`
- In generic mode, leading dots must now match at the beginning of a
  block, allowing patterns like `... foo` to match what comes before `foo`
- Disabled link following for parity with other LINUX tools (e.g. ripgrep)
- spacegrep timeouts are now reported as timeouts instead of another error

### Fixed

- Correctly bind a metavariable in an import to the fully-qualified name. [Issue](https://github.com/returntocorp/semgrep/issues/1771)
- Fix invalid match locations on target files containing both CRLF line
  endings UTF-8 characters (#2111)
- Fix NoTokenLocation error when parsing Python f-strings
- [C] Support `include $X`
- [Go] Fix wrong order of imports

## [0.32.0](https://github.com/returntocorp/semgrep/releases/tag/v0.32.0) - 2020-11-18

### Added

- JSON output now includes an attribute of findings named `is_ignored`.
  This is `false` under regular circumstances,
  but if you run with `--disable-nosem`,
  it will return `true` for findings
  that normally would've been excluded by a `// nosem` comment.

### Changed

- `// nosemgrep` can now also be used to ignore findings,
  in addition to `// nosem`
- Added a default timeout of 30 seconds per file instead of none (#1981).

## [0.31.1](https://github.com/returntocorp/semgrep/releases/tag/v0.31.1) - 2020-11-11

### Fixed

- Regression in 0.31.0 where only a single file was being used when `--config`
  was given a directory with multiple rules (#2019).
- Cheatsheet's html functionality now has correct output.

## [0.31.0](https://github.com/returntocorp/semgrep/releases/tag/v0.31.0) - 2020-11-10

### Fixed

- Gracefully handle empty configuration file.
- Gracefully handle LexicalErrors from semgrep-core.
- Fix stack overflows in spacegrep on large input files (#1944).
- Fix extension-based file selection when the language is `generic` (#1968).
- Fix semgrep error when no valid config on path provided (#1912).
- Fix NO_FILE_INFO_YET error which causes the python wrapper to crash (#1925).
- Fix usage of '...' in special builtin arguments for PHP (#1963).
- Fix automatic semicolon insertion parse error in javascript (#1960).

### Added

- kotlin-tree-sitter integration into semgrep-core. Can now call
  dump-tree-sitter-cst on kotlin files.
- c++ tree-sitter integration into semgrep-core (#1952).
- More documents for language porting.
- Error handling in spacegrep to print stderr when CalledProcessError occurs.

## [0.30.0](https://github.com/returntocorp/semgrep/releases/tag/v0.30.0) - 2020-11-03

### Added

- Better examples for the generic mode aka spacegrep (#1951).

### Fixed

- Fix matching of trailing dots in spacegrep (#1939).
- Allow matching on one-line files with spacegrep (#1929).
- Fix incorrect number of lines matched by dots with spacegrep (#1918).
- Other subtle spacegrep matching bugs (#1913).
- Metavariable for method call should be matched against corresponding
  metavariable in method definition (#1861).
- Typescript class properties/declarations not recognized (#1846).
- Can't match inside Python try/except clause (#1902).

## [0.29.0](https://github.com/returntocorp/semgrep/releases/tag/v0.29.0) - 2020-10-27

### Added

- Semgrep will now partially parse files with parse errors and report findings detected before the parse errors was encountered.
- Allow user to specify registry path without having to add semgrep.dev url
  i.e.: instead of `--config https://semgrep.dev/p/r2c-ci` users can use `--config p/r2c-ci`
- Allow user to specify snippet id without having to add semgrep.dev url
  i.e.: instead of `--config https://semgrep.dev/s/username:snippetname`
  users can use `--config username:snippetname`
- `--test` will now error out if `ruleid` or `ok` is not in reported IDs
- Semgrep will run JavaScript rules on TypeScript files automatically.

### Fixed

- More off by one fixes in autofix
- Support for matching dynamic class names in Ruby
- Removed `nosem` findings from the final findings count
- Matching nested JSX elements works properly. See https://semgrep.dev/s/erlE?version=0.29.0.
- Can now match partial class definitions with annotations in Java. See https://github.com/returntocorp/semgrep/issues/1877.
- Fixed errors in TypeScript "implements" keyword. See https://github.com/returntocorp/semgrep/issues/1850.

## [0.28.0](https://github.com/returntocorp/semgrep/releases/tag/v0.28.0) - 2020-10-21

### Added

- A `metavariable-comparison` operator
  for evaluating numeric comparisons on metavariable values,
  such as `comparison: $KEY_SIZE < 2048`.
  This is a safe alternative to `pattern-where-python` snippets.
  Check the [full documentation of this feature](https://github.com/returntocorp/semgrep/blob/12d25a5c/docs/experimental.md#metavariable-comparison)!
- Matching 1-to-N attributes with a `...` wildcard
  in JSX tags' attribute lists,
  such as `<$TAG attr="1" ... />`
- Matching only the function signature
  without the function body,
  such as `function foo(...)`.
  This is useful to have cleaner match output
  when the body content doesn't matter in a rule.
  This works on JavaScript, TypeScript, and Java code currently.
- SARIF output now includes the exact CWE and OWASP categories as tags.
  Thanks @hunt3rkillerz!
- Matching of annotation patterns for Java (like `@SomeAnnot(...)`) in any context.

### Fixed

- PHP superglobals such as `$_GET`,
  which start with a dollar sign just like Semgrep metavariables,
  are now correctly interpreted as PHP code instead of Semgrep pattern code.
- Calls to `isset(...)` in PHP look like function calls,
  but technically are not functions calls.
  Now you can match them anyway!
- It's now possible to write unit tests for OCaml rules.
- JavaScript's special identifiers,
  such as `this`, can now be captured into a metavariable.
- A Java pattern for `implements B`
  will now also match code that does `implements A, B, C`.
- Addressed off by one errors when applying autofixes
- Missing characters in metavariable interpolation in messages
- And many more minor code parser fixes!

## [0.27.0](https://github.com/returntocorp/semgrep/releases/tag/v0.27.0) - 2020-10-06

### Added

- Added a `--debug` flag and moved most of the output under `--verbose` to it.
- Can run multiple rule configs by repeating `--config` option
- Jenkins information added to integrations
- Added matching with partial patterns for function signatures for Go.

### Changed

- Parse and other errors are mentioned at final output, but not individually displayed unless --verbose is passed
- tree-sitter parse error exceptions converted to parsing_error, improving error location

### Fixed

- Dislayed types using the `message` key are more complete.
- Triple token repeat for EncodedString in semgrep messages fixed.
- Crashes on 3 or more layered jsonschema errors fixed.

## [0.26.0](https://github.com/returntocorp/semgrep/releases/tag/v0.26.0) - 2020-09-30

### Fixed

- Metavariables are able to match empty tuples
- Correctly parse optional chaining (?.) in Typescript
- Correctly parse logical assignment operators (&&=, ||=, ??=) in Typescript
- Some type constraing matching in Typescript

### Changed

- Added default timeout of 5 seconds to javascript parsing (related to ?. on large minified files stalling)

## [0.25.0](https://github.com/returntocorp/semgrep/releases/tag/v0.25.0) - 2020-09-23

### Added

- Added support for the JUnit XML report format (`--junit-xml`)
- C now supports the deep expression operator: `<... $X ...>`. See [this example](https://semgrep.dev/s/boKP/?version=develop).
- Added support for ellipses `...` in PHP. (https://github.com/returntocorp/semgrep/issues/1715). See [this example](https://semgrep.dev/s/NxRn/?version=develop).

### Fixed

- JavaScript will parse empty yields (https://github.com/returntocorp/semgrep/issues/1688).
- In JavaScript, arrow functions are now considered lambdas (https://github.com/returntocorp/semgrep/issues/1691). This allows [matching](https://semgrep.dev/s/Kd1j/?version=develop) arrow functions in `var` assignments.
- `tsx` and `typescript` are now properly recognized in the `languages` key. (https://github.com/returntocorp/semgrep/issues/1705)

## [0.24.0](https://github.com/returntocorp/semgrep/releases/tag/v0.24.0) - 2020-09-16

### Added

- The `--test` functionality now supports the `--json` flag
- Alpha support for TypeScript
- Alpha support for PHP
- PyPI artifacts are now compatible with Alpine Linux

### Fixed

- Can now parse ECMAScript object patterns with ellipses in place of fields

## [0.23.0](https://github.com/returntocorp/semgrep/releases/tag/v0.23.0) - 2020-09-09

### Added

- Experimental support for Typescript (with -lang ts). You can currently
  mainly use the Javascript subset of Typescript in patterns, as well
  as type annotations in variable declarations or parameters.
- Ability to read target contents from stdin by specifying "-" target.

### Changed

- You can now specify timeouts using floats instead of integers
  (e.g., semgrep -timeout 0.5 will timeout after half a second)

### Fixed

- We now respect the -timeout when analyzing languages which have
  both a Tree-sitter and pfff parser (e.g., Javascript, Go).

## [0.22.0](https://github.com/returntocorp/semgrep/releases/tag/v0.22.0) - 2020-09-01

### Added

- The 'languages' key now supports 'none' for running `pattern-regex` on arbitrary files. See [this file](https://github.com/returntocorp/semgrep/blob/develop/semgrep/tests/e2e/rules/regex-any-language.yaml) for an example.
- You can now use the '...' ellipsis operator in OCaml.
- True negatives to '--test' functionality via the 'ok:<rule-id>' annotation.

### Changed

- Groups of rules are now called "Rulesets" in the Semgrep ecosystem,
  instead of their previous name, "Packs".
- We now use also the tree-sitter-javascript Javascript parser, which
  can parse quickly minified files. Thus, we also removed the 5 seconds
  parsing timeout we were using for Javascript.
- We should correctly report ranges when matching array access expressions
  (e.g., 'foo[$X]').
- Breaking: regular expressions in semgrep string patterns (e.g., `"=~/foo/"`)
  are now using the PCRE (Perl Compatible Regular Expressions) syntax instead of
  the OCaml syntax. This means you should not escape parenthesis for grouping
  or escape pipes for dijunctions (e.g., use simply `"=~/foo|bar/"` instead of
  `"=~/foo\|bar/"`). You can also use more advanced regexp features available
  in PCRE such as case-insensitive regexps with '/i' (e.g., `"=~/foo/i"`).
  The semantic of matching changes also to look for the regexp anywhere
  in the string, not just at the beginning, which means if you want to
  enforce a format for the whole string, you will now need to use the '^' anchor
  character (e.g., `"=~/^o+$/"` to check if a string contains only a sequence
  of 'o').

### Removed

- Breaking: install script installation procedure (semgrep-<version>-ubuntu-generic.sh).
  Please use 'pip install' for equivalent Linux installation.

## [0.21.0](https://github.com/returntocorp/semgrep/releases/tag/v0.21.0) - 2020-08-25

### Added

- Parsing JSX (JavaScript React) files is now supported as a beta feature!
  In this release, you need to target .jsx files one by one explicitly to have them be scanned.
  We're planning to scan all .jsx files in targeted directories in our next release
- We now bundle a [json-schema](https://json-schema.org/) spec for rules YAML syntax.

### Changed

- Our custom-made rules YAML validator has been replaced with a jsonschema standard one.
  This results in more reliable and comprehensive error messages
  to help you get back on track when bumping into validation issues.
- Calling `semgrep --validate` now includes more information,
  such as the number of rules validation ran on.

### Fixed

- Fixed a bug where multiple assignment,
  also known as tuple unpacking assignment in Python,
  such as `a, b = foo`,
  could be misinterpreted by semgrep.
- Fixed a bug that would cause a crash when trying to get debug steps output as JSON.
- `.mly` and `.mll` files are no longer targeted implicitly by OCaml scans.
- Fixed the `--skip-unknown-extensions` flag skipping files even with recognized extensions.
- Fixed JavaScript conditionals without braces,
  such as `if (true) return;`,
  not being matched by patterns such as `if (true) { return; }`.

## [0.20.0](https://github.com/returntocorp/semgrep/releases/tag/v0.20.0) - 2020-08-18

### Added

- Support for JSX tag metavariables (e.g., <$TAG />) and ellipsis inside
  JSX attributes (e.g., <foo attr=... />)
- By default Semgrep treats explicitly passed files with unknown extension as possibly any language and so runs all rules on said files. Add a flag `--skip-unknown-extensions` so that Semgrep will treat these files as if they matched no language and will so run no rules on them. [Link: PR](https://github.com/returntocorp/semgrep/pull/1507)

### Fixed

- Python patterns do not have to end with a newline anymore.
- Pattern `$X = '...';` in JavaScript matches `var $X = '...'`. Additionally, semicolon is no longer required to match. [Link: Issue](https://github.com/returntocorp/semgrep/issues/1497); [Link: Example](https://semgrep.dev/7g0Q?version=0.20.0)
- In JavaScript, can now match destructured object properties inside functions. [Link: Issue](https://github.com/returntocorp/semgrep/issues/1005); [Link: Example](https://semgrep.dev/d72E/?version=0.20.0)
- Java annotations can be matched with fully qualified names. [Link: Issue](https://github.com/returntocorp/semgrep/issues/1508); [Link: Example](https://semgrep.dev/vZqY/?version=0.20.0)
- Ensure `/src` exists in Dockerfile; [Link: PR](https://github.com/returntocorp/semgrep/pull/1512)

## [0.19.1](https://github.com/returntocorp/semgrep/releases/tag/v0.19.1) - 2020-08-13

### Fixed

- Update Docker container to run successfully without special volume
  permissions

## [0.19.0](https://github.com/returntocorp/semgrep/releases/tag/v0.19.0) - 2020-08-11

### Added

- `--timeout-threshold` option to set the maximum number of times a file can timeout before it is skipped
- Alpha support for C#

### Fixed

- Match against JavaScript unparameterized catch blocks
- Parse and match against Java generics
- Add ability to match against JSX attributes using ellipses
- Add ability to use ellipses in Go struct definitions
- No longer convert Go expressions with a newline to a statement

## [0.18.0](https://github.com/returntocorp/semgrep/releases/tag/v0.18.0) - 2020-08-04

### Added

- Match arbitrary content with `f"..."`
- Performance improvements by filtering rules if file doesn't contain string needed for match
- Match "OtherAttribute" attributes in any order
- Support Python 3.8 self-documenting fstrings
- `--max-memory` flag to set a maximum amount of memory that can be used to apply a rule to a file

## [0.17.0](https://github.com/returntocorp/semgrep/releases/tag/v0.17.0) - 2020-07-28

### Added

- The `metavariable-regex` operator, which filters finding's by metavariable
  value against a Python re.match compatible expression.
- `--timeout` flag to set maximum time a rule is applied to a file
- Typed metavariables moved to official support. See [docs](https://github.com/returntocorp/semgrep/blob/develop/docs/pattern-features.md#typed-metavariables)

### Changed

- Improved `pattern-where-python` error messages

## [0.16.0](https://github.com/returntocorp/semgrep/releases/tag/v0.16.0) - 2020-07-21

### Added

- Match file-name imports against metavariables using `import "$X"` (most
  useful in Go)
- Support for taint-tracking rules on CLI using the key-value pair 'mode: taint'
  (defaults to 'mode: search')

### Changed

- Don't print out parse errors to stdout when using structured output formats

### Fixed

- Parse nested object properties in parameter destructuring in JavaScript
- Parse binding patterns in ECMAScript 2021 catch expressions
- Was mistakenly reporting only one of each type of issue even if multiple issues exist

## [0.15.0](https://github.com/returntocorp/semgrep/releases/tag/v0.15.0) - 2020-07-14

### Added

- Alpha level support for Ruby

### Changed

- Show semgrep rule matches even with --quiet flag

### Fixed

- Fixed a crash when running over a directory with binary files in it.
- Fix SARIF output format
- Parse nested destructured parameters in JavaScript
- True and False are not keywords in Python2
- Send informative error message when user tries to use semgrep on missing files

## [0.14.0](https://github.com/returntocorp/semgrep/releases/tag/v0.14.0) - 2020-07-07

### Changed

- Default Docker code mount point from `/home/repo` to `/src` - this is also
  configurable via the `SEMGREP_SRC_DIRECTORY` environment variable

### Removed

- `--precommit` flag - this is no longer necessary after defaulting to
  `pre-commit`'s code mount point `/src`

### Fixed

- Parse python files with trailing whitespace
- Parse python2 tuple as parameter in function/lambda definition
- Parse python3.8 positional only parameters (PEP 570)
- Parse python2 implicit array in comprehension
- Cache timeout errors in semgrep-core so running multiple rules does not
  retry parsing

## [0.13.0](https://github.com/returntocorp/semgrep/releases/tag/v0.13.0) - 2020-06-30

### Added

- Const propagation now works with Java 'final' keyword and for Python globals
  which were assigned only once in the program

### Fixed

- Parsing Ocaml open overriding
- Parse raise in Python2 can take up to three arguments
- Metavariable matching now works with variables with global scope:

```yaml
$CONST = "..."
---
def $FUNC(...): return foo($CONST)
```

will match

```python
GLOBAL_CONST = "SOME_CONST"

def fetch_global_const():
    return foo(GLOBAL_CONST)
```

### Changed

- More clear Parse error message

## [0.12.0](https://github.com/returntocorp/semgrep/releases/tag/v0.12.0) - 2020-06-23

### Added

- Support for a new configuration language: JSON. You can now write
  JSON semgrep patterns with -lang json
- Support for '...' inside set and dictionaries
- Version check to recommend updating when out-of-date, disable with `--disable-version-check`
- Support for multiline pattern-where-python
- `--dryrun` flag to show result of autofixes without modifying any files
- Add capability to use regex replacement for autofixing. See documentaion [here](https://github.com/returntocorp/semgrep/blob/develop/docs/experimental.md#autofix-using-regular-expression-replacement)
- Add version check to recommend upgrading when applicable

### Fixed

- The range of function calls and statement blocks now includes the closing
  `}` and `)`. The range for expression statements now includes the closing
  ';' when there's one. The range of decorators now includes '@'.
- Do not convert certain parenthesized expressions in tuples in Python
- Returned warning when improperly mounting volume in docker container
- Correctly handle uncommited file deletions when using git aware file targeting

### Changed

- Progress bar only displays when in interactive terminal, more than one
  rule is being run, and not being run with `-v` or `-q`
- Colapsed `--include-dir` and `--exclude-dir` functionaity into `--include` and
  `--exclude` respectively

## [0.11.0](https://github.com/returntocorp/semgrep/releases/tag/v0.11.0) - 2020-06-16

### Added

- Support for another programming language: OCaml. You can now write
  OCaml semgrep patterns with -lang ocaml
- Inline whitelisting capabilities via `nosem` comments and the
  `--disable-nosem` flag [#900](https://github.com/returntocorp/semgrep/issues/900)
- Show a progress bar when using semgrep in an interactive shell
- More understandable error messages

### Changed

- If scanning a directory in a git project then skip files that are ignored by the
  project unless `--no-git-ignore` flag is used
- Show aggregate parse errors unless `--verbose` flag is used

### Fixed

- Handle parsing unicode characters

## [0.10.1](https://github.com/returntocorp/semgrep/releases/tag/v0.10.1) - 2020-06-10

### Fixed

- Value of `pattern_id` when using nested pattern operators [#828](https://github.com/returntocorp/semgrep/issues/828)
- `...` now works inside for loops in javascript
- Metavariable
- Infinite loop in python [#923](https://github.com/returntocorp/semgrep/issues/923)
- Treat field definition (`{x: 1}`) differently from assignment (`{x = 1}`)
- Support triple-quoted f-strings in python
- Fix ubuntu build error [#965](https://github.com/returntocorp/semgrep/pull/965)

## [0.10.0](https://github.com/returntocorp/semgrep/releases/tag/v0.10.0) - 2020-06-09

### Fixed

- Support immediately indexed arrays with initializers in Java
- Support object rest parameters in ECMAScript 6+
- Support various array destructuring calls with ommitted arguments in
  ECMAScript 6+
- Fix an issue where an error was raised when matching to Python else
  blocks with a metavariable
- Don't filter out files that are explicitly passed as arguments to semgrep
  even if they do not have expected extension

### Added

- Java imports can now be searched with patterns written like `import javax.crypto.$ANYTHING`
- `--debugging-json` flag for use on semgrep.dev

### Changed

- Pattern matches now distinguish between conditionals without `else` blocks
  and those with empty `else` blocks; write two patterns to capture both
  possibilities
- Print output before exiting when using --strict

## [0.9.0](https://github.com/returntocorp/semgrep/releases/tag/v0.9.0) - 2020-06-02

### Fixed

- Performance optimizations in deep statement matching
- Disable normalization of != ==> !(==)
- Support empty variable declaration in javasript
- Support "print expr," in Python 2.X
- Support "async" keyword on inner arrow functions for ECMAScript 7+
- Support optional catch bindings for ECMAScript 2019+
- Support non-ASCII Unicode whitespace code points as lexical whitespace in JavaScript code
- Support assignment expressions in Python 3.8
- Emtpty block in if will only match empty blocks

### Removed

- `--exclude-tests` flag - prefer `--exclude` or `--exclude-dir`
- `--r2c` flag - this was completely unused

## [0.8.1](https://github.com/returntocorp/semgrep/releases/tag/v0.8.1) - 2020-05-26

### Fixed

- `semgrep --version` on ubuntu was not returning the correct version

## [0.8.0](https://github.com/returntocorp/semgrep/releases/tag/v0.8.0) - 2020-05-20

### Added

- `pattern-regex` functionality - see docs for more information.
- Ellipsis used in the final position of a sequence of binary operations
  will match any number of additional arguments:
  ```
  $X = 1 + 2 + ...
  ```
  will match
  ```python
  foo = 1 + 2 + 3 + 4
  ```
- Per rule configuration of paths to include/exclude. See docs for more information.

### Changed

- fstring pattern will only match fstrings in Python:
  ```
  f"..."
  ```
  will match
  ```python
  f"foo {1 + 1}"
  ```
  but not
  ```python
  "foo"
  ```
- Change location of r2c rule config to https://semgrep.live/c/r/all which filters out
  pattern-where-python rules

## [0.7.0](https://github.com/returntocorp/semgrep/releases/tag/v0.7.0) - 2020-05-12

### Added

- `--exclude`, `--include`, `--exclude-dir`, and `--include-dir` flags
  for targeting specific paths with command line options.
  The behavior of these flags mimics `grep`'s behavior.
- A `--sarif` flag to receive output formatted according to the
  [SARIF v2.1.0](https://docs.oasis-open.org/sarif/sarif/v2.1.0/cs01/sarif-v2.1.0-cs01.html)
  specification for static analysis tools.
- Metavariables are now checked for equality across pattern clauses. For example, in the following pattern, `$REQ` must be the same variable name for this to match:
  ```yaml
  - patterns:
      - pattern-inside: |
          $TYPE $METHOD(..., HttpServletRequest $REQ, ...) {
            ...
          }
      - pattern: $REQ.getQueryString(...);
  ```

### Fixed

- Correclty parse implicit tuples in python f-strings
- Correctly parse `%` token in python f-string format
- Correctly parse python fstrings with spaces in interpolants

## [0.6.1](https://github.com/returntocorp/semgrep/releases/tag/v0.6.1) - 2020-05-06

### Fix

- Message field in output was not using proper interpolated message

## [0.6.0](https://github.com/returntocorp/semgrep/releases/tag/v0.6.0) - 2020-05-05

### Added

- The `-j/--jobs` flag for specifying number of subprocesses to use to run checks in parallel.
- expression statements will now match by default also return statements
  ```
  foo();
  ```
  will now match
  ```javascript
  return foo();
  ```
- You can now use regexps for field names:
  ```
  var $X = {"=~/[lL]ocation/": $Y};
  ```
  will now match
  ```javascript
  var x = { Location: 1 };
  ```
- Add severity to json output and prepend the rule line with it. Color yellow if `WARNING`, and red if `ERROR`. e.g. WARNING rule:tests.equivalence-tests
- For languages not allowing the dollar sign in identifiers (e.g., Python),
  semgrep will return an error if your pattern contains an identifier
  starting with a dollar that is actually not considered a metavariable
  (e.g., `$x`)
- Support top level `metadata` field in rule.yaml. Entire metadata object is attached to
  all things that match the rule when using json output format.

### Changed

- Config files in hidden paths can now be used by explicitly specifying
  the hidden path:
  ```
  semgrep --config some/hidden/.directory
  ```
- Metavariables can now contain digits or `_`. `$USERS_2` is now
  a valid metavariable name. A metavariable must start with a letter
  or `_` though.
- Simple calls of the `semgrep` CLI, such as `semgrep --version`, are now 60% faster.
- Display autofix suggestion in regular and json output mode.
- Update command line help texts.

### Fixed

- Correctly parse `f"{foo:,f}"` in Python
- Correctly parse Python files where the last line is a comment

## [0.5.0](https://github.com/returntocorp/semgrep/releases/tag/v0.5.0) - 2020-04-28

### Changed

- Rename executable to semgrep
- Deep expression matching in conditionals requires different syntax:
  ```
  if <... $X = True ...>:
      ...
  ```
  will now match
  ```python
  if foo == bar and baz == True:
      return 1
  ```
- Deduplicate semgrep output in cases where there are multiple ways
  a rule matches section of code
- Deep statement matchings goes into functions and classes:

  ```
  $X = ...
  ...
  bar($X)
  ```

  now matches with

  ```javascript
  QUX = "qux";

  function baz() {
    function foo() {
      bar(QUX);
    }
  }
  ```

### Added

- `python2` is a valid supported language

### Fixed

- Expression will right hand side of assignment/variable definition in javascript. See #429
  ```
  foo();
  ```
  will now match
  ```
  var x = foo();
  ```
- Regression where `"..."` was matching empty list
  ```
  foo("...")
  ```
  does _not_ match
  ```
  foo()
  ```

## [0.4.9](https://github.com/returntocorp/semgrep/releases/tag/v0.4.9) - 2020-04-07

### Changed

- Only print out number of configs and rules when running with verbose flag
- Match let and const to var in javascript:
  ```
  var $F = "hello"
  ```
  will now match any of the following expressions:
  ```javascript
  var foo = "hello";
  let bar = "hello";
  const baz = "hello";
  ```

### Added

- Print out --dump-ast
- Print out version with `--version`
- Allow ... in arrays
  ```
  [..., 1]
  ```
  will now match
  ```
  [3, 2, 1]
  ```
- Support Metavariable match on keyword arguments in python:
  ```
  foo(..., $K=$B, ...)
  ```
  will now match
  ```
  foo(1, 2, bar=baz, 3)
  ```
- Support constant propogation in f-strings in python:
  ```
  $M = "..."
  ...
  $Q = f"...{$M}..."
  ```
  will now match
  ```python
  foo = "bar"
  baz = f"qux {foo}"
  ```
- Constant propogation in javascript:

  ```
  api("literal");
  ```

  will now match with any of the following:

  ```javascript
  api("literal");

  const LITERAL = "literal";
  api(LITERAL);

  const LIT = "lit";
  api(LIT + "eral");

  const LIT = "lit";
  api(`${LIT}eral`);
  ```

- Deep statement matching:
  Elipsis operator (`...`) will also include going deeper in scope (i.e. if-else, try-catch, loop, etc.)
  ```
  foo()
  ...
  bar()
  ```
  will now match
  ```python
  foo()
  if baz():
      try:
          bar()
      except Exception:
          pass
  ```
- Unified import resolution in python:

  ```
  import foo.bar.baz
  ```

  will now match any of the following statements:

  ```python
  import foo.bar.baz
  import foo.bar.baz.qux
  import foo.bar.baz as flob
  import foo.bar.baz.qux as flob
  from foo.bar import baz
  from foo.bar.baz import qux
  from foo.bar import baz as flob
  from foo.bar.bax import qux as flob
  ```

- Support for anonymous functions in javascript:
  ```
  function() {
      ...
  }
  ```
  will now match
  ```javascript
  var bar = foo(
    //matches the following line
    function () {
      console.log("baz");
    }
  );
  ```
- Support arrow function in javascript

  ```
  (a) => { ... }
  ```

  will now match:

  ```javascript
  foo((a) => {
    console.log("foo");
  });
  foo((a) => console.log("foo"));

  // arrows are normalized in regular Lambda, so an arrow pattern
  // will match also old-style anynonous function.
  foo(function (a) {
    console.log("foo");
  });
  ```

- Python implicit string concatenation
  ```
  $X = "..."
  ```
  will now match
  ```python
  # python implicitly concatenates strings
  foo = "bar"       "baz"              "qux"
  ```
- Resolve alias in attributes and decorators in python

  ```
  @foo.bar.baz
  def $X(...):
      ...
  ```

  will now match

  ```python
  from foo.bar import baz

  @baz
  def qux():
      print("hello")
  ```

### Fixed

- Handle misordered multiple object destructuring assignments in javascript:
  ```
  var {foo, bar} = qux;
  ```
  will now match
  ```
  var {bar, baz, foo} = qux;
  ```
- Defining properties/functions in different order:

  ```
  var $F = {
      two: 2,
      one: 1
  };
  ```

  will now match both

  ```javascript
  var foo = {
    two: 2,
    one: 1,
  };

  var bar = {
    one: 1,
    two: 2,
  };
  ```

- Metavariables were not matching due to go parser adding empty statements in golang

## [0.4.8](https://github.com/returntocorp/semgrep/releases/tag/0.4.8) - 2020-03-09

### Added

- Constant propagation for some languages. Golang example:

```
pattern: dangerous1("...")
will match:

const Bar = "password"
func foo() {
     dangerous1(Bar);
}
```

- Import matching equivalences

```
pattern: import foo.bar.a2
matches code: from foo.bar import a1, a2
```

- Deep expression matching - see (#264)

```
pattern: bar();
matches code: print(bar())
```<|MERGE_RESOLUTION|>--- conflicted
+++ resolved
@@ -8,14 +8,11 @@
 
 - Sarif output format now includes `fixes` section
 - Rust: added support for method chaining patterns.
-<<<<<<< HEAD
 - `r2c-internal-project-depends-on`: support for poetry and gradle lockfiles
 - Accept `SEMGREP_BASELINE_REF` as alias for `SEMGREP_BASELINE_COMMIT`
-=======
 - `r2c-internal-project-depends-on`:
   - pretty printing for SCA results
   - support for poetry and gradle lockfiles
->>>>>>> 8753bb88
 
 ### Changed
 
