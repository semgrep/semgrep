--- conflicted
+++ resolved
@@ -4,15 +4,12 @@
 
 ## Unreleased
 
-<<<<<<< HEAD
 ### Added
 - Detect duplicate keys in YAML dictionaries in semgrep rules when parsing a rule
   (e.g., detect multiple 'metavariable' inside one 'metavariable-regex')
-=======
 ### Fixed
 - C/C++: Fixed stack overflows (segmentation faults) when processing very large
   files (#3538)
->>>>>>> 7f16a10c
 
 ### Changed
 - Added precise error location for the semgrep metachecker, to detect for example
