# Changelog

This project adheres to [Semantic Versioning](http://semver.org/spec/v2.0.0.html).

## Unreleased

### Added
- Added support for break and continue in the dataflow engine

### Changed
- Taint no longer analyzes dead/unreachable code
<<<<<<< HEAD
- Improve error message for segmentation faults/stack overflows
=======
- Attribute-expression equivalence that allows matching expression patterns against
  attributes, it is enabled by default but can be disabled via rule `options:` with
  `attr_expr: false` (#3489)
>>>>>>> c78057c5

### Fixed

## [0.66.0](https://github.com/returntocorp/semgrep/releases/tag/v0.66.0) - 09-22-2021

### Added
- HCL (a.k.a Terraform) experimental support

### Changed
- Constant propagation now assumes that void methods may update the callee (#3316)
- Add rule message to emacs output (#3851)
- Show stack trace on fatal errors (#3876)
- Various changes to error messages (#3827)

### Fixed
- Dataflow: Recognize "concat" method and interpret it in a language-dependent manner (#3316)
- PHP: allows certain keywords as valid field names (#3907)

## [0.65.0](https://github.com/returntocorp/semgrep/releases/tag/v0.65.0) - 09-13-2021

### Added
- Allow autofix using the command line rather than only with the fix: YAML key
- Vardef-assign equivalence can now be disabled via rule `options:` with `vardef_assign: false`

### Changed
- Grouped semgrep CLI options and added constraints when useful (e.g. cannot use `--vim` and `--emacs` at the same time)

### Fixed
- Taint detection with ternary ifs (#3778)
- Fixed corner-case crash affecting the `pattern: $X` optimization ("empty And; no positive terms in And")
- PHP: Added support for parsing labels and goto (#3592)
- PHP: Parse correctly constants named PUBLIC or DEFAULT (#3589)
- Go: Added type inference for struct literals (#3622)
- Fix semgrep-core crash when a cache file exceeds the file size limit
- Sped up Semgrep interface with tree-sitter parsing

## [0.64.0](https://github.com/returntocorp/semgrep/releases/tag/v0.64.0) - 09-01-2021

### Added
- Enable associative matching for string concatenation (#3741)

### Changed
- Add logging on failure to git ls-files (#3777)
- Ignore files whose contents look minified (#3795)
- Display semgrep-core errors in a better way (#3774)
- Calls to `semgrep --version` now check if Semgrep is up-to-date; this can
  cause a ~ 100 ms delay in run time; use --disable-version-check if you
  don't want this

### Fixed
- Java: separate import static from regular imports during matching (#3772)
- Taint mode will now benefit from semgrep-core's -filter_irrelevant_rules
- Taint mode should no longer report duplicate matches (#3742)
- Only change source directory when running in docker context (#3732)

## [0.63.0](https://github.com/returntocorp/semgrep/releases/tag/v0.63.0) - 08-25-2021

### Added
- C#: support ellipsis in declarations (#3720)

### Fixed
- Hack: improved support for metavariables (#3716)
- Dataflow: Disregard type arguments but not the entire instruction

### Changed
- Optimize ending `...` in `pattern-inside`s to simply match anything left

## [0.62.0](https://github.com/returntocorp/semgrep/releases/tag/v0.62.0) - 2021-08-17

### Added
- OCaml: support module aliasing, so looking for `List.map` will also
  find code that renamed `List` as `L` via `module L = List`.
- Add help text to sarif formatter output if defined in metadata field.
- Update shortDescription in sarif formatter output if defined in metadata field.
- Add tags as defined in metadata field in addition to the existing tags.

### Fixed
- core: Fix parsing of numeric literals in rule files
- Java: fix the range and autofix of Cast expressions (#3669)
- Generic mode scanner no longer tries to open submodule folders as files (#3701)
- `pattern-regex` with completely empty files (#3705)
- `--sarif` exit code with suppressed findings (#3680)
- Fixed fatal errors when a pattern results in a large number of matches
- Better error message when rule contains empty pattern

### Changed
- Add backtrace to fatal errors reported by semgrep-core
- Report errors during rule evaluation to the user
- When anded with other patterns, `pattern: $X` will not be evaluated on its own, but will look at the context and find `$X` within the metavariables bound, which should be significantly faster

## [0.61.0](https://github.com/returntocorp/semgrep/releases/tag/v0.61.0) - 2021-08-04

### Added
- Hack: preliminary support for hack-lang
  thanks to David Frankel, Nicholas Lin, and more people at Slack!
- OCaml: support for partial if, match, and try patterns
  (e.g., `if $X = $Y`)
- OCaml: you can match uppercase identifiers (constructors, module names) by
  using a metavariable with an uppercase letter followed by an underscore,
  followed by uppercase letters or digits (e.g. `$X_`, `$F_OO`).
  Instead, `$FOO` will match everything else (lowercase identifiers,
  full expressions, types, patterns, etc.).
- OCaml: match cases patterns are now matched in any order, and ellipsis are
  handled correctly
- Improved error messages sent to the playground

### Changed
- Run version check and print upgrade message after scan instead of before
- OCaml: skip ocamllex and ocamlyacc files. Process only .ml and .mli files.
- Memoize range computation for expressions and speed up taint mode
- Report semgrep-core's message upon a parse error
- Deprecated the following experimental features:
  - pattern-where-python
  - taint-mode
  - equivalences
  - step-by-step evaluation output
- Deduplicate findings that fire on the same line ranges and have the same message.

### Fixed
- Go: Match import module paths correctly (#3484)
- OCaml: use latest ocamllsp 1.7.0 for the -lsp option
- OCaml: include parenthesis tokens in the AST for tuples and constructor
  calls for better range matching and autofix
- OCaml: fixed many matching bugs with ellipsis
- core: Do not crash when is not possible to compute range info
- eliminate 6x slowdown when using the '--max-memory' option

## [0.60.0](https://github.com/returntocorp/semgrep/releases/tag/v0.60.0) - 2021-07-27

### Added
- Detect duplicate keys in YAML dictionaries in semgrep rules when parsing a rule
  (e.g., detect multiple 'metavariable' inside one 'metavariable-regex')

### Fixed
- C/C++: Fixed stack overflows (segmentation faults) when processing very large
  files (#3538)
- JS: Fixed stack overflows (segmentation faults) when processing very large
  files (#3538)
- JS: Detect numeric object keys `1` and `0x1` as equal (#3579)
- OCaml: improved parsing stats by using tree-sitter-ocaml (from 25% to 88%)
- taint-mode: Check nested functions
- taint-mode: `foo.x` is now detected as tainted if `foo` is a source of taint
- taint-mode: Do not crash when is not possible to compute range info
- Rust: recognize ellipsis in macro calls patterns (#3600)
- Ruby: represent correctly a.(b) in the AST (#3603)
- Rust: recognize ellipsis in macro calls patterns

### Changed
- Added precise error location for the semgrep metachecker, to detect for example
  duplicate patterns in a rule

## [0.59.0](https://github.com/returntocorp/semgrep/releases/tag/v0.59.0) - 2021-07-20

### Added
- A new experimental 'join' mode. This mode runs multiple Semgrep rules
  on a codebase and "joins" the results based on metavariable contents. This
  lets users ask questions of codebases like "do any 3rd party
  libraries use a dangerous function, and do I import that library directly?" or
  "is this variable passed to an HTML template, and is it rendered in that template?"
  with several Semgrep rules.

### Fixed
- Improve location reporting of errors
- metavariable-pattern: `pattern-not-regex` now works (#3503)
- Rust: correctly parse macros (#3513)
- Python: imports are unsugared correctly (#3940)
- Ruby: `pattern: $X` in the presence of interpolated strings now works (#3560)

## [0.58.2](https://github.com/returntocorp/semgrep/releases/tag/v0.58.2) - 2021-07-15

### Fixed
- Significant speed improvements, but the binary is now 95MB (from 47MB
  in 0.58.1, but it was 170MB in 0.58.0)

## [0.58.1](https://github.com/returntocorp/semgrep/releases/tag/v0.58.1) - 2021-07-15

### Fixed
- The --debug option now displays which files are currently processed incrementally;
  it will not wait until semgrep-core completely finishes.

### Changed
- Switch from OCaml 4.10.0 to OCaml 4.10.2 (and later to OCaml 4.12.0) resulted in
  smaller semgrep-core binaries (from 170MB to 47MB) and a smaller docker
  image (from 95MB to 40MB).

## [0.58.0](https://github.com/returntocorp/semgrep/releases/tag/v0.58.0) - 2021-07-14

### Added
- New iteration of taint-mode that allows to specify sources/sanitizers/sinks
  using arbitrary pattern formulas. This provides plenty of flexibility. Note
  that we breaks compatibility with the previous taint-mode format, e.g.
  `- source(...)` must now be written as `- pattern: source(...)`.
- HTML experimental support. This does not rely on the "generic" mode
  but instead really parses the HTML using tree-sitter-html. This allows
  some semantic matching (e.g., matching attributes in any order).
- Vue.js alpha support (#1751)
- New matching option `implicit_ellipsis` that allows disabling the implicit
  `...` that are added to record patterns, plus allow matching "spread fields"
  (JS `...x`) at any position (#3120)
- Support globstar (`**`) syntax in path include/exclude (#3173)

### Fixed
- Apple M1: Semgrep installed from HomeBrew no longer hangs (#2432)
- Ruby command shells are distinguished from strings (#3343)
- Java varargs are now correctly matched (#3455)
- Support for partial statements (e.g., `try { ... }`) for Java (#3417)
- Java generics are now correctly stored in the AST (#3505)
- Constant propagation now works inside Python `with` statements (#3402)
- Metavariable value replacement in message/autofix no longer mixes up short and long names like $X vs $X2 (#3458)
- Fixed metavariable name collision during interpolation of message / autofix (#3483)
  Thanks to Justin Timmons for the fix!
- Revert `pattern: $X` optimization (#3476)
- metavariable-pattern: Allow filtering using a single `pattern` or
  `pattern-regex`
- Dataflow: Translate call chains into IL

### Changed
- Faster matching times for generic mode

## [0.57.0](https://github.com/returntocorp/semgrep/releases/tag/v0.57.0) - 2021-06-29

### Added
- new `options:` field in a YAML rule to enable/disable certain features
  (e.g., constant propagation). See https://github.com/returntocorp/semgrep/blob/develop/semgrep-core/src/core/Config_semgrep.atd
  for the list of available features one can enable/disable.
- Capture groups in pattern-regex: in $1, $2, etc. (#3356)
- Support metavariables inside atoms (e.g., `foo(:$ATOM)`)
- Support metavariables and ellipsis inside regexp literals
  (e.g., `foo(/.../)`)
- Associative-commutative matching for bitwise OR, AND, and XOR operations
- Add support for $...MVAR in generic patterns.
- metavariable-pattern: Add support for nested Spacegrep/regex/Comby patterns
- C#: support ellipsis in method parameters (#3289)

### Fixed
- C#: parse `__makeref`, `__reftype`, `__refvalue` (#3364)
- Java: parsing of dots inside function annotations with brackets (#3389)
- Do not pretend that short-circuit Boolean AND and OR operators are commutative (#3399)
- metavariable-pattern: Fix crash when nesting a non-generic pattern within
  a generic rule
- metavariable-pattern: Fix parse info when matching content of a metavariable
  under a different language
- generic mode on Markdown files with very long lines will now work (#2987)

### Changed
- generic mode: files that don't look like nicely-indented programs
  are no longer ignored, which may cause accidental slowdowns in setups
  where excessively large files are not excluded explicitly (#3418).
- metavariable-comparison: Fix crash when comparing integers and floats
  Thanks to Justin Timmons for the fix!
- Do not filter findings with the same range but different metavariable bindings (#3310)
- Set parsing_state.have_timeout when a timeout occurs (#3438)
- Set a timeout of 10s per file (#3434)
- Improvements to contributing documentation (#3353)
- Memoize getting ranges to speed up rules with large ranges
- When anded with other patterns, `pattern: $X` will not be evaluated on its own, but will look at the context and find `$X` within the metavariables bound, which should be significantly faster

## [0.56.0](https://github.com/returntocorp/semgrep/releases/tag/v0.56.0) - 2021-06-15

### Added
- Associative-commutative matching for Boolean AND and OR operations
  (#3198)
- Support metavariables inside strings (e.g., `foo("$VAR")`)
- metavariable-pattern: Allow matching the content of a metavariable under
  a different language.

### Fixed
- C#: Parse attributes for local functions (#3348)
- Go: Recognize other common package naming conventions (#2424)
- PHP: Support for associative-commutative matching (#3198)

### Changed
- Upgrade TypeScript parser (#3102)

### Changed
- `--debug` now prints out semgrep-core debug logs instead of having this
  behavior with `--debugging-json`

## [0.55.1](https://github.com/returntocorp/semgrep/releases/tag/v0.55.1) - 2021-06-9

### Added
- Add helpUri to sarif output if rule source metadata is defined

### Fixed
- JSON: handle correctly metavariables as field (#3279)
- JS: support partial field definitions pattern, like in JSON
- Fixed wrong line numbers for multi-lines match in generic mode (#3315)
- Handle correctly ellipsis inside function types (#3119)
- Taint mode: Allow statement-patterns when these are represented as
  statement-expressions in the Generic AST (#3191)

## [0.55.0](https://github.com/returntocorp/semgrep/releases/tag/v0.55.0) - 2021-06-8

### Added
- Added new metavariable-pattern operator (available only via --optimizations),
  thanks to Kai Zhong for the feature request (#3257).

### Fixed
- Scala: parse correctly symbol literals and interpolated strings containing
  double dollars (#3271)
- Dataflow: Analyze foreach body even if we do not handle the pattern yet (#3155)
- Python: support ellipsis in try-except (#3233)
- Fall back to no optimizations when using unsupported features: pattern-where-python,
  taint rules, and `--debugging-json` (#3265)
- Handle regexp parse errors gracefully when using optimizations (#3266)
- Support equivalences when using optimizations (#3259)
- PHP: Support ellipsis in include/require and echo (#3191, #3245)
- PHP: Prefer expression patterns over statement patterns (#3191)
- C#: Support unsafe block syntax (#3283)


### Changed
- Run rules in semgrep-core (rather than patterns) by default (aka optimizations all)

## [0.54.0](https://github.com/returntocorp/semgrep/releases/tag/v0.54.0) - 2021-06-2

### Added
- Per rule parse times and per rule-file parse and match times added to opt-in metrics
- $...MVAR can now match a list of statements (not just a list of arguments) (#3170)

### Fixed
- JavaScript parsing: [Support decorators on
  properties](https://github.com/tree-sitter/tree-sitter-javascript/pull/166)
- JavaScript parsing: [Allow default export for any declaration](https://github.com/tree-sitter/tree-sitter-javascript/pull/168)
- Metavariables in messages are filled in when using `--optimizations all`
- Python: class variables are matched in any order (#3212)
- Respect `--timeout-threshold` option in `--optimizations all` mode

### Changed
- Moved some debug logging to verbose logging
- $...ARGS can now match an empty list of arguments, just like ... (#3177)
- JSON and SARIF outputs sort keys for predictable results

## [0.53.0](https://github.com/returntocorp/semgrep/releases/tag/v0.53.0) - 2021-05-26

### Added

- Scala alpha support
- Metrics collection of project_hash in cases where git is not available
- Taint mode now also analyzes top-level statements.

### Fixed

- Running with `--strict` will now return results if there are `nosem` mismatches. Semgrep will report a nonzero exit code if `--strict` is set and there are `nosem` mismathces. [#3099](https://github.com/returntocorp/semgrep/issues/3099)
- PHP: parsing correctly ... and metavariables in parameters
- PHP: parsing correctly functions with a single statement in their body
- Evaluate interpolated strings during constant propagation (#3127)
- Fixed #3084 - Semgrep will report an InvalidRuleSchemaError for dictionaries with duplicate key names.
- Basic type inference also for implicit variable declarations (Python, Ruby, PHP, and JS)
- JS/TS: differentiating tagged template literals in the AST (#3187)
- Ruby: storing parenthesis in function calls in the AST (#3178)

## [0.52.0](https://github.com/returntocorp/semgrep/releases/tag/v0.52.0) - 2021-05-18

### Added

- C# alpha support
- Let meta-variables match both a constant variable occurrence and that same
  constant value (#3058)

### Fixed

- OCaml: fix useless-else false positives by generating appropriate AST for
  if without an else.
- JS/TS: Propagate constant definitions without declaration
- Python: Make except ... match except _ as _

## [0.51.0](https://github.com/returntocorp/semgrep/releases/tag/v0.51.0) - 2021-05-13

### Added
- Keep track of and report rule parse time in addition to file parse time.
- v0 of opt-in anonymous aggregate metrics.
- Improved cheatsheet for generic mode, now recommending indented
  patterns (#2911, #3028).

### Fixed

- JS/TS: allow the deep expression operator <... ...> in expression
statement position, for example:
```
$ARG = [$V];
...
<... $O[$ARG] ...>; // this works now
```

- PHP arrays with dots inside parse
- Propagate constants in nested lvalues such as `y` in `x[y]`
- C# experimental support

### Changed
- Show log messages from semgrep-core when running semgrep with
  `--debug`.
- By default, targets larger than 1 MB are now excluded from semgrep
  scans. New option `--max-target-bytes 0` restores the old behavior.
- Report relative path instead of absolute when using `--time`

## [0.50.1](https://github.com/returntocorp/semgrep/releases/tag/v0.50.1) - 2021-05-06

### Changed
- Reinstate `--debugging-json` to avoid stderr output of `--debug`

## [0.50.0](https://github.com/returntocorp/semgrep/releases/tag/v0.50.0) - 2021-05-06

### Added
- JS/TS: Infer global constants even if the `const` qualifier is missing (#2978)
- PHP: Resolve names and infer global constants in the same way as for Python

### Fixed
- Empty yaml files do not crash
- Autofix does not insert newline characters for patterns from semgrep.live (#3045)
- Autofix printout is grouped with its own finding rather than the one below it (#3046)
- Do not assign constant values to assigned variables (#2805)
- A `--time` flag instead of `--json-time` which shows a summary of the
  timing information when invoked with normal output and adds a time field
  to the json output when `--json` is also present

### Changed
- .git/ directories are ignored when scanning
- External Python API (`semgrep_main.invoke_semgrep`) now takes an
  optional `OutputSettings` argument for controlling output
- `OutputSettings.json_time` has moved to `OutputSettings.output_time`,
  this and many other `OutputSettings` arguments have been made optional

### Removed
- `--debugging-json` flag in favor of `--json` + `--debug`
- `--json-time` flag in favor of `--json` + `--time`

## [0.49.0](https://github.com/returntocorp/semgrep/releases/tag/v0.49.0) - 2021-04-28

### Added
- Support for matching multiple arguments with a metavariable (#3009)
  This is done with a 'spread metavariable' operator that looks like
  `$...ARGS`. This used to be available only for JS/TS and is now available
  for the other languages (Python, Java, Go, C, Ruby, PHP, and OCaml).
- A new `--optimizations [STR]` command-line flag to turn on/off some
  optimizations. Use 'none' to turn off everything and 'all' to turn on
  everything.
  Just using `--optimizations` is equivalent to `--optimizations all`, and
  not using `--optimizations` is equivalent to `--optimizations none`.
- JS/TS: Support '...' inside JSX text to match any text, as in
  `<a href="foo">...</a>`  (#2963)
- JS/TS: Support metavariables for JSX attribute values, as in
  `<a href=$X>some text</a>` (#2964)

### Fixed
- Python: correctly parsing fstring with multiple colons
- Ruby: better matching for interpolated strings (#2826 and #2949)
- Ruby: correctly matching numbers

### Changed
- Add required executionSuccessful attribute to SARIF output (#2983)
  Thanks to Simon Engledew
- Remove jsx and tsx from languages, just use javascript or typescript (#3000)
- Add limit max characters in output line (#2958) and add
  flag to control maxmium characters (defaults to 160).
  Thanks to Ankush Menat

## [0.48.0](https://github.com/returntocorp/semgrep/releases/tag/v0.48.0) - 2021-04-20

### Added
- Taint mode: Basic cross-function analysis (#2913)
- Support for the new Java Record extension and Java symbols with accented characters (#2704)

### Fixed
- Capturing functions when used as both expressions and statements in JS (#1007)
- Literal for ocaml tree sitter (#2885)
- Ruby: interpolated strings match correctly (#2967)
- SARIF output now contains the required runs.invocations.executionSuccessful property.

### Changed
- The `extra` `lines` data is now consistent across scan types
  (e.g. `semgrep-core`, `spacegrep`, `pattern-regex`)

## [0.47.0](https://github.com/returntocorp/semgrep/releases/tag/v0.47.0) - 2021-04-15

### Added

- support `for(...)` for Java
- Ability to match lambdas or functions in Javascript with ellipsis after
  the function keyword, (e.g., `function ...(...) { ... }`)
- Rust: Semgrep patterns now support top-level statements (#2910)
- support for utf-8 code with non-ascii chars (#2944)
- Java switch expressions

### Fixed

- fixed single field pattern in JSON, allow `$FLD: { ... }` pattern
- Config detection in files with many suffix delimiters, like `this.that.check.yaml`.
  More concretely: configs end with `.yaml`, YAML language tests end with `.test.yaml`,
  and everything else is handled by its respective language extension (e.g. `.py`).
- Single array field in yaml in a pattern is parsed as a field, not a one element array

## [0.46.0](https://github.com/returntocorp/semgrep/releases/tag/v0.46.0) - 2021-04-08

### Added
- YAML language support to --test
- Ability to list multiple, comma-separated rules on the same line when in --test mode
- Resolve alias in require/import in Javascript
```
child_process.exec(...)
```
will now match
```javascript
var { exec } = require("child_process");
exec("dangerous");
```
- Taint mode: Pattern-sources can now be arbitrary expressions (#2881)

### Fixed
- SARIF output now nests invocations inside runs.
- Go backslashed carets in regexes can be parsed

### Changed
- Deep expression matches (`<... foo ...>`) now match within records, bodies of
  anonymous functions (a.k.a. lambda-expressions), and arbitrary language-specific
  statements (e.g. the Golang `go` statement)

## [0.45.0](https://github.com/returntocorp/semgrep/releases/tag/v0.45.0) - 2021-03-30

### Added

- New `--experimental` flag for passing rules directly to semgrep-core (#2836)

### Fixed

- Ellipses in template strings don't match string literals (#2780)
- Go: correctly parse select/switch clauses like in tree-sitter (#2847)
- Go: parse correctly 'for ...' header in Go patterns (#2838)

## [0.44.0](https://github.com/returntocorp/semgrep/releases/tag/v0.44.0) - 2021-03-25

### Added

- Support for YAML! You can now write YAML patterns in rules
  to match over YAML target files (including semgrep YAML rules, inception!)
- A new Bloomfilter-based optimisation to speedup matching (#2816)
- Many benchmarks to cover semgrep advertised packs (#2772)
- A new semgrep-dev docker container useful for benchmarking semgrep (#2800)
- Titles to rule schema definitions, which can be leveraged in
  the Semgrep playground (#2703)

### Fixed

- Fixed taint mode and added basic test (#2786)
- Included formatted errors in SARIF output (#2748)
- Go: handle correctly the scope of Go's short assignment variables (#2452)
- Go: fixed the range of matched slices (#2763)
- PHP: correctly match the PHP superglobal `$_COOKIE` (#2820)
- PHP: allow ellipsis inside array ranges (#2819)
- JSX/TSX: fixed the range of matched JSX elements (#2685)
- Javascript: allow ellipsis in arrow body (#2802)
- Generic: correctly match the same metavariable when used in different
  generic patterns

#### Fixed in `semgrep-core` only

These features are not yet available via the `semgrep` CLI,
but have been fixed to the internal `semgrep-core` binary.

- Fixed all regressions on semgrep-rules when using -fast
- Handle pattern-not: and pattern-not-inside: as in semgrep
- Handle pattern: and pattern-inside: as in semgrep (#2777)

## [0.43.0](https://github.com/returntocorp/semgrep/releases/tag/v0.43.0) - 2021-03-16

### Added

- Official Python 3.9 support
- Support for generating patterns that will match multiple given code targets
- Gitignore for compiled binaries

### Fixed

- Parsing enum class patterns (#2715)
- Ocaml test metavar_equality_var (#2755)

### Changed

- Pfff java parser and tree-sitter-java parser are now more similar
- Octal numbers parsed correctly in tree-sitter parsers

## [0.42.0](https://github.com/returntocorp/semgrep/releases/tag/v0.42.0) - 2021-03-09

### Added

- Added propagation of metavariables to clauses nested under `patterns:`. Fixes (#2548)[https://github.com/returntocorp/semgrep/issues/2548].
- `--json-time` flag which reports runtimes for (rule, target file)
- `--vim` flag for Syntastic
- PHP - Support for partial if statements
- CSharp - Many improvements to parsing

### Fixed

- Rust can be invoked with `rs` or `rust` as a language

### Changed

- The timeout for downloading config files from a URL was extended from 10s to 20s.

## [0.41.1](https://github.com/returntocorp/semgrep/releases/tag/v0.41.1) - 2021-02-24

### Fixed
- Statically link pcre in semgrep-core for MacOS releases

## [0.41.0](https://github.com/returntocorp/semgrep/releases/tag/v0.41.0) - 2021-02-24

### Added

- Added basic typed metavariables for javascript and typescript (#2588)
- Ability to match integers or floats by values
  e.g., the pattern '8' will now match code like 'x = 0x8'
- Start converting the tree-sitter CST of R to the generic AST
  thx to Ross Nanopoulos!
- Allow 'nosem' in HTML. (#2574)

#### Added in `semgrep-core` only

These features are not yet available via the `semgrep` CLI,
but have been added to the internal `semgrep-core` binary.

- ability to process a whole rule in semgrep-core; this will allow
  whole-rule optimisations and avoid some fork and communication with the
  semgrep Python wrapper
- handling the none (regexp) and generic (spacegrep) patterns in a rule
- handling the metavariable-regexp, metavariable-comparison
- correctly handle boolean formula using inclusion checks on metavariables
- new semgrep-core -test_rules action to test rules; it reports only
  28/2800 mismatches on the semgrep-rules repository

### Changed

- update C# to latest tree-sitter-csharp
  thx to Sjord for the huge work adapting to the new C# grammar
- Improve --generate-config capabilities (#2562)
- optimise the matching of blocks with ellipsis (#2618)
  e.g., the pattern 'function(...) { ... }' will now be more efficient
- Change pattern-not-regex to filter when regex overlaps with a match (#2572)

### Fixed

- remove cycle in named AST for Rust 'fn foo(self)'  (#2584)
  and also typescript, which could cause semgrep to use giga bytes of memory
- fix missing token location on Go type assertion (#2577)

## [0.40.0](https://github.com/returntocorp/semgrep/releases/tag/v0.40.0) - 2021-02-17

### Added

- Documentation for contributing new languages.
- New language Kotlin with experimental support.
- Work on caching improvements for semgrep-core.
- Work on bloom filters for matching performance improvement.

### Changed

- Typescript grammar upgraded.
- Ruby parser updated from the latest tree-sitter-ruby.
- New Semgrep logo!
- metavariable_regex now supported with PCRE.
- Rust macros now parsed. Thanks Ruin0x11!

### Fixed

- Constant propagaion support covers `:=` short assignment in Go. (#2440)
- Functions now match against functions inside classes for PHP. (#2470)
- Import statements for CommonJS Typescript modules now supported. (#2234)
- Ellipsis behave consistently in nested statements for PHP. (#2453)
- Go Autofix does not drop closing parenthesis. (#2316)
- Helpful errors added for Windows installation. (#2533)
- Helpful suggestions provided on output encoding error. (#2514)
- Import metavariables now bind to the entire Java path. (#2502)
- Semgrep matches the short name for a type in Java. (#2400)
- Interface types explicitly handled in Go patterns. (#2376)
- TooManyMatches error generated instead of Timeout error when appropriate. (#2411)

## [0.39.1](https://github.com/returntocorp/semgrep/releases/tag/v0.39.1) - 2021-01-26

No new changes in this version.
This is a re-release of 0.39.0 due to an error in the release process.

## [0.39.0](https://github.com/returntocorp/semgrep/releases/tag/v0.39.0) - 2021-01-26

### Added

- Typed metavariables in C.
  Patterns like `$X == $Y` can now match specific types like so: `(char *$X) == $Y`. (#2431)

#### Added in `semgrep-core` only

These features are not yet available via the `semgrep` CLI,
but have been added to the internal `semgrep-core` binary.

- `semgrep-core` supports rules in JSON and Jsonnet format. (#2428)
- `semgrep-core` supports a new nested format
  for combining patterns into a boolean query. (#2430)

### Changed

- When an unknown language is set on a rule,
  the error message now lists all supported languages. (#2448)
- When semgrep is executed without a config specified,
  the error message now includes some suggestions on how to pick a config. (#2449)
- `-c` is the new shorthand for `--config` in the CLI.
  `-f` is kept as an alias for backward-compatibility. (#2447)

### Fixed

- Disable timeouts if timeout setting is 0 (#2423).
- Typed metavariables in go match literal strings (#2401).
- Fix bug that caused m_compatible_type to only bind the type (#2441).

## [0.38.0](https://github.com/returntocorp/semgrep/releases/tag/v0.38.0) - 2021-01-20

### Added
- Added a new language: Rust. Support for basic semgrep patterns (#2391)
  thanks to Ruin0x11!
- Added a new language: R. Just parsing for now (#2407)
  thanks to Ross Nanopoulos!
- Parse more Rust constructs: Traits, type constraints (#2393, #2413)
  thanks to Ruin0x11!
- Parse more C# constructs: Linq queries, type parameter constraints (#2378, #2408)
  thanks to Sjord!
- new experimental semgrep rule (meta)linter (#2420) with semgrep-core -check_rules


### Changed
- new controlflow-sensitive intraprocedural dataflow-based constant propagation
  (#2386)

### Fixed
- matching correctly Ruby functions with rescue block (#2390)
- semgrep crashing on permission error on a file (#2394)
- metavariable interpolation for pattern-inside (#2361)
- managing Lua assignment correctly (#2406) thanks to Ruin0x11!
- correctly parse metavariables in PHP, and ellipsis in fields (#2419)

## [0.37.0](https://github.com/returntocorp/semgrep/releases/tag/v0.37.0) - 2021-01-13

### Added
- pattern-not-regex added so findings can be filtered using regular expression (#2364)
- Added a new language: Lua. Support for basic semgrep patterns (#2337, #2312)
  thanks to Ruin0x11!
- C# support for basic semgrep patterns (#2336)
- Parse event access, conditional access, async-await in C# (#2314, #2329, #2358)
  thanks to Sjord

### Changed
- Java and Javascript method chaining requires extra "." when using ellipsis (#2354)

### Fixed
- Semgrep crashing due to missing token information in AST (#2380)

## [0.36.0](https://github.com/returntocorp/semgrep/releases/tag/v0.36.0) - 2021-01-05

### Added

- Typed metavariables can now match field access when we can propagate
  the type of a field
- Constant propagation for Java final fields (using this.field syntax)

### Changed

- Packaging and `setup.py` functionality (`.whl` and `pip` install unchanged):
  `SEMGREP_SKIP_BIN`, `SEMGREP_CORE_BIN`, and `SPACEGREP_BIN` now available

### Fixed
- correctly match the same metavariable for a field when used at a definition
  site and use site for Java
- add classname attribute to junit.xml report

## [0.35.0](https://github.com/returntocorp/semgrep/releases/tag/v0.35.0) - 2020-12-16

### Added

- Support for `...` in chains of method calls in JS, e.g. `$O.foo() ... .bar()`
- Official Ruby GA support

### Fixed

- Separate out test and pattern files with `--test` (#1796)

## [0.34.0](https://github.com/returntocorp/semgrep/releases/tag/v0.34.0) - 2020-12-09

### Added

- Experimental support for matching multiple arguments in JS/TS.
  This is done with a 'spread metavariable' operator,
  that looks like `$...ARGS`.
- Support for using `...` inside a Golang `switch` statement.
- Support for matching only
  the `try`, the `catch`, or the `finally` part
  of a `try { } catch (e) { } finally { }` construct in JS/TS.
- Support for matching only
  the `if ()` part of
  an `if () { }` construct in Java
- Support for metavariables inside dictionary keys in Ruby.
  This looks like `{..., $KEY: $VAL, ...}`.
- An experimental `--json-stats` flag.
  The stats output contains
  the number of files and lines of code scanned,
  broken down by language.
  It also contains profiling data broken down by rule ID.
  Please note that as this is an experimental flag,
  the output format is subject to change in later releases.
- Regex-only rules can now use `regex` as their language.
  The previously used language `none` will keep working as well.

### Changed

- Matches are now truncated to 10 lines in Semgrep's output.
  This was done to avoid filling the screen with output
  when a rule captures a whole class or function.
  If you'd like to adjust this behavior,
  you can set the new `--max-lines-per-finding` option.
- Fans of explicit & verbose code can now ignore findings
  with a `// nosemgrep` comment instead of the original `// nosem`.
  The two keywords have identical behavior.
- Generic pattern matching is now 10-20% faster
  on large codebases.

### Fixed

- Semgrep would crash when tens of thousands of matches were found
  for the same rule in one file.
  A new internally used `semgrep-core` flag named `-max_match_per_file`
  prevents these crashes by forcing a 'timeout' state
  when 10,000 matches are reached.
  Semgrep can then gracefully report
  what combination of rules and paths causes too much work.
- `semgrep --debug` works again,
  and now outputs even more debugging information from `semgrep-core`.
  The new debugging output is especially helpful to discover
  which rules have too many matches.
- A pattern that looks like `$X & $Y`
  will now correctly match bitwise AND operations in Ruby.
- Metavariables can now capture the name of a class
  and match its occurrences later in the class definition.
- Semgrep used to crash when a metavariable matched
  over text that cannot be read as UTF-8 text.
  Such matches will now try to recover what they can
  from apparent broken unicode text.

## [0.33.0](https://github.com/returntocorp/semgrep/releases/tag/v0.33.0) - 2020-12-01

### Added

- Allow selecting rules based on severity with the `--severity` flag. Thanks @kishorbhat!

### Changed

- In generic mode, shorter matches are now always preferred over
  longer ones. This avoids matches like `def bar def foo` when the
  pattern is `def ... foo`, instead matching just `def foo`
- In generic mode, leading dots must now match at the beginning of a
  block, allowing patterns like `... foo` to match what comes before `foo`
- Disabled link following for parity with other LINUX tools (e.g. ripgrep)
- spacegrep timeouts are now reported as timeouts instead of another error

### Fixed

- Correctly bind a metavariable in an import to the fully-qualified name. [Issue](https://github.com/returntocorp/semgrep/issues/1771)
- Fix invalid match locations on target files containing both CRLF line
  endings UTF-8 characters (#2111)
- Fix NoTokenLocation error when parsing Python f-strings
- [C] Support `include $X`
- [Go] Fix wrong order of imports

## [0.32.0](https://github.com/returntocorp/semgrep/releases/tag/v0.32.0) - 2020-11-18

### Added

- JSON output now includes an attribute of findings named `is_ignored`.
  This is `false` under regular circumstances,
  but if you run with `--disable-nosem`,
  it will return `true` for findings
  that normally would've been excluded by a `// nosem` comment.

### Changed

- `// nosemgrep` can now also be used to ignore findings,
  in addition to `// nosem`
- Added a default timeout of 30 seconds per file instead of none (#1981).

## [0.31.1](https://github.com/returntocorp/semgrep/releases/tag/v0.31.1) - 2020-11-11

### Fixed

- Regression in 0.31.0 where only a single file was being used when `--config`
  was given a directory with multiple rules (#2019).
- Cheatsheet's html functionality now has correct output.

## [0.31.0](https://github.com/returntocorp/semgrep/releases/tag/v0.31.0) - 2020-11-10

### Fixed

- Gracefully handle empty configuration file.
- Gracefully handle LexicalErrors from semgrep-core.
- Fix stack overflows in spacegrep on large input files (#1944).
- Fix extension-based file selection when the language is `generic` (#1968).
- Fix semgrep error when no valid config on path provided (#1912).
- Fix NO_FILE_INFO_YET error which causes the python wrapper to crash (#1925).
- Fix usage of '...' in special builtin arguments for PHP (#1963).
- Fix automatic semicolon insertion parse error in javascript (#1960).

### Added
- kotlin-tree-sitter integration into semgrep-core. Can now call
  dump-tree-sitter-cst on kotlin files.
- c++ tree-sitter integration into semgrep-core (#1952).
- More documents for language porting.
- Error handling in spacegrep to print stderr when CalledProcessError occurs.

## [0.30.0](https://github.com/returntocorp/semgrep/releases/tag/v0.30.0) - 2020-11-03

### Added

- Better examples for the generic mode aka spacegrep (#1951).

### Fixed

- Fix matching of trailing dots in spacegrep (#1939).
- Allow matching on one-line files with spacegrep (#1929).
- Fix incorrect number of lines matched by dots with spacegrep (#1918).
- Other subtle spacegrep matching bugs (#1913).
- Metavariable for method call should be matched against corresponding
  metavariable in method definition (#1861).
- Typescript class properties/declarations not recognized (#1846).
- Can't match inside Python try/except clause (#1902).

## [0.29.0](https://github.com/returntocorp/semgrep/releases/tag/v0.29.0) - 2020-10-27

### Added
- Semgrep will now partially parse files with parse errors and report findings detected before the parse errors was encountered.
- Allow user to specify registry path without having to add semgrep.dev url
  i.e.: instead of `--config https://semgrep.dev/p/r2c-ci` users can use `--config p/r2c-ci`
- Allow user to specify snippet id without having to add semgrep.dev url
  i.e.: instead of `--config https://semgrep.dev/s/username:snippetname`
  users can use `--config username:snippetname`
- `--test` will now error out if `ruleid` or `ok` is not in reported IDs
- Semgrep will run JavaScript rules on TypeScript files automatically.

### Fixed
- More off by one fixes in autofix
- Support for matching dynamic class names in Ruby
- Removed `nosem` findings from the final findings count
- Matching nested JSX elements works properly. See https://semgrep.dev/s/erlE?version=0.29.0.
- Can now match partial class definitions with annotations in Java. See https://github.com/returntocorp/semgrep/issues/1877.
- Fixed errors in TypeScript "implements" keyword. See https://github.com/returntocorp/semgrep/issues/1850.

## [0.28.0](https://github.com/returntocorp/semgrep/releases/tag/v0.28.0) - 2020-10-21

### Added

- A `metavariable-comparison` operator
  for evaluating numeric comparisons on metavariable values,
  such as `comparison: $KEY_SIZE < 2048`.
  This is a safe alternative to `pattern-where-python` snippets.
  Check the [full documentation of this feature](https://github.com/returntocorp/semgrep/blob/12d25a5c/docs/experimental.md#metavariable-comparison)!
- Matching 1-to-N attributes with a `...` wildcard
  in JSX tags' attribute lists,
  such as `<$TAG attr="1" ... />`
- Matching only the function signature
  without the function body,
  such as `function foo(...)`.
  This is useful to have cleaner match output
  when the body content doesn't matter in a rule.
  This works on JavaScript, TypeScript, and Java code currently.
- SARIF output now includes the exact CWE and OWASP categories as tags.
  Thanks @hunt3rkillerz!
- Matching of annotation patterns for Java (like `@SomeAnnot(...)`) in any context.

### Fixed

- PHP superglobals such as `$_GET`,
  which start with a dollar sign just like Semgrep metavariables,
  are now correctly interpreted as PHP code instead of Semgrep pattern code.
- Calls to `isset(...)` in PHP look like function calls,
  but technically are not functions calls.
  Now you can match them anyway!
- It's now possible to write unit tests for OCaml rules.
- JavaScript's special identifiers,
  such as `this`, can now be captured into a metavariable.
- A Java pattern for `implements B`
  will now also match code that does `implements A, B, C`.
- Addressed off by one errors when applying autofixes
- Missing characters in metavariable interpolation in messages
- And many more minor code parser fixes!

## [0.27.0](https://github.com/returntocorp/semgrep/releases/tag/v0.27.0) - 2020-10-06

### Added
- Added a `--debug` flag and moved most of the output under `--verbose` to it.
- Can run multiple rule configs by repeating `--config` option
- Jenkins information added to integrations
- Added matching with partial patterns for function signatures for Go.

### Changed
- Parse and other errors are mentioned at final output, but not individually displayed unless --verbose is passed
- tree-sitter parse error exceptions converted to parsing_error, improving error location

### Fixed
- Dislayed types using the `message` key are more complete.
- Triple token repeat for EncodedString in semgrep messages fixed.
- Crashes on 3 or more layered jsonschema errors fixed.


## [0.26.0](https://github.com/returntocorp/semgrep/releases/tag/v0.26.0) - 2020-09-30

### Fixed
- Metavariables are able to match empty tuples
- Correctly parse optional chaining (?.) in Typescript
- Correctly parse logical assignment operators (&&=, ||=, ??=) in Typescript
- Some type constraing matching in Typescript

### Changed
- Added default timeout of 5 seconds to javascript parsing (related to ?. on large minified files stalling)


## [0.25.0](https://github.com/returntocorp/semgrep/releases/tag/v0.25.0) - 2020-09-23

### Added
- Added support for the JUnit XML report format (`--junit-xml`)
- C now supports the deep expression operator: `<... $X ...>`. See [this example](https://semgrep.dev/s/boKP/?version=develop).
- Added support for ellipses `...` in PHP. (https://github.com/returntocorp/semgrep/issues/1715). See [this example](https://semgrep.dev/s/NxRn/?version=develop).

### Fixed
- JavaScript will parse empty yields (https://github.com/returntocorp/semgrep/issues/1688).
- In JavaScript, arrow functions are now considered lambdas (https://github.com/returntocorp/semgrep/issues/1691). This allows [matching](https://semgrep.dev/s/Kd1j/?version=develop) arrow functions in `var` assignments.
- `tsx` and `typescript` are now properly recognized in the `languages` key. (https://github.com/returntocorp/semgrep/issues/1705)


## [0.24.0](https://github.com/returntocorp/semgrep/releases/tag/v0.24.0) - 2020-09-16

### Added
- The `--test` functionality now supports the `--json` flag
- Alpha support for TypeScript
- Alpha support for PHP
- PyPI artifacts are now compatible with Alpine Linux

### Fixed
- Can now parse ECMAScript object patterns with ellipses in place of fields

## [0.23.0](https://github.com/returntocorp/semgrep/releases/tag/v0.23.0) - 2020-09-09

### Added
- Experimental support for Typescript (with -lang ts). You can currently
  mainly use the Javascript subset of Typescript in patterns, as well
  as type annotations in variable declarations or parameters.
- Ability to read target contents from stdin by specifying "-" target.

### Changed
- You can now specify timeouts using floats instead of integers
  (e.g., semgrep -timeout 0.5 will timeout after half a second)

### Fixed
- We now respect the -timeout when analyzing languages which have
  both a Tree-sitter and pfff parser (e.g., Javascript, Go).

## [0.22.0](https://github.com/returntocorp/semgrep/releases/tag/v0.22.0) - 2020-09-01

### Added
- The 'languages' key now supports 'none' for running `pattern-regex` on arbitrary files. See [this file](https://github.com/returntocorp/semgrep/blob/develop/semgrep/tests/e2e/rules/regex-any-language.yaml) for an example.
- You can now use the '...' ellipsis operator in OCaml.
- True negatives to '--test' functionality via the 'ok:<rule-id>' annotation.

### Changed
- Groups of rules are now called "Rulesets" in the Semgrep ecosystem,
  instead of their previous name, "Packs".
- We now use also the tree-sitter-javascript Javascript parser, which
  can parse quickly minified files. Thus, we also removed the 5 seconds
  parsing timeout we were using for Javascript.
- We should correctly report ranges when matching array access expressions
  (e.g., 'foo[$X]').
- Breaking: regular expressions in semgrep string patterns (e.g., `"=~/foo/"`)
  are now using the PCRE (Perl Compatible Regular Expressions) syntax instead of
  the OCaml syntax. This means you should not escape parenthesis for grouping
  or escape pipes for dijunctions (e.g., use simply `"=~/foo|bar/"` instead of
  `"=~/foo\|bar/"`). You can also use more advanced regexp features available
  in PCRE such as case-insensitive regexps with '/i' (e.g., `"=~/foo/i"`).
  The semantic of matching changes also to look for the regexp anywhere
  in the string, not just at the beginning, which means if you want to
  enforce a format for the whole string, you will now need to use the '^' anchor
  character (e.g., `"=~/^o+$/"` to check if a string contains only a sequence
  of 'o').

### Removed
- Breaking: install script installation procedure (semgrep-<version>-ubuntu-generic.sh).
  Please use 'pip install' for equivalent Linux installation.

## [0.21.0](https://github.com/returntocorp/semgrep/releases/tag/v0.21.0) - 2020-08-25

### Added
- Parsing JSX (JavaScript React) files is now supported as a beta feature!
  In this release, you need to target .jsx files one by one explicitly to have them be scanned.
  We're planning to scan all .jsx files in targeted directories in our next release
- We now bundle a [json-schema](https://json-schema.org/) spec for rules YAML syntax.

### Changed
- Our custom-made rules YAML validator has been replaced with a jsonschema standard one.
  This results in more reliable and comprehensive error messages
  to help you get back on track when bumping into validation issues.
- Calling `semgrep --validate` now includes more information,
  such as the number of rules validation ran on.

### Fixed
- Fixed a bug where multiple assignment,
  also known as tuple unpacking assignment in Python,
  such as `a, b = foo`,
  could be misinterpreted by semgrep.
- Fixed a bug that would cause a crash when trying to get debug steps output as JSON.
- `.mly` and `.mll` files are no longer targeted implicitly by OCaml scans.
- Fixed the `--skip-unknown-extensions` flag skipping files even with recognized extensions.
- Fixed JavaScript conditionals without braces,
  such as `if (true) return;`,
  not being matched by patterns such as `if (true) { return; }`.

## [0.20.0](https://github.com/returntocorp/semgrep/releases/tag/v0.20.0) - 2020-08-18

### Added
- Support for JSX tag metavariables (e.g., <$TAG />) and ellipsis inside
  JSX attributes (e.g., <foo attr=... />)
- By default Semgrep treats explicitly passed files with unknown extension as possibly any language and so runs all rules on said files. Add a flag `--skip-unknown-extensions` so that Semgrep will treat these files as if they matched no language and will so run no rules on them. [Link: PR](https://github.com/returntocorp/semgrep/pull/1507)

### Fixed
- Python patterns do not have to end with a newline anymore.
- Pattern `$X = '...';` in JavaScript matches `var $X = '...'`. Additionally, semicolon is no longer required to match. [Link: Issue](https://github.com/returntocorp/semgrep/issues/1497); [Link: Example](https://semgrep.dev/7g0Q?version=0.20.0)
- In JavaScript, can now match destructured object properties inside functions. [Link: Issue](https://github.com/returntocorp/semgrep/issues/1005); [Link: Example](https://semgrep.dev/d72E/?version=0.20.0)
- Java annotations can be matched with fully qualified names. [Link: Issue](https://github.com/returntocorp/semgrep/issues/1508); [Link: Example](https://semgrep.dev/vZqY/?version=0.20.0)
- Ensure `/src` exists in Dockerfile; [Link: PR](https://github.com/returntocorp/semgrep/pull/1512)

## [0.19.1](https://github.com/returntocorp/semgrep/releases/tag/v0.19.1) - 2020-08-13

### Fixed
- Update Docker container to run successfully without special volume
  permissions

## [0.19.0](https://github.com/returntocorp/semgrep/releases/tag/v0.19.0) - 2020-08-11

### Added
- `--timeout-threshold` option to set the maximum number of times a file can timeout before it is skipped
- Alpha support for C#

### Fixed
- Match against JavaScript unparameterized catch blocks
- Parse and match against Java generics
- Add ability to match against JSX attributes using ellipses
- Add ability to use ellipses in Go struct definitions
- No longer convert Go expressions with a newline to a statement

## [0.18.0](https://github.com/returntocorp/semgrep/releases/tag/v0.18.0) - 2020-08-04

### Added
- Match arbitrary content with `f"..."`
- Performance improvements by filtering rules if file doesn't contain string needed for match
- Match "OtherAttribute" attributes in any order
- Support Python 3.8 self-documenting fstrings
- `--max-memory` flag to set a maximum amount of memory that can be used to apply a rule to a file

## [0.17.0](https://github.com/returntocorp/semgrep/releases/tag/v0.17.0) - 2020-07-28

### Added
- The `metavariable-regex` operator, which filters finding's by metavariable
  value against a Python re.match compatible expression.
- `--timeout` flag to set maximum time a rule is applied to a file
- Typed metavariables moved to official support. See [docs](https://github.com/returntocorp/semgrep/blob/develop/docs/pattern-features.md#typed-metavariables)

### Changed
- Improved `pattern-where-python` error messages

## [0.16.0](https://github.com/returntocorp/semgrep/releases/tag/v0.16.0) - 2020-07-21

### Added
- Match file-name imports against metavariables using `import "$X"` (most
  useful in Go)
- Support for taint-tracking rules on CLI using the key-value pair 'mode: taint'
  (defaults to 'mode: search')

### Changed
- Don't print out parse errors to stdout when using structured output formats

### Fixed
- Parse nested object properties in parameter destructuring in JavaScript
- Parse binding patterns in ECMAScript 2021 catch expressions
- Was mistakenly reporting only one of each type of issue even if multiple issues exist

## [0.15.0](https://github.com/returntocorp/semgrep/releases/tag/v0.15.0) - 2020-07-14

### Added
- Alpha level support for Ruby

### Changed
- Show semgrep rule matches even with --quiet flag

### Fixed
- Fixed a crash when running over a directory with binary files in it.
- Fix SARIF output format
- Parse nested destructured parameters in JavaScript
- True and False are not keywords in Python2
- Send informative error message when user tries to use semgrep on missing files

## [0.14.0](https://github.com/returntocorp/semgrep/releases/tag/v0.14.0) - 2020-07-07

### Changed
- Default Docker code mount point from `/home/repo` to `/src` - this is also
  configurable via the `SEMGREP_SRC_DIRECTORY` environment variable

### Removed
- `--precommit` flag - this is no longer necessary after defaulting to
  `pre-commit`'s code mount point `/src`

### Fixed
- Parse python files with trailing whitespace
- Parse python2 tuple as parameter in function/lambda definition
- Parse python3.8 positional only parameters (PEP 570)
- Parse python2 implicit array in comprehension
- Cache timeout errors in semgrep-core so running multiple rules does not
  retry parsing

## [0.13.0](https://github.com/returntocorp/semgrep/releases/tag/v0.13.0) - 2020-06-30

### Added
- Const propagation now works with Java 'final' keyword and for Python globals
  which were assigned only once in the program

### Fixed
- Parsing Ocaml open overriding
- Parse raise in Python2 can take up to three arguments
- Metavariable matching now works with variables with global scope:
```yaml
$CONST = "..."
...
def $FUNC(...):
  return foo($CONST)
```
will match
```python
GLOBAL_CONST = "SOME_CONST"

def fetch_global_const():
    return foo(GLOBAL_CONST)
```

### Changed
- More clear Parse error message

## [0.12.0](https://github.com/returntocorp/semgrep/releases/tag/v0.12.0) - 2020-06-23

### Added
- Support for a new configuration language: JSON. You can now write
  JSON semgrep patterns with -lang json
- Support for '...' inside set and dictionaries
- Version check to recommend updating when out-of-date, disable with `--disable-version-check`
- Support for multiline pattern-where-python
- `--dryrun` flag to show result of autofixes without modifying any files
- Add capability to use regex replacement for autofixing. See documentaion [here](https://github.com/returntocorp/semgrep/blob/develop/docs/experimental.md#autofix-using-regular-expression-replacement)
- Add version check to recommend upgrading when applicable

### Fixed
- The range of function calls and statement blocks now includes the closing
  `}` and `)`. The range for expression statements now includes the closing
  ';' when there's one. The range of decorators now includes '@'.
- Do not convert certain parenthesized expressions in tuples in Python
- Returned warning when improperly mounting volume in docker container
- Correctly handle uncommited file deletions when using git aware file targeting

### Changed
- Progress bar only displays when in interactive terminal, more than one
  rule is being run, and not being run with `-v` or `-q`
- Colapsed `--include-dir` and `--exclude-dir` functionaity into `--include` and
  `--exclude` respectively

## [0.11.0](https://github.com/returntocorp/semgrep/releases/tag/v0.11.0) - 2020-06-16

### Added
- Support for another programming language: OCaml. You can now write
  OCaml semgrep patterns with -lang ocaml
- Inline whitelisting capabilities via `nosem` comments and the
  `--disable-nosem` flag [#900](https://github.com/returntocorp/semgrep/issues/900)
- Show a progress bar when using semgrep in an interactive shell
- More understandable error messages

### Changed
- If scanning a directory in a git project then skip files that are ignored by the
  project unless `--no-git-ignore` flag is used
- Show aggregate parse errors unless `--verbose` flag is used

### Fixed
- Handle parsing unicode characters

## [0.10.1](https://github.com/returntocorp/semgrep/releases/tag/v0.10.1) - 2020-06-10

### Fixed
- Value of `pattern_id` when using nested pattern operators [#828](https://github.com/returntocorp/semgrep/issues/828)
- `...` now works inside for loops in javascript
- Metavariable
- Infinite loop in python [#923](https://github.com/returntocorp/semgrep/issues/923)
- Treat field definition (`{x: 1}`) differently from assignment (`{x = 1}`)
- Support triple-quoted f-strings in python
- Fix ubuntu build error [#965](https://github.com/returntocorp/semgrep/pull/965)

## [0.10.0](https://github.com/returntocorp/semgrep/releases/tag/v0.10.0) - 2020-06-09

### Fixed

- Support immediately indexed arrays with initializers in Java
- Support object rest parameters in ECMAScript 6+
- Support various array destructuring calls with ommitted arguments in
  ECMAScript 6+
- Fix an issue where an error was raised when matching to Python else
  blocks with a metavariable
- Don't filter out files that are explicitly passed as arguments to semgrep
  even if they do not have expected extension

### Added

- Java imports can now be searched with patterns written like `import
  javax.crypto.$ANYTHING`
- `--debugging-json` flag for use on semgrep.dev

### Changed

- Pattern matches now distinguish between conditionals without `else` blocks
  and those with empty `else` blocks; write two patterns to capture both
  possibilities
- Print output before exiting when using --strict

## [0.9.0](https://github.com/returntocorp/semgrep/releases/tag/v0.9.0) - 2020-06-02

### Fixed
- Performance optimizations in deep statement matching
- Disable normalization of != ==> !(==)
- Support empty variable declaration in javasript
- Support "print expr," in Python 2.X
- Support "async" keyword on inner arrow functions for ECMAScript 7+
- Support optional catch bindings for ECMAScript 2019+
- Support non-ASCII Unicode whitespace code points as lexical whitespace in JavaScript code
- Support assignment expressions in Python 3.8
- Emtpty block in if will only match empty blocks

### Removed
- `--exclude-tests` flag - prefer `--exclude` or `--exclude-dir`
- `--r2c` flag - this was completely unused

## [0.8.1](https://github.com/returntocorp/semgrep/releases/tag/v0.8.1) - 2020-05-26

### Fixed
- `semgrep --version` on ubuntu was not returning the correct version

## [0.8.0](https://github.com/returntocorp/semgrep/releases/tag/v0.8.0) - 2020-05-20

### Added
- `pattern-regex` functionality - see docs for more information.
- Ellipsis used in the final position of a sequence of binary operations
  will match any number of additional arguments:
  ```
  $X = 1 + 2 + ...
  ```
  will match
  ```python
  foo = 1 + 2 + 3 + 4
  ```
- Per rule configuration of paths to include/exclude. See docs for more information.

### Changed
- fstring pattern will only match fstrings in Python:
  ```
  f"..."
  ```
  will match
  ```python
  f"foo {1 + 1}"
  ```
  but not
  ```python
  "foo"
  ```
- Change location of r2c rule config to https://semgrep.live/c/r/all which filters out
  pattern-where-python rules

## [0.7.0](https://github.com/returntocorp/semgrep/releases/tag/v0.7.0) - 2020-05-12

### Added
- `--exclude`, `--include`, `--exclude-dir`, and `--include-dir` flags
  for targeting specific paths with command line options.
  The behavior of these flags mimics `grep`'s behavior.
- A `--sarif` flag to receive output formatted according to the
  [SARIF v2.1.0](https://docs.oasis-open.org/sarif/sarif/v2.1.0/cs01/sarif-v2.1.0-cs01.html)
  specification for static analysis tools.
- Metavariables are now checked for equality across pattern clauses. For example, in the following pattern, `$REQ` must be the same variable name for this to match:
  ```yaml
  - patterns:
    - pattern-inside: |
        $TYPE $METHOD(..., HttpServletRequest $REQ, ...) {
          ...
        }
    - pattern: $REQ.getQueryString(...);
  ```


### Fixed
- Correclty parse implicit tuples in python f-strings
- Correctly parse `%` token in python f-string format
- Correctly parse python fstrings with spaces in interpolants

## [0.6.1](https://github.com/returntocorp/semgrep/releases/tag/v0.6.1) - 2020-05-06

### Fix

- Message field in output was not using proper interpolated message

## [0.6.0](https://github.com/returntocorp/semgrep/releases/tag/v0.6.0) - 2020-05-05

### Added
- The `-j/--jobs` flag for specifying number of subprocesses to use to run checks in parallel.
- expression statements will now match by default also return statements
  ```
  foo();
  ```
  will now match
  ```javascript
  return foo();
  ```
- You can now use regexps for field names:
  ```
  var $X = {"=~/[lL]ocation/": $Y};
  ```
  will now match
  ```javascript
  var x = {"Location": 1};
  ```
- Add severity to json output and prepend the rule line with it. Color yellow if `WARNING`, and red if `ERROR`. e.g. WARNING rule:tests.equivalence-tests
- For languages not allowing the dollar sign in identifiers (e.g., Python),
  semgrep will return an error if your pattern contains an identifier
  starting with a dollar that is actually not considered a metavariable
  (e.g., `$x`)
- Support top level `metadata` field in rule.yaml. Entire metadata object is attached to
  all things that match the rule when using json output format.

### Changed
- Config files in hidden paths can now be used by explicitly specifying
  the hidden path:
    ```
    semgrep --config some/hidden/.directory
    ```
- Metavariables can now contain digits or `_`. `$USERS_2` is now
  a valid metavariable name. A metavariable must start with a letter
  or `_` though.
- Simple calls of the `semgrep` CLI, such as `semgrep --version`, are now 60% faster.
- Display autofix suggestion in regular and json output mode.
- Update command line help texts.

### Fixed
- Correctly parse `f"{foo:,f}"` in Python
- Correctly parse Python files where the last line is a comment

## [0.5.0](https://github.com/returntocorp/semgrep/releases/tag/v0.5.0) - 2020-04-28

### Changed
- Rename executable to semgrep
- Deep expression matching in conditionals requires different syntax:
    ```
    if <... $X = True ...>:
        ...
    ```
    will now match
    ```python
    if foo == bar and baz == True:
        return 1
    ```
- Deduplicate semgrep output in cases where there are multiple ways
  a rule matches section of code
- Deep statement matchings goes into functions and classes:
    ```
    $X = ...
    ...
    bar($X)
    ```
    now matches with
    ```javascript
    QUX = "qux"

    function baz() {
        function foo() {
            bar(QUX)
        }
    }
    ```

### Added
- `python2` is a valid supported language

### Fixed
- Expression will right hand side of assignment/variable definition in javascript. See #429
    ```
    foo();
    ```
    will now match
    ```
    var x = foo();
    ```
- Regression where `"..."` was matching empty list
    ```
    foo("...")
    ```
    does _not_ match
    ```
    foo()
    ```

## [0.4.9](https://github.com/returntocorp/semgrep/releases/tag/v0.4.9) - 2020-04-07

### Changed

- Only print out number of configs and rules when running with verbose flag
- Match let and const to var in javascript:
    ```
    var $F = "hello"
    ```
    will now match any of the following expressions:
    ```javascript
    var foo = "hello";
    let bar = "hello";
    const baz = "hello";
    ```

### Added

- Print out --dump-ast
- Print out version with `--version`
- Allow ... in arrays
    ```
    [..., 1]
    ```
    will now match
    ```
    [3, 2, 1]
    ```
- Support Metavariable match on keyword arguments in python:
    ```
    foo(..., $K=$B, ...)
    ```
    will now match
    ```
    foo(1, 2, bar=baz, 3)
    ```
- Support constant propogation in f-strings in python:
    ```
    $M = "..."
    ...
    $Q = f"...{$M}..."
    ```
    will now match
    ```python
    foo = "bar"
    baz = f"qux {foo}"
    ```
- Constant propogation in javascript:
    ```
    api("literal");
    ```
    will now match with any of the following:
    ```javascript
    api("literal");

    const LITERAL = "literal";
    api(LITERAL);

    const LIT = "lit";
    api(LIT + "eral");

    const LIT = "lit";
    api(`${LIT}eral`);
    ```

- Deep statement matching:
    Elipsis operator (`...`) will also include going deeper in scope (i.e. if-else, try-catch, loop, etc.)
    ```
    foo()
    ...
    bar()
    ```
    will now match
    ```python
    foo()
    if baz():
        try:
            bar()
        except Exception:
            pass
    ```
- Unified import resolution in python:
    ```
    import foo.bar.baz
    ```

    will now match any of the following statements:

    ```python
    import foo.bar.baz
    import foo.bar.baz.qux
    import foo.bar.baz as flob
    import foo.bar.baz.qux as flob
    from foo.bar import baz
    from foo.bar.baz import qux
    from foo.bar import baz as flob
    from foo.bar.bax import qux as flob
    ```
- Support for anonymous functions in javascript:
    ```
    function() {
        ...
    }
    ```
    will now match
    ```javascript
    var bar = foo(
        //matches the following line
        function () { console.log("baz"); }
    );
    ```
- Support arrow function in javascript
    ```
    (a) => { ... }
    ```
    will now match:

    ```javascript
    foo( (a) => { console.log("foo"); });
    foo( a => console.log("foo"));

    // arrows are normalized in regular Lambda, so an arrow pattern
    // will match also old-style anynonous function.
    foo(function (a) { console.log("foo"); });
    ```
- Python implicit string concatenation
    ```
    $X = "..."
    ```
    will now match
    ```python
    # python implicitly concatenates strings
    foo = "bar"       "baz"              "qux"
    ```
- Resolve alias in attributes and decorators in python
    ```
    @foo.bar.baz
    def $X(...):
        ...
    ```
    will now match
    ```python
    from foo.bar import baz

    @baz
    def qux():
        print("hello")
    ```
### Fixed

- Handle misordered multiple object destructuring assignments in javascript:
    ```
    var {foo, bar} = qux;
    ```
    will now match
    ```
    var {bar, baz, foo} = qux;
    ```
- Defining properties/functions in different order:
    ```
    var $F = {
        two: 2,
        one: 1
    };
    ```
    will now match both
    ```javascript
    var foo = {
      two: 2,
      one: 1
    };

    var bar = {
        one: 1,
        two: 2
    };
    ```
- Metavariables were not matching due to go parser adding empty statements in golang


## [0.4.8](https://github.com/returntocorp/semgrep/releases/tag/0.4.8) - 2020-03-09

### Added
* Constant propagation for some langauges. Golang example:
```
pattern: dangerous1("...")
will match:

const Bar = "password"
func foo() {
     dangerous1(Bar);
}
```

* Import matching equivalences
```
pattern: import foo.bar.a2
matches code: from foo.bar import a1, a2
```

* Deep expression matching - see (#264)
```
pattern: bar();
matches code: print(bar())
```<|MERGE_RESOLUTION|>--- conflicted
+++ resolved
@@ -9,13 +9,10 @@
 
 ### Changed
 - Taint no longer analyzes dead/unreachable code
-<<<<<<< HEAD
 - Improve error message for segmentation faults/stack overflows
-=======
 - Attribute-expression equivalence that allows matching expression patterns against
   attributes, it is enabled by default but can be disabled via rule `options:` with
   `attr_expr: false` (#3489)
->>>>>>> c78057c5
 
 ### Fixed
 
