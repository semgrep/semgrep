--- conflicted
+++ resolved
@@ -10,11 +10,8 @@
 
 ### Fixed
 - core: Fix parsing of numeric literals in rule files
-<<<<<<< HEAD
-- Generic parser no longer tries to open submodule folders as files
-=======
 - Java: fix the range and autofix of Cast expressions (#3669)
->>>>>>> bc0051dc
+- Generic parser no longer tries to open submodule folders as files (#3690)
 
 ## [0.61.0](https://github.com/returntocorp/semgrep/releases/tag/v0.61.0) - 2021-08-04
 
