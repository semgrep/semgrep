--- conflicted
+++ resolved
@@ -11,13 +11,10 @@
 - PHP: support method patterns (#4262)
 
 ### Changed
-<<<<<<< HEAD
 - Add `profiling_times` object in `--time --json` output for more fine grained visibility
   into slow parts of semgrep
-=======
 - Constant propagation: Any kind of Python string (raw, byte, or unicode) is now
   evaluated to a string literal and can be matched by `"..."` (#3881)
->>>>>>> e4bdb83f
 
 ### Fixed
 - Ruby blocks are now represented with an extra function call in Generic so that
