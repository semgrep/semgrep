# Changelog

This project adheres to [Semantic Versioning](http://semver.org/spec/v2.0.0.html).

## Unreleased

### Added

- Scala support is now officially GA
  - Ellipsis method chaining is now supported
  - Type metavariables are now supported
<<<<<<< HEAD
- `metavariable-regex` now supports and optional `constant-propagation` key.
  When this is set to `true`, information learned from constant propagation
  will be used when matching the metavariable against the regex. By default
  it is set to `false`
- Dockerfile: constant propagation now works on variables declared with `ENV`
=======
- Ruby: Add basic support for lambdas in patterns. You can now write patterns
  of the form `-> (P) {Q}` where `P` and `Q` are sub-patterns. (#4950)
>>>>>>> 12620282

### Changed

- Moved description of parse/internal errors to the "skipped" section of output

### Fixed

- Scala: unicode character literals now parse
- Scala: multiple annotated type parameters now parse (`def f[@an A, @an B](x : A, y : B) = ...`)
- Ruby: Allow 'unless' used as keyword argument or hash key (#4948)
- Ruby: Fix regexp matching in the presence of escape characters (#4999)
- `r2c-internal-project-depends-on`:
  - Generic mode rules work again
  - Semgrep will not fail on targets that contain no relevant lockfiles

## [0.87.0](https://github.com/returntocorp/semgrep/releases/tag/v0.87.0) - 2022-04-07

### Added

- New `focus-metavariable` operator that lets you focus (or "zoom in") the match
  on the code region delimited by a metavariable. This operator is useful for
  narrowing down the code matched by a rule, to focus on what really matters. (#4453)
- `semgrep ci` uses "GITHUB_SERVER_URL" to generate urls if it is available
- You can now set `NO_COLOR=1` to force-disable colored output

### Changed

- taint-mode: We no longer force the unification of metavariables between
  sources and sinks by default. It is not clear that this is the most natural
  behavior; and we realized that, in fact, it was confusing even for experienced
  Semgrep users. Instead, each set of metavariables is now considered independent.
  The metavariables available to the rule message are all metavariables bound by
  `pattern-sinks`, plus the subset of metavariables bound by `pattern-sources`
  that do not collide with the ones bound by `pattern-sinks`. We do not expect
  this change to break many taint rules because source-sink metavariable
  unification had a bug (see #4464) that prevented metavariables bound by a
  `pattern-inside` to be unified, thus limiting the usefulness of the feature.
  Nonetheless, it is still possible to force metavariable unification by setting
  `taint_unify_mvars: true` in the rule's `options`.
- `r2c-internal-project-depends-on`: this is now a rule key, and not part of the pattern language.
  The `depends-on-either` key can be used analgously to `pattern-either`
- `r2c-internal-project-depends-on`: each rule with this key will now distinguish between
  _reachable_ and _unreachable_ findings. A _reachable_ finding is one with both a dependency match
  and a pattern match: a vulnerable dependency was found and the vulnerable part of the dependency
  (according to the patterns in the rule) is used somewhere in code. An _unreachable_ finding
  is one with only a dependency match. Reachable findings are reported as coming from the
  code that was pattern matched. Unreachable findings are reported as coming from the lockfile
  that was dependency matched. Both kinds of findings specify their kind, along with all matched
  dependencies, in the `extra` field of semgrep's JSON output, using the `dependency_match_only`
  and `dependency_matches` fields, respectively.
- `r2c-internal-project-depends-on`: a finding will only be considered reachable if the file
  containing the pattern match actually depends on the dependencies in the lockfile containing the
  dependency match. A file depends on a lockfile if it is the nearest lockfile going up the
  directory tree.
- The returntocorp/semgrep Docker image no longer sets `semgrep` as the entrypoint.
  This means that `semgrep` is no longer prepended automatically to any command you run in the image.
  This makes it possible to use the image in CI executors that run provisioning commands within the image.

### Fixed

- `-` is now parsed as a valid identifier in Scala
- `new $OBJECT(...)` will now work properly as a taint sink (#4858)
- JS/TS: `...{$X}...` will no longer match `str`
- taint-mode: Metavariables bound by a `pattern-inside` are now available to the
  rule message. (#4464)
- parsing: fail fast on in semgrep-core if rules fail to validate (broken since 0.86.5)
- Setting either `SEMGREP_URL` or `SEMGREP_APP_URL`
  now updates the URL used both for Semgrep App communication,
  and for fetching Semgrep Registry rules.
- The pre-commit hook exposed from semgrep's repository no longer fails
  when trying to install with recent setuptools versions.

## [0.86.5](https://github.com/returntocorp/semgrep/releases/tag/v0.86.5) - 2022-03-28

## Changed

- Set minimum urllib3 version

## [0.86.4](https://github.com/returntocorp/semgrep/releases/tag/v0.86.4) - 2022-03-25

### Changed

- Increase rule fetch timeout from 20s to 30s

## [0.86.3](https://github.com/returntocorp/semgrep/releases/tag/v0.86.3) - 2022-03-25

### Fixed

- Network timeouts during rule download are now less likely.

## [0.86.2](https://github.com/returntocorp/semgrep/releases/tag/v0.86.2) - 2022-03-24

### Fixed

- Some finding fingerprints were not matching what semgrep-agent would return.

## [0.86.1](https://github.com/returntocorp/semgrep/releases/tag/v0.86.1) - 2022-03-24

### Fixed

- The fingerprint of findings ignored with `# nosemgrep` is supposed to be the same
  as if the ignore comment wasn't there.
  This has previously only worked for single-line findings, including in `semgrep-agent`.
  Now the fingerprint is consistent as expected for multiline findings as well.

### Changed

- `--timeout-threshold` default set to 3 instead of 0

## [0.86.0](https://github.com/returntocorp/semgrep/releases/tag/v0.86.0) - 2022-03-24

### Added

- Semgrep can now output findings in GitLab's SAST report and secret scanning
  report formats with `--gitlab-sast` and `--gitlab-secrets`.
- JSON output now includes a fingerprint of each finding.
  This fingerprint remains consistent when matching code is just moved around
  or reindented.
- Go: use latest tree-sitter-go with support for Go 1.18 generics (#4823)
- Terraform: basic support for constant propagation of locals (#1147)
  and variables (#4816)
- HTML: you can now use metavariable ellipsis inside <script> (#4841)
  (e.g., `<script>$...JS</script>`)
- A `semgrep ci` subcommand that auto-detects settings from your CI environment
  and can upload findings to Semgrep App when logged in.

### Changed

- SARIF output will include matching code snippet (#4812)
- semgrep-core should now be more tolerant to rules using futur extensions by
  skipping those rules instead of just crashing (#4835)
- Removed `tests` from published python wheel
- Findings are now considered identical between baseline and current scans
  based on the same logic as Semgrep CI uses, which means:
  - Two findings are now identical after whitespace changes such as re-indentation
  - Two findings are now identical after a nosemgrep comment is added
  - Findings are now different if the same code triggered them on different lines
- Docker image now runs as root to allow the docker image to be used in CI/CD pipelines
- Support XDG Base directory specification (#4818)

### Fixed

- Entropy analysis: strings made of repeated characters such as
  `'xxxxxxxxxxxxxx'` are no longer reported has having high entropy (#4833)
- Symlinks found in directories are skipped from being scanned again.
  This is a fix for a regression introduced in 0.85.0.
- HTML: multiline raw text tokens now contain the newline characters (#4855)
- Go: fix unicode parsing bugs (#4725) by switching to latest tree-sitter-go
- Constant propagation: A conditional expression where both alternatives are
  constant will also be considered constant (#4301)
- Constant propagation now recognizes operators `++` and `--` as side-effectful
  (#4667)

## [0.85.0](https://github.com/returntocorp/semgrep/releases/tag/v0.85.0) - 2022-03-16

### Added

- C#: use latest tree-sitter-c-sharp with support for most C# 10.0 features
- HTML: support for metavariables on tags (e.g., `<$TAG>...</$TAG>`) (#4078)
- Scala: The data-flow engine can now handle expression blocks.
  This used to cause some false negatives during taint analysis,
  which will now be reported.
- Dockerfile: allow e.g. `CMD ...` to match both `CMD ls` and `CMD ["ls"]`
  (#4770).
- When scanning multiple languages, Semgrep will now print a table of how
  many rules and files are used for each language.

### Fixed

- Fixed Deep expression matching and metavariables interaction. Semgrep will
  not stop anymore at the first match and will enumarate all possible matchings
  if a metavariable is used in a deep expression pattern
  (e.g., `<... $X ...>`). This can introduce some performance regressions.
- JSX: ellipsis in JSX body (e.g., `<div>...</div>`) now matches any
  children (#4678 and #4717)
- > ℹ️ During a `--baseline-commit` scan,
  > Semgrep temporarily deletes files that were created since the baseline commit,
  > and restores them at the end of the scan.

  Previously, when scanning a subdirectory of a git repo with `--baseline-commit`,
  Semgrep would delete all newly created files under the repo root,
  but restore only the ones in the subdirectory.
  Now, Semgrep only ever deletes files in the scanned subdirectory.

- Previous releases allowed incompatible versions (21.1.0 & 21.2.0)
  of the `attrs` dependency to be installed.
  `semgrep` now correctly requires attrs 21.3.0 at the minimum.
- `package-lock.json` parsing defaults to `packages` instead of `dependencies` as the source of dependencies
- `package-lock.json` parsing will ignore dependencies with non-standard versions, and will succesfully parse
  dependencies with no `integrity` field

### Changed

- File targeting logic has been mostly rewritten. (#4776)
  These inconsistencies were fixed in the process:

  - > ℹ️ "Explicitly targeted file" refers to a file
    > that's directly passed on the command line.

    Previously, explicitly targeted files would be unaffected by most global filtering:
    global include/exclude patterns and the file size limit.
    Now `.semgrepignore` patterns don't affect them either,
    so they are unaffected by all global filtering,

  - > ℹ️ With `--skip-unknown-extensions`,
    > Semgrep scans only the explicitly targeted files that are applicable to the language you're scanning.

    Previously, `--skip-unknown-extensions` would skip based only on file extension,
    even though extensionless shell scripts expose their language via the shebang of the first line.
    As a result, explicitly targeted shell files were always skipped when `--skip-unknown-extensions` was set.
    Now, this flag decides if a file is the correct language with the same logic as other parts of Semgrep:
    taking into account both extensions and shebangs.

- Semgrep scans with `--baseline-commit` are now much faster.
  These optimizations were added:

  - > ℹ️ When `--baseline-commit` is set,
    > Semgrep first runs the _current scan_,
    > then switches to the baseline commit,
    > and runs the _baseline scan_.

    The _current scan_ now excludes files
    that are unchanged between the baseline and the current commit
    according to `git status` output.

  - The _baseline scan_ now excludes rules and files that had no matches in the _current scan_.

  - When `git ls-files` is unavailable or `--disable-git-ignore` is set,
    Semgrep walks the file system to find all target files.
    Semgrep now walks the file system 30% faster compared to previous versions.

- The output format has been updated to visually separate lines
  with headings and indentation.

## [0.84.0](https://github.com/returntocorp/semgrep/releases/tag/v0.84.0) - 2022-03-09

### Added

- new --show-supported-languages CLI flag to display the list of languages
  supported by semgrep. Thanks to John Wu for his contribution! (#4754)
- `--validate` will check that metavariable-x doesn't use an invalid
  metavariable
- Add r2c-internal-project-depends on support for Java, Go, Ruby, and Rust
- PHP: .tpl files are now considered PHP files (#4763)
- Scala: Support for custom string interpolators (#4655)
- Scala: Support parsing Scala scripts that contain plain definitions outside
  an Object or Class
- JSX: JSX singleton elements (a.k.a XML elements), e.g., `<foo />` used to
  match also more complex JSX elements, e.g., `<foo >some child</foo>`.
  This can now be disabled via rule `options:`
  with `xml_singleton_loose_matching: false` (#4730)
- JSX: new matching option `xml_attrs_implicit_ellipsis` that allows
  disabling the implicit `...` that was added to JSX attributes patterns.
- new focus-metavariable: experimental operator (#4735) (the syntax may change
  in the near futur)

### Fixed

- Report parse errors even when invoked with `--strict`
- Show correct findings count when using `--config auto` (#4674)
- Kotlin: store trailing lambdas in the AST (#4741)
- Autofix: Semgrep no longer errors during `--dry-run`s where one fix changes the line numbers in a file that also has a second autofix.
- Performance regression when running with --debug (#4761)
- SARIF output formatter not handling lists of OWASP or CWE metadata (#4673)
- Allow metrics flag and metrics env var at the same time if both are set to the same value (#4703)
- Scan `yarn.lock` dependencies that do not specify a hash
- Run `project-depends-on` rules with only `pattern-inside` at their leaves
- Dockerfile patterns no longer need a trailing newline (#4773)

## [0.83.0](https://github.com/returntocorp/semgrep/releases/tag/v0.83.0) - 2022-02-24

### Added

- semgrep saves logs of last run to `~/.semgrep/last.log`
- A new recursive operator, `-->`, for join mode rules for recursively chaining together Semgrep rules based on metavariable contents.
- A new recursive operator, `-->`, for join mode rules for recursively
  chaining together Semgrep rules based on metavariable contents.
- Semgrep now lists the scanned paths in its JSON output under the
  `paths.scanned` key.
- When using `--verbose`, the skipped paths are also listed under the
  `paths.skipped` key.
- C#: added support for typed metavariables (#4657)
- Undocumented, experimental `metavariable-analysis` feature
  supporting two kinds of analyses: prediction of regular expression
  denial-of-service vulnerabilities (ReDoS, `redos` analyzer, #4700)
  and high-entropy string detection (`entropy` analyzer, #4672).
- A new subcommand `semgrep publish` allows users to upload private,
  unlisted, or public rules to the Semgrep Registry

### Fixed

- Configure the PCRE engine with lower match-attempts and recursion limits in order
  to prevent regex matching from potentially "hanging" Semgrep
- Terraform: Parse heredocs respecting newlines and whitespaces, so that it is
  possible to correctly match these strings with `metavariable-regex` or
  `metavariable-pattern`. Previously, Semgrep had problems analyzing e.g. embedded
  YAML content. (#4582)
- Treat Go raw string literals like ordinary string literals (#3938)
- Eliminate zombie uname processes (#4466)
- Fix for: semgrep always highlights one extra character

### Changed

- Improved constant propagation for global constants
- PHP: Constant propagation now has built-in knowledge of `escapeshellarg` and
  `htmlspecialchars_decode`, if these functions are given constant arguments,
  then Semgrep assumes that their output is also constant
- The environment variable used by Semgrep login changed from `SEMGREP_LOGIN_TOKEN` to `SEMGREP_APP_TOKEN`

## [0.82.0](https://github.com/returntocorp/semgrep/releases/tag/v0.82.0) - 2022-02-08

### Added

- Experimental baseline scanning. Run with `--baseline-commit GIT_COMMIT` to only
  show findings that currently exist but did not exist in GIT_COMMIT

### Changed

- Performance: send all rules directly to semgrep-core instead of invoking semgrep-core
- Scans now report a breakdown of how many target paths were skipped for what reason.
  - `--verbose` mode will list all skipped paths along with the reason they were skipped
- Performance: send all rules directly to semgrep-core instead of invoking semgrep-core
  for each rule, reducing the overhead significantly. Other changes resulting from this:
  Sarif output now includes all rules run. Error messages use full path of rules.
  Progress bar reports by file instead of by rule
- Required minimum version of python to run semgrep now 3.7 instead of EOL 3.6
- Bloom filter optimization now considers `import` module file names, thus
  speeding up matching of patterns like `import { $X } from 'foo'`
- Indentation is now removed from matches to conserve horizontal space

### Fixed

- Typescript: Patterns `E as T` will be matched correctly. E.g. previously
  a pattern like `v as $T` would match `v` but not `v as any`, now it
  correctly matches `v as any` but not `v`. (#4515)
- Solidity: ellipsis in contract body are now supported (#4587)
- Highlighting has been restored for matching code fragments within a finding

## [0.81.0](https://github.com/returntocorp/semgrep/releases/tag/v0.81.0) - 2022-02-02

### Added

- Dockerfile language: metavariables and ellipses are now
  supported in most places where it makes sense (#4556, #4577)

### Fixed

- Gracefully handle timeout errors with missing rule_id
- Match resources in Java try-with-resources statements (#4228)

## [0.80.0](https://github.com/returntocorp/semgrep/releases/tag/v0.80.0) - 2022-01-26

### Added

- Autocomplete for CLI options
- Dockerfile: add support for metavariables where argument expansion is already supported

### Changed

- Ruby: a metavariable matching an atom can also be used to match an identifier
  with the same name (#4550)

### Fixed

- Handle missing target files without raising an exception (#4462)

## [0.79.0](https://github.com/returntocorp/semgrep/releases/tag/v0.79.0) - 2022-01-20

### Added

- Add an experimental key for internal team use: `r2c-internal-project-depends-on` that
  allows rules to filter based on the presence of 3rd-party dependencies at specific
  version ranges.
- Experimental support for Dockerfile syntax.
- Support nosemgrep comments placed on the line before a match,
  causing such match to be ignored (#3521)
- Add experimental `semgrep login` and `semgrep logout` to store API token from semgrep.dev
- Add experimenntal config key `semgrep --config policy` that uses stored API token to
  retrieve configured rule policy on semgrep.dev

### Changed

- CLI: parse errors (reported with `--verbose`) appear once per file,
  not once per rule/file

### Fixed

- Solidity: add support for `for(...)` patterns (#4530)

## [0.78.0](https://github.com/returntocorp/semgrep/releases/tag/v0.78.0) - 2022-01-13

### Added

- Pre-alpha support for Dockerfile as a new target language
- Semgrep is now able to symbolically propagate simple definitions. E.g., given
  an assignment `x = foo.bar()` followed by a call `x.baz()`, Semgrep will keep
  track of `x`'s definition, and it will successfully match `x.baz()` with a
  pattern like `foo.bar().baz()`. This feature should help writing simple yet
  powerful rules, by letting the dataflow engine take care of any intermediate
  assignments. Symbolic propagation is still experimental and it is disabled by
  default, it must be enabled in a per-rule basis using `options:` and setting
  `symbolic_propagation: true`. (#2783, #2859, #3207)
- `--verbose` outputs a timing and file breakdown summary at the end
- `metavariable-comparison` now handles metavariables that bind to arbitrary
  constant expressions (instead of just code variables)
- YAML support for anchors and aliases (#3677)

### Fixed

- Rust: inner attributes are allowed again inside functions (#4444) (#4445)
- Python: return statement can contain tuple expansions (#4461)
- metavariable-comparison: do not throw a Not_found exn anymore (#4469)
- better ordering of match results with respect to captured
  metavariables (#4488)
- Go, JavaScript, Java, Python, TypeScript: correct matching of
  multibyte characters (#4490)

## [0.77.0](https://github.com/returntocorp/semgrep/releases/tag/v0.77.0) - 2021-12-16

### Added

- New language Solidity with experimental support.
- Scala: Patterns like List(...) now correctly match against patterns in code
- A default set of .semgrepignore patterns (in semgrep/templates/.semgrepignore) are now used if no .semgrepignore file is provided
- Java: Ellipsis metavariables can now be used for parameters (#4420)
- `semgrep login` and `semgrep logout` commands to save api token

### Fixed

- Go: fixed bug where using an ellipsis to stand for a list of key-value pairs
  would sometimes cause a parse error
- Scala: Translate definitions using patterns like
  `val List(x,y,z) = List(1,2,3)` to the generic AST
- Allow name resolution on imported packages named just vN, where N is a number
- The -json option in semgrep-core works again when used with -e/-f
- Python: get the correct range when matching comprehension (#4221)
- Python and other languages: allow matches of patterns containing
  non-ascii characters, but still with possibly many false positives (#4336)
- Java: parse correctly constructor method patterns (#4418)
- Address several autofix output issues (#4428, #3577, #3338) by adding per-
  file line/column offset tracking

### Changed

- Constant propagation is now a proper must-analysis, if a variable is undefined
  in some path then it will be considered as non-constant
- Dataflow: Only consider reachable nodes, which prevents some FPs/FNs
- Timing output handles errors and reports profiling times
- semgrep-core will log a warning when a worker process is consuming above 400 MiB
  of memory, or reached 80% of the specified memory limit, whatever happens first.
  This is meant to help diagnosing OOM-related crashes.

## [0.76.2](https://github.com/returntocorp/semgrep/releases/tag/v0.76.2) - 2021-12-08

## [0.76.2](https://github.com/returntocorp/semgrep/releases/tag/v0.76.2) - 2021-12-08

### Fixed

- Python: set the right scope for comprehension variables (#4260)
- Fixed bug where the presence of .semgrepignore would cause reported targets
  to have absolute instead of relative file paths

## [0.76.1](https://github.com/returntocorp/semgrep/releases/tag/v0.76.1) - 2021-12-07

### Fixed

- Fixed bug where the presence of .semgrepignore would cause runs to fail on
  files that were not subpaths of the directory where semgrep was being run

## [0.76.0](https://github.com/returntocorp/semgrep/releases/tag/v0.76.0) - 2021-12-06

### Added

- Improved filtering of rules based on file content (important speedup
  for nodejsscan rules notably)
- Semgrep CLI now respects .semgrepignore files
- Java: support ellipsis in generics, e.g., `class Foo<...>` (#4335)

### Fixed

- Java: class patterns not using generics will match classes using generics
  (#4335), e.g., `class $X { ...}` will now match `class Foo<T> { }`
- TS: parse correctly type definitions (#4330)
- taint-mode: Findings are now reported when the LHS of an access operator is
  a sink (e.g. as in `$SINK->method`), and the LHS operand is a tainted
  variable (#4320)
- metavariable-comparison: do not throw a NotHandled exn anymore (#4328)
- semgrep-core: Fix a segmentation fault on Apple M1 when using
  `-filter_irrelevant_rules` on rules with very large `pattern-either`s (#4305)
- Python: generate proper lexical exn for unbalanced braces (#4310)
- YAML: fix off-by-one in location of arrays
- Python: generate proper lexical exn for unbalanced braces (#4310)
- Matching `"$MVAR"` patterns against string literals computed by constant folding
  no longer causes a crash (#4371)

### Changed

- semgrep-core: Log messages are now tagged with the process id
- Optimization: change bloom filters to use sets, move location of filter
- Reduced the size of `--debug` dumps
- Given `--output` Semgrep will no longer print search results to _stdout_,
  but it will only save/post them to the specified file/URL

## [0.75.0](https://github.com/returntocorp/semgrep/releases/tag/v0.75.0) - 2021-11-23

### Fixed

- semgrep-ci relies on `--disable-nosem` still tagging findings with `is_ignored`
  correctly. Reverting optimization in 0.74.0 that left this field None when said
  flag was used

## [0.74.0](https://github.com/returntocorp/semgrep/releases/tag/v0.74.0) - 2021-11-19

### Added

- Support for method chaining patterns in Python, Golang, Ruby,
  and C# (#4300), so all GA languages now have method chaining
- Scala: translate infix operators to generic AST as method calls,
  so `$X.map($F)` matches `xs map f`
- PHP: support method patterns (#4262)

### Changed

- Add `profiling_times` object in `--time --json` output for more fine
  grained visibility into slow parts of semgrep
- Constant propagation: Any kind of Python string (raw, byte, or unicode) is
  now evaluated to a string literal and can be matched by `"..."` (#3881)

### Fixed

- Ruby: blocks are now represented with an extra function call in Generic so that
  both `f(...)` and `f($X)` correctly match `f(x)` in `f(x) { |n| puts n }` (#3880)
- Apply generic filters excluding large files and binary files to
  'generic' and 'regex' targets as it was already done for the other
  languages.
- Fix some Stack_overflow when using -filter_irrelevant_rules (#4305)
- Dataflow: When a `switch` had no other statement following it, and the last
  statement of the `switch`'s `default` case was a statement, such as `throw`,
  that can exit the execution of the current function, this caused `break`
  statements within the `switch` to not be resolved during the construction of
  the CFG. This could led to e.g. constant propagation incorrectly flagging
  variables as constants. (#4265)

## [0.73.0](https://github.com/returntocorp/semgrep/releases/tag/v0.73.0) - 2021-11-12

### Added

- experimental support for C++

### Changed

- Dataflow: Assume that any function/method call inside a `try-catch` could
  be raising an exception (#4091)
- cli: if an invalid config is passed to semgrep, it will fail immediately, even
  if valid configs are also passed

### Fixed

- Performance: Deduplicate rules by rule-id + behavior so rules are not being run
  twice
- Scala: recognize metavariables in patterns
- Scala: translate for loops to the generic ast properly
- Catch PCRE errors
- Constant propagation: Avoid "Impossible" errors due to unhandled cases

## [0.72.0](https://github.com/returntocorp/semgrep/releases/tag/v0.72.0) - 2021-11-10

### Added

- Java: Add partial support for `synchronized` blocks in the dataflow IL (#4150)
- Dataflow: Add partial support for `await`, `yield`, `&`, and other expressions
- Field-definition-as-assignemnt equivalence that allows matching expression
  patterns against field definitions. It is disabled by default but can be
  enabled via rule `options:` with `flddef_assign: true` (#4187)
- Arrows (a.k.a short lambdas) patterns used to match also regular function
  definitions. This can now be disabled via rule `options:` with
  `arrow_is_function: false` (#4187)
- Javascript variable patterns using the 'var' keyword used to also
  match variable declarations using 'let' or 'const'. This can now be
  disabled via rule `options:` with `let_is_var: false`

### Fixed

- Constant propagation: In a method call `x.f(y)`, if `x` is a constant then
  it will be recognized as such
- Go: match correctly braces in composite literals for autofix (#4210)
- Go: match correctly parens in cast for autofix (#3387)
- Go: support ellipsis in return type parameters (#2746)
- Scala: parse `case object` within blocks
- Scala: parse typed patterns with variables that begin with an underscore:
  `case _x : Int => ...`
- Scala: parse unicode identifiers
- semgrep-core accepts `sh` as an alias for bash
- pattern-regex: Hexadecimal notation of Unicode code points is now
  supported and assumes UTF-8 (#4240)
- pattern-regex: Update documentation, specifying we use PCRE (#3974)
- Scala: parse nullary constructors with no arguments in more positions
- Scala: parse infix type operators with tuple arguments
- Scala: parse nested comments
- Scala: parse `case class` within blocks
- `metavariable-comparison`: if a metavariable binds to a code variable that
  is known to be constant, then we use that constant value in the comparison (#3727)
- Expand `~` when resolving config paths

### Changed

- C# support is now GA
- cli: Only suggest increasing stack size when semgrep-core segfaults
- Semgrep now scans executable scripts whose shebang interpreter matches the
  rule's language

## [0.71.0](https://github.com/returntocorp/semgrep/releases/tag/v0.71.0) - 2021-11-01

### Added

- Metavariable equality is enforced across sources/sanitizers/sinks in
  taint mode, and these metavariables correctly appear in match messages
- Pre-alpha support for Bash as a new target language
- Pre-alpha support for C++ as a new target language
- Increase soft stack limit when running semgrep-core (#4120)
- `semgrep --validate` runs metachecks on the rule

### Fixed

- text_wrapping defaults to MAX_TEXT_WIDTH if get_terminal_size reports
  width < 1
- Metrics report the error type of semgrep core errors (Timeout,
  MaxMemory, etc.)
- Prevent bad settings files from crashing Semgrep (#4164)
- Constant propagation: Tuple/Array destructuring assignments now correctly
  prevent constant propagation
- JS: Correctly parse metavariables in template strings
- Scala: parse underscore separators in number literals, and parse
  'l'/'L' long suffix on number literals
- Scala: parse by name arguments in arbitary function types,
  like `(=> Int) => Int`
- Bash: various fixes and improvements
- Kotlin: support ellipsis in class body and parameters (#4141)
- Go: support method interface pattern (#4172)

### Changed

- Report CI environment variable in metrics for better environment
  determination
- Bash: a simple expression pattern can now match any command argument rather
  than having to match the whole command

## [0.70.0](https://github.com/returntocorp/semgrep/releases/tag/v0.70.0) - 2021-10-19

### Added

- Preliminary support for bash

### Fixed

- Go: support ... in import list (#4067),
  for example `import (... "error" ...)`
- Java: ... in method chain calls can now match also 0 elements, to be
  consistent with other use of ... (#4082), so `o. ... .foo()` will now
  also match just `o.foo()`.
- Config files with only a comment give bad error message (#3773)
- Does not crash if user does not have write permissions on home directory

### Changed

- Resolution of rulesets use legacy registry instead of cdn registry
- Benchmark suite is easier to modify

## [0.69.1](https://github.com/returntocorp/semgrep/releases/tag/v0.69.1) - 2021-10-14

### Fixed

- The `--enable-metrics` flag is now always a flag, does not optionally
  take an argument

## [0.69.0](https://github.com/returntocorp/semgrep/releases/tag/v0.69.0) - 2021-10-13

### Added

- C: support ... in parameters and sizeof arguments (#4037)
- C: support declaration and function patterns
- Java: support @interface pattern (#4030)

### Fixed

- Reverted change to exclude minified files from the scan (see changelog for
  0.66.0)
- Java: Fixed equality of metavariables bounded to imported classes (#3748)
- Python: fix range of tuples (#3832)
- C: fix some wrong typedef inference (#4054)
- Ruby: put back equivalence on old syntax for keyword arguments (#3981)
- OCaml: add body of functor in AST (#3821)

### Changed

- taint-mode: Introduce a new kind of _not conflicting_ sanitizer that must be
  declared with `not_conflicting: true`. This affects the change made in 0.68.0
  that allowed a sanitizer like `- pattern: $F(...)` to work, but turned out to
  affect our ability to specify sanitization by side-effect. Now the default
  semantics of sanitizers is reverted back to the same as before 0.68.0, and
  `- pattern: $F(...)` is supported via the new not-conflicting sanitizers.

## [0.68.2](https://github.com/returntocorp/semgrep/releases/tag/v0.68.2) - 2021-10-07

### Fixed

- Respect --skip-unknown-extensions even for files with no extension
  (treat no extension as an unknown extension)
- taint-mode: Fixed (another) bug where a tainted sink could go unreported when
  the sink is a specific argument in a function call

## [0.68.1](https://github.com/returntocorp/semgrep/releases/tag/v0.68.1) - 2021-10-07

### Added

- Added support for `raise`/`throw` expressions in the dataflow engine and
  improved existing support for `try-catch-finally`

### Fixed

- Respect rule level path filtering

## [0.68.0](https://github.com/returntocorp/semgrep/releases/tag/v0.68.0) - 2021-10-06

### Added

- Added "automatic configuration" (`--config auto`), which collaborates with
  the Semgrep Registry to customize rules to a project; to support this, we
  add support for logging-in to the Registry using the project URL; in
  a future release, this will also perform project analysis to determine
  project languages and frameworks
- Input can be derived from subshells: `semgrep --config ... <(...)`
- Java: support '...' in catch (#4002)

### Changed

- taint-mode: Sanitizers that match exactly a source or a sink are filtered out,
  making it possible to use `- pattern: $F(...)` for declaring that any other
  function is a sanitizer
- taint-mode: Remove built-in source `source(...)` and built-in sanitizer
  `sanitize(...)` used for convenience during early development, this was causing
  some unexpected behavior in real code that e.g. had a function called `source`!
- When enabled, metrics now send the hashes of rules that yielded findings;
  these will be used to tailor rules on a per-project basis, and also will be
  used to improve rules over time
- Improved Kotlin parsing from 77% to 90% on our Kotlin corpus.
- Resolution of rulesets (i.e. `p/ci`) use new rule cdn and do client-side hydration
- Set pcre recursion limit so it will not vary with different installations of pcre
- Better pcre error handling in semgrep-core

### Fixed

- taint-mode: Fixed bug where a tainted sink could go unreported when the sink is
  a specific argument in a function call
- PHP: allows more keywords as valid field names (#3954)

## [0.67.0](https://github.com/returntocorp/semgrep/releases/tag/v0.67.0) - 2021-09-29

### Added

- Added support for break and continue in the dataflow engine
- Added support for switch statements in the dataflow engine

### Changed

- Taint no longer analyzes dead/unreachable code
- Improve error message for segmentation faults/stack overflows
- Attribute-expression equivalence that allows matching expression patterns against
  attributes, it is enabled by default but can be disabled via rule `options:` with
  `attr_expr: false` (#3489)
- Improved Kotlin parsing from 35% to 77% on our Kotlin corpus.

### Fixed

- Fix CFG dummy nodes to always connect to exit node
- Deep ellipsis `<... x ...>` now matches sub-expressions of statements
- Ruby: treat 'foo' as a function call when alone on its line (#3811)
- Fixed bug in semgrep-core's `-filter_irrelevant_rules` causing Semgrep to
  incorrectly skip a file (#3755)

## [0.66.0](https://github.com/returntocorp/semgrep/releases/tag/v0.66.0) - 2021-09-22

### Added

- HCL (a.k.a Terraform) experimental support

### Changed

- **METRICS COLLECTION CHANGES**: In order to target development of Semgrep features, performance improvements,
  and language support, we have changed how metrics are collected by default
  - Metrics collection is now controlled with the `--metrics` option, with possible values: `auto`, `on`, or `off`
  - `auto` will send metrics only on runs that include rules are pulled from the Semgrep Registry.
    It will not send metrics when rules are only read from local files or passed directly as
    strings
  - `auto` is now the default metrics collection state
  - `on` forces metrics collection on every run
  - `off` disables metrics collection entirely
  - Metrics collection may still alternatively be controlled with the `SEMGREP_SEND_METRICS`
    environment variable, with the same possible values as the `--metrics` option. If both
    are set, `--metrics` overrides `SEMGREP_SEND_METRICS`
  - See `PRIVACY.md` for more information
- Constant propagation now assumes that void methods may update the callee (#3316)
- Add rule message to emacs output (#3851)
- Show stack trace on fatal errors (#3876)
- Various changes to error messages (#3827)
- Minified files are now automatically excluded from the scan, which
  may result in shorter scanning times for some projects.

### Fixed

- Dataflow: Recognize "concat" method and interpret it in a language-dependent manner (#3316)
- PHP: allows certain keywords as valid field names (#3907)

## [0.65.0](https://github.com/returntocorp/semgrep/releases/tag/v0.65.0) - 2021-09-13

### Added

- Allow autofix using the command line rather than only with the fix: YAML key
- Vardef-assign equivalence can now be disabled via rule `options:` with `vardef_assign: false`

### Changed

- Grouped semgrep CLI options and added constraints when useful (e.g. cannot use `--vim` and `--emacs` at the same time)

### Fixed

- Taint detection with ternary ifs (#3778)
- Fixed corner-case crash affecting the `pattern: $X` optimization ("empty And; no positive terms in And")
- PHP: Added support for parsing labels and goto (#3592)
- PHP: Parse correctly constants named PUBLIC or DEFAULT (#3589)
- Go: Added type inference for struct literals (#3622)
- Fix semgrep-core crash when a cache file exceeds the file size limit
- Sped up Semgrep interface with tree-sitter parsing

## [0.64.0](https://github.com/returntocorp/semgrep/releases/tag/v0.64.0) - 2021-09-01

### Added

- Enable associative matching for string concatenation (#3741)

### Changed

- Add logging on failure to git ls-files (#3777)
- Ignore files whose contents look minified (#3795)
- Display semgrep-core errors in a better way (#3774)
- Calls to `semgrep --version` now check if Semgrep is up-to-date; this can
  cause a ~ 100 ms delay in run time; use --disable-version-check if you
  don't want this

### Fixed

- Java: separate import static from regular imports during matching (#3772)
- Taint mode will now benefit from semgrep-core's -filter_irrelevant_rules
- Taint mode should no longer report duplicate matches (#3742)
- Only change source directory when running in docker context (#3732)

## [0.63.0](https://github.com/returntocorp/semgrep/releases/tag/v0.63.0) - 2021-08-25

### Added

- C#: support ellipsis in declarations (#3720)

### Fixed

- Hack: improved support for metavariables (#3716)
- Dataflow: Disregard type arguments but not the entire instruction

### Changed

- Optimize ending `...` in `pattern-inside`s to simply match anything left

## [0.62.0](https://github.com/returntocorp/semgrep/releases/tag/v0.62.0) - 2021-08-17

### Added

- OCaml: support module aliasing, so looking for `List.map` will also
  find code that renamed `List` as `L` via `module L = List`.
- Add help text to sarif formatter output if defined in metadata field.
- Update shortDescription in sarif formatter output if defined in metadata field.
- Add tags as defined in metadata field in addition to the existing tags.

### Fixed

- core: Fix parsing of numeric literals in rule files
- Java: fix the range and autofix of Cast expressions (#3669)
- Generic mode scanner no longer tries to open submodule folders as files (#3701)
- `pattern-regex` with completely empty files (#3705)
- `--sarif` exit code with suppressed findings (#3680)
- Fixed fatal errors when a pattern results in a large number of matches
- Better error message when rule contains empty pattern

### Changed

- Add backtrace to fatal errors reported by semgrep-core
- Report errors during rule evaluation to the user
- When anded with other patterns, `pattern: $X` will not be evaluated on its own, but will look at the context and find `$X` within the metavariables bound, which should be significantly faster

## [0.61.0](https://github.com/returntocorp/semgrep/releases/tag/v0.61.0) - 2021-08-04

### Added

- Hack: preliminary support for hack-lang
  thanks to David Frankel, Nicholas Lin, and more people at Slack!
- OCaml: support for partial if, match, and try patterns
  (e.g., `if $X = $Y`)
- OCaml: you can match uppercase identifiers (constructors, module names) by
  using a metavariable with an uppercase letter followed by an underscore,
  followed by uppercase letters or digits (e.g. `$X_`, `$F_OO`).
  Instead, `$FOO` will match everything else (lowercase identifiers,
  full expressions, types, patterns, etc.).
- OCaml: match cases patterns are now matched in any order, and ellipsis are
  handled correctly
- Improved error messages sent to the playground

### Changed

- Run version check and print upgrade message after scan instead of before
- OCaml: skip ocamllex and ocamlyacc files. Process only .ml and .mli files.
- Memoize range computation for expressions and speed up taint mode
- Report semgrep-core's message upon a parse error
- Deprecated the following experimental features:
  - pattern-where-python
  - taint-mode
  - equivalences
  - step-by-step evaluation output
- Deduplicate findings that fire on the same line ranges and have the same message.

### Fixed

- Go: Match import module paths correctly (#3484)
- OCaml: use latest ocamllsp 1.7.0 for the -lsp option
- OCaml: include parenthesis tokens in the AST for tuples and constructor
  calls for better range matching and autofix
- OCaml: fixed many matching bugs with ellipsis
- core: Do not crash when is not possible to compute range info
- eliminate 6x slowdown when using the '--max-memory' option

## [0.60.0](https://github.com/returntocorp/semgrep/releases/tag/v0.60.0) - 2021-07-27

### Added

- Detect duplicate keys in YAML dictionaries in semgrep rules when parsing a rule
  (e.g., detect multiple 'metavariable' inside one 'metavariable-regex')

### Fixed

- C/C++: Fixed stack overflows (segmentation faults) when processing very large
  files (#3538)
- JS: Fixed stack overflows (segmentation faults) when processing very large
  files (#3538)
- JS: Detect numeric object keys `1` and `0x1` as equal (#3579)
- OCaml: improved parsing stats by using tree-sitter-ocaml (from 25% to 88%)
- taint-mode: Check nested functions
- taint-mode: `foo.x` is now detected as tainted if `foo` is a source of taint
- taint-mode: Do not crash when is not possible to compute range info
- Rust: recognize ellipsis in macro calls patterns (#3600)
- Ruby: represent correctly a.(b) in the AST (#3603)
- Rust: recognize ellipsis in macro calls patterns

### Changed

- Added precise error location for the semgrep metachecker, to detect for example
  duplicate patterns in a rule

## [0.59.0](https://github.com/returntocorp/semgrep/releases/tag/v0.59.0) - 2021-07-20

### Added

- A new experimental 'join' mode. This mode runs multiple Semgrep rules
  on a codebase and "joins" the results based on metavariable contents. This
  lets users ask questions of codebases like "do any 3rd party
  libraries use a dangerous function, and do I import that library directly?" or
  "is this variable passed to an HTML template, and is it rendered in that template?"
  with several Semgrep rules.

### Fixed

- Improve location reporting of errors
- metavariable-pattern: `pattern-not-regex` now works (#3503)
- Rust: correctly parse macros (#3513)
- Python: imports are unsugared correctly (#3940)
- Ruby: `pattern: $X` in the presence of interpolated strings now works (#3560)

## [0.58.2](https://github.com/returntocorp/semgrep/releases/tag/v0.58.2) - 2021-07-15

### Fixed

- Significant speed improvements, but the binary is now 95MB (from 47MB
  in 0.58.1, but it was 170MB in 0.58.0)

## [0.58.1](https://github.com/returntocorp/semgrep/releases/tag/v0.58.1) - 2021-07-15

### Fixed

- The --debug option now displays which files are currently processed incrementally;
  it will not wait until semgrep-core completely finishes.

### Changed

- Switch from OCaml 4.10.0 to OCaml 4.10.2 (and later to OCaml 4.12.0) resulted in
  smaller semgrep-core binaries (from 170MB to 47MB) and a smaller docker
  image (from 95MB to 40MB).

## [0.58.0](https://github.com/returntocorp/semgrep/releases/tag/v0.58.0) - 2021-07-14

### Added

- New iteration of taint-mode that allows to specify sources/sanitizers/sinks
  using arbitrary pattern formulas. This provides plenty of flexibility. Note
  that we breaks compatibility with the previous taint-mode format, e.g.
  `- source(...)` must now be written as `- pattern: source(...)`.
- HTML experimental support. This does not rely on the "generic" mode
  but instead really parses the HTML using tree-sitter-html. This allows
  some semantic matching (e.g., matching attributes in any order).
- Vue.js alpha support (#1751)
- New matching option `implicit_ellipsis` that allows disabling the implicit
  `...` that are added to record patterns, plus allow matching "spread fields"
  (JS `...x`) at any position (#3120)
- Support globstar (`**`) syntax in path include/exclude (#3173)

### Fixed

- Apple M1: Semgrep installed from HomeBrew no longer hangs (#2432)
- Ruby command shells are distinguished from strings (#3343)
- Java varargs are now correctly matched (#3455)
- Support for partial statements (e.g., `try { ... }`) for Java (#3417)
- Java generics are now correctly stored in the AST (#3505)
- Constant propagation now works inside Python `with` statements (#3402)
- Metavariable value replacement in message/autofix no longer mixes up short and long names like $X vs $X2 (#3458)
- Fixed metavariable name collision during interpolation of message / autofix (#3483)
  Thanks to Justin Timmons for the fix!
- Revert `pattern: $X` optimization (#3476)
- metavariable-pattern: Allow filtering using a single `pattern` or
  `pattern-regex`
- Dataflow: Translate call chains into IL

### Changed

- Faster matching times for generic mode

## [0.57.0](https://github.com/returntocorp/semgrep/releases/tag/v0.57.0) - 2021-06-29

### Added

- new `options:` field in a YAML rule to enable/disable certain features
  (e.g., constant propagation). See https://github.com/returntocorp/semgrep/blob/develop/semgrep-core/src/core/Config_semgrep.atd
  for the list of available features one can enable/disable.
- Capture groups in pattern-regex: in $1, $2, etc. (#3356)
- Support metavariables inside atoms (e.g., `foo(:$ATOM)`)
- Support metavariables and ellipsis inside regexp literals
  (e.g., `foo(/.../)`)
- Associative-commutative matching for bitwise OR, AND, and XOR operations
- Add support for $...MVAR in generic patterns.
- metavariable-pattern: Add support for nested Spacegrep/regex/Comby patterns
- C#: support ellipsis in method parameters (#3289)

### Fixed

- C#: parse `__makeref`, `__reftype`, `__refvalue` (#3364)
- Java: parsing of dots inside function annotations with brackets (#3389)
- Do not pretend that short-circuit Boolean AND and OR operators are commutative (#3399)
- metavariable-pattern: Fix crash when nesting a non-generic pattern within
  a generic rule
- metavariable-pattern: Fix parse info when matching content of a metavariable
  under a different language
- generic mode on Markdown files with very long lines will now work (#2987)

### Changed

- generic mode: files that don't look like nicely-indented programs
  are no longer ignored, which may cause accidental slowdowns in setups
  where excessively large files are not excluded explicitly (#3418).
- metavariable-comparison: Fix crash when comparing integers and floats
  Thanks to Justin Timmons for the fix!
- Do not filter findings with the same range but different metavariable bindings (#3310)
- Set parsing_state.have_timeout when a timeout occurs (#3438)
- Set a timeout of 10s per file (#3434)
- Improvements to contributing documentation (#3353)
- Memoize getting ranges to speed up rules with large ranges
- When anded with other patterns, `pattern: $X` will not be evaluated on its own, but will look at the context and find `$X` within the metavariables bound, which should be significantly faster

## [0.56.0](https://github.com/returntocorp/semgrep/releases/tag/v0.56.0) - 2021-06-15

### Added

- Associative-commutative matching for Boolean AND and OR operations
  (#3198)
- Support metavariables inside strings (e.g., `foo("$VAR")`)
- metavariable-pattern: Allow matching the content of a metavariable under
  a different language.

### Fixed

- C#: Parse attributes for local functions (#3348)
- Go: Recognize other common package naming conventions (#2424)
- PHP: Support for associative-commutative matching (#3198)

### Changed

- Upgrade TypeScript parser (#3102)

### Changed

- `--debug` now prints out semgrep-core debug logs instead of having this
  behavior with `--debugging-json`

## [0.55.1](https://github.com/returntocorp/semgrep/releases/tag/v0.55.1) - 2021-06-9

### Added

- Add helpUri to sarif output if rule source metadata is defined

### Fixed

- JSON: handle correctly metavariables as field (#3279)
- JS: support partial field definitions pattern, like in JSON
- Fixed wrong line numbers for multi-lines match in generic mode (#3315)
- Handle correctly ellipsis inside function types (#3119)
- Taint mode: Allow statement-patterns when these are represented as
  statement-expressions in the Generic AST (#3191)

## [0.55.0](https://github.com/returntocorp/semgrep/releases/tag/v0.55.0) - 2021-06-8

### Added

- Added new metavariable-pattern operator (available only via --optimizations),
  thanks to Kai Zhong for the feature request (#3257).

### Fixed

- Scala: parse correctly symbol literals and interpolated strings containing
  double dollars (#3271)
- Dataflow: Analyze foreach body even if we do not handle the pattern yet (#3155)
- Python: support ellipsis in try-except (#3233)
- Fall back to no optimizations when using unsupported features: pattern-where-python,
  taint rules, and `--debugging-json` (#3265)
- Handle regexp parse errors gracefully when using optimizations (#3266)
- Support equivalences when using optimizations (#3259)
- PHP: Support ellipsis in include/require and echo (#3191, #3245)
- PHP: Prefer expression patterns over statement patterns (#3191)
- C#: Support unsafe block syntax (#3283)

### Changed

- Run rules in semgrep-core (rather than patterns) by default (aka optimizations all)

## [0.54.0](https://github.com/returntocorp/semgrep/releases/tag/v0.54.0) - 2021-06-2

### Added

- Per rule parse times and per rule-file parse and match times added to opt-in metrics
- $...MVAR can now match a list of statements (not just a list of arguments) (#3170)

### Fixed

- JavaScript parsing: [Support decorators on
  properties](https://github.com/tree-sitter/tree-sitter-javascript/pull/166)
- JavaScript parsing: [Allow default export for any declaration](https://github.com/tree-sitter/tree-sitter-javascript/pull/168)
- Metavariables in messages are filled in when using `--optimizations all`
- Python: class variables are matched in any order (#3212)
- Respect `--timeout-threshold` option in `--optimizations all` mode

### Changed

- Moved some debug logging to verbose logging
- $...ARGS can now match an empty list of arguments, just like ... (#3177)
- JSON and SARIF outputs sort keys for predictable results

## [0.53.0](https://github.com/returntocorp/semgrep/releases/tag/v0.53.0) - 2021-05-26

### Added

- Scala alpha support
- Metrics collection of project_hash in cases where git is not available
- Taint mode now also analyzes top-level statements.

### Fixed

- Running with `--strict` will now return results if there are `nosem` mismatches. Semgrep will report a nonzero exit code if `--strict` is set and there are `nosem` mismathces. [#3099](https://github.com/returntocorp/semgrep/issues/3099)
- PHP: parsing correctly ... and metavariables in parameters
- PHP: parsing correctly functions with a single statement in their body
- Evaluate interpolated strings during constant propagation (#3127)
- Fixed #3084 - Semgrep will report an InvalidRuleSchemaError for dictionaries with duplicate key names.
- Basic type inference also for implicit variable declarations (Python, Ruby, PHP, and JS)
- JS/TS: differentiating tagged template literals in the AST (#3187)
- Ruby: storing parenthesis in function calls in the AST (#3178)

## [0.52.0](https://github.com/returntocorp/semgrep/releases/tag/v0.52.0) - 2021-05-18

### Added

- C# alpha support
- Let meta-variables match both a constant variable occurrence and that same
  constant value (#3058)

### Fixed

- OCaml: fix useless-else false positives by generating appropriate AST for
  if without an else.
- JS/TS: Propagate constant definitions without declaration
- Python: Make except ... match except _ as _

## [0.51.0](https://github.com/returntocorp/semgrep/releases/tag/v0.51.0) - 2021-05-13

### Added

- Keep track of and report rule parse time in addition to file parse time.
- v0 of opt-in anonymous aggregate metrics.
- Improved cheatsheet for generic mode, now recommending indented
  patterns (#2911, #3028).

### Fixed

- JS/TS: allow the deep expression operator <... ...> in expression
  statement position, for example:

```
$ARG = [$V];
...
<... $O[$ARG] ...>; // this works now
```

- PHP arrays with dots inside parse
- Propagate constants in nested lvalues such as `y` in `x[y]`
- C# experimental support

### Changed

- Show log messages from semgrep-core when running semgrep with
  `--debug`.
- By default, targets larger than 1 MB are now excluded from semgrep
  scans. New option `--max-target-bytes 0` restores the old behavior.
- Report relative path instead of absolute when using `--time`

## [0.50.1](https://github.com/returntocorp/semgrep/releases/tag/v0.50.1) - 2021-05-06

### Changed

- Reinstate `--debugging-json` to avoid stderr output of `--debug`

## [0.50.0](https://github.com/returntocorp/semgrep/releases/tag/v0.50.0) - 2021-05-06

### Added

- JS/TS: Infer global constants even if the `const` qualifier is missing (#2978)
- PHP: Resolve names and infer global constants in the same way as for Python

### Fixed

- Empty yaml files do not crash
- Autofix does not insert newline characters for patterns from semgrep.live (#3045)
- Autofix printout is grouped with its own finding rather than the one below it (#3046)
- Do not assign constant values to assigned variables (#2805)
- A `--time` flag instead of `--json-time` which shows a summary of the
  timing information when invoked with normal output and adds a time field
  to the json output when `--json` is also present

### Changed

- .git/ directories are ignored when scanning
- External Python API (`semgrep_main.invoke_semgrep`) now takes an
  optional `OutputSettings` argument for controlling output
- `OutputSettings.json_time` has moved to `OutputSettings.output_time`,
  this and many other `OutputSettings` arguments have been made optional

### Removed

- `--debugging-json` flag in favor of `--json` + `--debug`
- `--json-time` flag in favor of `--json` + `--time`

## [0.49.0](https://github.com/returntocorp/semgrep/releases/tag/v0.49.0) - 2021-04-28

### Added

- Support for matching multiple arguments with a metavariable (#3009)
  This is done with a 'spread metavariable' operator that looks like
  `$...ARGS`. This used to be available only for JS/TS and is now available
  for the other languages (Python, Java, Go, C, Ruby, PHP, and OCaml).
- A new `--optimizations [STR]` command-line flag to turn on/off some
  optimizations. Use 'none' to turn off everything and 'all' to turn on
  everything.
  Just using `--optimizations` is equivalent to `--optimizations all`, and
  not using `--optimizations` is equivalent to `--optimizations none`.
- JS/TS: Support '...' inside JSX text to match any text, as in
  `<a href="foo">...</a>` (#2963)
- JS/TS: Support metavariables for JSX attribute values, as in
  `<a href=$X>some text</a>` (#2964)

### Fixed

- Python: correctly parsing fstring with multiple colons
- Ruby: better matching for interpolated strings (#2826 and #2949)
- Ruby: correctly matching numbers

### Changed

- Add required executionSuccessful attribute to SARIF output (#2983)
  Thanks to Simon Engledew
- Remove jsx and tsx from languages, just use javascript or typescript (#3000)
- Add limit max characters in output line (#2958) and add
  flag to control maxmium characters (defaults to 160).
  Thanks to Ankush Menat

## [0.48.0](https://github.com/returntocorp/semgrep/releases/tag/v0.48.0) - 2021-04-20

### Added

- Taint mode: Basic cross-function analysis (#2913)
- Support for the new Java Record extension and Java symbols with accented characters (#2704)

### Fixed

- Capturing functions when used as both expressions and statements in JS (#1007)
- Literal for ocaml tree sitter (#2885)
- Ruby: interpolated strings match correctly (#2967)
- SARIF output now contains the required runs.invocations.executionSuccessful property.

### Changed

- The `extra` `lines` data is now consistent across scan types
  (e.g. `semgrep-core`, `spacegrep`, `pattern-regex`)

## [0.47.0](https://github.com/returntocorp/semgrep/releases/tag/v0.47.0) - 2021-04-15

### Added

- support `for(...)` for Java
- Ability to match lambdas or functions in Javascript with ellipsis after
  the function keyword, (e.g., `function ...(...) { ... }`)
- Rust: Semgrep patterns now support top-level statements (#2910)
- support for utf-8 code with non-ascii chars (#2944)
- Java switch expressions

### Fixed

- fixed single field pattern in JSON, allow `$FLD: { ... }` pattern
- Config detection in files with many suffix delimiters, like `this.that.check.yaml`.
  More concretely: configs end with `.yaml`, YAML language tests end with `.test.yaml`,
  and everything else is handled by its respective language extension (e.g. `.py`).
- Single array field in yaml in a pattern is parsed as a field, not a one element array

## [0.46.0](https://github.com/returntocorp/semgrep/releases/tag/v0.46.0) - 2021-04-08

### Added

- YAML language support to --test
- Ability to list multiple, comma-separated rules on the same line when in --test mode
- Resolve alias in require/import in Javascript

```
child_process.exec(...)
```

will now match

```javascript
var { exec } = require("child_process");
exec("dangerous");
```

- Taint mode: Pattern-sources can now be arbitrary expressions (#2881)

### Fixed

- SARIF output now nests invocations inside runs.
- Go backslashed carets in regexes can be parsed

### Changed

- Deep expression matches (`<... foo ...>`) now match within records, bodies of
  anonymous functions (a.k.a. lambda-expressions), and arbitrary language-specific
  statements (e.g. the Golang `go` statement)

## [0.45.0](https://github.com/returntocorp/semgrep/releases/tag/v0.45.0) - 2021-03-30

### Added

- New `--experimental` flag for passing rules directly to semgrep-core (#2836)

### Fixed

- Ellipses in template strings don't match string literals (#2780)
- Go: correctly parse select/switch clauses like in tree-sitter (#2847)
- Go: parse correctly 'for ...' header in Go patterns (#2838)

## [0.44.0](https://github.com/returntocorp/semgrep/releases/tag/v0.44.0) - 2021-03-25

### Added

- Support for YAML! You can now write YAML patterns in rules
  to match over YAML target files (including semgrep YAML rules, inception!)
- A new Bloomfilter-based optimisation to speedup matching (#2816)
- Many benchmarks to cover semgrep advertised packs (#2772)
- A new semgrep-dev docker container useful for benchmarking semgrep (#2800)
- Titles to rule schema definitions, which can be leveraged in
  the Semgrep playground (#2703)

### Fixed

- Fixed taint mode and added basic test (#2786)
- Included formatted errors in SARIF output (#2748)
- Go: handle correctly the scope of Go's short assignment variables (#2452)
- Go: fixed the range of matched slices (#2763)
- PHP: correctly match the PHP superglobal `$_COOKIE` (#2820)
- PHP: allow ellipsis inside array ranges (#2819)
- JSX/TSX: fixed the range of matched JSX elements (#2685)
- Javascript: allow ellipsis in arrow body (#2802)
- Generic: correctly match the same metavariable when used in different
  generic patterns

#### Fixed in `semgrep-core` only

These features are not yet available via the `semgrep` CLI,
but have been fixed to the internal `semgrep-core` binary.

- Fixed all regressions on semgrep-rules when using -fast
- Handle pattern-not: and pattern-not-inside: as in semgrep
- Handle pattern: and pattern-inside: as in semgrep (#2777)

## [0.43.0](https://github.com/returntocorp/semgrep/releases/tag/v0.43.0) - 2021-03-16

### Added

- Official Python 3.9 support
- Support for generating patterns that will match multiple given code targets
- Gitignore for compiled binaries

### Fixed

- Parsing enum class patterns (#2715)
- Ocaml test metavar_equality_var (#2755)

### Changed

- Pfff java parser and tree-sitter-java parser are now more similar
- Octal numbers parsed correctly in tree-sitter parsers

## [0.42.0](https://github.com/returntocorp/semgrep/releases/tag/v0.42.0) - 2021-03-09

### Added

- Added propagation of metavariables to clauses nested under `patterns:`. Fixes (#2548)[https://github.com/returntocorp/semgrep/issues/2548].
- `--json-time` flag which reports runtimes for (rule, target file)
- `--vim` flag for Syntastic
- PHP - Support for partial if statements
- CSharp - Many improvements to parsing

### Fixed

- Rust can be invoked with `rs` or `rust` as a language

### Changed

- The timeout for downloading config files from a URL was extended from 10s to 20s.

## [0.41.1](https://github.com/returntocorp/semgrep/releases/tag/v0.41.1) - 2021-02-24

### Fixed

- Statically link pcre in semgrep-core for MacOS releases

## [0.41.0](https://github.com/returntocorp/semgrep/releases/tag/v0.41.0) - 2021-02-24

### Added

- Added basic typed metavariables for javascript and typescript (#2588)
- Ability to match integers or floats by values
  e.g., the pattern '8' will now match code like 'x = 0x8'
- Start converting the tree-sitter CST of R to the generic AST
  thx to Ross Nanopoulos!
- Allow 'nosem' in HTML. (#2574)

#### Added in `semgrep-core` only

These features are not yet available via the `semgrep` CLI,
but have been added to the internal `semgrep-core` binary.

- ability to process a whole rule in semgrep-core; this will allow
  whole-rule optimisations and avoid some fork and communication with the
  semgrep Python wrapper
- handling the none (regexp) and generic (spacegrep) patterns in a rule
- handling the metavariable-regexp, metavariable-comparison
- correctly handle boolean formula using inclusion checks on metavariables
- new semgrep-core -test_rules action to test rules; it reports only
  28/2800 mismatches on the semgrep-rules repository

### Changed

- update C# to latest tree-sitter-csharp
  thx to Sjord for the huge work adapting to the new C# grammar
- Improve --generate-config capabilities (#2562)
- optimise the matching of blocks with ellipsis (#2618)
  e.g., the pattern 'function(...) { ... }' will now be more efficient
- Change pattern-not-regex to filter when regex overlaps with a match (#2572)

### Fixed

- remove cycle in named AST for Rust 'fn foo(self)' (#2584)
  and also typescript, which could cause semgrep to use giga bytes of memory
- fix missing token location on Go type assertion (#2577)

## [0.40.0](https://github.com/returntocorp/semgrep/releases/tag/v0.40.0) - 2021-02-17

### Added

- Documentation for contributing new languages.
- New language Kotlin with experimental support.
- Work on caching improvements for semgrep-core.
- Work on bloom filters for matching performance improvement.

### Changed

- Typescript grammar upgraded.
- Ruby parser updated from the latest tree-sitter-ruby.
- New Semgrep logo!
- metavariable_regex now supported with PCRE.
- Rust macros now parsed. Thanks Ruin0x11!

### Fixed

- Constant propagaion support covers `:=` short assignment in Go. (#2440)
- Functions now match against functions inside classes for PHP. (#2470)
- Import statements for CommonJS Typescript modules now supported. (#2234)
- Ellipsis behave consistently in nested statements for PHP. (#2453)
- Go Autofix does not drop closing parenthesis. (#2316)
- Helpful errors added for Windows installation. (#2533)
- Helpful suggestions provided on output encoding error. (#2514)
- Import metavariables now bind to the entire Java path. (#2502)
- Semgrep matches the short name for a type in Java. (#2400)
- Interface types explicitly handled in Go patterns. (#2376)
- TooManyMatches error generated instead of Timeout error when appropriate. (#2411)

## [0.39.1](https://github.com/returntocorp/semgrep/releases/tag/v0.39.1) - 2021-01-26

No new changes in this version.
This is a re-release of 0.39.0 due to an error in the release process.

## [0.39.0](https://github.com/returntocorp/semgrep/releases/tag/v0.39.0) - 2021-01-26

### Added

- Typed metavariables in C.
  Patterns like `$X == $Y` can now match specific types like so: `(char *$X) == $Y`. (#2431)

#### Added in `semgrep-core` only

These features are not yet available via the `semgrep` CLI,
but have been added to the internal `semgrep-core` binary.

- `semgrep-core` supports rules in JSON and Jsonnet format. (#2428)
- `semgrep-core` supports a new nested format
  for combining patterns into a boolean query. (#2430)

### Changed

- When an unknown language is set on a rule,
  the error message now lists all supported languages. (#2448)
- When semgrep is executed without a config specified,
  the error message now includes some suggestions on how to pick a config. (#2449)
- `-c` is the new shorthand for `--config` in the CLI.
  `-f` is kept as an alias for backward-compatibility. (#2447)

### Fixed

- Disable timeouts if timeout setting is 0 (#2423).
- Typed metavariables in go match literal strings (#2401).
- Fix bug that caused m_compatible_type to only bind the type (#2441).

## [0.38.0](https://github.com/returntocorp/semgrep/releases/tag/v0.38.0) - 2021-01-20

### Added

- Added a new language: Rust. Support for basic semgrep patterns (#2391)
  thanks to Ruin0x11!
- Added a new language: R. Just parsing for now (#2407)
  thanks to Ross Nanopoulos!
- Parse more Rust constructs: Traits, type constraints (#2393, #2413)
  thanks to Ruin0x11!
- Parse more C# constructs: Linq queries, type parameter constraints (#2378, #2408)
  thanks to Sjord!
- new experimental semgrep rule (meta)linter (#2420) with semgrep-core -check_rules

### Changed

- new controlflow-sensitive intraprocedural dataflow-based constant propagation
  (#2386)

### Fixed

- matching correctly Ruby functions with rescue block (#2390)
- semgrep crashing on permission error on a file (#2394)
- metavariable interpolation for pattern-inside (#2361)
- managing Lua assignment correctly (#2406) thanks to Ruin0x11!
- correctly parse metavariables in PHP, and ellipsis in fields (#2419)

## [0.37.0](https://github.com/returntocorp/semgrep/releases/tag/v0.37.0) - 2021-01-13

### Added

- pattern-not-regex added so findings can be filtered using regular expression (#2364)
- Added a new language: Lua. Support for basic semgrep patterns (#2337, #2312)
  thanks to Ruin0x11!
- C# support for basic semgrep patterns (#2336)
- Parse event access, conditional access, async-await in C# (#2314, #2329, #2358)
  thanks to Sjord

### Changed

- Java and Javascript method chaining requires extra "." when using ellipsis (#2354)

### Fixed

- Semgrep crashing due to missing token information in AST (#2380)

## [0.36.0](https://github.com/returntocorp/semgrep/releases/tag/v0.36.0) - 2021-01-05

### Added

- Typed metavariables can now match field access when we can propagate
  the type of a field
- Constant propagation for Java final fields (using this.field syntax)

### Changed

- Packaging and `setup.py` functionality (`.whl` and `pip` install unchanged):
  `SEMGREP_SKIP_BIN`, `SEMGREP_CORE_BIN`, and `SPACEGREP_BIN` now available

### Fixed

- correctly match the same metavariable for a field when used at a definition
  site and use site for Java
- add classname attribute to junit.xml report

## [0.35.0](https://github.com/returntocorp/semgrep/releases/tag/v0.35.0) - 2020-12-16

### Added

- Support for `...` in chains of method calls in JS, e.g. `$O.foo() ... .bar()`
- Official Ruby GA support

### Fixed

- Separate out test and pattern files with `--test` (#1796)

## [0.34.0](https://github.com/returntocorp/semgrep/releases/tag/v0.34.0) - 2020-12-09

### Added

- Experimental support for matching multiple arguments in JS/TS.
  This is done with a 'spread metavariable' operator,
  that looks like `$...ARGS`.
- Support for using `...` inside a Golang `switch` statement.
- Support for matching only
  the `try`, the `catch`, or the `finally` part
  of a `try { } catch (e) { } finally { }` construct in JS/TS.
- Support for matching only
  the `if ()` part of
  an `if () { }` construct in Java
- Support for metavariables inside dictionary keys in Ruby.
  This looks like `{..., $KEY: $VAL, ...}`.
- An experimental `--json-stats` flag.
  The stats output contains
  the number of files and lines of code scanned,
  broken down by language.
  It also contains profiling data broken down by rule ID.
  Please note that as this is an experimental flag,
  the output format is subject to change in later releases.
- Regex-only rules can now use `regex` as their language.
  The previously used language `none` will keep working as well.

### Changed

- Matches are now truncated to 10 lines in Semgrep's output.
  This was done to avoid filling the screen with output
  when a rule captures a whole class or function.
  If you'd like to adjust this behavior,
  you can set the new `--max-lines-per-finding` option.
- Fans of explicit & verbose code can now ignore findings
  with a `// nosemgrep` comment instead of the original `// nosem`.
  The two keywords have identical behavior.
- Generic pattern matching is now 10-20% faster
  on large codebases.

### Fixed

- Semgrep would crash when tens of thousands of matches were found
  for the same rule in one file.
  A new internally used `semgrep-core` flag named `-max_match_per_file`
  prevents these crashes by forcing a 'timeout' state
  when 10,000 matches are reached.
  Semgrep can then gracefully report
  what combination of rules and paths causes too much work.
- `semgrep --debug` works again,
  and now outputs even more debugging information from `semgrep-core`.
  The new debugging output is especially helpful to discover
  which rules have too many matches.
- A pattern that looks like `$X & $Y`
  will now correctly match bitwise AND operations in Ruby.
- Metavariables can now capture the name of a class
  and match its occurrences later in the class definition.
- Semgrep used to crash when a metavariable matched
  over text that cannot be read as UTF-8 text.
  Such matches will now try to recover what they can
  from apparent broken unicode text.

## [0.33.0](https://github.com/returntocorp/semgrep/releases/tag/v0.33.0) - 2020-12-01

### Added

- Allow selecting rules based on severity with the `--severity` flag. Thanks @kishorbhat!

### Changed

- In generic mode, shorter matches are now always preferred over
  longer ones. This avoids matches like `def bar def foo` when the
  pattern is `def ... foo`, instead matching just `def foo`
- In generic mode, leading dots must now match at the beginning of a
  block, allowing patterns like `... foo` to match what comes before `foo`
- Disabled link following for parity with other LINUX tools (e.g. ripgrep)
- spacegrep timeouts are now reported as timeouts instead of another error

### Fixed

- Correctly bind a metavariable in an import to the fully-qualified name. [Issue](https://github.com/returntocorp/semgrep/issues/1771)
- Fix invalid match locations on target files containing both CRLF line
  endings UTF-8 characters (#2111)
- Fix NoTokenLocation error when parsing Python f-strings
- [C] Support `include $X`
- [Go] Fix wrong order of imports

## [0.32.0](https://github.com/returntocorp/semgrep/releases/tag/v0.32.0) - 2020-11-18

### Added

- JSON output now includes an attribute of findings named `is_ignored`.
  This is `false` under regular circumstances,
  but if you run with `--disable-nosem`,
  it will return `true` for findings
  that normally would've been excluded by a `// nosem` comment.

### Changed

- `// nosemgrep` can now also be used to ignore findings,
  in addition to `// nosem`
- Added a default timeout of 30 seconds per file instead of none (#1981).

## [0.31.1](https://github.com/returntocorp/semgrep/releases/tag/v0.31.1) - 2020-11-11

### Fixed

- Regression in 0.31.0 where only a single file was being used when `--config`
  was given a directory with multiple rules (#2019).
- Cheatsheet's html functionality now has correct output.

## [0.31.0](https://github.com/returntocorp/semgrep/releases/tag/v0.31.0) - 2020-11-10

### Fixed

- Gracefully handle empty configuration file.
- Gracefully handle LexicalErrors from semgrep-core.
- Fix stack overflows in spacegrep on large input files (#1944).
- Fix extension-based file selection when the language is `generic` (#1968).
- Fix semgrep error when no valid config on path provided (#1912).
- Fix NO_FILE_INFO_YET error which causes the python wrapper to crash (#1925).
- Fix usage of '...' in special builtin arguments for PHP (#1963).
- Fix automatic semicolon insertion parse error in javascript (#1960).

### Added

- kotlin-tree-sitter integration into semgrep-core. Can now call
  dump-tree-sitter-cst on kotlin files.
- c++ tree-sitter integration into semgrep-core (#1952).
- More documents for language porting.
- Error handling in spacegrep to print stderr when CalledProcessError occurs.

## [0.30.0](https://github.com/returntocorp/semgrep/releases/tag/v0.30.0) - 2020-11-03

### Added

- Better examples for the generic mode aka spacegrep (#1951).

### Fixed

- Fix matching of trailing dots in spacegrep (#1939).
- Allow matching on one-line files with spacegrep (#1929).
- Fix incorrect number of lines matched by dots with spacegrep (#1918).
- Other subtle spacegrep matching bugs (#1913).
- Metavariable for method call should be matched against corresponding
  metavariable in method definition (#1861).
- Typescript class properties/declarations not recognized (#1846).
- Can't match inside Python try/except clause (#1902).

## [0.29.0](https://github.com/returntocorp/semgrep/releases/tag/v0.29.0) - 2020-10-27

### Added

- Semgrep will now partially parse files with parse errors and report findings detected before the parse errors was encountered.
- Allow user to specify registry path without having to add semgrep.dev url
  i.e.: instead of `--config https://semgrep.dev/p/r2c-ci` users can use `--config p/r2c-ci`
- Allow user to specify snippet id without having to add semgrep.dev url
  i.e.: instead of `--config https://semgrep.dev/s/username:snippetname`
  users can use `--config username:snippetname`
- `--test` will now error out if `ruleid` or `ok` is not in reported IDs
- Semgrep will run JavaScript rules on TypeScript files automatically.

### Fixed

- More off by one fixes in autofix
- Support for matching dynamic class names in Ruby
- Removed `nosem` findings from the final findings count
- Matching nested JSX elements works properly. See https://semgrep.dev/s/erlE?version=0.29.0.
- Can now match partial class definitions with annotations in Java. See https://github.com/returntocorp/semgrep/issues/1877.
- Fixed errors in TypeScript "implements" keyword. See https://github.com/returntocorp/semgrep/issues/1850.

## [0.28.0](https://github.com/returntocorp/semgrep/releases/tag/v0.28.0) - 2020-10-21

### Added

- A `metavariable-comparison` operator
  for evaluating numeric comparisons on metavariable values,
  such as `comparison: $KEY_SIZE < 2048`.
  This is a safe alternative to `pattern-where-python` snippets.
  Check the [full documentation of this feature](https://github.com/returntocorp/semgrep/blob/12d25a5c/docs/experimental.md#metavariable-comparison)!
- Matching 1-to-N attributes with a `...` wildcard
  in JSX tags' attribute lists,
  such as `<$TAG attr="1" ... />`
- Matching only the function signature
  without the function body,
  such as `function foo(...)`.
  This is useful to have cleaner match output
  when the body content doesn't matter in a rule.
  This works on JavaScript, TypeScript, and Java code currently.
- SARIF output now includes the exact CWE and OWASP categories as tags.
  Thanks @hunt3rkillerz!
- Matching of annotation patterns for Java (like `@SomeAnnot(...)`) in any context.

### Fixed

- PHP superglobals such as `$_GET`,
  which start with a dollar sign just like Semgrep metavariables,
  are now correctly interpreted as PHP code instead of Semgrep pattern code.
- Calls to `isset(...)` in PHP look like function calls,
  but technically are not functions calls.
  Now you can match them anyway!
- It's now possible to write unit tests for OCaml rules.
- JavaScript's special identifiers,
  such as `this`, can now be captured into a metavariable.
- A Java pattern for `implements B`
  will now also match code that does `implements A, B, C`.
- Addressed off by one errors when applying autofixes
- Missing characters in metavariable interpolation in messages
- And many more minor code parser fixes!

## [0.27.0](https://github.com/returntocorp/semgrep/releases/tag/v0.27.0) - 2020-10-06

### Added

- Added a `--debug` flag and moved most of the output under `--verbose` to it.
- Can run multiple rule configs by repeating `--config` option
- Jenkins information added to integrations
- Added matching with partial patterns for function signatures for Go.

### Changed

- Parse and other errors are mentioned at final output, but not individually displayed unless --verbose is passed
- tree-sitter parse error exceptions converted to parsing_error, improving error location

### Fixed

- Dislayed types using the `message` key are more complete.
- Triple token repeat for EncodedString in semgrep messages fixed.
- Crashes on 3 or more layered jsonschema errors fixed.

## [0.26.0](https://github.com/returntocorp/semgrep/releases/tag/v0.26.0) - 2020-09-30

### Fixed

- Metavariables are able to match empty tuples
- Correctly parse optional chaining (?.) in Typescript
- Correctly parse logical assignment operators (&&=, ||=, ??=) in Typescript
- Some type constraing matching in Typescript

### Changed

- Added default timeout of 5 seconds to javascript parsing (related to ?. on large minified files stalling)

## [0.25.0](https://github.com/returntocorp/semgrep/releases/tag/v0.25.0) - 2020-09-23

### Added

- Added support for the JUnit XML report format (`--junit-xml`)
- C now supports the deep expression operator: `<... $X ...>`. See [this example](https://semgrep.dev/s/boKP/?version=develop).
- Added support for ellipses `...` in PHP. (https://github.com/returntocorp/semgrep/issues/1715). See [this example](https://semgrep.dev/s/NxRn/?version=develop).

### Fixed

- JavaScript will parse empty yields (https://github.com/returntocorp/semgrep/issues/1688).
- In JavaScript, arrow functions are now considered lambdas (https://github.com/returntocorp/semgrep/issues/1691). This allows [matching](https://semgrep.dev/s/Kd1j/?version=develop) arrow functions in `var` assignments.
- `tsx` and `typescript` are now properly recognized in the `languages` key. (https://github.com/returntocorp/semgrep/issues/1705)

## [0.24.0](https://github.com/returntocorp/semgrep/releases/tag/v0.24.0) - 2020-09-16

### Added

- The `--test` functionality now supports the `--json` flag
- Alpha support for TypeScript
- Alpha support for PHP
- PyPI artifacts are now compatible with Alpine Linux

### Fixed

- Can now parse ECMAScript object patterns with ellipses in place of fields

## [0.23.0](https://github.com/returntocorp/semgrep/releases/tag/v0.23.0) - 2020-09-09

### Added

- Experimental support for Typescript (with -lang ts). You can currently
  mainly use the Javascript subset of Typescript in patterns, as well
  as type annotations in variable declarations or parameters.
- Ability to read target contents from stdin by specifying "-" target.

### Changed

- You can now specify timeouts using floats instead of integers
  (e.g., semgrep -timeout 0.5 will timeout after half a second)

### Fixed

- We now respect the -timeout when analyzing languages which have
  both a Tree-sitter and pfff parser (e.g., Javascript, Go).

## [0.22.0](https://github.com/returntocorp/semgrep/releases/tag/v0.22.0) - 2020-09-01

### Added

- The 'languages' key now supports 'none' for running `pattern-regex` on arbitrary files. See [this file](https://github.com/returntocorp/semgrep/blob/develop/semgrep/tests/e2e/rules/regex-any-language.yaml) for an example.
- You can now use the '...' ellipsis operator in OCaml.
- True negatives to '--test' functionality via the 'ok:<rule-id>' annotation.

### Changed

- Groups of rules are now called "Rulesets" in the Semgrep ecosystem,
  instead of their previous name, "Packs".
- We now use also the tree-sitter-javascript Javascript parser, which
  can parse quickly minified files. Thus, we also removed the 5 seconds
  parsing timeout we were using for Javascript.
- We should correctly report ranges when matching array access expressions
  (e.g., 'foo[$X]').
- Breaking: regular expressions in semgrep string patterns (e.g., `"=~/foo/"`)
  are now using the PCRE (Perl Compatible Regular Expressions) syntax instead of
  the OCaml syntax. This means you should not escape parenthesis for grouping
  or escape pipes for dijunctions (e.g., use simply `"=~/foo|bar/"` instead of
  `"=~/foo\|bar/"`). You can also use more advanced regexp features available
  in PCRE such as case-insensitive regexps with '/i' (e.g., `"=~/foo/i"`).
  The semantic of matching changes also to look for the regexp anywhere
  in the string, not just at the beginning, which means if you want to
  enforce a format for the whole string, you will now need to use the '^' anchor
  character (e.g., `"=~/^o+$/"` to check if a string contains only a sequence
  of 'o').

### Removed

- Breaking: install script installation procedure (semgrep-<version>-ubuntu-generic.sh).
  Please use 'pip install' for equivalent Linux installation.

## [0.21.0](https://github.com/returntocorp/semgrep/releases/tag/v0.21.0) - 2020-08-25

### Added

- Parsing JSX (JavaScript React) files is now supported as a beta feature!
  In this release, you need to target .jsx files one by one explicitly to have them be scanned.
  We're planning to scan all .jsx files in targeted directories in our next release
- We now bundle a [json-schema](https://json-schema.org/) spec for rules YAML syntax.

### Changed

- Our custom-made rules YAML validator has been replaced with a jsonschema standard one.
  This results in more reliable and comprehensive error messages
  to help you get back on track when bumping into validation issues.
- Calling `semgrep --validate` now includes more information,
  such as the number of rules validation ran on.

### Fixed

- Fixed a bug where multiple assignment,
  also known as tuple unpacking assignment in Python,
  such as `a, b = foo`,
  could be misinterpreted by semgrep.
- Fixed a bug that would cause a crash when trying to get debug steps output as JSON.
- `.mly` and `.mll` files are no longer targeted implicitly by OCaml scans.
- Fixed the `--skip-unknown-extensions` flag skipping files even with recognized extensions.
- Fixed JavaScript conditionals without braces,
  such as `if (true) return;`,
  not being matched by patterns such as `if (true) { return; }`.

## [0.20.0](https://github.com/returntocorp/semgrep/releases/tag/v0.20.0) - 2020-08-18

### Added

- Support for JSX tag metavariables (e.g., <$TAG />) and ellipsis inside
  JSX attributes (e.g., <foo attr=... />)
- By default Semgrep treats explicitly passed files with unknown extension as possibly any language and so runs all rules on said files. Add a flag `--skip-unknown-extensions` so that Semgrep will treat these files as if they matched no language and will so run no rules on them. [Link: PR](https://github.com/returntocorp/semgrep/pull/1507)

### Fixed

- Python patterns do not have to end with a newline anymore.
- Pattern `$X = '...';` in JavaScript matches `var $X = '...'`. Additionally, semicolon is no longer required to match. [Link: Issue](https://github.com/returntocorp/semgrep/issues/1497); [Link: Example](https://semgrep.dev/7g0Q?version=0.20.0)
- In JavaScript, can now match destructured object properties inside functions. [Link: Issue](https://github.com/returntocorp/semgrep/issues/1005); [Link: Example](https://semgrep.dev/d72E/?version=0.20.0)
- Java annotations can be matched with fully qualified names. [Link: Issue](https://github.com/returntocorp/semgrep/issues/1508); [Link: Example](https://semgrep.dev/vZqY/?version=0.20.0)
- Ensure `/src` exists in Dockerfile; [Link: PR](https://github.com/returntocorp/semgrep/pull/1512)

## [0.19.1](https://github.com/returntocorp/semgrep/releases/tag/v0.19.1) - 2020-08-13

### Fixed

- Update Docker container to run successfully without special volume
  permissions

## [0.19.0](https://github.com/returntocorp/semgrep/releases/tag/v0.19.0) - 2020-08-11

### Added

- `--timeout-threshold` option to set the maximum number of times a file can timeout before it is skipped
- Alpha support for C#

### Fixed

- Match against JavaScript unparameterized catch blocks
- Parse and match against Java generics
- Add ability to match against JSX attributes using ellipses
- Add ability to use ellipses in Go struct definitions
- No longer convert Go expressions with a newline to a statement

## [0.18.0](https://github.com/returntocorp/semgrep/releases/tag/v0.18.0) - 2020-08-04

### Added

- Match arbitrary content with `f"..."`
- Performance improvements by filtering rules if file doesn't contain string needed for match
- Match "OtherAttribute" attributes in any order
- Support Python 3.8 self-documenting fstrings
- `--max-memory` flag to set a maximum amount of memory that can be used to apply a rule to a file

## [0.17.0](https://github.com/returntocorp/semgrep/releases/tag/v0.17.0) - 2020-07-28

### Added

- The `metavariable-regex` operator, which filters finding's by metavariable
  value against a Python re.match compatible expression.
- `--timeout` flag to set maximum time a rule is applied to a file
- Typed metavariables moved to official support. See [docs](https://github.com/returntocorp/semgrep/blob/develop/docs/pattern-features.md#typed-metavariables)

### Changed

- Improved `pattern-where-python` error messages

## [0.16.0](https://github.com/returntocorp/semgrep/releases/tag/v0.16.0) - 2020-07-21

### Added

- Match file-name imports against metavariables using `import "$X"` (most
  useful in Go)
- Support for taint-tracking rules on CLI using the key-value pair 'mode: taint'
  (defaults to 'mode: search')

### Changed

- Don't print out parse errors to stdout when using structured output formats

### Fixed

- Parse nested object properties in parameter destructuring in JavaScript
- Parse binding patterns in ECMAScript 2021 catch expressions
- Was mistakenly reporting only one of each type of issue even if multiple issues exist

## [0.15.0](https://github.com/returntocorp/semgrep/releases/tag/v0.15.0) - 2020-07-14

### Added

- Alpha level support for Ruby

### Changed

- Show semgrep rule matches even with --quiet flag

### Fixed

- Fixed a crash when running over a directory with binary files in it.
- Fix SARIF output format
- Parse nested destructured parameters in JavaScript
- True and False are not keywords in Python2
- Send informative error message when user tries to use semgrep on missing files

## [0.14.0](https://github.com/returntocorp/semgrep/releases/tag/v0.14.0) - 2020-07-07

### Changed

- Default Docker code mount point from `/home/repo` to `/src` - this is also
  configurable via the `SEMGREP_SRC_DIRECTORY` environment variable

### Removed

- `--precommit` flag - this is no longer necessary after defaulting to
  `pre-commit`'s code mount point `/src`

### Fixed

- Parse python files with trailing whitespace
- Parse python2 tuple as parameter in function/lambda definition
- Parse python3.8 positional only parameters (PEP 570)
- Parse python2 implicit array in comprehension
- Cache timeout errors in semgrep-core so running multiple rules does not
  retry parsing

## [0.13.0](https://github.com/returntocorp/semgrep/releases/tag/v0.13.0) - 2020-06-30

### Added

- Const propagation now works with Java 'final' keyword and for Python globals
  which were assigned only once in the program

### Fixed

- Parsing Ocaml open overriding
- Parse raise in Python2 can take up to three arguments
- Metavariable matching now works with variables with global scope:

```yaml
$CONST = "..."
---
def $FUNC(...): return foo($CONST)
```

will match

```python
GLOBAL_CONST = "SOME_CONST"

def fetch_global_const():
    return foo(GLOBAL_CONST)
```

### Changed

- More clear Parse error message

## [0.12.0](https://github.com/returntocorp/semgrep/releases/tag/v0.12.0) - 2020-06-23

### Added

- Support for a new configuration language: JSON. You can now write
  JSON semgrep patterns with -lang json
- Support for '...' inside set and dictionaries
- Version check to recommend updating when out-of-date, disable with `--disable-version-check`
- Support for multiline pattern-where-python
- `--dryrun` flag to show result of autofixes without modifying any files
- Add capability to use regex replacement for autofixing. See documentaion [here](https://github.com/returntocorp/semgrep/blob/develop/docs/experimental.md#autofix-using-regular-expression-replacement)
- Add version check to recommend upgrading when applicable

### Fixed

- The range of function calls and statement blocks now includes the closing
  `}` and `)`. The range for expression statements now includes the closing
  ';' when there's one. The range of decorators now includes '@'.
- Do not convert certain parenthesized expressions in tuples in Python
- Returned warning when improperly mounting volume in docker container
- Correctly handle uncommited file deletions when using git aware file targeting

### Changed

- Progress bar only displays when in interactive terminal, more than one
  rule is being run, and not being run with `-v` or `-q`
- Colapsed `--include-dir` and `--exclude-dir` functionaity into `--include` and
  `--exclude` respectively

## [0.11.0](https://github.com/returntocorp/semgrep/releases/tag/v0.11.0) - 2020-06-16

### Added

- Support for another programming language: OCaml. You can now write
  OCaml semgrep patterns with -lang ocaml
- Inline whitelisting capabilities via `nosem` comments and the
  `--disable-nosem` flag [#900](https://github.com/returntocorp/semgrep/issues/900)
- Show a progress bar when using semgrep in an interactive shell
- More understandable error messages

### Changed

- If scanning a directory in a git project then skip files that are ignored by the
  project unless `--no-git-ignore` flag is used
- Show aggregate parse errors unless `--verbose` flag is used

### Fixed

- Handle parsing unicode characters

## [0.10.1](https://github.com/returntocorp/semgrep/releases/tag/v0.10.1) - 2020-06-10

### Fixed

- Value of `pattern_id` when using nested pattern operators [#828](https://github.com/returntocorp/semgrep/issues/828)
- `...` now works inside for loops in javascript
- Metavariable
- Infinite loop in python [#923](https://github.com/returntocorp/semgrep/issues/923)
- Treat field definition (`{x: 1}`) differently from assignment (`{x = 1}`)
- Support triple-quoted f-strings in python
- Fix ubuntu build error [#965](https://github.com/returntocorp/semgrep/pull/965)

## [0.10.0](https://github.com/returntocorp/semgrep/releases/tag/v0.10.0) - 2020-06-09

### Fixed

- Support immediately indexed arrays with initializers in Java
- Support object rest parameters in ECMAScript 6+
- Support various array destructuring calls with ommitted arguments in
  ECMAScript 6+
- Fix an issue where an error was raised when matching to Python else
  blocks with a metavariable
- Don't filter out files that are explicitly passed as arguments to semgrep
  even if they do not have expected extension

### Added

- Java imports can now be searched with patterns written like `import javax.crypto.$ANYTHING`
- `--debugging-json` flag for use on semgrep.dev

### Changed

- Pattern matches now distinguish between conditionals without `else` blocks
  and those with empty `else` blocks; write two patterns to capture both
  possibilities
- Print output before exiting when using --strict

## [0.9.0](https://github.com/returntocorp/semgrep/releases/tag/v0.9.0) - 2020-06-02

### Fixed

- Performance optimizations in deep statement matching
- Disable normalization of != ==> !(==)
- Support empty variable declaration in javasript
- Support "print expr," in Python 2.X
- Support "async" keyword on inner arrow functions for ECMAScript 7+
- Support optional catch bindings for ECMAScript 2019+
- Support non-ASCII Unicode whitespace code points as lexical whitespace in JavaScript code
- Support assignment expressions in Python 3.8
- Emtpty block in if will only match empty blocks

### Removed

- `--exclude-tests` flag - prefer `--exclude` or `--exclude-dir`
- `--r2c` flag - this was completely unused

## [0.8.1](https://github.com/returntocorp/semgrep/releases/tag/v0.8.1) - 2020-05-26

### Fixed

- `semgrep --version` on ubuntu was not returning the correct version

## [0.8.0](https://github.com/returntocorp/semgrep/releases/tag/v0.8.0) - 2020-05-20

### Added

- `pattern-regex` functionality - see docs for more information.
- Ellipsis used in the final position of a sequence of binary operations
  will match any number of additional arguments:
  ```
  $X = 1 + 2 + ...
  ```
  will match
  ```python
  foo = 1 + 2 + 3 + 4
  ```
- Per rule configuration of paths to include/exclude. See docs for more information.

### Changed

- fstring pattern will only match fstrings in Python:
  ```
  f"..."
  ```
  will match
  ```python
  f"foo {1 + 1}"
  ```
  but not
  ```python
  "foo"
  ```
- Change location of r2c rule config to https://semgrep.live/c/r/all which filters out
  pattern-where-python rules

## [0.7.0](https://github.com/returntocorp/semgrep/releases/tag/v0.7.0) - 2020-05-12

### Added

- `--exclude`, `--include`, `--exclude-dir`, and `--include-dir` flags
  for targeting specific paths with command line options.
  The behavior of these flags mimics `grep`'s behavior.
- A `--sarif` flag to receive output formatted according to the
  [SARIF v2.1.0](https://docs.oasis-open.org/sarif/sarif/v2.1.0/cs01/sarif-v2.1.0-cs01.html)
  specification for static analysis tools.
- Metavariables are now checked for equality across pattern clauses. For example, in the following pattern, `$REQ` must be the same variable name for this to match:
  ```yaml
  - patterns:
      - pattern-inside: |
          $TYPE $METHOD(..., HttpServletRequest $REQ, ...) {
            ...
          }
      - pattern: $REQ.getQueryString(...);
  ```

### Fixed

- Correclty parse implicit tuples in python f-strings
- Correctly parse `%` token in python f-string format
- Correctly parse python fstrings with spaces in interpolants

## [0.6.1](https://github.com/returntocorp/semgrep/releases/tag/v0.6.1) - 2020-05-06

### Fix

- Message field in output was not using proper interpolated message

## [0.6.0](https://github.com/returntocorp/semgrep/releases/tag/v0.6.0) - 2020-05-05

### Added

- The `-j/--jobs` flag for specifying number of subprocesses to use to run checks in parallel.
- expression statements will now match by default also return statements
  ```
  foo();
  ```
  will now match
  ```javascript
  return foo();
  ```
- You can now use regexps for field names:
  ```
  var $X = {"=~/[lL]ocation/": $Y};
  ```
  will now match
  ```javascript
  var x = { Location: 1 };
  ```
- Add severity to json output and prepend the rule line with it. Color yellow if `WARNING`, and red if `ERROR`. e.g. WARNING rule:tests.equivalence-tests
- For languages not allowing the dollar sign in identifiers (e.g., Python),
  semgrep will return an error if your pattern contains an identifier
  starting with a dollar that is actually not considered a metavariable
  (e.g., `$x`)
- Support top level `metadata` field in rule.yaml. Entire metadata object is attached to
  all things that match the rule when using json output format.

### Changed

- Config files in hidden paths can now be used by explicitly specifying
  the hidden path:
  ```
  semgrep --config some/hidden/.directory
  ```
- Metavariables can now contain digits or `_`. `$USERS_2` is now
  a valid metavariable name. A metavariable must start with a letter
  or `_` though.
- Simple calls of the `semgrep` CLI, such as `semgrep --version`, are now 60% faster.
- Display autofix suggestion in regular and json output mode.
- Update command line help texts.

### Fixed

- Correctly parse `f"{foo:,f}"` in Python
- Correctly parse Python files where the last line is a comment

## [0.5.0](https://github.com/returntocorp/semgrep/releases/tag/v0.5.0) - 2020-04-28

### Changed

- Rename executable to semgrep
- Deep expression matching in conditionals requires different syntax:
  ```
  if <... $X = True ...>:
      ...
  ```
  will now match
  ```python
  if foo == bar and baz == True:
      return 1
  ```
- Deduplicate semgrep output in cases where there are multiple ways
  a rule matches section of code
- Deep statement matchings goes into functions and classes:

  ```
  $X = ...
  ...
  bar($X)
  ```

  now matches with

  ```javascript
  QUX = "qux";

  function baz() {
    function foo() {
      bar(QUX);
    }
  }
  ```

### Added

- `python2` is a valid supported language

### Fixed

- Expression will right hand side of assignment/variable definition in javascript. See #429
  ```
  foo();
  ```
  will now match
  ```
  var x = foo();
  ```
- Regression where `"..."` was matching empty list
  ```
  foo("...")
  ```
  does _not_ match
  ```
  foo()
  ```

## [0.4.9](https://github.com/returntocorp/semgrep/releases/tag/v0.4.9) - 2020-04-07

### Changed

- Only print out number of configs and rules when running with verbose flag
- Match let and const to var in javascript:
  ```
  var $F = "hello"
  ```
  will now match any of the following expressions:
  ```javascript
  var foo = "hello";
  let bar = "hello";
  const baz = "hello";
  ```

### Added

- Print out --dump-ast
- Print out version with `--version`
- Allow ... in arrays
  ```
  [..., 1]
  ```
  will now match
  ```
  [3, 2, 1]
  ```
- Support Metavariable match on keyword arguments in python:
  ```
  foo(..., $K=$B, ...)
  ```
  will now match
  ```
  foo(1, 2, bar=baz, 3)
  ```
- Support constant propogation in f-strings in python:
  ```
  $M = "..."
  ...
  $Q = f"...{$M}..."
  ```
  will now match
  ```python
  foo = "bar"
  baz = f"qux {foo}"
  ```
- Constant propogation in javascript:

  ```
  api("literal");
  ```

  will now match with any of the following:

  ```javascript
  api("literal");

  const LITERAL = "literal";
  api(LITERAL);

  const LIT = "lit";
  api(LIT + "eral");

  const LIT = "lit";
  api(`${LIT}eral`);
  ```

- Deep statement matching:
  Elipsis operator (`...`) will also include going deeper in scope (i.e. if-else, try-catch, loop, etc.)
  ```
  foo()
  ...
  bar()
  ```
  will now match
  ```python
  foo()
  if baz():
      try:
          bar()
      except Exception:
          pass
  ```
- Unified import resolution in python:

  ```
  import foo.bar.baz
  ```

  will now match any of the following statements:

  ```python
  import foo.bar.baz
  import foo.bar.baz.qux
  import foo.bar.baz as flob
  import foo.bar.baz.qux as flob
  from foo.bar import baz
  from foo.bar.baz import qux
  from foo.bar import baz as flob
  from foo.bar.bax import qux as flob
  ```

- Support for anonymous functions in javascript:
  ```
  function() {
      ...
  }
  ```
  will now match
  ```javascript
  var bar = foo(
    //matches the following line
    function () {
      console.log("baz");
    }
  );
  ```
- Support arrow function in javascript

  ```
  (a) => { ... }
  ```

  will now match:

  ```javascript
  foo((a) => {
    console.log("foo");
  });
  foo((a) => console.log("foo"));

  // arrows are normalized in regular Lambda, so an arrow pattern
  // will match also old-style anynonous function.
  foo(function (a) {
    console.log("foo");
  });
  ```

- Python implicit string concatenation
  ```
  $X = "..."
  ```
  will now match
  ```python
  # python implicitly concatenates strings
  foo = "bar"       "baz"              "qux"
  ```
- Resolve alias in attributes and decorators in python

  ```
  @foo.bar.baz
  def $X(...):
      ...
  ```

  will now match

  ```python
  from foo.bar import baz

  @baz
  def qux():
      print("hello")
  ```

### Fixed

- Handle misordered multiple object destructuring assignments in javascript:
  ```
  var {foo, bar} = qux;
  ```
  will now match
  ```
  var {bar, baz, foo} = qux;
  ```
- Defining properties/functions in different order:

  ```
  var $F = {
      two: 2,
      one: 1
  };
  ```

  will now match both

  ```javascript
  var foo = {
    two: 2,
    one: 1,
  };

  var bar = {
    one: 1,
    two: 2,
  };
  ```

- Metavariables were not matching due to go parser adding empty statements in golang

## [0.4.8](https://github.com/returntocorp/semgrep/releases/tag/0.4.8) - 2020-03-09

### Added

- Constant propagation for some languages. Golang example:

```
pattern: dangerous1("...")
will match:

const Bar = "password"
func foo() {
     dangerous1(Bar);
}
```

- Import matching equivalences

```
pattern: import foo.bar.a2
matches code: from foo.bar import a1, a2
```

- Deep expression matching - see (#264)

```
pattern: bar();
matches code: print(bar())
```<|MERGE_RESOLUTION|>--- conflicted
+++ resolved
@@ -9,16 +9,13 @@
 - Scala support is now officially GA
   - Ellipsis method chaining is now supported
   - Type metavariables are now supported
-<<<<<<< HEAD
 - `metavariable-regex` now supports and optional `constant-propagation` key.
   When this is set to `true`, information learned from constant propagation
   will be used when matching the metavariable against the regex. By default
   it is set to `false`
 - Dockerfile: constant propagation now works on variables declared with `ENV`
-=======
 - Ruby: Add basic support for lambdas in patterns. You can now write patterns
   of the form `-> (P) {Q}` where `P` and `Q` are sub-patterns. (#4950)
->>>>>>> 12620282
 
 ### Changed
 
