--- conflicted
+++ resolved
@@ -7,6 +7,11 @@
 ### Changed
 
 - Moved description of parse/internal errors to the "skipped" section of output
+
+### Fixed
+
+- Dockerfile: `EXPOSE 12345` will now parse `12345` as an int instead of a string,
+  allowing `metavariable-comparison` with integers (#4875)
 
 ## [0.87.0](https://github.com/returntocorp/semgrep/releases/tag/v0.87.0) - 2022-04-07
 
@@ -59,16 +64,11 @@
 - taint-mode: Metavariables bound by a `pattern-inside` are now available to the
   rule message. (#4464)
 - parsing: fail fast on in semgrep-core if rules fail to validate (broken since 0.86.5)
-<<<<<<< HEAD
-- Dockerfile: `EXPOSE 12345` will now parse `12345` as an int instead of a string,
-  allowing `metavariable-comparison` with integers (#4875)
-=======
 - Setting either `SEMGREP_URL` or `SEMGREP_APP_URL`
   now updates the URL used both for Semgrep App communication,
   and for fetching Semgrep Registry rules.
 - The pre-commit hook exposed from semgrep's repository no longer fails
   when trying to install with recent setuptools versions.
->>>>>>> 2f39a107
 
 ## [0.86.5](https://github.com/returntocorp/semgrep/releases/tag/v0.86.5) - 2022-03-28
 
