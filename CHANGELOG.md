# Changelog

This project adheres to [Semantic Versioning](http://semver.org/spec/v2.0.0.html).

## Unreleased

### Added

- Sarif output format now includes `fixes` section
- Rust: added support for method chaining patterns.
- `r2c-internal-project-depends-on`:
  - pretty printing for SCA results
  - support for poetry and gradle lockfiles

### Changed

- The `ci` CLI command will now include ignored matches in output formats
  that dictate they should always be included
- A parameter pattern without a default value can now match a parameter
  with a default value (#5021)

### Fixed

- Numerous improvements to PHP parsing by switching to tree-sitter-php
  to parse PHP target code. Huge shoutout to Sjoerd Langkemper for most
  of the heavy lifting work
  (#3941, #2648, #2650, #3590, #3588, #3587, #3576, #3848, #3978, #4589)
- TS: support number and boolean typed metavariables (#5350)
<<<<<<< HEAD
- When a rule from the registry fails to parse, suggest user upgrade to
  latest version of semgrep
=======
- Scala: correctly handle `return` for taint analysis (#4975)
>>>>>>> 8753bb88

## [0.94.0](https://github.com/returntocorp/semgrep/releases/tag/v0.94.0) - 2022-05-25

### Added

- `metavariable-regex` now supports an optional `constant-propagation` key.
  When this is set to `true`, information learned from constant propagation
  will be used when matching the metavariable against the regex. By default
  it is set to `false`
- Dockerfile: constant propagation now works on variables declared with `ENV`
- `shouldafound` - False Negative reporting via the CLI

### Changed

- taint-mode: Let's say that e.g. `taint(x)` makes `x` tainted by side-effect.
  Previously, we had to rely on a trick that declared that _any_ occurrence of
  `x` inside `taint(x); ...` was as taint source. If `x` was overwritten with
  safe data, this was not recognized by the taint engine. Also, if `taint(x)`
  occurred inside e.g. an `if` block, any occurrence of `x` outside that block
  was not considered tainted. Now, if you specify that the code variable itself
  is a taint source (using `focus-metavariable`), the taint engine will handle
  this as expected, and it will not suffer from the aforementioned limitations.
  We believe that this change should not break existing taint rules, but please
  report any regressions that you may find.
- taint-mode: Let's say that e.g. `sanitize(x)` sanitizes `x` by side-effect.
  Previously, we had to rely on a trick that declared that _any_ occurrence of
  `x` inside `sanitize(x); ...` was sanitized. If `x` later overwritten with
  tainted data, the taint engine would still regard `x` as safe. Now, if you
  specify that the code variable itself is sanitized (using `focus-metavariable`),
  the taint engine will handle this as expected and it will not suffer from such
  limitation. We believe that this change should not break existing taint rules,
  but please report any regressions that you may find.
- The dot access ellipsis now matches field accesses in addition to method
  calls.
- Made error message for resource exhausion (exit code -11/-9) more actionable
- Made error message for rules with patterns missing positive terms
  more actionable (#5234)
- In this version, we have made several performance improvements
  to the code that surrounds our source parsing and matching core.
  This includes file targeting, rule fetching, and similar parts of the codebase.
  Running `semgrep scan --config auto` on the semgrep repo itself
  went from 50-54 seconds to 28-30 seconds.
  - As part of these changes, we removed `:include .gitignore` and `.git/`
    from the default `.semgrepignore` patterns.
    This should not cause any difference in which files are targeted
    as other parts of Semgrep ignore these files already.
  - A full breakdown of our performance updates,
    including some upcoming ones,
    can be found here https://github.com/returntocorp/semgrep/issues/5257#issuecomment-1133395694
- If a metrics event request times out, we no longer retry the request.
  This avoids Semgrep waiting 10-20 seconds before exiting if these requests are slow.
- The metrics collection timeout has been raised from 2 seconds to 3 seconds.

### Fixed

- TS: support for template literal types after upgrading to a more recent
  tree-sitter-typescript (Oct 2021)
- TS: support for `override` keyword (#4220, #4798)
- TS: better ASI (#4459) and accept code like `(null)(foo)` (#4468)
- TS: parse correctly private properties (#5162)
- Go: Support for ellipsis in multiple return values
  (e.g., `func foo() (..., error, ...) {}`) (#4896)
- semgrep-core: you can use again rules stored in JSON instead of YAML (#5268)
- Python: adds support for parentheses around `with` context expressions
  (e.g., `with (open(x) as a, open(y) as b): pass`) (#5092)
- C++: we now parse correctly const declarations (#5300)

## [0.93.0](https://github.com/returntocorp/semgrep/releases/tag/v0.93.0) - 2022-05-17

### Changed

- Files where only some part of the code had to be skipped due to a parse failure
  will now be listed as "partially scanned" in the end-of-scan skip report.
- Licensing: The ocaml-tree-sitter-core component is now distributed
  under the terms of the LGPL 2.1, rather than previously GPL 3.
- A new field was added to metrics collection: isAuthenticated.
  This is a boolean flag which is true if you ran semgrep login.

### Fixed

- `semgrep ci` used to incorrectly report the base branch as a CI job's branch
  when running on a `pull_request_target` event in GitHub Actions.
  By fixing this, Semgrep App can now track issue status history with `on: pull_request_target` jobs.
- Metrics events were missing timestamps even though `PRIVACY.md` had already documented a timestamp field.

## [0.92.1](https://github.com/returntocorp/semgrep/releases/tag/v0.92.1) - 2022-05-13

### Added

- Datafow: The dataflow engine now handles if-then-else expressions as in OCaml,
  Ruby, etc. Previously it only handled if-then-else statements. (#4965)

### Fixed

- Kotlin: support for ellispis in class parameters, e.g.. `class Foo(...) {}` (#5180)
- JS/TS: allow ellipsis in binding_pattern (e.g., in arrow parameters) (#5230)
- JS/TS: allow ellipsis in imports (e.g., `import {..., Foo, ...} from 'Bar'`) (#5012)
- `fixed_lines` is once again included in JSON output when running with `--autofix --dryrun`

## [0.92.0](https://github.com/returntocorp/semgrep/releases/tag/v0.92.0) - 2022-05-11

### Added

- The JSON output of `semgrep scan` is now fully specified using
  ATD (https://atd.readthedocs.io/) and jsonschema (https://json-schema.org/).
  See the semgrep-interfaces submodule under interfaces/
  (e.g., interfaces/semgrep-interfaces/Semgrep_output_v0.atd for the ATD spec)
- The JSON output of `semgrep scan` now contains a "version": field with the
  version of Semgrep used to generate the match results.
- taint-mode: Previously, to declare a function parameteter as a taint source,
  we had to rely on a trick that declared that _any_ occurence of the parameter
  was a taint source. If the parameter was overwritten with safe data, this was
  not recognized by the taint engine. Now, `focus-metavariable` can be used to
  precisely specify that a function parameter is a source of taint, and the taint
  engine will handle this as expected.
- taint-mode: Add basic support for object destructuring in languages such as
  Javascript. For example, given `let {x} = E`, Semgrep will now infer that `x`
  is tainted if `E` is tainted.

### Fixed

- OCaml: Parenthesis in autofixed code will no longer leave dangling closing-paren.
  Thanks to Elliott Cable for his contribution (#5087)
- When running the Semgrep Docker image, we now mark all directories as safe for use by Git,
  which prevents a crash when the current user does not own the source code directory.
- C++: Ellipsis are now allowed in for loop header (#5164)
- Java: typed metavariables now leverages the type of foreach variables (#5181)

## [0.91.0](https://github.com/returntocorp/semgrep/releases/tag/v0.91.0) - 2022-05-03

### Added

- `--core-opts` flag to send options to semgrep-core. For internal use:
  no guarantees made for semgrep-core options (#5111)

### Changed

- `semgrep ci` prints out all findings instead of hiding nonblocking findings (#5116)

## [0.90.0](https://github.com/returntocorp/semgrep/releases/tag/v0.90.0) - 2022-04-26

### Added

- Users can access the propagated value of a metavariable in the JSON output
  in the extra field
- Join mode now supports inline rules via the `rules:` key underneath the `join:` key.
- Added vendor.name field in gitlab sast output (#5077)

### Changed

- YAML parsing is more tolerant of `{}` appearing when it expects a scalar,
  allowing extensions of YAML that use `{}` to be parsed (#4849)
- Turn off optimization that trades off memory for performance because
  the effect is minor (with current parameters)

### Fixed

- Keep only latest run logs in last.log file (#5070)
- r2c-internal-project-depends-on:
  - Lockfiles that fail to parse will not crash semgrep
  - cargo.lock and Pipfile.lock dependencies that don't specify hashes now parse
  - go.sum files with a trailing newline now parse

## [0.89.0](https://github.com/returntocorp/semgrep/releases/tag/v0.89.0) - 2022-04-20

### Added

- Bash/Dockerfile: Add support for named ellipses such as in
  `echo $...ARGS` (#4887)
- PHP: Constant propagation for static constants (#5022)

### Changed

- When running a baseline scan on a shallow-cloned git repository,
  Semgrep still needs enough git history available
  to reach the branch-off point between the baseline and current branch.
  Previously, Semgrep would try to gradually fetch more and more commits
  up to a thousand commits of history,
  before giving up and just fetching all commits from the remote git server.
  Now, Semgrep will keep trying smaller batches until up to a million commits.
  This change should reduce runtimes on large baseline scans on very large repositories.
- Semgrep-core now logs the rule and file affected by a memory warning.
- Improved error messages from semgrep-core (#5013)
- Small changes to text output (#5008)
- Various exit codes changed so that exit code 1 is only for blocking findings (#5039)
- Subcommand is sent as part of user agent (#5051)

### Fixed

- Lockfiles scanning now respects .semgrepignore
- Workaround for git safe.directory change in github action (#5044)
- When a baseline scan diff showed that a path changed a symlink a proper file,
  Semgrep used incorrectly skip that path. This is now fixed.
- Dockerfile support: handle image aliases correctly (#4881)
- TS: Fixed matching of parameters with type annotations. E.g., it is now possible
  to match `({ params }: Request) => { }` with `({$VAR} : $REQ) => {...}`. (#5004)

## [0.88.0](https://github.com/returntocorp/semgrep/releases/tag/v0.88.0) - 2022-04-13

### Added

- Scala support is now officially GA
  - Ellipsis method chaining is now supported
  - Type metavariables are now supported
- Ruby: Add basic support for lambdas in patterns. You can now write patterns
  of the form `-> (P) {Q}` where `P` and `Q` are sub-patterns. (#4950)
- Experimental `semgrep install-deep-semgrep` command for DeepSemgrep beta (#4993)

### Changed

- Moved description of parse/internal errors to the "skipped" section of output
- Since 0.77.0 semgrep-core logs a warning when a worker process is consuming above
  400 MiB of memory. Now, it will also log an extra warning every time memory usage
  doubles. Again, this is meant to help diagnosing OOM-related crashes.

### Fixed

- Dockerfile: `lang.json` file not found error while building the docker image
- Dockerfile: `EXPOSE 12345` will now parse `12345` as an int instead of a string,
  allowing `metavariable-comparison` with integers (#4875)
- Scala: unicode character literals now parse
- Scala: multiple annotated type parameters now parse (`def f[@an A, @an B](x : A, y : B) = ...`)
- Ruby: Allow 'unless' used as keyword argument or hash key (#4948)
- Ruby: Fix regexp matching in the presence of escape characters (#4999)
- `r2c-internal-project-depends-on`:
  - Generic mode rules work again
  - Semgrep will not fail on targets that contain no relevant lockfiles
  - `package-lock.json` parsing now defaults to `dependencies` instead of `packages`,
    and will not completely fail on dependencies with no version
  - `yarn.lock` parsing has been rewritten to fix a bug where sometimes
    large numbers of dependencies would be ignored
- Go: parse multiline string literals
- Handle utf-8 decoding errors without crashing (#5023)

## [0.87.0](https://github.com/returntocorp/semgrep/releases/tag/v0.87.0) - 2022-04-07

### Added

- New `focus-metavariable` operator that lets you focus (or "zoom in") the match
  on the code region delimited by a metavariable. This operator is useful for
  narrowing down the code matched by a rule, to focus on what really matters. (#4453)
- `semgrep ci` uses "GITHUB_SERVER_URL" to generate urls if it is available
- You can now set `NO_COLOR=1` to force-disable colored output

### Changed

- taint-mode: We no longer force the unification of metavariables between
  sources and sinks by default. It is not clear that this is the most natural
  behavior; and we realized that, in fact, it was confusing even for experienced
  Semgrep users. Instead, each set of metavariables is now considered independent.
  The metavariables available to the rule message are all metavariables bound by
  `pattern-sinks`, plus the subset of metavariables bound by `pattern-sources`
  that do not collide with the ones bound by `pattern-sinks`. We do not expect
  this change to break many taint rules because source-sink metavariable
  unification had a bug (see #4464) that prevented metavariables bound by a
  `pattern-inside` to be unified, thus limiting the usefulness of the feature.
  Nonetheless, it is still possible to force metavariable unification by setting
  `taint_unify_mvars: true` in the rule's `options`.
- `r2c-internal-project-depends-on`: this is now a rule key, and not part of the pattern language.
  The `depends-on-either` key can be used analgously to `pattern-either`
- `r2c-internal-project-depends-on`: each rule with this key will now distinguish between
  _reachable_ and _unreachable_ findings. A _reachable_ finding is one with both a dependency match
  and a pattern match: a vulnerable dependency was found and the vulnerable part of the dependency
  (according to the patterns in the rule) is used somewhere in code. An _unreachable_ finding
  is one with only a dependency match. Reachable findings are reported as coming from the
  code that was pattern matched. Unreachable findings are reported as coming from the lockfile
  that was dependency matched. Both kinds of findings specify their kind, along with all matched
  dependencies, in the `extra` field of semgrep's JSON output, using the `dependency_match_only`
  and `dependency_matches` fields, respectively.
- `r2c-internal-project-depends-on`: a finding will only be considered reachable if the file
  containing the pattern match actually depends on the dependencies in the lockfile containing the
  dependency match. A file depends on a lockfile if it is the nearest lockfile going up the
  directory tree.
- The returntocorp/semgrep Docker image no longer sets `semgrep` as the entrypoint.
  This means that `semgrep` is no longer prepended automatically to any command you run in the image.
  This makes it possible to use the image in CI executors that run provisioning commands within the image.

### Fixed

- `-` is now parsed as a valid identifier in Scala
- `new $OBJECT(...)` will now work properly as a taint sink (#4858)
- JS/TS: `...{$X}...` will no longer match `str`
- taint-mode: Metavariables bound by a `pattern-inside` are now available to the
  rule message. (#4464)
- parsing: fail fast on in semgrep-core if rules fail to validate (broken since 0.86.5)
- Setting either `SEMGREP_URL` or `SEMGREP_APP_URL`
  now updates the URL used both for Semgrep App communication,
  and for fetching Semgrep Registry rules.
- The pre-commit hook exposed from semgrep's repository no longer fails
  when trying to install with recent setuptools versions.

## [0.86.5](https://github.com/returntocorp/semgrep/releases/tag/v0.86.5) - 2022-03-28

## Changed

- Set minimum urllib3 version

## [0.86.4](https://github.com/returntocorp/semgrep/releases/tag/v0.86.4) - 2022-03-25

### Changed

- Increase rule fetch timeout from 20s to 30s

## [0.86.3](https://github.com/returntocorp/semgrep/releases/tag/v0.86.3) - 2022-03-25

### Fixed

- Network timeouts during rule download are now less likely.

## [0.86.2](https://github.com/returntocorp/semgrep/releases/tag/v0.86.2) - 2022-03-24

### Fixed

- Some finding fingerprints were not matching what semgrep-agent would return.

## [0.86.1](https://github.com/returntocorp/semgrep/releases/tag/v0.86.1) - 2022-03-24

### Fixed

- The fingerprint of findings ignored with `# nosemgrep` is supposed to be the same
  as if the ignore comment wasn't there.
  This has previously only worked for single-line findings, including in `semgrep-agent`.
  Now the fingerprint is consistent as expected for multiline findings as well.

### Changed

- `--timeout-threshold` default set to 3 instead of 0

## [0.86.0](https://github.com/returntocorp/semgrep/releases/tag/v0.86.0) - 2022-03-24

### Added

- Semgrep can now output findings in GitLab's SAST report and secret scanning
  report formats with `--gitlab-sast` and `--gitlab-secrets`.
- JSON output now includes a fingerprint of each finding.
  This fingerprint remains consistent when matching code is just moved around
  or reindented.
- Go: use latest tree-sitter-go with support for Go 1.18 generics (#4823)
- Terraform: basic support for constant propagation of locals (#1147)
  and variables (#4816)
- HTML: you can now use metavariable ellipsis inside <script> (#4841)
  (e.g., `<script>$...JS</script>`)
- A `semgrep ci` subcommand that auto-detects settings from your CI environment
  and can upload findings to Semgrep App when logged in.

### Changed

- SARIF output will include matching code snippet (#4812)
- semgrep-core should now be more tolerant to rules using futur extensions by
  skipping those rules instead of just crashing (#4835)
- Removed `tests` from published python wheel
- Findings are now considered identical between baseline and current scans
  based on the same logic as Semgrep CI uses, which means:
  - Two findings are now identical after whitespace changes such as re-indentation
  - Two findings are now identical after a nosemgrep comment is added
  - Findings are now different if the same code triggered them on different lines
- Docker image now runs as root to allow the docker image to be used in CI/CD pipelines
- Support XDG Base directory specification (#4818)

### Fixed

- Entropy analysis: strings made of repeated characters such as
  `'xxxxxxxxxxxxxx'` are no longer reported has having high entropy (#4833)
- Symlinks found in directories are skipped from being scanned again.
  This is a fix for a regression introduced in 0.85.0.
- HTML: multiline raw text tokens now contain the newline characters (#4855)
- Go: fix unicode parsing bugs (#4725) by switching to latest tree-sitter-go
- Constant propagation: A conditional expression where both alternatives are
  constant will also be considered constant (#4301)
- Constant propagation now recognizes operators `++` and `--` as side-effectful
  (#4667)

## [0.85.0](https://github.com/returntocorp/semgrep/releases/tag/v0.85.0) - 2022-03-16

### Added

- C#: use latest tree-sitter-c-sharp with support for most C# 10.0 features
- HTML: support for metavariables on tags (e.g., `<$TAG>...</$TAG>`) (#4078)
- Scala: The data-flow engine can now handle expression blocks.
  This used to cause some false negatives during taint analysis,
  which will now be reported.
- Dockerfile: allow e.g. `CMD ...` to match both `CMD ls` and `CMD ["ls"]`
  (#4770).
- When scanning multiple languages, Semgrep will now print a table of how
  many rules and files are used for each language.

### Fixed

- Fixed Deep expression matching and metavariables interaction. Semgrep will
  not stop anymore at the first match and will enumarate all possible matchings
  if a metavariable is used in a deep expression pattern
  (e.g., `<... $X ...>`). This can introduce some performance regressions.
- JSX: ellipsis in JSX body (e.g., `<div>...</div>`) now matches any
  children (#4678 and #4717)
- > ℹ️ During a `--baseline-commit` scan,
  > Semgrep temporarily deletes files that were created since the baseline commit,
  > and restores them at the end of the scan.

  Previously, when scanning a subdirectory of a git repo with `--baseline-commit`,
  Semgrep would delete all newly created files under the repo root,
  but restore only the ones in the subdirectory.
  Now, Semgrep only ever deletes files in the scanned subdirectory.

- Previous releases allowed incompatible versions (21.1.0 & 21.2.0)
  of the `attrs` dependency to be installed.
  `semgrep` now correctly requires attrs 21.3.0 at the minimum.
- `package-lock.json` parsing defaults to `packages` instead of `dependencies` as the source of dependencies
- `package-lock.json` parsing will ignore dependencies with non-standard versions, and will succesfully parse
  dependencies with no `integrity` field

### Changed

- File targeting logic has been mostly rewritten. (#4776)
  These inconsistencies were fixed in the process:

  - > ℹ️ "Explicitly targeted file" refers to a file
    > that's directly passed on the command line.

    Previously, explicitly targeted files would be unaffected by most global filtering:
    global include/exclude patterns and the file size limit.
    Now `.semgrepignore` patterns don't affect them either,
    so they are unaffected by all global filtering,

  - > ℹ️ With `--skip-unknown-extensions`,
    > Semgrep scans only the explicitly targeted files that are applicable to the language you're scanning.

    Previously, `--skip-unknown-extensions` would skip based only on file extension,
    even though extensionless shell scripts expose their language via the shebang of the first line.
    As a result, explicitly targeted shell files were always skipped when `--skip-unknown-extensions` was set.
    Now, this flag decides if a file is the correct language with the same logic as other parts of Semgrep:
    taking into account both extensions and shebangs.

- Semgrep scans with `--baseline-commit` are now much faster.
  These optimizations were added:

  - > ℹ️ When `--baseline-commit` is set,
    > Semgrep first runs the _current scan_,
    > then switches to the baseline commit,
    > and runs the _baseline scan_.

    The _current scan_ now excludes files
    that are unchanged between the baseline and the current commit
    according to `git status` output.

  - The _baseline scan_ now excludes rules and files that had no matches in the _current scan_.

  - When `git ls-files` is unavailable or `--disable-git-ignore` is set,
    Semgrep walks the file system to find all target files.
    Semgrep now walks the file system 30% faster compared to previous versions.

- The output format has been updated to visually separate lines
  with headings and indentation.

## [0.84.0](https://github.com/returntocorp/semgrep/releases/tag/v0.84.0) - 2022-03-09

### Added

- new --show-supported-languages CLI flag to display the list of languages
  supported by semgrep. Thanks to John Wu for his contribution! (#4754)
- `--validate` will check that metavariable-x doesn't use an invalid
  metavariable
- Add r2c-internal-project-depends on support for Java, Go, Ruby, and Rust
- PHP: .tpl files are now considered PHP files (#4763)
- Scala: Support for custom string interpolators (#4655)
- Scala: Support parsing Scala scripts that contain plain definitions outside
  an Object or Class
- JSX: JSX singleton elements (a.k.a XML elements), e.g., `<foo />` used to
  match also more complex JSX elements, e.g., `<foo >some child</foo>`.
  This can now be disabled via rule `options:`
  with `xml_singleton_loose_matching: false` (#4730)
- JSX: new matching option `xml_attrs_implicit_ellipsis` that allows
  disabling the implicit `...` that was added to JSX attributes patterns.
- new focus-metavariable: experimental operator (#4735) (the syntax may change
  in the near futur)

### Fixed

- Report parse errors even when invoked with `--strict`
- Show correct findings count when using `--config auto` (#4674)
- Kotlin: store trailing lambdas in the AST (#4741)
- Autofix: Semgrep no longer errors during `--dry-run`s where one fix changes the line numbers in a file that also has a second autofix.
- Performance regression when running with --debug (#4761)
- SARIF output formatter not handling lists of OWASP or CWE metadata (#4673)
- Allow metrics flag and metrics env var at the same time if both are set to the same value (#4703)
- Scan `yarn.lock` dependencies that do not specify a hash
- Run `project-depends-on` rules with only `pattern-inside` at their leaves
- Dockerfile patterns no longer need a trailing newline (#4773)

## [0.83.0](https://github.com/returntocorp/semgrep/releases/tag/v0.83.0) - 2022-02-24

### Added

- semgrep saves logs of last run to `~/.semgrep/last.log`
- A new recursive operator, `-->`, for join mode rules for recursively chaining together Semgrep rules based on metavariable contents.
- A new recursive operator, `-->`, for join mode rules for recursively
  chaining together Semgrep rules based on metavariable contents.
- Semgrep now lists the scanned paths in its JSON output under the
  `paths.scanned` key.
- When using `--verbose`, the skipped paths are also listed under the
  `paths.skipped` key.
- C#: added support for typed metavariables (#4657)
- Undocumented, experimental `metavariable-analysis` feature
  supporting two kinds of analyses: prediction of regular expression
  denial-of-service vulnerabilities (ReDoS, `redos` analyzer, #4700)
  and high-entropy string detection (`entropy` analyzer, #4672).
- A new subcommand `semgrep publish` allows users to upload private,
  unlisted, or public rules to the Semgrep Registry

### Fixed

- Configure the PCRE engine with lower match-attempts and recursion limits in order
  to prevent regex matching from potentially "hanging" Semgrep
- Terraform: Parse heredocs respecting newlines and whitespaces, so that it is
  possible to correctly match these strings with `metavariable-regex` or
  `metavariable-pattern`. Previously, Semgrep had problems analyzing e.g. embedded
  YAML content. (#4582)
- Treat Go raw string literals like ordinary string literals (#3938)
- Eliminate zombie uname processes (#4466)
- Fix for: semgrep always highlights one extra character

### Changed

- Improved constant propagation for global constants
- PHP: Constant propagation now has built-in knowledge of `escapeshellarg` and
  `htmlspecialchars_decode`, if these functions are given constant arguments,
  then Semgrep assumes that their output is also constant
- The environment variable used by Semgrep login changed from `SEMGREP_LOGIN_TOKEN` to `SEMGREP_APP_TOKEN`

## [0.82.0](https://github.com/returntocorp/semgrep/releases/tag/v0.82.0) - 2022-02-08

### Added

- Experimental baseline scanning. Run with `--baseline-commit GIT_COMMIT` to only
  show findings that currently exist but did not exist in GIT_COMMIT

### Changed

- Performance: send all rules directly to semgrep-core instead of invoking semgrep-core
- Scans now report a breakdown of how many target paths were skipped for what reason.
  - `--verbose` mode will list all skipped paths along with the reason they were skipped
- Performance: send all rules directly to semgrep-core instead of invoking semgrep-core
  for each rule, reducing the overhead significantly. Other changes resulting from this:
  Sarif output now includes all rules run. Error messages use full path of rules.
  Progress bar reports by file instead of by rule
- Required minimum version of python to run semgrep now 3.7 instead of EOL 3.6
- Bloom filter optimization now considers `import` module file names, thus
  speeding up matching of patterns like `import { $X } from 'foo'`
- Indentation is now removed from matches to conserve horizontal space

### Fixed

- Typescript: Patterns `E as T` will be matched correctly. E.g. previously
  a pattern like `v as $T` would match `v` but not `v as any`, now it
  correctly matches `v as any` but not `v`. (#4515)
- Solidity: ellipsis in contract body are now supported (#4587)
- Highlighting has been restored for matching code fragments within a finding

## [0.81.0](https://github.com/returntocorp/semgrep/releases/tag/v0.81.0) - 2022-02-02

### Added

- Dockerfile language: metavariables and ellipses are now
  supported in most places where it makes sense (#4556, #4577)

### Fixed

- Gracefully handle timeout errors with missing rule_id
- Match resources in Java try-with-resources statements (#4228)

## [0.80.0](https://github.com/returntocorp/semgrep/releases/tag/v0.80.0) - 2022-01-26

### Added

- Autocomplete for CLI options
- Dockerfile: add support for metavariables where argument expansion is already supported

### Changed

- Ruby: a metavariable matching an atom can also be used to match an identifier
  with the same name (#4550)

### Fixed

- Handle missing target files without raising an exception (#4462)

## [0.79.0](https://github.com/returntocorp/semgrep/releases/tag/v0.79.0) - 2022-01-20

### Added

- Add an experimental key for internal team use: `r2c-internal-project-depends-on` that
  allows rules to filter based on the presence of 3rd-party dependencies at specific
  version ranges.
- Experimental support for Dockerfile syntax.
- Support nosemgrep comments placed on the line before a match,
  causing such match to be ignored (#3521)
- Add experimental `semgrep login` and `semgrep logout` to store API token from semgrep.dev
- Add experimenntal config key `semgrep --config policy` that uses stored API token to
  retrieve configured rule policy on semgrep.dev

### Changed

- CLI: parse errors (reported with `--verbose`) appear once per file,
  not once per rule/file

### Fixed

- Solidity: add support for `for(...)` patterns (#4530)

## [0.78.0](https://github.com/returntocorp/semgrep/releases/tag/v0.78.0) - 2022-01-13

### Added

- Pre-alpha support for Dockerfile as a new target language
- Semgrep is now able to symbolically propagate simple definitions. E.g., given
  an assignment `x = foo.bar()` followed by a call `x.baz()`, Semgrep will keep
  track of `x`'s definition, and it will successfully match `x.baz()` with a
  pattern like `foo.bar().baz()`. This feature should help writing simple yet
  powerful rules, by letting the dataflow engine take care of any intermediate
  assignments. Symbolic propagation is still experimental and it is disabled by
  default, it must be enabled in a per-rule basis using `options:` and setting
  `symbolic_propagation: true`. (#2783, #2859, #3207)
- `--verbose` outputs a timing and file breakdown summary at the end
- `metavariable-comparison` now handles metavariables that bind to arbitrary
  constant expressions (instead of just code variables)
- YAML support for anchors and aliases (#3677)

### Fixed

- Rust: inner attributes are allowed again inside functions (#4444) (#4445)
- Python: return statement can contain tuple expansions (#4461)
- metavariable-comparison: do not throw a Not_found exn anymore (#4469)
- better ordering of match results with respect to captured
  metavariables (#4488)
- Go, JavaScript, Java, Python, TypeScript: correct matching of
  multibyte characters (#4490)

## [0.77.0](https://github.com/returntocorp/semgrep/releases/tag/v0.77.0) - 2021-12-16

### Added

- New language Solidity with experimental support.
- Scala: Patterns like List(...) now correctly match against patterns in code
- A default set of .semgrepignore patterns (in semgrep/templates/.semgrepignore) are now used if no .semgrepignore file is provided
- Java: Ellipsis metavariables can now be used for parameters (#4420)
- `semgrep login` and `semgrep logout` commands to save api token

### Fixed

- Go: fixed bug where using an ellipsis to stand for a list of key-value pairs
  would sometimes cause a parse error
- Scala: Translate definitions using patterns like
  `val List(x,y,z) = List(1,2,3)` to the generic AST
- Allow name resolution on imported packages named just vN, where N is a number
- The -json option in semgrep-core works again when used with -e/-f
- Python: get the correct range when matching comprehension (#4221)
- Python and other languages: allow matches of patterns containing
  non-ascii characters, but still with possibly many false positives (#4336)
- Java: parse correctly constructor method patterns (#4418)
- Address several autofix output issues (#4428, #3577, #3338) by adding per-
  file line/column offset tracking

### Changed

- Constant propagation is now a proper must-analysis, if a variable is undefined
  in some path then it will be considered as non-constant
- Dataflow: Only consider reachable nodes, which prevents some FPs/FNs
- Timing output handles errors and reports profiling times
- semgrep-core will log a warning when a worker process is consuming above 400 MiB
  of memory, or reached 80% of the specified memory limit, whatever happens first.
  This is meant to help diagnosing OOM-related crashes.

## [0.76.2](https://github.com/returntocorp/semgrep/releases/tag/v0.76.2) - 2021-12-08

## [0.76.2](https://github.com/returntocorp/semgrep/releases/tag/v0.76.2) - 2021-12-08

### Fixed

- Python: set the right scope for comprehension variables (#4260)
- Fixed bug where the presence of .semgrepignore would cause reported targets
  to have absolute instead of relative file paths

## [0.76.1](https://github.com/returntocorp/semgrep/releases/tag/v0.76.1) - 2021-12-07

### Fixed

- Fixed bug where the presence of .semgrepignore would cause runs to fail on
  files that were not subpaths of the directory where semgrep was being run

## [0.76.0](https://github.com/returntocorp/semgrep/releases/tag/v0.76.0) - 2021-12-06

### Added

- Improved filtering of rules based on file content (important speedup
  for nodejsscan rules notably)
- Semgrep CLI now respects .semgrepignore files
- Java: support ellipsis in generics, e.g., `class Foo<...>` (#4335)

### Fixed

- Java: class patterns not using generics will match classes using generics
  (#4335), e.g., `class $X { ...}` will now match `class Foo<T> { }`
- TS: parse correctly type definitions (#4330)
- taint-mode: Findings are now reported when the LHS of an access operator is
  a sink (e.g. as in `$SINK->method`), and the LHS operand is a tainted
  variable (#4320)
- metavariable-comparison: do not throw a NotHandled exn anymore (#4328)
- semgrep-core: Fix a segmentation fault on Apple M1 when using
  `-filter_irrelevant_rules` on rules with very large `pattern-either`s (#4305)
- Python: generate proper lexical exn for unbalanced braces (#4310)
- YAML: fix off-by-one in location of arrays
- Python: generate proper lexical exn for unbalanced braces (#4310)
- Matching `"$MVAR"` patterns against string literals computed by constant folding
  no longer causes a crash (#4371)

### Changed

- semgrep-core: Log messages are now tagged with the process id
- Optimization: change bloom filters to use sets, move location of filter
- Reduced the size of `--debug` dumps
- Given `--output` Semgrep will no longer print search results to _stdout_,
  but it will only save/post them to the specified file/URL

## [0.75.0](https://github.com/returntocorp/semgrep/releases/tag/v0.75.0) - 2021-11-23

### Fixed

- semgrep-ci relies on `--disable-nosem` still tagging findings with `is_ignored`
  correctly. Reverting optimization in 0.74.0 that left this field None when said
  flag was used

## [0.74.0](https://github.com/returntocorp/semgrep/releases/tag/v0.74.0) - 2021-11-19

### Added

- Support for method chaining patterns in Python, Golang, Ruby,
  and C# (#4300), so all GA languages now have method chaining
- Scala: translate infix operators to generic AST as method calls,
  so `$X.map($F)` matches `xs map f`
- PHP: support method patterns (#4262)

### Changed

- Add `profiling_times` object in `--time --json` output for more fine
  grained visibility into slow parts of semgrep
- Constant propagation: Any kind of Python string (raw, byte, or unicode) is
  now evaluated to a string literal and can be matched by `"..."` (#3881)

### Fixed

- Ruby: blocks are now represented with an extra function call in Generic so that
  both `f(...)` and `f($X)` correctly match `f(x)` in `f(x) { |n| puts n }` (#3880)
- Apply generic filters excluding large files and binary files to
  'generic' and 'regex' targets as it was already done for the other
  languages.
- Fix some Stack_overflow when using -filter_irrelevant_rules (#4305)
- Dataflow: When a `switch` had no other statement following it, and the last
  statement of the `switch`'s `default` case was a statement, such as `throw`,
  that can exit the execution of the current function, this caused `break`
  statements within the `switch` to not be resolved during the construction of
  the CFG. This could led to e.g. constant propagation incorrectly flagging
  variables as constants. (#4265)

## [0.73.0](https://github.com/returntocorp/semgrep/releases/tag/v0.73.0) - 2021-11-12

### Added

- experimental support for C++

### Changed

- Dataflow: Assume that any function/method call inside a `try-catch` could
  be raising an exception (#4091)
- cli: if an invalid config is passed to semgrep, it will fail immediately, even
  if valid configs are also passed

### Fixed

- Performance: Deduplicate rules by rule-id + behavior so rules are not being run
  twice
- Scala: recognize metavariables in patterns
- Scala: translate for loops to the generic ast properly
- Catch PCRE errors
- Constant propagation: Avoid "Impossible" errors due to unhandled cases

## [0.72.0](https://github.com/returntocorp/semgrep/releases/tag/v0.72.0) - 2021-11-10

### Added

- Java: Add partial support for `synchronized` blocks in the dataflow IL (#4150)
- Dataflow: Add partial support for `await`, `yield`, `&`, and other expressions
- Field-definition-as-assignemnt equivalence that allows matching expression
  patterns against field definitions. It is disabled by default but can be
  enabled via rule `options:` with `flddef_assign: true` (#4187)
- Arrows (a.k.a short lambdas) patterns used to match also regular function
  definitions. This can now be disabled via rule `options:` with
  `arrow_is_function: false` (#4187)
- Javascript variable patterns using the 'var' keyword used to also
  match variable declarations using 'let' or 'const'. This can now be
  disabled via rule `options:` with `let_is_var: false`

### Fixed

- Constant propagation: In a method call `x.f(y)`, if `x` is a constant then
  it will be recognized as such
- Go: match correctly braces in composite literals for autofix (#4210)
- Go: match correctly parens in cast for autofix (#3387)
- Go: support ellipsis in return type parameters (#2746)
- Scala: parse `case object` within blocks
- Scala: parse typed patterns with variables that begin with an underscore:
  `case _x : Int => ...`
- Scala: parse unicode identifiers
- semgrep-core accepts `sh` as an alias for bash
- pattern-regex: Hexadecimal notation of Unicode code points is now
  supported and assumes UTF-8 (#4240)
- pattern-regex: Update documentation, specifying we use PCRE (#3974)
- Scala: parse nullary constructors with no arguments in more positions
- Scala: parse infix type operators with tuple arguments
- Scala: parse nested comments
- Scala: parse `case class` within blocks
- `metavariable-comparison`: if a metavariable binds to a code variable that
  is known to be constant, then we use that constant value in the comparison (#3727)
- Expand `~` when resolving config paths

### Changed

- C# support is now GA
- cli: Only suggest increasing stack size when semgrep-core segfaults
- Semgrep now scans executable scripts whose shebang interpreter matches the
  rule's language

## [0.71.0](https://github.com/returntocorp/semgrep/releases/tag/v0.71.0) - 2021-11-01

### Added

- Metavariable equality is enforced across sources/sanitizers/sinks in
  taint mode, and these metavariables correctly appear in match messages
- Pre-alpha support for Bash as a new target language
- Pre-alpha support for C++ as a new target language
- Increase soft stack limit when running semgrep-core (#4120)
- `semgrep --validate` runs metachecks on the rule

### Fixed

- text_wrapping defaults to MAX_TEXT_WIDTH if get_terminal_size reports
  width < 1
- Metrics report the error type of semgrep core errors (Timeout,
  MaxMemory, etc.)
- Prevent bad settings files from crashing Semgrep (#4164)
- Constant propagation: Tuple/Array destructuring assignments now correctly
  prevent constant propagation
- JS: Correctly parse metavariables in template strings
- Scala: parse underscore separators in number literals, and parse
  'l'/'L' long suffix on number literals
- Scala: parse by name arguments in arbitary function types,
  like `(=> Int) => Int`
- Bash: various fixes and improvements
- Kotlin: support ellipsis in class body and parameters (#4141)
- Go: support method interface pattern (#4172)

### Changed

- Report CI environment variable in metrics for better environment
  determination
- Bash: a simple expression pattern can now match any command argument rather
  than having to match the whole command

## [0.70.0](https://github.com/returntocorp/semgrep/releases/tag/v0.70.0) - 2021-10-19

### Added

- Preliminary support for bash

### Fixed

- Go: support ... in import list (#4067),
  for example `import (... "error" ...)`
- Java: ... in method chain calls can now match also 0 elements, to be
  consistent with other use of ... (#4082), so `o. ... .foo()` will now
  also match just `o.foo()`.
- Config files with only a comment give bad error message (#3773)
- Does not crash if user does not have write permissions on home directory

### Changed

- Resolution of rulesets use legacy registry instead of cdn registry
- Benchmark suite is easier to modify

## [0.69.1](https://github.com/returntocorp/semgrep/releases/tag/v0.69.1) - 2021-10-14

### Fixed

- The `--enable-metrics` flag is now always a flag, does not optionally
  take an argument

## [0.69.0](https://github.com/returntocorp/semgrep/releases/tag/v0.69.0) - 2021-10-13

### Added

- C: support ... in parameters and sizeof arguments (#4037)
- C: support declaration and function patterns
- Java: support @interface pattern (#4030)

### Fixed

- Reverted change to exclude minified files from the scan (see changelog for
  0.66.0)
- Java: Fixed equality of metavariables bounded to imported classes (#3748)
- Python: fix range of tuples (#3832)
- C: fix some wrong typedef inference (#4054)
- Ruby: put back equivalence on old syntax for keyword arguments (#3981)
- OCaml: add body of functor in AST (#3821)

### Changed

- taint-mode: Introduce a new kind of _not conflicting_ sanitizer that must be
  declared with `not_conflicting: true`. This affects the change made in 0.68.0
  that allowed a sanitizer like `- pattern: $F(...)` to work, but turned out to
  affect our ability to specify sanitization by side-effect. Now the default
  semantics of sanitizers is reverted back to the same as before 0.68.0, and
  `- pattern: $F(...)` is supported via the new not-conflicting sanitizers.

## [0.68.2](https://github.com/returntocorp/semgrep/releases/tag/v0.68.2) - 2021-10-07

### Fixed

- Respect --skip-unknown-extensions even for files with no extension
  (treat no extension as an unknown extension)
- taint-mode: Fixed (another) bug where a tainted sink could go unreported when
  the sink is a specific argument in a function call

## [0.68.1](https://github.com/returntocorp/semgrep/releases/tag/v0.68.1) - 2021-10-07

### Added

- Added support for `raise`/`throw` expressions in the dataflow engine and
  improved existing support for `try-catch-finally`

### Fixed

- Respect rule level path filtering

## [0.68.0](https://github.com/returntocorp/semgrep/releases/tag/v0.68.0) - 2021-10-06

### Added

- Added "automatic configuration" (`--config auto`), which collaborates with
  the Semgrep Registry to customize rules to a project; to support this, we
  add support for logging-in to the Registry using the project URL; in
  a future release, this will also perform project analysis to determine
  project languages and frameworks
- Input can be derived from subshells: `semgrep --config ... <(...)`
- Java: support '...' in catch (#4002)

### Changed

- taint-mode: Sanitizers that match exactly a source or a sink are filtered out,
  making it possible to use `- pattern: $F(...)` for declaring that any other
  function is a sanitizer
- taint-mode: Remove built-in source `source(...)` and built-in sanitizer
  `sanitize(...)` used for convenience during early development, this was causing
  some unexpected behavior in real code that e.g. had a function called `source`!
- When enabled, metrics now send the hashes of rules that yielded findings;
  these will be used to tailor rules on a per-project basis, and also will be
  used to improve rules over time
- Improved Kotlin parsing from 77% to 90% on our Kotlin corpus.
- Resolution of rulesets (i.e. `p/ci`) use new rule cdn and do client-side hydration
- Set pcre recursion limit so it will not vary with different installations of pcre
- Better pcre error handling in semgrep-core

### Fixed

- taint-mode: Fixed bug where a tainted sink could go unreported when the sink is
  a specific argument in a function call
- PHP: allows more keywords as valid field names (#3954)

## [0.67.0](https://github.com/returntocorp/semgrep/releases/tag/v0.67.0) - 2021-09-29

### Added

- Added support for break and continue in the dataflow engine
- Added support for switch statements in the dataflow engine

### Changed

- Taint no longer analyzes dead/unreachable code
- Improve error message for segmentation faults/stack overflows
- Attribute-expression equivalence that allows matching expression patterns against
  attributes, it is enabled by default but can be disabled via rule `options:` with
  `attr_expr: false` (#3489)
- Improved Kotlin parsing from 35% to 77% on our Kotlin corpus.

### Fixed

- Fix CFG dummy nodes to always connect to exit node
- Deep ellipsis `<... x ...>` now matches sub-expressions of statements
- Ruby: treat 'foo' as a function call when alone on its line (#3811)
- Fixed bug in semgrep-core's `-filter_irrelevant_rules` causing Semgrep to
  incorrectly skip a file (#3755)

## [0.66.0](https://github.com/returntocorp/semgrep/releases/tag/v0.66.0) - 2021-09-22

### Added

- HCL (a.k.a Terraform) experimental support

### Changed

- **METRICS COLLECTION CHANGES**: In order to target development of Semgrep features, performance improvements,
  and language support, we have changed how metrics are collected by default
  - Metrics collection is now controlled with the `--metrics` option, with possible values: `auto`, `on`, or `off`
  - `auto` will send metrics only on runs that include rules are pulled from the Semgrep Registry.
    It will not send metrics when rules are only read from local files or passed directly as
    strings
  - `auto` is now the default metrics collection state
  - `on` forces metrics collection on every run
  - `off` disables metrics collection entirely
  - Metrics collection may still alternatively be controlled with the `SEMGREP_SEND_METRICS`
    environment variable, with the same possible values as the `--metrics` option. If both
    are set, `--metrics` overrides `SEMGREP_SEND_METRICS`
  - See `PRIVACY.md` for more information
- Constant propagation now assumes that void methods may update the callee (#3316)
- Add rule message to emacs output (#3851)
- Show stack trace on fatal errors (#3876)
- Various changes to error messages (#3827)
- Minified files are now automatically excluded from the scan, which
  may result in shorter scanning times for some projects.

### Fixed

- Dataflow: Recognize "concat" method and interpret it in a language-dependent manner (#3316)
- PHP: allows certain keywords as valid field names (#3907)

## [0.65.0](https://github.com/returntocorp/semgrep/releases/tag/v0.65.0) - 2021-09-13

### Added

- Allow autofix using the command line rather than only with the fix: YAML key
- Vardef-assign equivalence can now be disabled via rule `options:` with `vardef_assign: false`

### Changed

- Grouped semgrep CLI options and added constraints when useful (e.g. cannot use `--vim` and `--emacs` at the same time)

### Fixed

- Taint detection with ternary ifs (#3778)
- Fixed corner-case crash affecting the `pattern: $X` optimization ("empty And; no positive terms in And")
- PHP: Added support for parsing labels and goto (#3592)
- PHP: Parse correctly constants named PUBLIC or DEFAULT (#3589)
- Go: Added type inference for struct literals (#3622)
- Fix semgrep-core crash when a cache file exceeds the file size limit
- Sped up Semgrep interface with tree-sitter parsing

## [0.64.0](https://github.com/returntocorp/semgrep/releases/tag/v0.64.0) - 2021-09-01

### Added

- Enable associative matching for string concatenation (#3741)

### Changed

- Add logging on failure to git ls-files (#3777)
- Ignore files whose contents look minified (#3795)
- Display semgrep-core errors in a better way (#3774)
- Calls to `semgrep --version` now check if Semgrep is up-to-date; this can
  cause a ~ 100 ms delay in run time; use --disable-version-check if you
  don't want this

### Fixed

- Java: separate import static from regular imports during matching (#3772)
- Taint mode will now benefit from semgrep-core's -filter_irrelevant_rules
- Taint mode should no longer report duplicate matches (#3742)
- Only change source directory when running in docker context (#3732)

## [0.63.0](https://github.com/returntocorp/semgrep/releases/tag/v0.63.0) - 2021-08-25

### Added

- C#: support ellipsis in declarations (#3720)

### Fixed

- Hack: improved support for metavariables (#3716)
- Dataflow: Disregard type arguments but not the entire instruction

### Changed

- Optimize ending `...` in `pattern-inside`s to simply match anything left

## [0.62.0](https://github.com/returntocorp/semgrep/releases/tag/v0.62.0) - 2021-08-17

### Added

- OCaml: support module aliasing, so looking for `List.map` will also
  find code that renamed `List` as `L` via `module L = List`.
- Add help text to sarif formatter output if defined in metadata field.
- Update shortDescription in sarif formatter output if defined in metadata field.
- Add tags as defined in metadata field in addition to the existing tags.

### Fixed

- core: Fix parsing of numeric literals in rule files
- Java: fix the range and autofix of Cast expressions (#3669)
- Generic mode scanner no longer tries to open submodule folders as files (#3701)
- `pattern-regex` with completely empty files (#3705)
- `--sarif` exit code with suppressed findings (#3680)
- Fixed fatal errors when a pattern results in a large number of matches
- Better error message when rule contains empty pattern

### Changed

- Add backtrace to fatal errors reported by semgrep-core
- Report errors during rule evaluation to the user
- When anded with other patterns, `pattern: $X` will not be evaluated on its own, but will look at the context and find `$X` within the metavariables bound, which should be significantly faster

## [0.61.0](https://github.com/returntocorp/semgrep/releases/tag/v0.61.0) - 2021-08-04

### Added

- Hack: preliminary support for hack-lang
  thanks to David Frankel, Nicholas Lin, and more people at Slack!
- OCaml: support for partial if, match, and try patterns
  (e.g., `if $X = $Y`)
- OCaml: you can match uppercase identifiers (constructors, module names) by
  using a metavariable with an uppercase letter followed by an underscore,
  followed by uppercase letters or digits (e.g. `$X_`, `$F_OO`).
  Instead, `$FOO` will match everything else (lowercase identifiers,
  full expressions, types, patterns, etc.).
- OCaml: match cases patterns are now matched in any order, and ellipsis are
  handled correctly
- Improved error messages sent to the playground

### Changed

- Run version check and print upgrade message after scan instead of before
- OCaml: skip ocamllex and ocamlyacc files. Process only .ml and .mli files.
- Memoize range computation for expressions and speed up taint mode
- Report semgrep-core's message upon a parse error
- Deprecated the following experimental features:
  - pattern-where-python
  - taint-mode
  - equivalences
  - step-by-step evaluation output
- Deduplicate findings that fire on the same line ranges and have the same message.

### Fixed

- Go: Match import module paths correctly (#3484)
- OCaml: use latest ocamllsp 1.7.0 for the -lsp option
- OCaml: include parenthesis tokens in the AST for tuples and constructor
  calls for better range matching and autofix
- OCaml: fixed many matching bugs with ellipsis
- core: Do not crash when is not possible to compute range info
- eliminate 6x slowdown when using the '--max-memory' option

## [0.60.0](https://github.com/returntocorp/semgrep/releases/tag/v0.60.0) - 2021-07-27

### Added

- Detect duplicate keys in YAML dictionaries in semgrep rules when parsing a rule
  (e.g., detect multiple 'metavariable' inside one 'metavariable-regex')

### Fixed

- C/C++: Fixed stack overflows (segmentation faults) when processing very large
  files (#3538)
- JS: Fixed stack overflows (segmentation faults) when processing very large
  files (#3538)
- JS: Detect numeric object keys `1` and `0x1` as equal (#3579)
- OCaml: improved parsing stats by using tree-sitter-ocaml (from 25% to 88%)
- taint-mode: Check nested functions
- taint-mode: `foo.x` is now detected as tainted if `foo` is a source of taint
- taint-mode: Do not crash when is not possible to compute range info
- Rust: recognize ellipsis in macro calls patterns (#3600)
- Ruby: represent correctly a.(b) in the AST (#3603)
- Rust: recognize ellipsis in macro calls patterns

### Changed

- Added precise error location for the semgrep metachecker, to detect for example
  duplicate patterns in a rule

## [0.59.0](https://github.com/returntocorp/semgrep/releases/tag/v0.59.0) - 2021-07-20

### Added

- A new experimental 'join' mode. This mode runs multiple Semgrep rules
  on a codebase and "joins" the results based on metavariable contents. This
  lets users ask questions of codebases like "do any 3rd party
  libraries use a dangerous function, and do I import that library directly?" or
  "is this variable passed to an HTML template, and is it rendered in that template?"
  with several Semgrep rules.

### Fixed

- Improve location reporting of errors
- metavariable-pattern: `pattern-not-regex` now works (#3503)
- Rust: correctly parse macros (#3513)
- Python: imports are unsugared correctly (#3940)
- Ruby: `pattern: $X` in the presence of interpolated strings now works (#3560)

## [0.58.2](https://github.com/returntocorp/semgrep/releases/tag/v0.58.2) - 2021-07-15

### Fixed

- Significant speed improvements, but the binary is now 95MB (from 47MB
  in 0.58.1, but it was 170MB in 0.58.0)

## [0.58.1](https://github.com/returntocorp/semgrep/releases/tag/v0.58.1) - 2021-07-15

### Fixed

- The --debug option now displays which files are currently processed incrementally;
  it will not wait until semgrep-core completely finishes.

### Changed

- Switch from OCaml 4.10.0 to OCaml 4.10.2 (and later to OCaml 4.12.0) resulted in
  smaller semgrep-core binaries (from 170MB to 47MB) and a smaller docker
  image (from 95MB to 40MB).

## [0.58.0](https://github.com/returntocorp/semgrep/releases/tag/v0.58.0) - 2021-07-14

### Added

- New iteration of taint-mode that allows to specify sources/sanitizers/sinks
  using arbitrary pattern formulas. This provides plenty of flexibility. Note
  that we breaks compatibility with the previous taint-mode format, e.g.
  `- source(...)` must now be written as `- pattern: source(...)`.
- HTML experimental support. This does not rely on the "generic" mode
  but instead really parses the HTML using tree-sitter-html. This allows
  some semantic matching (e.g., matching attributes in any order).
- Vue.js alpha support (#1751)
- New matching option `implicit_ellipsis` that allows disabling the implicit
  `...` that are added to record patterns, plus allow matching "spread fields"
  (JS `...x`) at any position (#3120)
- Support globstar (`**`) syntax in path include/exclude (#3173)

### Fixed

- Apple M1: Semgrep installed from HomeBrew no longer hangs (#2432)
- Ruby command shells are distinguished from strings (#3343)
- Java varargs are now correctly matched (#3455)
- Support for partial statements (e.g., `try { ... }`) for Java (#3417)
- Java generics are now correctly stored in the AST (#3505)
- Constant propagation now works inside Python `with` statements (#3402)
- Metavariable value replacement in message/autofix no longer mixes up short and long names like $X vs $X2 (#3458)
- Fixed metavariable name collision during interpolation of message / autofix (#3483)
  Thanks to Justin Timmons for the fix!
- Revert `pattern: $X` optimization (#3476)
- metavariable-pattern: Allow filtering using a single `pattern` or
  `pattern-regex`
- Dataflow: Translate call chains into IL

### Changed

- Faster matching times for generic mode

## [0.57.0](https://github.com/returntocorp/semgrep/releases/tag/v0.57.0) - 2021-06-29

### Added

- new `options:` field in a YAML rule to enable/disable certain features
  (e.g., constant propagation). See https://github.com/returntocorp/semgrep/blob/develop/semgrep-core/src/core/Config_semgrep.atd
  for the list of available features one can enable/disable.
- Capture groups in pattern-regex: in $1, $2, etc. (#3356)
- Support metavariables inside atoms (e.g., `foo(:$ATOM)`)
- Support metavariables and ellipsis inside regexp literals
  (e.g., `foo(/.../)`)
- Associative-commutative matching for bitwise OR, AND, and XOR operations
- Add support for $...MVAR in generic patterns.
- metavariable-pattern: Add support for nested Spacegrep/regex/Comby patterns
- C#: support ellipsis in method parameters (#3289)

### Fixed

- C#: parse `__makeref`, `__reftype`, `__refvalue` (#3364)
- Java: parsing of dots inside function annotations with brackets (#3389)
- Do not pretend that short-circuit Boolean AND and OR operators are commutative (#3399)
- metavariable-pattern: Fix crash when nesting a non-generic pattern within
  a generic rule
- metavariable-pattern: Fix parse info when matching content of a metavariable
  under a different language
- generic mode on Markdown files with very long lines will now work (#2987)

### Changed

- generic mode: files that don't look like nicely-indented programs
  are no longer ignored, which may cause accidental slowdowns in setups
  where excessively large files are not excluded explicitly (#3418).
- metavariable-comparison: Fix crash when comparing integers and floats
  Thanks to Justin Timmons for the fix!
- Do not filter findings with the same range but different metavariable bindings (#3310)
- Set parsing_state.have_timeout when a timeout occurs (#3438)
- Set a timeout of 10s per file (#3434)
- Improvements to contributing documentation (#3353)
- Memoize getting ranges to speed up rules with large ranges
- When anded with other patterns, `pattern: $X` will not be evaluated on its own, but will look at the context and find `$X` within the metavariables bound, which should be significantly faster

## [0.56.0](https://github.com/returntocorp/semgrep/releases/tag/v0.56.0) - 2021-06-15

### Added

- Associative-commutative matching for Boolean AND and OR operations
  (#3198)
- Support metavariables inside strings (e.g., `foo("$VAR")`)
- metavariable-pattern: Allow matching the content of a metavariable under
  a different language.

### Fixed

- C#: Parse attributes for local functions (#3348)
- Go: Recognize other common package naming conventions (#2424)
- PHP: Support for associative-commutative matching (#3198)

### Changed

- Upgrade TypeScript parser (#3102)

### Changed

- `--debug` now prints out semgrep-core debug logs instead of having this
  behavior with `--debugging-json`

## [0.55.1](https://github.com/returntocorp/semgrep/releases/tag/v0.55.1) - 2021-06-9

### Added

- Add helpUri to sarif output if rule source metadata is defined

### Fixed

- JSON: handle correctly metavariables as field (#3279)
- JS: support partial field definitions pattern, like in JSON
- Fixed wrong line numbers for multi-lines match in generic mode (#3315)
- Handle correctly ellipsis inside function types (#3119)
- Taint mode: Allow statement-patterns when these are represented as
  statement-expressions in the Generic AST (#3191)

## [0.55.0](https://github.com/returntocorp/semgrep/releases/tag/v0.55.0) - 2021-06-8

### Added

- Added new metavariable-pattern operator (available only via --optimizations),
  thanks to Kai Zhong for the feature request (#3257).

### Fixed

- Scala: parse correctly symbol literals and interpolated strings containing
  double dollars (#3271)
- Dataflow: Analyze foreach body even if we do not handle the pattern yet (#3155)
- Python: support ellipsis in try-except (#3233)
- Fall back to no optimizations when using unsupported features: pattern-where-python,
  taint rules, and `--debugging-json` (#3265)
- Handle regexp parse errors gracefully when using optimizations (#3266)
- Support equivalences when using optimizations (#3259)
- PHP: Support ellipsis in include/require and echo (#3191, #3245)
- PHP: Prefer expression patterns over statement patterns (#3191)
- C#: Support unsafe block syntax (#3283)

### Changed

- Run rules in semgrep-core (rather than patterns) by default (aka optimizations all)

## [0.54.0](https://github.com/returntocorp/semgrep/releases/tag/v0.54.0) - 2021-06-2

### Added

- Per rule parse times and per rule-file parse and match times added to opt-in metrics
- $...MVAR can now match a list of statements (not just a list of arguments) (#3170)

### Fixed

- JavaScript parsing: [Support decorators on
  properties](https://github.com/tree-sitter/tree-sitter-javascript/pull/166)
- JavaScript parsing: [Allow default export for any declaration](https://github.com/tree-sitter/tree-sitter-javascript/pull/168)
- Metavariables in messages are filled in when using `--optimizations all`
- Python: class variables are matched in any order (#3212)
- Respect `--timeout-threshold` option in `--optimizations all` mode

### Changed

- Moved some debug logging to verbose logging
- $...ARGS can now match an empty list of arguments, just like ... (#3177)
- JSON and SARIF outputs sort keys for predictable results

## [0.53.0](https://github.com/returntocorp/semgrep/releases/tag/v0.53.0) - 2021-05-26

### Added

- Scala alpha support
- Metrics collection of project_hash in cases where git is not available
- Taint mode now also analyzes top-level statements.

### Fixed

- Running with `--strict` will now return results if there are `nosem` mismatches. Semgrep will report a nonzero exit code if `--strict` is set and there are `nosem` mismathces. [#3099](https://github.com/returntocorp/semgrep/issues/3099)
- PHP: parsing correctly ... and metavariables in parameters
- PHP: parsing correctly functions with a single statement in their body
- Evaluate interpolated strings during constant propagation (#3127)
- Fixed #3084 - Semgrep will report an InvalidRuleSchemaError for dictionaries with duplicate key names.
- Basic type inference also for implicit variable declarations (Python, Ruby, PHP, and JS)
- JS/TS: differentiating tagged template literals in the AST (#3187)
- Ruby: storing parenthesis in function calls in the AST (#3178)

## [0.52.0](https://github.com/returntocorp/semgrep/releases/tag/v0.52.0) - 2021-05-18

### Added

- C# alpha support
- Let meta-variables match both a constant variable occurrence and that same
  constant value (#3058)

### Fixed

- OCaml: fix useless-else false positives by generating appropriate AST for
  if without an else.
- JS/TS: Propagate constant definitions without declaration
- Python: Make except ... match except _ as _

## [0.51.0](https://github.com/returntocorp/semgrep/releases/tag/v0.51.0) - 2021-05-13

### Added

- Keep track of and report rule parse time in addition to file parse time.
- v0 of opt-in anonymous aggregate metrics.
- Improved cheatsheet for generic mode, now recommending indented
  patterns (#2911, #3028).

### Fixed

- JS/TS: allow the deep expression operator <... ...> in expression
  statement position, for example:

```
$ARG = [$V];
...
<... $O[$ARG] ...>; // this works now
```

- PHP arrays with dots inside parse
- Propagate constants in nested lvalues such as `y` in `x[y]`
- C# experimental support

### Changed

- Show log messages from semgrep-core when running semgrep with
  `--debug`.
- By default, targets larger than 1 MB are now excluded from semgrep
  scans. New option `--max-target-bytes 0` restores the old behavior.
- Report relative path instead of absolute when using `--time`

## [0.50.1](https://github.com/returntocorp/semgrep/releases/tag/v0.50.1) - 2021-05-06

### Changed

- Reinstate `--debugging-json` to avoid stderr output of `--debug`

## [0.50.0](https://github.com/returntocorp/semgrep/releases/tag/v0.50.0) - 2021-05-06

### Added

- JS/TS: Infer global constants even if the `const` qualifier is missing (#2978)
- PHP: Resolve names and infer global constants in the same way as for Python

### Fixed

- Empty yaml files do not crash
- Autofix does not insert newline characters for patterns from semgrep.live (#3045)
- Autofix printout is grouped with its own finding rather than the one below it (#3046)
- Do not assign constant values to assigned variables (#2805)
- A `--time` flag instead of `--json-time` which shows a summary of the
  timing information when invoked with normal output and adds a time field
  to the json output when `--json` is also present

### Changed

- .git/ directories are ignored when scanning
- External Python API (`semgrep_main.invoke_semgrep`) now takes an
  optional `OutputSettings` argument for controlling output
- `OutputSettings.json_time` has moved to `OutputSettings.output_time`,
  this and many other `OutputSettings` arguments have been made optional

### Removed

- `--debugging-json` flag in favor of `--json` + `--debug`
- `--json-time` flag in favor of `--json` + `--time`

## [0.49.0](https://github.com/returntocorp/semgrep/releases/tag/v0.49.0) - 2021-04-28

### Added

- Support for matching multiple arguments with a metavariable (#3009)
  This is done with a 'spread metavariable' operator that looks like
  `$...ARGS`. This used to be available only for JS/TS and is now available
  for the other languages (Python, Java, Go, C, Ruby, PHP, and OCaml).
- A new `--optimizations [STR]` command-line flag to turn on/off some
  optimizations. Use 'none' to turn off everything and 'all' to turn on
  everything.
  Just using `--optimizations` is equivalent to `--optimizations all`, and
  not using `--optimizations` is equivalent to `--optimizations none`.
- JS/TS: Support '...' inside JSX text to match any text, as in
  `<a href="foo">...</a>` (#2963)
- JS/TS: Support metavariables for JSX attribute values, as in
  `<a href=$X>some text</a>` (#2964)

### Fixed

- Python: correctly parsing fstring with multiple colons
- Ruby: better matching for interpolated strings (#2826 and #2949)
- Ruby: correctly matching numbers

### Changed

- Add required executionSuccessful attribute to SARIF output (#2983)
  Thanks to Simon Engledew
- Remove jsx and tsx from languages, just use javascript or typescript (#3000)
- Add limit max characters in output line (#2958) and add
  flag to control maxmium characters (defaults to 160).
  Thanks to Ankush Menat

## [0.48.0](https://github.com/returntocorp/semgrep/releases/tag/v0.48.0) - 2021-04-20

### Added

- Taint mode: Basic cross-function analysis (#2913)
- Support for the new Java Record extension and Java symbols with accented characters (#2704)

### Fixed

- Capturing functions when used as both expressions and statements in JS (#1007)
- Literal for ocaml tree sitter (#2885)
- Ruby: interpolated strings match correctly (#2967)
- SARIF output now contains the required runs.invocations.executionSuccessful property.

### Changed

- The `extra` `lines` data is now consistent across scan types
  (e.g. `semgrep-core`, `spacegrep`, `pattern-regex`)

## [0.47.0](https://github.com/returntocorp/semgrep/releases/tag/v0.47.0) - 2021-04-15

### Added

- support `for(...)` for Java
- Ability to match lambdas or functions in Javascript with ellipsis after
  the function keyword, (e.g., `function ...(...) { ... }`)
- Rust: Semgrep patterns now support top-level statements (#2910)
- support for utf-8 code with non-ascii chars (#2944)
- Java switch expressions

### Fixed

- fixed single field pattern in JSON, allow `$FLD: { ... }` pattern
- Config detection in files with many suffix delimiters, like `this.that.check.yaml`.
  More concretely: configs end with `.yaml`, YAML language tests end with `.test.yaml`,
  and everything else is handled by its respective language extension (e.g. `.py`).
- Single array field in yaml in a pattern is parsed as a field, not a one element array

## [0.46.0](https://github.com/returntocorp/semgrep/releases/tag/v0.46.0) - 2021-04-08

### Added

- YAML language support to --test
- Ability to list multiple, comma-separated rules on the same line when in --test mode
- Resolve alias in require/import in Javascript

```
child_process.exec(...)
```

will now match

```javascript
var { exec } = require("child_process");
exec("dangerous");
```

- Taint mode: Pattern-sources can now be arbitrary expressions (#2881)

### Fixed

- SARIF output now nests invocations inside runs.
- Go backslashed carets in regexes can be parsed

### Changed

- Deep expression matches (`<... foo ...>`) now match within records, bodies of
  anonymous functions (a.k.a. lambda-expressions), and arbitrary language-specific
  statements (e.g. the Golang `go` statement)

## [0.45.0](https://github.com/returntocorp/semgrep/releases/tag/v0.45.0) - 2021-03-30

### Added

- New `--experimental` flag for passing rules directly to semgrep-core (#2836)

### Fixed

- Ellipses in template strings don't match string literals (#2780)
- Go: correctly parse select/switch clauses like in tree-sitter (#2847)
- Go: parse correctly 'for ...' header in Go patterns (#2838)

## [0.44.0](https://github.com/returntocorp/semgrep/releases/tag/v0.44.0) - 2021-03-25

### Added

- Support for YAML! You can now write YAML patterns in rules
  to match over YAML target files (including semgrep YAML rules, inception!)
- A new Bloomfilter-based optimisation to speedup matching (#2816)
- Many benchmarks to cover semgrep advertised packs (#2772)
- A new semgrep-dev docker container useful for benchmarking semgrep (#2800)
- Titles to rule schema definitions, which can be leveraged in
  the Semgrep playground (#2703)

### Fixed

- Fixed taint mode and added basic test (#2786)
- Included formatted errors in SARIF output (#2748)
- Go: handle correctly the scope of Go's short assignment variables (#2452)
- Go: fixed the range of matched slices (#2763)
- PHP: correctly match the PHP superglobal `$_COOKIE` (#2820)
- PHP: allow ellipsis inside array ranges (#2819)
- JSX/TSX: fixed the range of matched JSX elements (#2685)
- Javascript: allow ellipsis in arrow body (#2802)
- Generic: correctly match the same metavariable when used in different
  generic patterns

#### Fixed in `semgrep-core` only

These features are not yet available via the `semgrep` CLI,
but have been fixed to the internal `semgrep-core` binary.

- Fixed all regressions on semgrep-rules when using -fast
- Handle pattern-not: and pattern-not-inside: as in semgrep
- Handle pattern: and pattern-inside: as in semgrep (#2777)

## [0.43.0](https://github.com/returntocorp/semgrep/releases/tag/v0.43.0) - 2021-03-16

### Added

- Official Python 3.9 support
- Support for generating patterns that will match multiple given code targets
- Gitignore for compiled binaries

### Fixed

- Parsing enum class patterns (#2715)
- Ocaml test metavar_equality_var (#2755)

### Changed

- Pfff java parser and tree-sitter-java parser are now more similar
- Octal numbers parsed correctly in tree-sitter parsers

## [0.42.0](https://github.com/returntocorp/semgrep/releases/tag/v0.42.0) - 2021-03-09

### Added

- Added propagation of metavariables to clauses nested under `patterns:`. Fixes (#2548)[https://github.com/returntocorp/semgrep/issues/2548].
- `--json-time` flag which reports runtimes for (rule, target file)
- `--vim` flag for Syntastic
- PHP - Support for partial if statements
- CSharp - Many improvements to parsing

### Fixed

- Rust can be invoked with `rs` or `rust` as a language

### Changed

- The timeout for downloading config files from a URL was extended from 10s to 20s.

## [0.41.1](https://github.com/returntocorp/semgrep/releases/tag/v0.41.1) - 2021-02-24

### Fixed

- Statically link pcre in semgrep-core for MacOS releases

## [0.41.0](https://github.com/returntocorp/semgrep/releases/tag/v0.41.0) - 2021-02-24

### Added

- Added basic typed metavariables for javascript and typescript (#2588)
- Ability to match integers or floats by values
  e.g., the pattern '8' will now match code like 'x = 0x8'
- Start converting the tree-sitter CST of R to the generic AST
  thx to Ross Nanopoulos!
- Allow 'nosem' in HTML. (#2574)

#### Added in `semgrep-core` only

These features are not yet available via the `semgrep` CLI,
but have been added to the internal `semgrep-core` binary.

- ability to process a whole rule in semgrep-core; this will allow
  whole-rule optimisations and avoid some fork and communication with the
  semgrep Python wrapper
- handling the none (regexp) and generic (spacegrep) patterns in a rule
- handling the metavariable-regexp, metavariable-comparison
- correctly handle boolean formula using inclusion checks on metavariables
- new semgrep-core -test_rules action to test rules; it reports only
  28/2800 mismatches on the semgrep-rules repository

### Changed

- update C# to latest tree-sitter-csharp
  thx to Sjord for the huge work adapting to the new C# grammar
- Improve --generate-config capabilities (#2562)
- optimise the matching of blocks with ellipsis (#2618)
  e.g., the pattern 'function(...) { ... }' will now be more efficient
- Change pattern-not-regex to filter when regex overlaps with a match (#2572)

### Fixed

- remove cycle in named AST for Rust 'fn foo(self)' (#2584)
  and also typescript, which could cause semgrep to use giga bytes of memory
- fix missing token location on Go type assertion (#2577)

## [0.40.0](https://github.com/returntocorp/semgrep/releases/tag/v0.40.0) - 2021-02-17

### Added

- Documentation for contributing new languages.
- New language Kotlin with experimental support.
- Work on caching improvements for semgrep-core.
- Work on bloom filters for matching performance improvement.

### Changed

- Typescript grammar upgraded.
- Ruby parser updated from the latest tree-sitter-ruby.
- New Semgrep logo!
- metavariable_regex now supported with PCRE.
- Rust macros now parsed. Thanks Ruin0x11!

### Fixed

- Constant propagaion support covers `:=` short assignment in Go. (#2440)
- Functions now match against functions inside classes for PHP. (#2470)
- Import statements for CommonJS Typescript modules now supported. (#2234)
- Ellipsis behave consistently in nested statements for PHP. (#2453)
- Go Autofix does not drop closing parenthesis. (#2316)
- Helpful errors added for Windows installation. (#2533)
- Helpful suggestions provided on output encoding error. (#2514)
- Import metavariables now bind to the entire Java path. (#2502)
- Semgrep matches the short name for a type in Java. (#2400)
- Interface types explicitly handled in Go patterns. (#2376)
- TooManyMatches error generated instead of Timeout error when appropriate. (#2411)

## [0.39.1](https://github.com/returntocorp/semgrep/releases/tag/v0.39.1) - 2021-01-26

No new changes in this version.
This is a re-release of 0.39.0 due to an error in the release process.

## [0.39.0](https://github.com/returntocorp/semgrep/releases/tag/v0.39.0) - 2021-01-26

### Added

- Typed metavariables in C.
  Patterns like `$X == $Y` can now match specific types like so: `(char *$X) == $Y`. (#2431)

#### Added in `semgrep-core` only

These features are not yet available via the `semgrep` CLI,
but have been added to the internal `semgrep-core` binary.

- `semgrep-core` supports rules in JSON and Jsonnet format. (#2428)
- `semgrep-core` supports a new nested format
  for combining patterns into a boolean query. (#2430)

### Changed

- When an unknown language is set on a rule,
  the error message now lists all supported languages. (#2448)
- When semgrep is executed without a config specified,
  the error message now includes some suggestions on how to pick a config. (#2449)
- `-c` is the new shorthand for `--config` in the CLI.
  `-f` is kept as an alias for backward-compatibility. (#2447)

### Fixed

- Disable timeouts if timeout setting is 0 (#2423).
- Typed metavariables in go match literal strings (#2401).
- Fix bug that caused m_compatible_type to only bind the type (#2441).

## [0.38.0](https://github.com/returntocorp/semgrep/releases/tag/v0.38.0) - 2021-01-20

### Added

- Added a new language: Rust. Support for basic semgrep patterns (#2391)
  thanks to Ruin0x11!
- Added a new language: R. Just parsing for now (#2407)
  thanks to Ross Nanopoulos!
- Parse more Rust constructs: Traits, type constraints (#2393, #2413)
  thanks to Ruin0x11!
- Parse more C# constructs: Linq queries, type parameter constraints (#2378, #2408)
  thanks to Sjord!
- new experimental semgrep rule (meta)linter (#2420) with semgrep-core -check_rules

### Changed

- new controlflow-sensitive intraprocedural dataflow-based constant propagation
  (#2386)

### Fixed

- matching correctly Ruby functions with rescue block (#2390)
- semgrep crashing on permission error on a file (#2394)
- metavariable interpolation for pattern-inside (#2361)
- managing Lua assignment correctly (#2406) thanks to Ruin0x11!
- correctly parse metavariables in PHP, and ellipsis in fields (#2419)

## [0.37.0](https://github.com/returntocorp/semgrep/releases/tag/v0.37.0) - 2021-01-13

### Added

- pattern-not-regex added so findings can be filtered using regular expression (#2364)
- Added a new language: Lua. Support for basic semgrep patterns (#2337, #2312)
  thanks to Ruin0x11!
- C# support for basic semgrep patterns (#2336)
- Parse event access, conditional access, async-await in C# (#2314, #2329, #2358)
  thanks to Sjord

### Changed

- Java and Javascript method chaining requires extra "." when using ellipsis (#2354)

### Fixed

- Semgrep crashing due to missing token information in AST (#2380)

## [0.36.0](https://github.com/returntocorp/semgrep/releases/tag/v0.36.0) - 2021-01-05

### Added

- Typed metavariables can now match field access when we can propagate
  the type of a field
- Constant propagation for Java final fields (using this.field syntax)

### Changed

- Packaging and `setup.py` functionality (`.whl` and `pip` install unchanged):
  `SEMGREP_SKIP_BIN`, `SEMGREP_CORE_BIN`, and `SPACEGREP_BIN` now available

### Fixed

- correctly match the same metavariable for a field when used at a definition
  site and use site for Java
- add classname attribute to junit.xml report

## [0.35.0](https://github.com/returntocorp/semgrep/releases/tag/v0.35.0) - 2020-12-16

### Added

- Support for `...` in chains of method calls in JS, e.g. `$O.foo() ... .bar()`
- Official Ruby GA support

### Fixed

- Separate out test and pattern files with `--test` (#1796)

## [0.34.0](https://github.com/returntocorp/semgrep/releases/tag/v0.34.0) - 2020-12-09

### Added

- Experimental support for matching multiple arguments in JS/TS.
  This is done with a 'spread metavariable' operator,
  that looks like `$...ARGS`.
- Support for using `...` inside a Golang `switch` statement.
- Support for matching only
  the `try`, the `catch`, or the `finally` part
  of a `try { } catch (e) { } finally { }` construct in JS/TS.
- Support for matching only
  the `if ()` part of
  an `if () { }` construct in Java
- Support for metavariables inside dictionary keys in Ruby.
  This looks like `{..., $KEY: $VAL, ...}`.
- An experimental `--json-stats` flag.
  The stats output contains
  the number of files and lines of code scanned,
  broken down by language.
  It also contains profiling data broken down by rule ID.
  Please note that as this is an experimental flag,
  the output format is subject to change in later releases.
- Regex-only rules can now use `regex` as their language.
  The previously used language `none` will keep working as well.

### Changed

- Matches are now truncated to 10 lines in Semgrep's output.
  This was done to avoid filling the screen with output
  when a rule captures a whole class or function.
  If you'd like to adjust this behavior,
  you can set the new `--max-lines-per-finding` option.
- Fans of explicit & verbose code can now ignore findings
  with a `// nosemgrep` comment instead of the original `// nosem`.
  The two keywords have identical behavior.
- Generic pattern matching is now 10-20% faster
  on large codebases.

### Fixed

- Semgrep would crash when tens of thousands of matches were found
  for the same rule in one file.
  A new internally used `semgrep-core` flag named `-max_match_per_file`
  prevents these crashes by forcing a 'timeout' state
  when 10,000 matches are reached.
  Semgrep can then gracefully report
  what combination of rules and paths causes too much work.
- `semgrep --debug` works again,
  and now outputs even more debugging information from `semgrep-core`.
  The new debugging output is especially helpful to discover
  which rules have too many matches.
- A pattern that looks like `$X & $Y`
  will now correctly match bitwise AND operations in Ruby.
- Metavariables can now capture the name of a class
  and match its occurrences later in the class definition.
- Semgrep used to crash when a metavariable matched
  over text that cannot be read as UTF-8 text.
  Such matches will now try to recover what they can
  from apparent broken unicode text.

## [0.33.0](https://github.com/returntocorp/semgrep/releases/tag/v0.33.0) - 2020-12-01

### Added

- Allow selecting rules based on severity with the `--severity` flag. Thanks @kishorbhat!

### Changed

- In generic mode, shorter matches are now always preferred over
  longer ones. This avoids matches like `def bar def foo` when the
  pattern is `def ... foo`, instead matching just `def foo`
- In generic mode, leading dots must now match at the beginning of a
  block, allowing patterns like `... foo` to match what comes before `foo`
- Disabled link following for parity with other LINUX tools (e.g. ripgrep)
- spacegrep timeouts are now reported as timeouts instead of another error

### Fixed

- Correctly bind a metavariable in an import to the fully-qualified name. [Issue](https://github.com/returntocorp/semgrep/issues/1771)
- Fix invalid match locations on target files containing both CRLF line
  endings UTF-8 characters (#2111)
- Fix NoTokenLocation error when parsing Python f-strings
- [C] Support `include $X`
- [Go] Fix wrong order of imports

## [0.32.0](https://github.com/returntocorp/semgrep/releases/tag/v0.32.0) - 2020-11-18

### Added

- JSON output now includes an attribute of findings named `is_ignored`.
  This is `false` under regular circumstances,
  but if you run with `--disable-nosem`,
  it will return `true` for findings
  that normally would've been excluded by a `// nosem` comment.

### Changed

- `// nosemgrep` can now also be used to ignore findings,
  in addition to `// nosem`
- Added a default timeout of 30 seconds per file instead of none (#1981).

## [0.31.1](https://github.com/returntocorp/semgrep/releases/tag/v0.31.1) - 2020-11-11

### Fixed

- Regression in 0.31.0 where only a single file was being used when `--config`
  was given a directory with multiple rules (#2019).
- Cheatsheet's html functionality now has correct output.

## [0.31.0](https://github.com/returntocorp/semgrep/releases/tag/v0.31.0) - 2020-11-10

### Fixed

- Gracefully handle empty configuration file.
- Gracefully handle LexicalErrors from semgrep-core.
- Fix stack overflows in spacegrep on large input files (#1944).
- Fix extension-based file selection when the language is `generic` (#1968).
- Fix semgrep error when no valid config on path provided (#1912).
- Fix NO_FILE_INFO_YET error which causes the python wrapper to crash (#1925).
- Fix usage of '...' in special builtin arguments for PHP (#1963).
- Fix automatic semicolon insertion parse error in javascript (#1960).

### Added

- kotlin-tree-sitter integration into semgrep-core. Can now call
  dump-tree-sitter-cst on kotlin files.
- c++ tree-sitter integration into semgrep-core (#1952).
- More documents for language porting.
- Error handling in spacegrep to print stderr when CalledProcessError occurs.

## [0.30.0](https://github.com/returntocorp/semgrep/releases/tag/v0.30.0) - 2020-11-03

### Added

- Better examples for the generic mode aka spacegrep (#1951).

### Fixed

- Fix matching of trailing dots in spacegrep (#1939).
- Allow matching on one-line files with spacegrep (#1929).
- Fix incorrect number of lines matched by dots with spacegrep (#1918).
- Other subtle spacegrep matching bugs (#1913).
- Metavariable for method call should be matched against corresponding
  metavariable in method definition (#1861).
- Typescript class properties/declarations not recognized (#1846).
- Can't match inside Python try/except clause (#1902).

## [0.29.0](https://github.com/returntocorp/semgrep/releases/tag/v0.29.0) - 2020-10-27

### Added

- Semgrep will now partially parse files with parse errors and report findings detected before the parse errors was encountered.
- Allow user to specify registry path without having to add semgrep.dev url
  i.e.: instead of `--config https://semgrep.dev/p/r2c-ci` users can use `--config p/r2c-ci`
- Allow user to specify snippet id without having to add semgrep.dev url
  i.e.: instead of `--config https://semgrep.dev/s/username:snippetname`
  users can use `--config username:snippetname`
- `--test` will now error out if `ruleid` or `ok` is not in reported IDs
- Semgrep will run JavaScript rules on TypeScript files automatically.

### Fixed

- More off by one fixes in autofix
- Support for matching dynamic class names in Ruby
- Removed `nosem` findings from the final findings count
- Matching nested JSX elements works properly. See https://semgrep.dev/s/erlE?version=0.29.0.
- Can now match partial class definitions with annotations in Java. See https://github.com/returntocorp/semgrep/issues/1877.
- Fixed errors in TypeScript "implements" keyword. See https://github.com/returntocorp/semgrep/issues/1850.

## [0.28.0](https://github.com/returntocorp/semgrep/releases/tag/v0.28.0) - 2020-10-21

### Added

- A `metavariable-comparison` operator
  for evaluating numeric comparisons on metavariable values,
  such as `comparison: $KEY_SIZE < 2048`.
  This is a safe alternative to `pattern-where-python` snippets.
  Check the [full documentation of this feature](https://github.com/returntocorp/semgrep/blob/12d25a5c/docs/experimental.md#metavariable-comparison)!
- Matching 1-to-N attributes with a `...` wildcard
  in JSX tags' attribute lists,
  such as `<$TAG attr="1" ... />`
- Matching only the function signature
  without the function body,
  such as `function foo(...)`.
  This is useful to have cleaner match output
  when the body content doesn't matter in a rule.
  This works on JavaScript, TypeScript, and Java code currently.
- SARIF output now includes the exact CWE and OWASP categories as tags.
  Thanks @hunt3rkillerz!
- Matching of annotation patterns for Java (like `@SomeAnnot(...)`) in any context.

### Fixed

- PHP superglobals such as `$_GET`,
  which start with a dollar sign just like Semgrep metavariables,
  are now correctly interpreted as PHP code instead of Semgrep pattern code.
- Calls to `isset(...)` in PHP look like function calls,
  but technically are not functions calls.
  Now you can match them anyway!
- It's now possible to write unit tests for OCaml rules.
- JavaScript's special identifiers,
  such as `this`, can now be captured into a metavariable.
- A Java pattern for `implements B`
  will now also match code that does `implements A, B, C`.
- Addressed off by one errors when applying autofixes
- Missing characters in metavariable interpolation in messages
- And many more minor code parser fixes!

## [0.27.0](https://github.com/returntocorp/semgrep/releases/tag/v0.27.0) - 2020-10-06

### Added

- Added a `--debug` flag and moved most of the output under `--verbose` to it.
- Can run multiple rule configs by repeating `--config` option
- Jenkins information added to integrations
- Added matching with partial patterns for function signatures for Go.

### Changed

- Parse and other errors are mentioned at final output, but not individually displayed unless --verbose is passed
- tree-sitter parse error exceptions converted to parsing_error, improving error location

### Fixed

- Dislayed types using the `message` key are more complete.
- Triple token repeat for EncodedString in semgrep messages fixed.
- Crashes on 3 or more layered jsonschema errors fixed.

## [0.26.0](https://github.com/returntocorp/semgrep/releases/tag/v0.26.0) - 2020-09-30

### Fixed

- Metavariables are able to match empty tuples
- Correctly parse optional chaining (?.) in Typescript
- Correctly parse logical assignment operators (&&=, ||=, ??=) in Typescript
- Some type constraing matching in Typescript

### Changed

- Added default timeout of 5 seconds to javascript parsing (related to ?. on large minified files stalling)

## [0.25.0](https://github.com/returntocorp/semgrep/releases/tag/v0.25.0) - 2020-09-23

### Added

- Added support for the JUnit XML report format (`--junit-xml`)
- C now supports the deep expression operator: `<... $X ...>`. See [this example](https://semgrep.dev/s/boKP/?version=develop).
- Added support for ellipses `...` in PHP. (https://github.com/returntocorp/semgrep/issues/1715). See [this example](https://semgrep.dev/s/NxRn/?version=develop).

### Fixed

- JavaScript will parse empty yields (https://github.com/returntocorp/semgrep/issues/1688).
- In JavaScript, arrow functions are now considered lambdas (https://github.com/returntocorp/semgrep/issues/1691). This allows [matching](https://semgrep.dev/s/Kd1j/?version=develop) arrow functions in `var` assignments.
- `tsx` and `typescript` are now properly recognized in the `languages` key. (https://github.com/returntocorp/semgrep/issues/1705)

## [0.24.0](https://github.com/returntocorp/semgrep/releases/tag/v0.24.0) - 2020-09-16

### Added

- The `--test` functionality now supports the `--json` flag
- Alpha support for TypeScript
- Alpha support for PHP
- PyPI artifacts are now compatible with Alpine Linux

### Fixed

- Can now parse ECMAScript object patterns with ellipses in place of fields

## [0.23.0](https://github.com/returntocorp/semgrep/releases/tag/v0.23.0) - 2020-09-09

### Added

- Experimental support for Typescript (with -lang ts). You can currently
  mainly use the Javascript subset of Typescript in patterns, as well
  as type annotations in variable declarations or parameters.
- Ability to read target contents from stdin by specifying "-" target.

### Changed

- You can now specify timeouts using floats instead of integers
  (e.g., semgrep -timeout 0.5 will timeout after half a second)

### Fixed

- We now respect the -timeout when analyzing languages which have
  both a Tree-sitter and pfff parser (e.g., Javascript, Go).

## [0.22.0](https://github.com/returntocorp/semgrep/releases/tag/v0.22.0) - 2020-09-01

### Added

- The 'languages' key now supports 'none' for running `pattern-regex` on arbitrary files. See [this file](https://github.com/returntocorp/semgrep/blob/develop/semgrep/tests/e2e/rules/regex-any-language.yaml) for an example.
- You can now use the '...' ellipsis operator in OCaml.
- True negatives to '--test' functionality via the 'ok:<rule-id>' annotation.

### Changed

- Groups of rules are now called "Rulesets" in the Semgrep ecosystem,
  instead of their previous name, "Packs".
- We now use also the tree-sitter-javascript Javascript parser, which
  can parse quickly minified files. Thus, we also removed the 5 seconds
  parsing timeout we were using for Javascript.
- We should correctly report ranges when matching array access expressions
  (e.g., 'foo[$X]').
- Breaking: regular expressions in semgrep string patterns (e.g., `"=~/foo/"`)
  are now using the PCRE (Perl Compatible Regular Expressions) syntax instead of
  the OCaml syntax. This means you should not escape parenthesis for grouping
  or escape pipes for dijunctions (e.g., use simply `"=~/foo|bar/"` instead of
  `"=~/foo\|bar/"`). You can also use more advanced regexp features available
  in PCRE such as case-insensitive regexps with '/i' (e.g., `"=~/foo/i"`).
  The semantic of matching changes also to look for the regexp anywhere
  in the string, not just at the beginning, which means if you want to
  enforce a format for the whole string, you will now need to use the '^' anchor
  character (e.g., `"=~/^o+$/"` to check if a string contains only a sequence
  of 'o').

### Removed

- Breaking: install script installation procedure (semgrep-<version>-ubuntu-generic.sh).
  Please use 'pip install' for equivalent Linux installation.

## [0.21.0](https://github.com/returntocorp/semgrep/releases/tag/v0.21.0) - 2020-08-25

### Added

- Parsing JSX (JavaScript React) files is now supported as a beta feature!
  In this release, you need to target .jsx files one by one explicitly to have them be scanned.
  We're planning to scan all .jsx files in targeted directories in our next release
- We now bundle a [json-schema](https://json-schema.org/) spec for rules YAML syntax.

### Changed

- Our custom-made rules YAML validator has been replaced with a jsonschema standard one.
  This results in more reliable and comprehensive error messages
  to help you get back on track when bumping into validation issues.
- Calling `semgrep --validate` now includes more information,
  such as the number of rules validation ran on.

### Fixed

- Fixed a bug where multiple assignment,
  also known as tuple unpacking assignment in Python,
  such as `a, b = foo`,
  could be misinterpreted by semgrep.
- Fixed a bug that would cause a crash when trying to get debug steps output as JSON.
- `.mly` and `.mll` files are no longer targeted implicitly by OCaml scans.
- Fixed the `--skip-unknown-extensions` flag skipping files even with recognized extensions.
- Fixed JavaScript conditionals without braces,
  such as `if (true) return;`,
  not being matched by patterns such as `if (true) { return; }`.

## [0.20.0](https://github.com/returntocorp/semgrep/releases/tag/v0.20.0) - 2020-08-18

### Added

- Support for JSX tag metavariables (e.g., <$TAG />) and ellipsis inside
  JSX attributes (e.g., <foo attr=... />)
- By default Semgrep treats explicitly passed files with unknown extension as possibly any language and so runs all rules on said files. Add a flag `--skip-unknown-extensions` so that Semgrep will treat these files as if they matched no language and will so run no rules on them. [Link: PR](https://github.com/returntocorp/semgrep/pull/1507)

### Fixed

- Python patterns do not have to end with a newline anymore.
- Pattern `$X = '...';` in JavaScript matches `var $X = '...'`. Additionally, semicolon is no longer required to match. [Link: Issue](https://github.com/returntocorp/semgrep/issues/1497); [Link: Example](https://semgrep.dev/7g0Q?version=0.20.0)
- In JavaScript, can now match destructured object properties inside functions. [Link: Issue](https://github.com/returntocorp/semgrep/issues/1005); [Link: Example](https://semgrep.dev/d72E/?version=0.20.0)
- Java annotations can be matched with fully qualified names. [Link: Issue](https://github.com/returntocorp/semgrep/issues/1508); [Link: Example](https://semgrep.dev/vZqY/?version=0.20.0)
- Ensure `/src` exists in Dockerfile; [Link: PR](https://github.com/returntocorp/semgrep/pull/1512)

## [0.19.1](https://github.com/returntocorp/semgrep/releases/tag/v0.19.1) - 2020-08-13

### Fixed

- Update Docker container to run successfully without special volume
  permissions

## [0.19.0](https://github.com/returntocorp/semgrep/releases/tag/v0.19.0) - 2020-08-11

### Added

- `--timeout-threshold` option to set the maximum number of times a file can timeout before it is skipped
- Alpha support for C#

### Fixed

- Match against JavaScript unparameterized catch blocks
- Parse and match against Java generics
- Add ability to match against JSX attributes using ellipses
- Add ability to use ellipses in Go struct definitions
- No longer convert Go expressions with a newline to a statement

## [0.18.0](https://github.com/returntocorp/semgrep/releases/tag/v0.18.0) - 2020-08-04

### Added

- Match arbitrary content with `f"..."`
- Performance improvements by filtering rules if file doesn't contain string needed for match
- Match "OtherAttribute" attributes in any order
- Support Python 3.8 self-documenting fstrings
- `--max-memory` flag to set a maximum amount of memory that can be used to apply a rule to a file

## [0.17.0](https://github.com/returntocorp/semgrep/releases/tag/v0.17.0) - 2020-07-28

### Added

- The `metavariable-regex` operator, which filters finding's by metavariable
  value against a Python re.match compatible expression.
- `--timeout` flag to set maximum time a rule is applied to a file
- Typed metavariables moved to official support. See [docs](https://github.com/returntocorp/semgrep/blob/develop/docs/pattern-features.md#typed-metavariables)

### Changed

- Improved `pattern-where-python` error messages

## [0.16.0](https://github.com/returntocorp/semgrep/releases/tag/v0.16.0) - 2020-07-21

### Added

- Match file-name imports against metavariables using `import "$X"` (most
  useful in Go)
- Support for taint-tracking rules on CLI using the key-value pair 'mode: taint'
  (defaults to 'mode: search')

### Changed

- Don't print out parse errors to stdout when using structured output formats

### Fixed

- Parse nested object properties in parameter destructuring in JavaScript
- Parse binding patterns in ECMAScript 2021 catch expressions
- Was mistakenly reporting only one of each type of issue even if multiple issues exist

## [0.15.0](https://github.com/returntocorp/semgrep/releases/tag/v0.15.0) - 2020-07-14

### Added

- Alpha level support for Ruby

### Changed

- Show semgrep rule matches even with --quiet flag

### Fixed

- Fixed a crash when running over a directory with binary files in it.
- Fix SARIF output format
- Parse nested destructured parameters in JavaScript
- True and False are not keywords in Python2
- Send informative error message when user tries to use semgrep on missing files

## [0.14.0](https://github.com/returntocorp/semgrep/releases/tag/v0.14.0) - 2020-07-07

### Changed

- Default Docker code mount point from `/home/repo` to `/src` - this is also
  configurable via the `SEMGREP_SRC_DIRECTORY` environment variable

### Removed

- `--precommit` flag - this is no longer necessary after defaulting to
  `pre-commit`'s code mount point `/src`

### Fixed

- Parse python files with trailing whitespace
- Parse python2 tuple as parameter in function/lambda definition
- Parse python3.8 positional only parameters (PEP 570)
- Parse python2 implicit array in comprehension
- Cache timeout errors in semgrep-core so running multiple rules does not
  retry parsing

## [0.13.0](https://github.com/returntocorp/semgrep/releases/tag/v0.13.0) - 2020-06-30

### Added

- Const propagation now works with Java 'final' keyword and for Python globals
  which were assigned only once in the program

### Fixed

- Parsing Ocaml open overriding
- Parse raise in Python2 can take up to three arguments
- Metavariable matching now works with variables with global scope:

```yaml
$CONST = "..."
---
def $FUNC(...): return foo($CONST)
```

will match

```python
GLOBAL_CONST = "SOME_CONST"

def fetch_global_const():
    return foo(GLOBAL_CONST)
```

### Changed

- More clear Parse error message

## [0.12.0](https://github.com/returntocorp/semgrep/releases/tag/v0.12.0) - 2020-06-23

### Added

- Support for a new configuration language: JSON. You can now write
  JSON semgrep patterns with -lang json
- Support for '...' inside set and dictionaries
- Version check to recommend updating when out-of-date, disable with `--disable-version-check`
- Support for multiline pattern-where-python
- `--dryrun` flag to show result of autofixes without modifying any files
- Add capability to use regex replacement for autofixing. See documentaion [here](https://github.com/returntocorp/semgrep/blob/develop/docs/experimental.md#autofix-using-regular-expression-replacement)
- Add version check to recommend upgrading when applicable

### Fixed

- The range of function calls and statement blocks now includes the closing
  `}` and `)`. The range for expression statements now includes the closing
  ';' when there's one. The range of decorators now includes '@'.
- Do not convert certain parenthesized expressions in tuples in Python
- Returned warning when improperly mounting volume in docker container
- Correctly handle uncommited file deletions when using git aware file targeting

### Changed

- Progress bar only displays when in interactive terminal, more than one
  rule is being run, and not being run with `-v` or `-q`
- Colapsed `--include-dir` and `--exclude-dir` functionaity into `--include` and
  `--exclude` respectively

## [0.11.0](https://github.com/returntocorp/semgrep/releases/tag/v0.11.0) - 2020-06-16

### Added

- Support for another programming language: OCaml. You can now write
  OCaml semgrep patterns with -lang ocaml
- Inline whitelisting capabilities via `nosem` comments and the
  `--disable-nosem` flag [#900](https://github.com/returntocorp/semgrep/issues/900)
- Show a progress bar when using semgrep in an interactive shell
- More understandable error messages

### Changed

- If scanning a directory in a git project then skip files that are ignored by the
  project unless `--no-git-ignore` flag is used
- Show aggregate parse errors unless `--verbose` flag is used

### Fixed

- Handle parsing unicode characters

## [0.10.1](https://github.com/returntocorp/semgrep/releases/tag/v0.10.1) - 2020-06-10

### Fixed

- Value of `pattern_id` when using nested pattern operators [#828](https://github.com/returntocorp/semgrep/issues/828)
- `...` now works inside for loops in javascript
- Metavariable
- Infinite loop in python [#923](https://github.com/returntocorp/semgrep/issues/923)
- Treat field definition (`{x: 1}`) differently from assignment (`{x = 1}`)
- Support triple-quoted f-strings in python
- Fix ubuntu build error [#965](https://github.com/returntocorp/semgrep/pull/965)

## [0.10.0](https://github.com/returntocorp/semgrep/releases/tag/v0.10.0) - 2020-06-09

### Fixed

- Support immediately indexed arrays with initializers in Java
- Support object rest parameters in ECMAScript 6+
- Support various array destructuring calls with ommitted arguments in
  ECMAScript 6+
- Fix an issue where an error was raised when matching to Python else
  blocks with a metavariable
- Don't filter out files that are explicitly passed as arguments to semgrep
  even if they do not have expected extension

### Added

- Java imports can now be searched with patterns written like `import javax.crypto.$ANYTHING`
- `--debugging-json` flag for use on semgrep.dev

### Changed

- Pattern matches now distinguish between conditionals without `else` blocks
  and those with empty `else` blocks; write two patterns to capture both
  possibilities
- Print output before exiting when using --strict

## [0.9.0](https://github.com/returntocorp/semgrep/releases/tag/v0.9.0) - 2020-06-02

### Fixed

- Performance optimizations in deep statement matching
- Disable normalization of != ==> !(==)
- Support empty variable declaration in javasript
- Support "print expr," in Python 2.X
- Support "async" keyword on inner arrow functions for ECMAScript 7+
- Support optional catch bindings for ECMAScript 2019+
- Support non-ASCII Unicode whitespace code points as lexical whitespace in JavaScript code
- Support assignment expressions in Python 3.8
- Emtpty block in if will only match empty blocks

### Removed

- `--exclude-tests` flag - prefer `--exclude` or `--exclude-dir`
- `--r2c` flag - this was completely unused

## [0.8.1](https://github.com/returntocorp/semgrep/releases/tag/v0.8.1) - 2020-05-26

### Fixed

- `semgrep --version` on ubuntu was not returning the correct version

## [0.8.0](https://github.com/returntocorp/semgrep/releases/tag/v0.8.0) - 2020-05-20

### Added

- `pattern-regex` functionality - see docs for more information.
- Ellipsis used in the final position of a sequence of binary operations
  will match any number of additional arguments:
  ```
  $X = 1 + 2 + ...
  ```
  will match
  ```python
  foo = 1 + 2 + 3 + 4
  ```
- Per rule configuration of paths to include/exclude. See docs for more information.

### Changed

- fstring pattern will only match fstrings in Python:
  ```
  f"..."
  ```
  will match
  ```python
  f"foo {1 + 1}"
  ```
  but not
  ```python
  "foo"
  ```
- Change location of r2c rule config to https://semgrep.live/c/r/all which filters out
  pattern-where-python rules

## [0.7.0](https://github.com/returntocorp/semgrep/releases/tag/v0.7.0) - 2020-05-12

### Added

- `--exclude`, `--include`, `--exclude-dir`, and `--include-dir` flags
  for targeting specific paths with command line options.
  The behavior of these flags mimics `grep`'s behavior.
- A `--sarif` flag to receive output formatted according to the
  [SARIF v2.1.0](https://docs.oasis-open.org/sarif/sarif/v2.1.0/cs01/sarif-v2.1.0-cs01.html)
  specification for static analysis tools.
- Metavariables are now checked for equality across pattern clauses. For example, in the following pattern, `$REQ` must be the same variable name for this to match:
  ```yaml
  - patterns:
      - pattern-inside: |
          $TYPE $METHOD(..., HttpServletRequest $REQ, ...) {
            ...
          }
      - pattern: $REQ.getQueryString(...);
  ```

### Fixed

- Correclty parse implicit tuples in python f-strings
- Correctly parse `%` token in python f-string format
- Correctly parse python fstrings with spaces in interpolants

## [0.6.1](https://github.com/returntocorp/semgrep/releases/tag/v0.6.1) - 2020-05-06

### Fix

- Message field in output was not using proper interpolated message

## [0.6.0](https://github.com/returntocorp/semgrep/releases/tag/v0.6.0) - 2020-05-05

### Added

- The `-j/--jobs` flag for specifying number of subprocesses to use to run checks in parallel.
- expression statements will now match by default also return statements
  ```
  foo();
  ```
  will now match
  ```javascript
  return foo();
  ```
- You can now use regexps for field names:
  ```
  var $X = {"=~/[lL]ocation/": $Y};
  ```
  will now match
  ```javascript
  var x = { Location: 1 };
  ```
- Add severity to json output and prepend the rule line with it. Color yellow if `WARNING`, and red if `ERROR`. e.g. WARNING rule:tests.equivalence-tests
- For languages not allowing the dollar sign in identifiers (e.g., Python),
  semgrep will return an error if your pattern contains an identifier
  starting with a dollar that is actually not considered a metavariable
  (e.g., `$x`)
- Support top level `metadata` field in rule.yaml. Entire metadata object is attached to
  all things that match the rule when using json output format.

### Changed

- Config files in hidden paths can now be used by explicitly specifying
  the hidden path:
  ```
  semgrep --config some/hidden/.directory
  ```
- Metavariables can now contain digits or `_`. `$USERS_2` is now
  a valid metavariable name. A metavariable must start with a letter
  or `_` though.
- Simple calls of the `semgrep` CLI, such as `semgrep --version`, are now 60% faster.
- Display autofix suggestion in regular and json output mode.
- Update command line help texts.

### Fixed

- Correctly parse `f"{foo:,f}"` in Python
- Correctly parse Python files where the last line is a comment

## [0.5.0](https://github.com/returntocorp/semgrep/releases/tag/v0.5.0) - 2020-04-28

### Changed

- Rename executable to semgrep
- Deep expression matching in conditionals requires different syntax:
  ```
  if <... $X = True ...>:
      ...
  ```
  will now match
  ```python
  if foo == bar and baz == True:
      return 1
  ```
- Deduplicate semgrep output in cases where there are multiple ways
  a rule matches section of code
- Deep statement matchings goes into functions and classes:

  ```
  $X = ...
  ...
  bar($X)
  ```

  now matches with

  ```javascript
  QUX = "qux";

  function baz() {
    function foo() {
      bar(QUX);
    }
  }
  ```

### Added

- `python2` is a valid supported language

### Fixed

- Expression will right hand side of assignment/variable definition in javascript. See #429
  ```
  foo();
  ```
  will now match
  ```
  var x = foo();
  ```
- Regression where `"..."` was matching empty list
  ```
  foo("...")
  ```
  does _not_ match
  ```
  foo()
  ```

## [0.4.9](https://github.com/returntocorp/semgrep/releases/tag/v0.4.9) - 2020-04-07

### Changed

- Only print out number of configs and rules when running with verbose flag
- Match let and const to var in javascript:
  ```
  var $F = "hello"
  ```
  will now match any of the following expressions:
  ```javascript
  var foo = "hello";
  let bar = "hello";
  const baz = "hello";
  ```

### Added

- Print out --dump-ast
- Print out version with `--version`
- Allow ... in arrays
  ```
  [..., 1]
  ```
  will now match
  ```
  [3, 2, 1]
  ```
- Support Metavariable match on keyword arguments in python:
  ```
  foo(..., $K=$B, ...)
  ```
  will now match
  ```
  foo(1, 2, bar=baz, 3)
  ```
- Support constant propogation in f-strings in python:
  ```
  $M = "..."
  ...
  $Q = f"...{$M}..."
  ```
  will now match
  ```python
  foo = "bar"
  baz = f"qux {foo}"
  ```
- Constant propogation in javascript:

  ```
  api("literal");
  ```

  will now match with any of the following:

  ```javascript
  api("literal");

  const LITERAL = "literal";
  api(LITERAL);

  const LIT = "lit";
  api(LIT + "eral");

  const LIT = "lit";
  api(`${LIT}eral`);
  ```

- Deep statement matching:
  Elipsis operator (`...`) will also include going deeper in scope (i.e. if-else, try-catch, loop, etc.)
  ```
  foo()
  ...
  bar()
  ```
  will now match
  ```python
  foo()
  if baz():
      try:
          bar()
      except Exception:
          pass
  ```
- Unified import resolution in python:

  ```
  import foo.bar.baz
  ```

  will now match any of the following statements:

  ```python
  import foo.bar.baz
  import foo.bar.baz.qux
  import foo.bar.baz as flob
  import foo.bar.baz.qux as flob
  from foo.bar import baz
  from foo.bar.baz import qux
  from foo.bar import baz as flob
  from foo.bar.bax import qux as flob
  ```

- Support for anonymous functions in javascript:
  ```
  function() {
      ...
  }
  ```
  will now match
  ```javascript
  var bar = foo(
    //matches the following line
    function () {
      console.log("baz");
    }
  );
  ```
- Support arrow function in javascript

  ```
  (a) => { ... }
  ```

  will now match:

  ```javascript
  foo((a) => {
    console.log("foo");
  });
  foo((a) => console.log("foo"));

  // arrows are normalized in regular Lambda, so an arrow pattern
  // will match also old-style anynonous function.
  foo(function (a) {
    console.log("foo");
  });
  ```

- Python implicit string concatenation
  ```
  $X = "..."
  ```
  will now match
  ```python
  # python implicitly concatenates strings
  foo = "bar"       "baz"              "qux"
  ```
- Resolve alias in attributes and decorators in python

  ```
  @foo.bar.baz
  def $X(...):
      ...
  ```

  will now match

  ```python
  from foo.bar import baz

  @baz
  def qux():
      print("hello")
  ```

### Fixed

- Handle misordered multiple object destructuring assignments in javascript:
  ```
  var {foo, bar} = qux;
  ```
  will now match
  ```
  var {bar, baz, foo} = qux;
  ```
- Defining properties/functions in different order:

  ```
  var $F = {
      two: 2,
      one: 1
  };
  ```

  will now match both

  ```javascript
  var foo = {
    two: 2,
    one: 1,
  };

  var bar = {
    one: 1,
    two: 2,
  };
  ```

- Metavariables were not matching due to go parser adding empty statements in golang

## [0.4.8](https://github.com/returntocorp/semgrep/releases/tag/0.4.8) - 2020-03-09

### Added

- Constant propagation for some languages. Golang example:

```
pattern: dangerous1("...")
will match:

const Bar = "password"
func foo() {
     dangerous1(Bar);
}
```

- Import matching equivalences

```
pattern: import foo.bar.a2
matches code: from foo.bar import a1, a2
```

- Deep expression matching - see (#264)

```
pattern: bar();
matches code: print(bar())
```<|MERGE_RESOLUTION|>--- conflicted
+++ resolved
@@ -26,12 +26,9 @@
   of the heavy lifting work
   (#3941, #2648, #2650, #3590, #3588, #3587, #3576, #3848, #3978, #4589)
 - TS: support number and boolean typed metavariables (#5350)
-<<<<<<< HEAD
 - When a rule from the registry fails to parse, suggest user upgrade to
   latest version of semgrep
-=======
 - Scala: correctly handle `return` for taint analysis (#4975)
->>>>>>> 8753bb88
 
 ## [0.94.0](https://github.com/returntocorp/semgrep/releases/tag/v0.94.0) - 2022-05-25
 
