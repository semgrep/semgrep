--- conflicted
+++ resolved
@@ -15,12 +15,9 @@
 ### Fixed
 
 - Inline join mode rules can now run taint-mode rules
-<<<<<<< HEAD
 - Fixed bug where semgrep would crash in nonexistent directory
-=======
 - Python: correctly handle `with` context expressions where the value is not
   bound (#5513)
->>>>>>> e729e207
 
 ## [0.98.0](https://github.com/returntocorp/semgrep/releases/tag/v0.98.0) - 2022-06-15
 
