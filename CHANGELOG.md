--- conflicted
+++ resolved
@@ -6,14 +6,11 @@
 
 ## Fixed
 - Go: fixed bug where using an ellipsis to stand for a list of key-value pairs w  would sometimes cause a parse error
-<<<<<<< HEAD
 - Patterns like List(...) now correctly match against patterns in code
 
 ## Added
 - Scala: Translate definitions using patterns like `val List(x,y,z) = List(1,2,3)` to the generic AST
-=======
 - Allow name resolution on imported packages named just vN, where N is a number
->>>>>>> 26bd853c
 
 ## [0.76.2](https://github.com/returntocorp/semgrep/releases/tag/v0.76.2) - 12-08-2021
 
