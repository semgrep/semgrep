# Changelog

This project adheres to [Semantic Versioning](http://semver.org/spec/v2.0.0.html).

## NEXT VERSION

### Added
<<<<<<< HEAD
- The `--test` functionality now supports the `--json` flag.
=======
- Add in alpha support for TypeScript
>>>>>>> d222668d

### Changed

### Fixed

## [0.23.0](https://github.com/returntocorp/semgrep/releases/tag/v0.23.0) - 2020-09-09

### Added
- Experimental support for Typescript (with -lang ts). You can currently
  mainly use the Javascript subset of Typescript in patterns, as well
  as type annotations in variable declarations or parameters.
- Ability to read target contents from stdin by specifying "-" target.

### Changed
- You can now specify timeouts using floats instead of integers 
  (e.g., semgrep -timeout 0.5 will timeout after half a second)

### Fixed
- We now respect the -timeout when analyzing languages which have
  both a Tree-sitter and pfff parser (e.g., Javascript, Go).

## [0.22.0](https://github.com/returntocorp/semgrep/releases/tag/v0.22.0) - 2020-09-01

### Added
- The 'languages' key now supports 'none' for running `pattern-regex` on arbitrary files. See [this file](https://github.com/returntocorp/semgrep/blob/develop/semgrep/tests/e2e/rules/regex-any-language.yaml) for an example.
- You can now use the '...' ellipsis operator in OCaml.
- True negatives to '--test' functionality via the 'ok:<rule-id>' annotation.

### Changed
- Groups of rules are now called "Rulesets" in the Semgrep ecosystem,
  instead of their previous name, "Packs".
- We now use also the tree-sitter-javascript Javascript parser, which
  can parse quickly minified files. Thus, we also removed the 5 seconds
  parsing timeout we were using for Javascript.
- We should correctly report ranges when matching array access expressions
  (e.g., 'foo[$X]').
- Breaking: regular expressions in semgrep string patterns (e.g., `"=~/foo/"`)
  are now using the PCRE (Perl Compatible Regular Expressions) syntax instead of
  the OCaml syntax. This means you should not escape parenthesis for grouping
  or escape pipes for dijunctions (e.g., use simply `"=~/foo|bar/"` instead of
  `"=~/foo\|bar/"`). You can also use more advanced regexp features available
  in PCRE such as case-insensitive regexps with '/i' (e.g., `"=~/foo/i"`).
  The semantic of matching changes also to look for the regexp anywhere
  in the string, not just at the beginning, which means if you want to
  enforce a format for the whole string, you will now need to use the '^' anchor
  character (e.g., `"=~/^o+$/"` to check if a string contains only a sequence
  of 'o').

### Removed
- Breaking: install script installation procedure (semgrep-<version>-ubuntu-generic.sh).
  Please use 'pip install' for equivalent Linux installation.

## [0.21.0](https://github.com/returntocorp/semgrep/releases/tag/v0.21.0) - 2020-08-25

### Added
- Parsing JSX (JavaScript React) files is now supported as a beta feature!
  In this release, you need to target .jsx files one by one explicitly to have them be scanned.
  We're planning to scan all .jsx files in targeted directories in our next release
- We now bundle a [json-schema](https://json-schema.org/) spec for rules YAML syntax.

### Changed
- Our custom-made rules YAML validator has been replaced with a jsonschema standard one.
  This results in more reliable and comprehensive error messages
  to help you get back on track when bumping into validation issues.
- Calling `semgrep --validate` now includes more information,
  such as the number of rules validation ran on.

### Fixed
- Fixed a bug where multiple assignment,
  also known as tuple unpacking assignment in Python,
  such as `a, b = foo`,
  could be misinterpreted by semgrep.
- Fixed a bug that would cause a crash when trying to get debug steps output as JSON.
- `.mly` and `.mll` files are no longer targeted implicitly by OCaml scans.
- Fixed the `--skip-unknown-extensions` flag skipping files even with recognized extensions.
- Fixed JavaScript conditionals without braces,
  such as `if (true) return;`,
  not being matched by patterns such as `if (true) { return; }`.

## [0.20.0](https://github.com/returntocorp/semgrep/releases/tag/v0.20.0) - 2020-08-18

### Added
- Support for JSX tag metavariables (e.g., <$TAG />) and ellipsis inside
  JSX attributes (e.g., <foo attr=... />)
- By default Semgrep treats explicitly passed files with unknown extension as possibly any language and so runs all rules on said files. Add a flag `--skip-unknown-extensions` so that Semgrep will treat these files as if they matched no language and will so run no rules on them. [Link: PR](https://github.com/returntocorp/semgrep/pull/1507)

### Fixed
- Python patterns do not have to end with a newline anymore.
- Pattern `$X = '...';` in JavaScript matches `var $X = '...'`. Additionally, semicolon is no longer required to match. [Link: Issue](https://github.com/returntocorp/semgrep/issues/1497); [Link: Example](https://semgrep.dev/7g0Q?version=0.20.0)
- In JavaScript, can now match destructured object properties inside functions. [Link: Issue](https://github.com/returntocorp/semgrep/issues/1005); [Link: Example](https://semgrep.dev/d72E/?version=0.20.0)
- Java annotations can be matched with fully qualified names. [Link: Issue](https://github.com/returntocorp/semgrep/issues/1508); [Link: Example](https://semgrep.dev/vZqY/?version=0.20.0)
- Ensure `/src` exists in Dockerfile; [Link: PR](https://github.com/returntocorp/semgrep/pull/1512)

## [0.19.1](https://github.com/returntocorp/semgrep/releases/tag/v0.19.1) - 2020-08-13

### Fixed
- Update Docker container to run successfully without special volume
  permissions

## [0.19.0](https://github.com/returntocorp/semgrep/releases/tag/v0.19.0) - 2020-08-11

### Added
- `--timeout-threshold` option to set the maximum number of times a file can timeout before it is skipped
- Alpha support for C#

### Fixed
- Match against JavaScript unparameterized catch blocks
- Parse and match against Java generics
- Add ability to match against JSX attributes using ellipses
- Add ability to use ellipses in Go struct definitions
- No longer convert Go expressions with a newline to a statement

## [0.18.0](https://github.com/returntocorp/semgrep/releases/tag/v0.18.0) - 2020-08-04

### Added
- Match arbitrary content with `f"..."`
- Performance improvements by filtering rules if file doesn't contain string needed for match
- Match "OtherAttribute" attributes in any order
- Support Python 3.8 self-documenting fstrings
- `--max-memory` flag to set a maximum amount of memory that can be used to apply a rule to a file

## [0.17.0](https://github.com/returntocorp/semgrep/releases/tag/v0.17.0) - 2020-07-28

### Added
- The `metavariable-regex` operator, which filters finding's by metavariable
  value against a Python re.match compatible expression.
- `--timeout` flag to set maximum time a rule is applied to a file
- Typed metavariables moved to official support. See [docs](https://github.com/returntocorp/semgrep/blob/develop/docs/pattern-features.md#typed-metavariables)

### Changed
- Improved `pattern-where-python` error messages

## [0.16.0](https://github.com/returntocorp/semgrep/releases/tag/v0.16.0) - 2020-07-21

### Added
- Match file-name imports against metavariables using `import "$X"` (most
  useful in Go)
- Support for taint-tracking rules on CLI using the key-value pair 'mode: taint'
  (defaults to 'mode: search')

### Changed
- Don't print out parse errors to stdout when using structured output formats

### Fixed
- Parse nested object properties in parameter destructuring in JavaScript
- Parse binding patterns in ECMAScript 2021 catch expressions
- Was mistakenly reporting only one of each type of issue even if multiple issues exist

## [0.15.0](https://github.com/returntocorp/semgrep/releases/tag/v0.15.0) - 2020-07-14

### Added
- Alpha level support for Ruby

### Changed
- Show semgrep rule matches even with --quiet flag

### Fixed
- Fixed a crash when running over a directory with binary files in it.
- Fix SARIF output format
- Parse nested destructured parameters in JavaScript
- True and False are not keywords in Python2
- Send informative error message when user tries to use semgrep on missing files

## [0.14.0](https://github.com/returntocorp/semgrep/releases/tag/v0.14.0) - 2020-07-07

### Changed
- Default Docker code mount point from `/home/repo` to `/src` - this is also
  configurable via the `SEMGREP_SRC_DIRECTORY` environment variable

### Removed
- `--precommit` flag - this is no longer necessary after defaulting to
  `pre-commit`'s code mount point `/src`

### Fixed
- Parse python files with trailing whitespace
- Parse python2 tuple as parameter in function/lambda definition
- Parse python3.8 positional only parameters (PEP 570)
- Parse python2 implicit array in comprehension
- Cache timeout errors in semgrep-core so running multiple rules does not
  retry parsing

## [0.13.0](https://github.com/returntocorp/semgrep/releases/tag/v0.13.0) - 2020-06-30

### Added
- Const propagation now works with Java 'final' keyword and for Python globals
  which were assigned only once in the program

### Fixed
- Parsing Ocaml open overriding
- Parse raise in Python2 can take up to three arguments
- Metavariable matching now works with variables with global scope:
```yaml
$CONST = "..."
...
def $FUNC(...):
  return foo($CONST)
```
will match
```python
GLOBAL_CONST = "SOME_CONST"

def fetch_global_const():
    return foo(GLOBAL_CONST)
```

### Changed
- More clear Parse error message

## [0.12.0](https://github.com/returntocorp/semgrep/releases/tag/v0.12.0) - 2020-06-23

### Added
- Support for a new configuration language: JSON. You can now write
  JSON semgrep patterns with -lang json
- Support for '...' inside set and dictionaries
- Version check to recommend updating when out-of-date, disable with `--disable-version-check`
- Support for multiline pattern-where-python
- `--dryrun` flag to show result of autofixes without modifying any files
- Add capability to use regex replacement for autofixing. See documentaion [here](https://github.com/returntocorp/semgrep/blob/develop/docs/experimental.md#autofix-using-regular-expression-replacement)
- Add version check to recommend upgrading when applicable

### Fixed
- The range of function calls and statement blocks now includes the closing
  `}` and `)`. The range for expression statements now includes the closing
  ';' when there's one. The range of decorators now includes '@'.
- Do not convert certain parenthesized expressions in tuples in Python
- Returned warning when improperly mounting volume in docker container
- Correctly handle uncommited file deletions when using git aware file targeting

### Changed
- Progress bar only displays when in interactive terminal, more than one
  rule is being run, and not being run with `-v` or `-q`
- Colapsed `--include-dir` and `--exclude-dir` functionaity into `--include` and
  `--exclude` respectively

## [0.11.0](https://github.com/returntocorp/semgrep/releases/tag/v0.11.0) - 2020-06-16

### Added
- Support for another programming language: OCaml. You can now write
  OCaml semgrep patterns with -lang ocaml
- Inline whitelisting capabilities via `nosem` comments and the
  `--disable-nosem` flag [#900](https://github.com/returntocorp/semgrep/issues/900)
- Show a progress bar when using semgrep in an interactive shell
- More understandable error messages

### Changed
- If scanning a directory in a git project then skip files that are ignored by the
  project unless `--no-git-ignore` flag is used
- Show aggregate parse errors unless `--verbose` flag is used

### Fixed
- Handle parsing unicode characters

## [0.10.1](https://github.com/returntocorp/semgrep/releases/tag/v0.10.1) - 2020-06-10

### Fixed
- Value of `pattern_id` when using nested pattern operators [#828](https://github.com/returntocorp/semgrep/issues/828)
- `...` now works inside for loops in javascript
- Metavariable
- Infinite loop in python [#923](https://github.com/returntocorp/semgrep/issues/923)
- Treat field definition (`{x: 1}`) differently from assignment (`{x = 1}`)
- Support triple-quoted f-strings in python
- Fix ubuntu build error [#965](https://github.com/returntocorp/semgrep/pull/965)

## [0.10.0](https://github.com/returntocorp/semgrep/releases/tag/v0.10.0) - 2020-06-09

### Fixed

- Support immediately indexed arrays with initializers in Java
- Support object rest parameters in ECMAScript 6+
- Support various array destructuring calls with ommitted arguments in
  ECMAScript 6+
- Fix an issue where an error was raised when matching to Python else
  blocks with a metavariable
- Don't filter out files that are explicitly passed as arguments to semgrep
  even if they do not have expected extension

### Added

- Java imports can now be searched with patterns written like `import
  javax.crypto.$ANYTHING`
- `--debugging-json` flag for use on semgrep.dev

### Changed

- Pattern matches now distinguish between conditionals without `else` blocks
  and those with empty `else` blocks; write two patterns to capture both
  possibilities
- Print output before exiting when using --strict

## [0.9.0](https://github.com/returntocorp/semgrep/releases/tag/v0.9.0) - 2020-06-02

### Fixed
- Performance optimizations in deep statement matching
- Disable normalization of != ==> !(==)
- Support empty variable declaration in javasript
- Support "print expr," in Python 2.X
- Support "async" keyword on inner arrow functions for ECMAScript 7+
- Support optional catch bindings for ECMAScript 2019+
- Support non-ASCII Unicode whitespace code points as lexical whitespace in JavaScript code
- Support assignment expressions in Python 3.8
- Emtpty block in if will only match empty blocks

### Removed
- `--exclude-tests` flag - prefer `--exclude` or `--exclude-dir`
- `--r2c` flag - this was completely unused

## [0.8.1](https://github.com/returntocorp/semgrep/releases/tag/v0.8.1) - 2020-05-26

### Fixed
- `semgrep --version` on ubuntu was not returning the correct version

## [0.8.0](https://github.com/returntocorp/semgrep/releases/tag/v0.8.0) - 2020-05-20

### Added
- `pattern-regex` functionality - see docs for more information.
- Ellipsis used in the final position of a sequence of binary operations
  will match any number of additional arguments:
  ```
  $X = 1 + 2 + ...
  ```
  will match
  ```python
  foo = 1 + 2 + 3 + 4
  ```
- Per rule configuration of paths to include/exclude. See docs for more information.

### Changed
- fstring pattern will only match fstrings in Python:
  ```
  f"..."
  ```
  will match
  ```python
  f"foo {1 + 1}"
  ```
  but not
  ```python
  "foo"
  ```
- Change location of r2c rule config to https://semgrep.live/c/r/all which filters out
  pattern-where-python rules

## [0.7.0](https://github.com/returntocorp/semgrep/releases/tag/v0.7.0) - 2020-05-12

### Added
- `--exclude`, `--include`, `--exclude-dir`, and `--include-dir` flags
  for targeting specific paths with command line options.
  The behavior of these flags mimics `grep`'s behavior.
- A `--sarif` flag to receive output formatted according to the
  [SARIF v2.1.0](https://docs.oasis-open.org/sarif/sarif/v2.1.0/cs01/sarif-v2.1.0-cs01.html)
  specification for static analysis tools.
- Metavariables are now checked for equality across pattern clauses. For example, in the following pattern, `$REQ` must be the same variable name for this to match:
  ```yaml
  - patterns:
    - pattern-inside: |
        $TYPE $METHOD(..., HttpServletRequest $REQ, ...) {
          ...
        }
    - pattern: $REQ.getQueryString(...);
  ```


### Fixed
- Correclty parse implicit tuples in python f-strings
- Correctly parse `%` token in python f-string format
- Correctly parse python fstrings with spaces in interpolants

## [0.6.1](https://github.com/returntocorp/semgrep/releases/tag/v0.6.1) - 2020-05-06

### Fix

- Message field in output was not using proper interpolated message

## [0.6.0](https://github.com/returntocorp/semgrep/releases/tag/v0.6.0) - 2020-05-05

### Added
- The `-j/--jobs` flag for specifying number of subprocesses to use to run checks in parallel.
- expression statements will now match by default also return statements
  ```
  foo();
  ```
  will now match
  ```javascript
  return foo();
  ```
- You can now use regexps for field names:
  ```
  var $X = {"=~/[lL]ocation/": $Y};
  ```
  will now match
  ```javascript
  var x = {"Location": 1};
  ```
- Add severity to json output and prepend the rule line with it. Color yellow if `WARNING`, and red if `ERROR`. e.g. WARNING rule:tests.equivalence-tests
- For languages not allowing the dollar sign in identifiers (e.g., Python),
  semgrep will return an error if your pattern contains an identifier
  starting with a dollar that is actually not considered a metavariable
  (e.g., `$x`)
- Support top level `metadata` field in rule.yaml. Entire metadata object is attached to
  all things that match the rule when using json output format.

### Changed
- Config files in hidden paths can now be used by explicitly specifying
  the hidden path:
    ```
    semgrep --config some/hidden/.directory
    ```
- Metavariables can now contain digits or `_`. `$USERS_2` is now
  a valid metavariable name. A metavariable must start with a letter
  or `_` though.
- Simple calls of the `semgrep` CLI, such as `semgrep --version`, are now 60% faster.
- Display autofix suggestion in regular and json output mode.
- Update command line help texts.

### Fixed
- Correctly parse `f"{foo:,f}"` in Python
- Correctly parse Python files where the last line is a comment

## [0.5.0](https://github.com/returntocorp/semgrep/releases/tag/v0.5.0) - 2020-04-28

### Changed
- Rename executable to semgrep
- Deep expression matching in conditionals requires different syntax:
    ```
    if <... $X = True ...>:
        ...
    ```
    will now match
    ```python
    if foo == bar and baz == True:
        return 1
    ```
- Deduplicate semgrep output in cases where there are multiple ways
  a rule matches section of code
- Deep statement matchings goes into functions and classes:
    ```
    $X = ...
    ...
    bar($X)
    ```
    now matches with
    ```javascript
    QUX = "qux"

    function baz() {
        function foo() {
            bar(QUX)
        }
    }
    ```

### Added
- `python2` is a valid supported language

### Fixed
- Expression will right hand side of assignment/variable definition in javascript. See #429
    ```
    foo();
    ```
    will now match
    ```
    var x = foo();
    ```
- Regression where `"..."` was matching empty list
    ```
    foo("...")
    ```
    does _not_ match
    ```
    foo()
    ```

## [0.4.9](https://github.com/returntocorp/semgrep/releases/tag/v0.4.9) - 2020-04-07

### Changed

- Only print out number of configs and rules when running with verbose flag
- Match let and const to var in javascript:
    ```
    var $F = "hello"
    ```
    will now match any of the following expressions:
    ```javascript
    var foo = "hello";
    let bar = "hello";
    const baz = "hello";
    ```

### Added

- Print out --dump-ast
- Print out version with `--version`
- Allow ... in arrays
    ```
    [..., 1]
    ```
    will now match
    ```
    [3, 2, 1]
    ```
- Support Metavariable match on keyword arguments in python:
    ```
    foo(..., $K=$B, ...)
    ```
    will now match
    ```
    foo(1, 2, bar=baz, 3)
    ```
- Support constant propogation in f-strings in python:
    ```
    $M = "..."
    ...
    $Q = f"...{$M}..."
    ```
    will now match
    ```python
    foo = "bar"
    baz = f"qux {foo}"
    ```
- Constant propogation in javascript:
    ```
    api("literal");
    ```
    will now match with any of the following:
    ```javascript
    api("literal");

    const LITERAL = "literal";
    api(LITERAL);

    const LIT = "lit";
    api(LIT + "eral");

    const LIT = "lit";
    api(`${LIT}eral`);
    ```

- Deep statement matching:
    Elipsis operator (`...`) will also include going deeper in scope (i.e. if-else, try-catch, loop, etc.)
    ```
    foo()
    ...
    bar()
    ```
    will now match
    ```python
    foo()
    if baz():
        try:
            bar()
        except Exception:
            pass
    ```
- Unified import resolution in python:
    ```
    import foo.bar.baz
    ```

    will now match any of the following statements:

    ```python
    import foo.bar.baz
    import foo.bar.baz.qux
    import foo.bar.baz as flob
    import foo.bar.baz.qux as flob
    from foo.bar import baz
    from foo.bar.baz import qux
    from foo.bar import baz as flob
    from foo.bar.bax import qux as flob
    ```
- Support for anonymous functions in javascript:
    ```
    function() {
        ...
    }
    ```
    will now match
    ```javascript
    var bar = foo(
        //matches the following line
        function () { console.log("baz"); }
    );
    ```
- Support arrow function in javascript
    ```
    (a) => { ... }
    ```
    will now match:

    ```javascript
    foo( (a) => { console.log("foo"); });
    foo( a => console.log("foo"));

    // arrows are normalized in regular Lambda, so an arrow pattern
    // will match also old-style anynonous function.
    foo(function (a) { console.log("foo"); });
    ```
- Python implicit string concatenation
    ```
    $X = "..."
    ```
    will now match
    ```python
    # python implicitly concatenates strings
    foo = "bar"       "baz"              "qux"
    ```
- Resolve alias in attributes and decorators in python
    ```
    @foo.bar.baz
    def $X(...):
        ...
    ```
    will now match
    ```python
    from foo.bar import baz

    @baz
    def qux():
        print("hello")
    ```
### Fixed

- Handle misordered multiple object destructuring assignments in javascript:
    ```
    var {foo, bar} = qux;
    ```
    will now match
    ```
    var {bar, baz, foo} = qux;
    ```
- Defining properties/functions in different order:
    ```
    var $F = {
        two: 2,
        one: 1
    };
    ```
    will now match both
    ```javascript
    var foo = {
      two: 2,
      one: 1
    };

    var bar = {
        one: 1,
        two: 2
    };
    ```
- Metavariables were not matching due to go parser adding empty statements in golang


## [0.4.8](https://github.com/returntocorp/semgrep/releases/tag/0.4.8) - 2020-03-09

### Added
* Constant propagation for some langauges. Golang example:
```
pattern: dangerous1("...")
will match:

const Bar = "password"
func foo() {
     dangerous1(Bar);
}
```

* Import matching equivalences
```
pattern: import foo.bar.a2
matches code: from foo.bar import a1, a2
```

* Deep expression matching - see (#264)
```
pattern: bar();
matches code: print(bar())
```<|MERGE_RESOLUTION|>--- conflicted
+++ resolved
@@ -5,11 +5,8 @@
 ## NEXT VERSION
 
 ### Added
-<<<<<<< HEAD
 - The `--test` functionality now supports the `--json` flag.
-=======
-- Add in alpha support for TypeScript
->>>>>>> d222668d
+- Alpha support for TypeScript
 
 ### Changed
 
