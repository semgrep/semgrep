# Changelog

This project adheres to [Semantic Versioning](http://semver.org/spec/v2.0.0.html).

## Unreleased

- The environment variable used by Semgrep login changed from `SEMGREP_LOGIN_TOKEN` to `SEMGREP_APP_TOKEN`
- A new subcommand `semgrep publish` allows users to upload private, unlisted, or public rules to the Semgrep Registry
- Fix for: semgrep always highlights one extra character

### Added

- semgrep saves logs of last run to `~/.semgrep/last.log`
- A new recursive operator, `-->`, for join mode rules for recursively chaining together Semgrep rules based on metavariable contents.

### Fixed

- Configure the PCRE engine with lower match-attempts and recursion limits in order
  to prevent regex matching from potentially "hanging" Semgrep
- Terraform: Parse heredocs respecting newlines and whitespaces, so that it is
  possible to correctly match these strings with `metavariable-regex` or
  `metavariable-pattern`. Previously, Semgrep had problems analyzing e.g. embedded
  YAML content. (#4582)
<<<<<<< HEAD
- Treat Go raw string literals like ordinary string literals (#3938)
=======
- Eliminate zombie uname processes (#4466)
>>>>>>> 938aac44

## [0.82.0](https://github.com/returntocorp/semgrep/releases/tag/v0.82.0) - 02-08-2022

### Added

- Experimental baseline scanning. Run with `--baseline-commit GIT_COMMIT` to only
  show findings that currently exist but did not exist in GIT_COMMIT

### Changed

- Performance: send all rules directly to semgrep-core instead of invoking semgrep-core
- Scans now report a breakdown of how many target paths were skipped for what reason.
  - `--verbose` mode will list all skipped paths along with the reason they were skipped
- Performance: send all rules directly to semgrep-core instead of invoking semgrep-core
  for each rule, reducing the overhead significantly. Other changes resulting from this:
  Sarif output now includes all rules run. Error messages use full path of rules.
  Progress bar reports by file instead of by rule
- Required minimum version of python to run semgrep now 3.7 instead of EOL 3.6
- Bloom filter optimization now considers `import` module file names, thus
  speeding up matching of patterns like `import { $X } from 'foo'`
- Indentation is now removed from matches to conserve horizontal space

### Fixed

- Typescript: Patterns `E as T` will be matched correctly. E.g. previously
  a pattern like `v as $T` would match `v` but not `v as any`, now it
  correctly matches `v as any` but not `v`. (#4515)
- Solidity: ellipsis in contract body are now supported (#4587)
- Highlighting has been restored for matching code fragments within a finding

## [0.81.0](https://github.com/returntocorp/semgrep/releases/tag/v0.81.0) - 02-02-2022

### Added

- Dockerfile language: metavariables and ellipses are now
  supported in most places where it makes sense (#4556, #4577)

### Fixed

- Gracefully handle timeout errors with missing rule_id
- Match resources in Java try-with-resources statements (#4228)

## [0.80.0](https://github.com/returntocorp/semgrep/releases/tag/v0.80.0) - 01-26-2022

### Added

- Autocomplete for CLI options
- Dockerfile: add support for metavariables where argument expansion is already supported

### Changed

- Ruby: a metavariable matching an atom can also be used to match an identifier
  with the same name (#4550)

### Fixed

- Handle missing target files without raising an exception (#4462)

## [0.79.0](https://github.com/returntocorp/semgrep/releases/tag/v0.79.0) - 01-20-2022

### Added

- Add an experimental key for internal team use: `r2c-internal-project-depends-on` that
  allows rules to filter based on the presence of 3rd-party dependencies at specific
  version ranges.
- Experimental support for Dockerfile syntax.
- Support nosemgrep comments placed on the line before a match,
  causing such match to be ignored (#3521)
- Add experimental `semgrep login` and `semgrep logout` to store API token from semgrep.dev
- Add experimenntal config key `semgrep --config policy` that uses stored API token to
  retrieve configured rule policy on semgrep.dev

### Changed

- CLI: parse errors (reported with `--verbose`) appear once per file,
  not once per rule/file

### Fixed

- Solidity: add support for `for(...)` patterns (#4530)

## [0.78.0](https://github.com/returntocorp/semgrep/releases/tag/v0.78.0) - 01-13-2022

### Added

- Pre-alpha support for Dockerfile as a new target language
- Semgrep is now able to symbolically propagate simple definitions. E.g., given
  an assignment `x = foo.bar()` followed by a call `x.baz()`, Semgrep will keep
  track of `x`'s definition, and it will successfully match `x.baz()` with a
  pattern like `foo.bar().baz()`. This feature should help writing simple yet
  powerful rules, by letting the dataflow engine take care of any intermediate
  assignments. Symbolic propagation is still experimental and it is disabled by
  default, it must be enabled in a per-rule basis using `options:` and setting
  `symbolic_propagation: true`. (#2783, #2859, #3207)
- `--verbose` outputs a timing and file breakdown summary at the end
- `metavariable-comparison` now handles metavariables that bind to arbitrary
  constant expressions (instead of just code variables)
- YAML support for anchors and aliases (#3677)

### Fixed

- Rust: inner attributes are allowed again inside functions (#4444) (#4445)
- Python: return statement can contain tuple expansions (#4461)
- metavariable-comparison: do not throw a Not_found exn anymore (#4469)
- better ordering of match results with respect to captured
  metavariables (#4488)
- Go, JavaScript, Java, Python, TypeScript: correct matching of
  multibyte characters (#4490)

## [0.77.0](https://github.com/returntocorp/semgrep/releases/tag/v0.77.0) - 12-16-2021

### Added

- New language Solidity with experimental support.
- Scala: Patterns like List(...) now correctly match against patterns in code
- A default set of .semgrepignore patterns (in semgrep/templates/.semgrepignore) are now used if no .semgrepignore file is provided
- Java: Ellipsis metavariables can now be used for parameters (#4420)
- `semgrep login` and `semgrep logout` commands to save api token

### Fixed

- Go: fixed bug where using an ellipsis to stand for a list of key-value pairs
  would sometimes cause a parse error
- Scala: Translate definitions using patterns like
  `val List(x,y,z) = List(1,2,3)` to the generic AST
- Allow name resolution on imported packages named just vN, where N is a number
- The -json option in semgrep-core works again when used with -e/-f
- Python: get the correct range when matching comprehension (#4221)
- Python and other languages: allow matches of patterns containing
  non-ascii characters, but still with possibly many false positives (#4336)
- Java: parse correctly constructor method patterns (#4418)
- Address several autofix output issues (#4428, #3577, #3338) by adding per-
  file line/column offset tracking

### Changed

- Constant propagation is now a proper must-analysis, if a variable is undefined
  in some path then it will be considered as non-constant
- Dataflow: Only consider reachable nodes, which prevents some FPs/FNs
- Timing output handles errors and reports profiling times
- semgrep-core will log a warning when a worker process is consuming above 400 MiB
  of memory, or reached 80% of the specified memory limit, whatever happens first.
  This is meant to help diagnosing OOM-related crashes.

## [0.76.2](https://github.com/returntocorp/semgrep/releases/tag/v0.76.2) - 12-08-2021

## [0.76.2](https://github.com/returntocorp/semgrep/releases/tag/v0.76.2) - 12-08-2021

### Fixed

- Python: set the right scope for comprehension variables (#4260)
- Fixed bug where the presence of .semgrepignore would cause reported targets
  to have absolute instead of relative file paths

## [0.76.1](https://github.com/returntocorp/semgrep/releases/tag/v0.76.1) - 12-07-2021

### Fixed

- Fixed bug where the presence of .semgrepignore would cause runs to fail on
  files that were not subpaths of the directory where semgrep was being run

## [0.76.0](https://github.com/returntocorp/semgrep/releases/tag/v0.76.0) - 12-06-2021

### Added

- Improved filtering of rules based on file content (important speedup
  for nodejsscan rules notably)
- Semgrep CLI now respects .semgrepignore files
- Java: support ellipsis in generics, e.g., `class Foo<...>` (#4335)

### Fixed

- Java: class patterns not using generics will match classes using generics
  (#4335), e.g., `class $X { ...}` will now match `class Foo<T> { }`
- TS: parse correctly type definitions (#4330)
- taint-mode: Findings are now reported when the LHS of an access operator is
  a sink (e.g. as in `$SINK->method`), and the LHS operand is a tainted
  variable (#4320)
- metavariable-comparison: do not throw a NotHandled exn anymore (#4328)
- semgrep-core: Fix a segmentation fault on Apple M1 when using
  `-filter_irrelevant_rules` on rules with very large `pattern-either`s (#4305)
- Python: generate proper lexical exn for unbalanced braces (#4310)
- YAML: fix off-by-one in location of arrays
- Python: generate proper lexical exn for unbalanced braces (#4310)
- Matching `"$MVAR"` patterns against string literals computed by constant folding
  no longer causes a crash (#4371)

### Changed

- semgrep-core: Log messages are now tagged with the process id
- Optimization: change bloom filters to use sets, move location of filter
- Reduced the size of `--debug` dumps
- Given `--output` Semgrep will no longer print search results to _stdout_,
  but it will only save/post them to the specified file/URL

## [0.75.0](https://github.com/returntocorp/semgrep/releases/tag/v0.75.0) - 11-23-2021

### Fixed

- semgrep-ci relies on `--disable-nosem` still tagging findings with `is_ignored`
  correctly. Reverting optimization in 0.74.0 that left this field None when said
  flag was used

## [0.74.0](https://github.com/returntocorp/semgrep/releases/tag/v0.74.0) - 11-19-2021

### Added

- Support for method chaining patterns in Python, Golang, Ruby,
  and C# (#4300), so all GA languages now have method chaining
- Scala: translate infix operators to generic AST as method calls,
  so `$X.map($F)` matches `xs map f`
- PHP: support method patterns (#4262)

### Changed

- Add `profiling_times` object in `--time --json` output for more fine
  grained visibility into slow parts of semgrep
- Constant propagation: Any kind of Python string (raw, byte, or unicode) is
  now evaluated to a string literal and can be matched by `"..."` (#3881)

### Fixed

- Ruby: blocks are now represented with an extra function call in Generic so that
  both `f(...)` and `f($X)` correctly match `f(x)` in `f(x) { |n| puts n }` (#3880)
- Apply generic filters excluding large files and binary files to
  'generic' and 'regex' targets as it was already done for the other
  languages.
- Fix some Stack_overflow when using -filter_irrelevant_rules (#4305)
- Dataflow: When a `switch` had no other statement following it, and the last
  statement of the `switch`'s `default` case was a statement, such as `throw`,
  that can exit the execution of the current function, this caused `break`
  statements within the `switch` to not be resolved during the construction of
  the CFG. This could led to e.g. constant propagation incorrectly flagging
  variables as constants. (#4265)

## [0.73.0](https://github.com/returntocorp/semgrep/releases/tag/v0.73.0) - 11-12-2021

### Added

- experimental support for C++

### Changed

- Dataflow: Assume that any function/method call inside a `try-catch` could
  be raising an exception (#4091)
- cli: if an invalid config is passed to semgrep, it will fail immediately, even
  if valid configs are also passed

### Fixed

- Performance: Deduplicate rules by rule-id + behavior so rules are not being run
  twice
- Scala: recognize metavariables in patterns
- Scala: translate for loops to the generic ast properly
- Catch PCRE errors
- Constant propagation: Avoid "Impossible" errors due to unhandled cases

## [0.72.0](https://github.com/returntocorp/semgrep/releases/tag/v0.72.0) - 11-10-2021

### Added

- Java: Add partial support for `synchronized` blocks in the dataflow IL (#4150)
- Dataflow: Add partial support for `await`, `yield`, `&`, and other expressions
- Field-definition-as-assignemnt equivalence that allows matching expression
  patterns against field definitions. It is disabled by default but can be
  enabled via rule `options:` with `flddef_assign: true` (#4187)
- Arrows (a.k.a short lambdas) patterns used to match also regular function
  definitions. This can now be disabled via rule `options:` with
  `arrow_is_function: false` (#4187)
- Javascript variable patterns using the 'var' keyword used to also
  match variable declarations using 'let' or 'const'. This can now be
  disabled via rule `options:` with `let_is_var: false`

### Fixed

- Constant propagation: In a method call `x.f(y)`, if `x` is a constant then
  it will be recognized as such
- Go: match correctly braces in composite literals for autofix (#4210)
- Go: match correctly parens in cast for autofix (#3387)
- Go: support ellipsis in return type parameters (#2746)
- Scala: parse `case object` within blocks
- Scala: parse typed patterns with variables that begin with an underscore:
  `case _x : Int => ...`
- Scala: parse unicode identifiers
- semgrep-core accepts `sh` as an alias for bash
- pattern-regex: Hexadecimal notation of Unicode code points is now
  supported and assumes UTF-8 (#4240)
- pattern-regex: Update documentation, specifying we use PCRE (#3974)
- Scala: parse nullary constructors with no arguments in more positions
- Scala: parse infix type operators with tuple arguments
- Scala: parse nested comments
- Scala: parse `case class` within blocks
- `metavariable-comparison`: if a metavariable binds to a code variable that
  is known to be constant, then we use that constant value in the comparison (#3727)
- Expand `~` when resolving config paths

### Changed

- C# support is now GA
- cli: Only suggest increasing stack size when semgrep-core segfaults
- Semgrep now scans executable scripts whose shebang interpreter matches the
  rule's language

## [0.71.0](https://github.com/returntocorp/semgrep/releases/tag/v0.71.0) - 11-01-2021

### Added

- Metavariable equality is enforced across sources/sanitizers/sinks in
  taint mode, and these metavariables correctly appear in match messages
- Pre-alpha support for Bash as a new target language
- Pre-alpha support for C++ as a new target language
- Increase soft stack limit when running semgrep-core (#4120)
- `semgrep --validate` runs metachecks on the rule

### Fixed

- text_wrapping defaults to MAX_TEXT_WIDTH if get_terminal_size reports
  width < 1
- Metrics report the error type of semgrep core errors (Timeout,
  MaxMemory, etc.)
- Prevent bad settings files from crashing Semgrep (#4164)
- Constant propagation: Tuple/Array destructuring assignments now correctly
  prevent constant propagation
- JS: Correctly parse metavariables in template strings
- Scala: parse underscore separators in number literals, and parse
  'l'/'L' long suffix on number literals
- Scala: parse by name arguments in arbitary function types,
  like `(=> Int) => Int`
- Bash: various fixes and improvements
- Kotlin: support ellipsis in class body and parameters (#4141)
- Go: support method interface pattern (#4172)

### Changed

- Report CI environment variable in metrics for better environment
  determination
- Bash: a simple expression pattern can now match any command argument rather
  than having to match the whole command

## [0.70.0](https://github.com/returntocorp/semgrep/releases/tag/v0.70.0) - 10-19-2021

### Added

- Preliminary support for bash

### Fixed

- Go: support ... in import list (#4067),
  for example `import (... "error" ...)`
- Java: ... in method chain calls can now match also 0 elements, to be
  consistent with other use of ... (#4082), so `o. ... .foo()` will now
  also match just `o.foo()`.
- Config files with only a comment give bad error message (#3773)
- Does not crash if user does not have write permissions on home directory

### Changed

- Resolution of rulesets use legacy registry instead of cdn registry
- Benchmark suite is easier to modify

## [0.69.1](https://github.com/returntocorp/semgrep/releases/tag/v0.69.1) - 10-14-2021

### Fixed

- The `--enable-metrics` flag is now always a flag, does not optionally
  take an argument

## [0.69.0](https://github.com/returntocorp/semgrep/releases/tag/v0.69.0) - 10-13-2021

### Added

- C: support ... in parameters and sizeof arguments (#4037)
- C: support declaration and function patterns
- Java: support @interface pattern (#4030)

### Fixed

- Reverted change to exclude minified files from the scan (see changelog for
  0.66.0)
- Java: Fixed equality of metavariables bounded to imported classes (#3748)
- Python: fix range of tuples (#3832)
- C: fix some wrong typedef inference (#4054)
- Ruby: put back equivalence on old syntax for keyword arguments (#3981)
- OCaml: add body of functor in AST (#3821)

### Changed

- taint-mode: Introduce a new kind of _not conflicting_ sanitizer that must be
  declared with `not_conflicting: true`. This affects the change made in 0.68.0
  that allowed a sanitizer like `- pattern: $F(...)` to work, but turned out to
  affect our ability to specify sanitization by side-effect. Now the default
  semantics of sanitizers is reverted back to the same as before 0.68.0, and
  `- pattern: $F(...)` is supported via the new not-conflicting sanitizers.

## [0.68.2](https://github.com/returntocorp/semgrep/releases/tag/v0.68.2) - 10-07-2021

### Fixed

- Respect --skip-unknown-extensions even for files with no extension
  (treat no extension as an unknown extension)
- taint-mode: Fixed (another) bug where a tainted sink could go unreported when
  the sink is a specific argument in a function call

## [0.68.1](https://github.com/returntocorp/semgrep/releases/tag/v0.68.1) - 10-07-2021

### Added

- Added support for `raise`/`throw` expressions in the dataflow engine and
  improved existing support for `try-catch-finally`

### Fixed

- Respect rule level path filtering

## [0.68.0](https://github.com/returntocorp/semgrep/releases/tag/v0.68.0) - 10-06-2021

### Added

- Added "automatic configuration" (`--config auto`), which collaborates with
  the Semgrep Registry to customize rules to a project; to support this, we
  add support for logging-in to the Registry using the project URL; in
  a future release, this will also perform project analysis to determine
  project languages and frameworks
- Input can be derived from subshells: `semgrep --config ... <(...)`
- Java: support '...' in catch (#4002)

### Changed

- taint-mode: Sanitizers that match exactly a source or a sink are filtered out,
  making it possible to use `- pattern: $F(...)` for declaring that any other
  function is a sanitizer
- taint-mode: Remove built-in source `source(...)` and built-in sanitizer
  `sanitize(...)` used for convenience during early development, this was causing
  some unexpected behavior in real code that e.g. had a function called `source`!
- When enabled, metrics now send the hashes of rules that yielded findings;
  these will be used to tailor rules on a per-project basis, and also will be
  used to improve rules over time
- Improved Kotlin parsing from 77% to 90% on our Kotlin corpus.
- Resolution of rulesets (i.e. `p/ci`) use new rule cdn and do client-side hydration
- Set pcre recursion limit so it will not vary with different installations of pcre
- Better pcre error handling in semgrep-core

### Fixed

- taint-mode: Fixed bug where a tainted sink could go unreported when the sink is
  a specific argument in a function call
- PHP: allows more keywords as valid field names (#3954)

## [0.67.0](https://github.com/returntocorp/semgrep/releases/tag/v0.67.0) - 09-29-2021

### Added

- Added support for break and continue in the dataflow engine
- Added support for switch statements in the dataflow engine

### Changed

- Taint no longer analyzes dead/unreachable code
- Improve error message for segmentation faults/stack overflows
- Attribute-expression equivalence that allows matching expression patterns against
  attributes, it is enabled by default but can be disabled via rule `options:` with
  `attr_expr: false` (#3489)
- Improved Kotlin parsing from 35% to 77% on our Kotlin corpus.

### Fixed

- Fix CFG dummy nodes to always connect to exit node
- Deep ellipsis `<... x ...>` now matches sub-expressions of statements
- Ruby: treat 'foo' as a function call when alone on its line (#3811)
- Fixed bug in semgrep-core's `-filter_irrelevant_rules` causing Semgrep to
  incorrectly skip a file (#3755)

## [0.66.0](https://github.com/returntocorp/semgrep/releases/tag/v0.66.0) - 09-22-2021

### Added

- HCL (a.k.a Terraform) experimental support

### Changed

- **METRICS COLLECTION CHANGES**: In order to target development of Semgrep features, performance improvements,
  and language support, we have changed how metrics are collected by default
  - Metrics collection is now controlled with the `--metrics` option, with possible values: `auto`, `on`, or `off`
  - `auto` will send metrics only on runs that include rules are pulled from the Semgrep Registry.
    It will not send metrics when rules are only read from local files or passed directly as
    strings
  - `auto` is now the default metrics collection state
  - `on` forces metrics collection on every run
  - `off` disables metrics collection entirely
  - Metrics collection may still alternatively be controlled with the `SEMGREP_SEND_METRICS`
    environment variable, with the same possible values as the `--metrics` option. If both
    are set, `--metrics` overrides `SEMGREP_SEND_METRICS`
  - See `PRIVACY.md` for more information
- Constant propagation now assumes that void methods may update the callee (#3316)
- Add rule message to emacs output (#3851)
- Show stack trace on fatal errors (#3876)
- Various changes to error messages (#3827)
- Minified files are now automatically excluded from the scan, which
  may result in shorter scanning times for some projects.

### Fixed

- Dataflow: Recognize "concat" method and interpret it in a language-dependent manner (#3316)
- PHP: allows certain keywords as valid field names (#3907)

## [0.65.0](https://github.com/returntocorp/semgrep/releases/tag/v0.65.0) - 09-13-2021

### Added

- Allow autofix using the command line rather than only with the fix: YAML key
- Vardef-assign equivalence can now be disabled via rule `options:` with `vardef_assign: false`

### Changed

- Grouped semgrep CLI options and added constraints when useful (e.g. cannot use `--vim` and `--emacs` at the same time)

### Fixed

- Taint detection with ternary ifs (#3778)
- Fixed corner-case crash affecting the `pattern: $X` optimization ("empty And; no positive terms in And")
- PHP: Added support for parsing labels and goto (#3592)
- PHP: Parse correctly constants named PUBLIC or DEFAULT (#3589)
- Go: Added type inference for struct literals (#3622)
- Fix semgrep-core crash when a cache file exceeds the file size limit
- Sped up Semgrep interface with tree-sitter parsing

## [0.64.0](https://github.com/returntocorp/semgrep/releases/tag/v0.64.0) - 09-01-2021

### Added

- Enable associative matching for string concatenation (#3741)

### Changed

- Add logging on failure to git ls-files (#3777)
- Ignore files whose contents look minified (#3795)
- Display semgrep-core errors in a better way (#3774)
- Calls to `semgrep --version` now check if Semgrep is up-to-date; this can
  cause a ~ 100 ms delay in run time; use --disable-version-check if you
  don't want this

### Fixed

- Java: separate import static from regular imports during matching (#3772)
- Taint mode will now benefit from semgrep-core's -filter_irrelevant_rules
- Taint mode should no longer report duplicate matches (#3742)
- Only change source directory when running in docker context (#3732)

## [0.63.0](https://github.com/returntocorp/semgrep/releases/tag/v0.63.0) - 08-25-2021

### Added

- C#: support ellipsis in declarations (#3720)

### Fixed

- Hack: improved support for metavariables (#3716)
- Dataflow: Disregard type arguments but not the entire instruction

### Changed

- Optimize ending `...` in `pattern-inside`s to simply match anything left

## [0.62.0](https://github.com/returntocorp/semgrep/releases/tag/v0.62.0) - 2021-08-17

### Added

- OCaml: support module aliasing, so looking for `List.map` will also
  find code that renamed `List` as `L` via `module L = List`.
- Add help text to sarif formatter output if defined in metadata field.
- Update shortDescription in sarif formatter output if defined in metadata field.
- Add tags as defined in metadata field in addition to the existing tags.

### Fixed

- core: Fix parsing of numeric literals in rule files
- Java: fix the range and autofix of Cast expressions (#3669)
- Generic mode scanner no longer tries to open submodule folders as files (#3701)
- `pattern-regex` with completely empty files (#3705)
- `--sarif` exit code with suppressed findings (#3680)
- Fixed fatal errors when a pattern results in a large number of matches
- Better error message when rule contains empty pattern

### Changed

- Add backtrace to fatal errors reported by semgrep-core
- Report errors during rule evaluation to the user
- When anded with other patterns, `pattern: $X` will not be evaluated on its own, but will look at the context and find `$X` within the metavariables bound, which should be significantly faster

## [0.61.0](https://github.com/returntocorp/semgrep/releases/tag/v0.61.0) - 2021-08-04

### Added

- Hack: preliminary support for hack-lang
  thanks to David Frankel, Nicholas Lin, and more people at Slack!
- OCaml: support for partial if, match, and try patterns
  (e.g., `if $X = $Y`)
- OCaml: you can match uppercase identifiers (constructors, module names) by
  using a metavariable with an uppercase letter followed by an underscore,
  followed by uppercase letters or digits (e.g. `$X_`, `$F_OO`).
  Instead, `$FOO` will match everything else (lowercase identifiers,
  full expressions, types, patterns, etc.).
- OCaml: match cases patterns are now matched in any order, and ellipsis are
  handled correctly
- Improved error messages sent to the playground

### Changed

- Run version check and print upgrade message after scan instead of before
- OCaml: skip ocamllex and ocamlyacc files. Process only .ml and .mli files.
- Memoize range computation for expressions and speed up taint mode
- Report semgrep-core's message upon a parse error
- Deprecated the following experimental features:
  - pattern-where-python
  - taint-mode
  - equivalences
  - step-by-step evaluation output
- Deduplicate findings that fire on the same line ranges and have the same message.

### Fixed

- Go: Match import module paths correctly (#3484)
- OCaml: use latest ocamllsp 1.7.0 for the -lsp option
- OCaml: include parenthesis tokens in the AST for tuples and constructor
  calls for better range matching and autofix
- OCaml: fixed many matching bugs with ellipsis
- core: Do not crash when is not possible to compute range info
- eliminate 6x slowdown when using the '--max-memory' option

## [0.60.0](https://github.com/returntocorp/semgrep/releases/tag/v0.60.0) - 2021-07-27

### Added

- Detect duplicate keys in YAML dictionaries in semgrep rules when parsing a rule
  (e.g., detect multiple 'metavariable' inside one 'metavariable-regex')

### Fixed

- C/C++: Fixed stack overflows (segmentation faults) when processing very large
  files (#3538)
- JS: Fixed stack overflows (segmentation faults) when processing very large
  files (#3538)
- JS: Detect numeric object keys `1` and `0x1` as equal (#3579)
- OCaml: improved parsing stats by using tree-sitter-ocaml (from 25% to 88%)
- taint-mode: Check nested functions
- taint-mode: `foo.x` is now detected as tainted if `foo` is a source of taint
- taint-mode: Do not crash when is not possible to compute range info
- Rust: recognize ellipsis in macro calls patterns (#3600)
- Ruby: represent correctly a.(b) in the AST (#3603)
- Rust: recognize ellipsis in macro calls patterns

### Changed

- Added precise error location for the semgrep metachecker, to detect for example
  duplicate patterns in a rule

## [0.59.0](https://github.com/returntocorp/semgrep/releases/tag/v0.59.0) - 2021-07-20

### Added

- A new experimental 'join' mode. This mode runs multiple Semgrep rules
  on a codebase and "joins" the results based on metavariable contents. This
  lets users ask questions of codebases like "do any 3rd party
  libraries use a dangerous function, and do I import that library directly?" or
  "is this variable passed to an HTML template, and is it rendered in that template?"
  with several Semgrep rules.

### Fixed

- Improve location reporting of errors
- metavariable-pattern: `pattern-not-regex` now works (#3503)
- Rust: correctly parse macros (#3513)
- Python: imports are unsugared correctly (#3940)
- Ruby: `pattern: $X` in the presence of interpolated strings now works (#3560)

## [0.58.2](https://github.com/returntocorp/semgrep/releases/tag/v0.58.2) - 2021-07-15

### Fixed

- Significant speed improvements, but the binary is now 95MB (from 47MB
  in 0.58.1, but it was 170MB in 0.58.0)

## [0.58.1](https://github.com/returntocorp/semgrep/releases/tag/v0.58.1) - 2021-07-15

### Fixed

- The --debug option now displays which files are currently processed incrementally;
  it will not wait until semgrep-core completely finishes.

### Changed

- Switch from OCaml 4.10.0 to OCaml 4.10.2 (and later to OCaml 4.12.0) resulted in
  smaller semgrep-core binaries (from 170MB to 47MB) and a smaller docker
  image (from 95MB to 40MB).

## [0.58.0](https://github.com/returntocorp/semgrep/releases/tag/v0.58.0) - 2021-07-14

### Added

- New iteration of taint-mode that allows to specify sources/sanitizers/sinks
  using arbitrary pattern formulas. This provides plenty of flexibility. Note
  that we breaks compatibility with the previous taint-mode format, e.g.
  `- source(...)` must now be written as `- pattern: source(...)`.
- HTML experimental support. This does not rely on the "generic" mode
  but instead really parses the HTML using tree-sitter-html. This allows
  some semantic matching (e.g., matching attributes in any order).
- Vue.js alpha support (#1751)
- New matching option `implicit_ellipsis` that allows disabling the implicit
  `...` that are added to record patterns, plus allow matching "spread fields"
  (JS `...x`) at any position (#3120)
- Support globstar (`**`) syntax in path include/exclude (#3173)

### Fixed

- Apple M1: Semgrep installed from HomeBrew no longer hangs (#2432)
- Ruby command shells are distinguished from strings (#3343)
- Java varargs are now correctly matched (#3455)
- Support for partial statements (e.g., `try { ... }`) for Java (#3417)
- Java generics are now correctly stored in the AST (#3505)
- Constant propagation now works inside Python `with` statements (#3402)
- Metavariable value replacement in message/autofix no longer mixes up short and long names like $X vs $X2 (#3458)
- Fixed metavariable name collision during interpolation of message / autofix (#3483)
  Thanks to Justin Timmons for the fix!
- Revert `pattern: $X` optimization (#3476)
- metavariable-pattern: Allow filtering using a single `pattern` or
  `pattern-regex`
- Dataflow: Translate call chains into IL

### Changed

- Faster matching times for generic mode

## [0.57.0](https://github.com/returntocorp/semgrep/releases/tag/v0.57.0) - 2021-06-29

### Added

- new `options:` field in a YAML rule to enable/disable certain features
  (e.g., constant propagation). See https://github.com/returntocorp/semgrep/blob/develop/semgrep-core/src/core/Config_semgrep.atd
  for the list of available features one can enable/disable.
- Capture groups in pattern-regex: in $1, $2, etc. (#3356)
- Support metavariables inside atoms (e.g., `foo(:$ATOM)`)
- Support metavariables and ellipsis inside regexp literals
  (e.g., `foo(/.../)`)
- Associative-commutative matching for bitwise OR, AND, and XOR operations
- Add support for $...MVAR in generic patterns.
- metavariable-pattern: Add support for nested Spacegrep/regex/Comby patterns
- C#: support ellipsis in method parameters (#3289)

### Fixed

- C#: parse `__makeref`, `__reftype`, `__refvalue` (#3364)
- Java: parsing of dots inside function annotations with brackets (#3389)
- Do not pretend that short-circuit Boolean AND and OR operators are commutative (#3399)
- metavariable-pattern: Fix crash when nesting a non-generic pattern within
  a generic rule
- metavariable-pattern: Fix parse info when matching content of a metavariable
  under a different language
- generic mode on Markdown files with very long lines will now work (#2987)

### Changed

- generic mode: files that don't look like nicely-indented programs
  are no longer ignored, which may cause accidental slowdowns in setups
  where excessively large files are not excluded explicitly (#3418).
- metavariable-comparison: Fix crash when comparing integers and floats
  Thanks to Justin Timmons for the fix!
- Do not filter findings with the same range but different metavariable bindings (#3310)
- Set parsing_state.have_timeout when a timeout occurs (#3438)
- Set a timeout of 10s per file (#3434)
- Improvements to contributing documentation (#3353)
- Memoize getting ranges to speed up rules with large ranges
- When anded with other patterns, `pattern: $X` will not be evaluated on its own, but will look at the context and find `$X` within the metavariables bound, which should be significantly faster

## [0.56.0](https://github.com/returntocorp/semgrep/releases/tag/v0.56.0) - 2021-06-15

### Added

- Associative-commutative matching for Boolean AND and OR operations
  (#3198)
- Support metavariables inside strings (e.g., `foo("$VAR")`)
- metavariable-pattern: Allow matching the content of a metavariable under
  a different language.

### Fixed

- C#: Parse attributes for local functions (#3348)
- Go: Recognize other common package naming conventions (#2424)
- PHP: Support for associative-commutative matching (#3198)

### Changed

- Upgrade TypeScript parser (#3102)

### Changed

- `--debug` now prints out semgrep-core debug logs instead of having this
  behavior with `--debugging-json`

## [0.55.1](https://github.com/returntocorp/semgrep/releases/tag/v0.55.1) - 2021-06-9

### Added

- Add helpUri to sarif output if rule source metadata is defined

### Fixed

- JSON: handle correctly metavariables as field (#3279)
- JS: support partial field definitions pattern, like in JSON
- Fixed wrong line numbers for multi-lines match in generic mode (#3315)
- Handle correctly ellipsis inside function types (#3119)
- Taint mode: Allow statement-patterns when these are represented as
  statement-expressions in the Generic AST (#3191)

## [0.55.0](https://github.com/returntocorp/semgrep/releases/tag/v0.55.0) - 2021-06-8

### Added

- Added new metavariable-pattern operator (available only via --optimizations),
  thanks to Kai Zhong for the feature request (#3257).

### Fixed

- Scala: parse correctly symbol literals and interpolated strings containing
  double dollars (#3271)
- Dataflow: Analyze foreach body even if we do not handle the pattern yet (#3155)
- Python: support ellipsis in try-except (#3233)
- Fall back to no optimizations when using unsupported features: pattern-where-python,
  taint rules, and `--debugging-json` (#3265)
- Handle regexp parse errors gracefully when using optimizations (#3266)
- Support equivalences when using optimizations (#3259)
- PHP: Support ellipsis in include/require and echo (#3191, #3245)
- PHP: Prefer expression patterns over statement patterns (#3191)
- C#: Support unsafe block syntax (#3283)

### Changed

- Run rules in semgrep-core (rather than patterns) by default (aka optimizations all)

## [0.54.0](https://github.com/returntocorp/semgrep/releases/tag/v0.54.0) - 2021-06-2

### Added

- Per rule parse times and per rule-file parse and match times added to opt-in metrics
- $...MVAR can now match a list of statements (not just a list of arguments) (#3170)

### Fixed

- JavaScript parsing: [Support decorators on
  properties](https://github.com/tree-sitter/tree-sitter-javascript/pull/166)
- JavaScript parsing: [Allow default export for any declaration](https://github.com/tree-sitter/tree-sitter-javascript/pull/168)
- Metavariables in messages are filled in when using `--optimizations all`
- Python: class variables are matched in any order (#3212)
- Respect `--timeout-threshold` option in `--optimizations all` mode

### Changed

- Moved some debug logging to verbose logging
- $...ARGS can now match an empty list of arguments, just like ... (#3177)
- JSON and SARIF outputs sort keys for predictable results

## [0.53.0](https://github.com/returntocorp/semgrep/releases/tag/v0.53.0) - 2021-05-26

### Added

- Scala alpha support
- Metrics collection of project_hash in cases where git is not available
- Taint mode now also analyzes top-level statements.

### Fixed

- Running with `--strict` will now return results if there are `nosem` mismatches. Semgrep will report a nonzero exit code if `--strict` is set and there are `nosem` mismathces. [#3099](https://github.com/returntocorp/semgrep/issues/3099)
- PHP: parsing correctly ... and metavariables in parameters
- PHP: parsing correctly functions with a single statement in their body
- Evaluate interpolated strings during constant propagation (#3127)
- Fixed #3084 - Semgrep will report an InvalidRuleSchemaError for dictionaries with duplicate key names.
- Basic type inference also for implicit variable declarations (Python, Ruby, PHP, and JS)
- JS/TS: differentiating tagged template literals in the AST (#3187)
- Ruby: storing parenthesis in function calls in the AST (#3178)

## [0.52.0](https://github.com/returntocorp/semgrep/releases/tag/v0.52.0) - 2021-05-18

### Added

- C# alpha support
- Let meta-variables match both a constant variable occurrence and that same
  constant value (#3058)

### Fixed

- OCaml: fix useless-else false positives by generating appropriate AST for
  if without an else.
- JS/TS: Propagate constant definitions without declaration
- Python: Make except ... match except _ as _

## [0.51.0](https://github.com/returntocorp/semgrep/releases/tag/v0.51.0) - 2021-05-13

### Added

- Keep track of and report rule parse time in addition to file parse time.
- v0 of opt-in anonymous aggregate metrics.
- Improved cheatsheet for generic mode, now recommending indented
  patterns (#2911, #3028).

### Fixed

- JS/TS: allow the deep expression operator <... ...> in expression
  statement position, for example:

```
$ARG = [$V];
...
<... $O[$ARG] ...>; // this works now
```

- PHP arrays with dots inside parse
- Propagate constants in nested lvalues such as `y` in `x[y]`
- C# experimental support

### Changed

- Show log messages from semgrep-core when running semgrep with
  `--debug`.
- By default, targets larger than 1 MB are now excluded from semgrep
  scans. New option `--max-target-bytes 0` restores the old behavior.
- Report relative path instead of absolute when using `--time`

## [0.50.1](https://github.com/returntocorp/semgrep/releases/tag/v0.50.1) - 2021-05-06

### Changed

- Reinstate `--debugging-json` to avoid stderr output of `--debug`

## [0.50.0](https://github.com/returntocorp/semgrep/releases/tag/v0.50.0) - 2021-05-06

### Added

- JS/TS: Infer global constants even if the `const` qualifier is missing (#2978)
- PHP: Resolve names and infer global constants in the same way as for Python

### Fixed

- Empty yaml files do not crash
- Autofix does not insert newline characters for patterns from semgrep.live (#3045)
- Autofix printout is grouped with its own finding rather than the one below it (#3046)
- Do not assign constant values to assigned variables (#2805)
- A `--time` flag instead of `--json-time` which shows a summary of the
  timing information when invoked with normal output and adds a time field
  to the json output when `--json` is also present

### Changed

- .git/ directories are ignored when scanning
- External Python API (`semgrep_main.invoke_semgrep`) now takes an
  optional `OutputSettings` argument for controlling output
- `OutputSettings.json_time` has moved to `OutputSettings.output_time`,
  this and many other `OutputSettings` arguments have been made optional

### Removed

- `--debugging-json` flag in favor of `--json` + `--debug`
- `--json-time` flag in favor of `--json` + `--time`

## [0.49.0](https://github.com/returntocorp/semgrep/releases/tag/v0.49.0) - 2021-04-28

### Added

- Support for matching multiple arguments with a metavariable (#3009)
  This is done with a 'spread metavariable' operator that looks like
  `$...ARGS`. This used to be available only for JS/TS and is now available
  for the other languages (Python, Java, Go, C, Ruby, PHP, and OCaml).
- A new `--optimizations [STR]` command-line flag to turn on/off some
  optimizations. Use 'none' to turn off everything and 'all' to turn on
  everything.
  Just using `--optimizations` is equivalent to `--optimizations all`, and
  not using `--optimizations` is equivalent to `--optimizations none`.
- JS/TS: Support '...' inside JSX text to match any text, as in
  `<a href="foo">...</a>` (#2963)
- JS/TS: Support metavariables for JSX attribute values, as in
  `<a href=$X>some text</a>` (#2964)

### Fixed

- Python: correctly parsing fstring with multiple colons
- Ruby: better matching for interpolated strings (#2826 and #2949)
- Ruby: correctly matching numbers

### Changed

- Add required executionSuccessful attribute to SARIF output (#2983)
  Thanks to Simon Engledew
- Remove jsx and tsx from languages, just use javascript or typescript (#3000)
- Add limit max characters in output line (#2958) and add
  flag to control maxmium characters (defaults to 160).
  Thanks to Ankush Menat

## [0.48.0](https://github.com/returntocorp/semgrep/releases/tag/v0.48.0) - 2021-04-20

### Added

- Taint mode: Basic cross-function analysis (#2913)
- Support for the new Java Record extension and Java symbols with accented characters (#2704)

### Fixed

- Capturing functions when used as both expressions and statements in JS (#1007)
- Literal for ocaml tree sitter (#2885)
- Ruby: interpolated strings match correctly (#2967)
- SARIF output now contains the required runs.invocations.executionSuccessful property.

### Changed

- The `extra` `lines` data is now consistent across scan types
  (e.g. `semgrep-core`, `spacegrep`, `pattern-regex`)

## [0.47.0](https://github.com/returntocorp/semgrep/releases/tag/v0.47.0) - 2021-04-15

### Added

- support `for(...)` for Java
- Ability to match lambdas or functions in Javascript with ellipsis after
  the function keyword, (e.g., `function ...(...) { ... }`)
- Rust: Semgrep patterns now support top-level statements (#2910)
- support for utf-8 code with non-ascii chars (#2944)
- Java switch expressions

### Fixed

- fixed single field pattern in JSON, allow `$FLD: { ... }` pattern
- Config detection in files with many suffix delimiters, like `this.that.check.yaml`.
  More concretely: configs end with `.yaml`, YAML language tests end with `.test.yaml`,
  and everything else is handled by its respective language extension (e.g. `.py`).
- Single array field in yaml in a pattern is parsed as a field, not a one element array

## [0.46.0](https://github.com/returntocorp/semgrep/releases/tag/v0.46.0) - 2021-04-08

### Added

- YAML language support to --test
- Ability to list multiple, comma-separated rules on the same line when in --test mode
- Resolve alias in require/import in Javascript

```
child_process.exec(...)
```

will now match

```javascript
var { exec } = require("child_process");
exec("dangerous");
```

- Taint mode: Pattern-sources can now be arbitrary expressions (#2881)

### Fixed

- SARIF output now nests invocations inside runs.
- Go backslashed carets in regexes can be parsed

### Changed

- Deep expression matches (`<... foo ...>`) now match within records, bodies of
  anonymous functions (a.k.a. lambda-expressions), and arbitrary language-specific
  statements (e.g. the Golang `go` statement)

## [0.45.0](https://github.com/returntocorp/semgrep/releases/tag/v0.45.0) - 2021-03-30

### Added

- New `--experimental` flag for passing rules directly to semgrep-core (#2836)

### Fixed

- Ellipses in template strings don't match string literals (#2780)
- Go: correctly parse select/switch clauses like in tree-sitter (#2847)
- Go: parse correctly 'for ...' header in Go patterns (#2838)

## [0.44.0](https://github.com/returntocorp/semgrep/releases/tag/v0.44.0) - 2021-03-25

### Added

- Support for YAML! You can now write YAML patterns in rules
  to match over YAML target files (including semgrep YAML rules, inception!)
- A new Bloomfilter-based optimisation to speedup matching (#2816)
- Many benchmarks to cover semgrep advertised packs (#2772)
- A new semgrep-dev docker container useful for benchmarking semgrep (#2800)
- Titles to rule schema definitions, which can be leveraged in
  the Semgrep playground (#2703)

### Fixed

- Fixed taint mode and added basic test (#2786)
- Included formatted errors in SARIF output (#2748)
- Go: handle correctly the scope of Go's short assignment variables (#2452)
- Go: fixed the range of matched slices (#2763)
- PHP: correctly match the PHP superglobal `$_COOKIE` (#2820)
- PHP: allow ellipsis inside array ranges (#2819)
- JSX/TSX: fixed the range of matched JSX elements (#2685)
- Javascript: allow ellipsis in arrow body (#2802)
- Generic: correctly match the same metavariable when used in different
  generic patterns

#### Fixed in `semgrep-core` only

These features are not yet available via the `semgrep` CLI,
but have been fixed to the internal `semgrep-core` binary.

- Fixed all regressions on semgrep-rules when using -fast
- Handle pattern-not: and pattern-not-inside: as in semgrep
- Handle pattern: and pattern-inside: as in semgrep (#2777)

## [0.43.0](https://github.com/returntocorp/semgrep/releases/tag/v0.43.0) - 2021-03-16

### Added

- Official Python 3.9 support
- Support for generating patterns that will match multiple given code targets
- Gitignore for compiled binaries

### Fixed

- Parsing enum class patterns (#2715)
- Ocaml test metavar_equality_var (#2755)

### Changed

- Pfff java parser and tree-sitter-java parser are now more similar
- Octal numbers parsed correctly in tree-sitter parsers

## [0.42.0](https://github.com/returntocorp/semgrep/releases/tag/v0.42.0) - 2021-03-09

### Added

- Added propagation of metavariables to clauses nested under `patterns:`. Fixes (#2548)[https://github.com/returntocorp/semgrep/issues/2548].
- `--json-time` flag which reports runtimes for (rule, target file)
- `--vim` flag for Syntastic
- PHP - Support for partial if statements
- CSharp - Many improvements to parsing

### Fixed

- Rust can be invoked with `rs` or `rust` as a language

### Changed

- The timeout for downloading config files from a URL was extended from 10s to 20s.

## [0.41.1](https://github.com/returntocorp/semgrep/releases/tag/v0.41.1) - 2021-02-24

### Fixed

- Statically link pcre in semgrep-core for MacOS releases

## [0.41.0](https://github.com/returntocorp/semgrep/releases/tag/v0.41.0) - 2021-02-24

### Added

- Added basic typed metavariables for javascript and typescript (#2588)
- Ability to match integers or floats by values
  e.g., the pattern '8' will now match code like 'x = 0x8'
- Start converting the tree-sitter CST of R to the generic AST
  thx to Ross Nanopoulos!
- Allow 'nosem' in HTML. (#2574)

#### Added in `semgrep-core` only

These features are not yet available via the `semgrep` CLI,
but have been added to the internal `semgrep-core` binary.

- ability to process a whole rule in semgrep-core; this will allow
  whole-rule optimisations and avoid some fork and communication with the
  semgrep Python wrapper
- handling the none (regexp) and generic (spacegrep) patterns in a rule
- handling the metavariable-regexp, metavariable-comparison
- correctly handle boolean formula using inclusion checks on metavariables
- new semgrep-core -test_rules action to test rules; it reports only
  28/2800 mismatches on the semgrep-rules repository

### Changed

- update C# to latest tree-sitter-csharp
  thx to Sjord for the huge work adapting to the new C# grammar
- Improve --generate-config capabilities (#2562)
- optimise the matching of blocks with ellipsis (#2618)
  e.g., the pattern 'function(...) { ... }' will now be more efficient
- Change pattern-not-regex to filter when regex overlaps with a match (#2572)

### Fixed

- remove cycle in named AST for Rust 'fn foo(self)' (#2584)
  and also typescript, which could cause semgrep to use giga bytes of memory
- fix missing token location on Go type assertion (#2577)

## [0.40.0](https://github.com/returntocorp/semgrep/releases/tag/v0.40.0) - 2021-02-17

### Added

- Documentation for contributing new languages.
- New language Kotlin with experimental support.
- Work on caching improvements for semgrep-core.
- Work on bloom filters for matching performance improvement.

### Changed

- Typescript grammar upgraded.
- Ruby parser updated from the latest tree-sitter-ruby.
- New Semgrep logo!
- metavariable_regex now supported with PCRE.
- Rust macros now parsed. Thanks Ruin0x11!

### Fixed

- Constant propagaion support covers `:=` short assignment in Go. (#2440)
- Functions now match against functions inside classes for PHP. (#2470)
- Import statements for CommonJS Typescript modules now supported. (#2234)
- Ellipsis behave consistently in nested statements for PHP. (#2453)
- Go Autofix does not drop closing parenthesis. (#2316)
- Helpful errors added for Windows installation. (#2533)
- Helpful suggestions provided on output encoding error. (#2514)
- Import metavariables now bind to the entire Java path. (#2502)
- Semgrep matches the short name for a type in Java. (#2400)
- Interface types explicitly handled in Go patterns. (#2376)
- TooManyMatches error generated instead of Timeout error when appropriate. (#2411)

## [0.39.1](https://github.com/returntocorp/semgrep/releases/tag/v0.39.1) - 2021-01-26

No new changes in this version.
This is a re-release of 0.39.0 due to an error in the release process.

## [0.39.0](https://github.com/returntocorp/semgrep/releases/tag/v0.39.0) - 2021-01-26

### Added

- Typed metavariables in C.
  Patterns like `$X == $Y` can now match specific types like so: `(char *$X) == $Y`. (#2431)

#### Added in `semgrep-core` only

These features are not yet available via the `semgrep` CLI,
but have been added to the internal `semgrep-core` binary.

- `semgrep-core` supports rules in JSON and Jsonnet format. (#2428)
- `semgrep-core` supports a new nested format
  for combining patterns into a boolean query. (#2430)

### Changed

- When an unknown language is set on a rule,
  the error message now lists all supported languages. (#2448)
- When semgrep is executed without a config specified,
  the error message now includes some suggestions on how to pick a config. (#2449)
- `-c` is the new shorthand for `--config` in the CLI.
  `-f` is kept as an alias for backward-compatibility. (#2447)

### Fixed

- Disable timeouts if timeout setting is 0 (#2423).
- Typed metavariables in go match literal strings (#2401).
- Fix bug that caused m_compatible_type to only bind the type (#2441).

## [0.38.0](https://github.com/returntocorp/semgrep/releases/tag/v0.38.0) - 2021-01-20

### Added

- Added a new language: Rust. Support for basic semgrep patterns (#2391)
  thanks to Ruin0x11!
- Added a new language: R. Just parsing for now (#2407)
  thanks to Ross Nanopoulos!
- Parse more Rust constructs: Traits, type constraints (#2393, #2413)
  thanks to Ruin0x11!
- Parse more C# constructs: Linq queries, type parameter constraints (#2378, #2408)
  thanks to Sjord!
- new experimental semgrep rule (meta)linter (#2420) with semgrep-core -check_rules

### Changed

- new controlflow-sensitive intraprocedural dataflow-based constant propagation
  (#2386)

### Fixed

- matching correctly Ruby functions with rescue block (#2390)
- semgrep crashing on permission error on a file (#2394)
- metavariable interpolation for pattern-inside (#2361)
- managing Lua assignment correctly (#2406) thanks to Ruin0x11!
- correctly parse metavariables in PHP, and ellipsis in fields (#2419)

## [0.37.0](https://github.com/returntocorp/semgrep/releases/tag/v0.37.0) - 2021-01-13

### Added

- pattern-not-regex added so findings can be filtered using regular expression (#2364)
- Added a new language: Lua. Support for basic semgrep patterns (#2337, #2312)
  thanks to Ruin0x11!
- C# support for basic semgrep patterns (#2336)
- Parse event access, conditional access, async-await in C# (#2314, #2329, #2358)
  thanks to Sjord

### Changed

- Java and Javascript method chaining requires extra "." when using ellipsis (#2354)

### Fixed

- Semgrep crashing due to missing token information in AST (#2380)

## [0.36.0](https://github.com/returntocorp/semgrep/releases/tag/v0.36.0) - 2021-01-05

### Added

- Typed metavariables can now match field access when we can propagate
  the type of a field
- Constant propagation for Java final fields (using this.field syntax)

### Changed

- Packaging and `setup.py` functionality (`.whl` and `pip` install unchanged):
  `SEMGREP_SKIP_BIN`, `SEMGREP_CORE_BIN`, and `SPACEGREP_BIN` now available

### Fixed

- correctly match the same metavariable for a field when used at a definition
  site and use site for Java
- add classname attribute to junit.xml report

## [0.35.0](https://github.com/returntocorp/semgrep/releases/tag/v0.35.0) - 2020-12-16

### Added

- Support for `...` in chains of method calls in JS, e.g. `$O.foo() ... .bar()`
- Official Ruby GA support

### Fixed

- Separate out test and pattern files with `--test` (#1796)

## [0.34.0](https://github.com/returntocorp/semgrep/releases/tag/v0.34.0) - 2020-12-09

### Added

- Experimental support for matching multiple arguments in JS/TS.
  This is done with a 'spread metavariable' operator,
  that looks like `$...ARGS`.
- Support for using `...` inside a Golang `switch` statement.
- Support for matching only
  the `try`, the `catch`, or the `finally` part
  of a `try { } catch (e) { } finally { }` construct in JS/TS.
- Support for matching only
  the `if ()` part of
  an `if () { }` construct in Java
- Support for metavariables inside dictionary keys in Ruby.
  This looks like `{..., $KEY: $VAL, ...}`.
- An experimental `--json-stats` flag.
  The stats output contains
  the number of files and lines of code scanned,
  broken down by language.
  It also contains profiling data broken down by rule ID.
  Please note that as this is an experimental flag,
  the output format is subject to change in later releases.
- Regex-only rules can now use `regex` as their language.
  The previously used language `none` will keep working as well.

### Changed

- Matches are now truncated to 10 lines in Semgrep's output.
  This was done to avoid filling the screen with output
  when a rule captures a whole class or function.
  If you'd like to adjust this behavior,
  you can set the new `--max-lines-per-finding` option.
- Fans of explicit & verbose code can now ignore findings
  with a `// nosemgrep` comment instead of the original `// nosem`.
  The two keywords have identical behavior.
- Generic pattern matching is now 10-20% faster
  on large codebases.

### Fixed

- Semgrep would crash when tens of thousands of matches were found
  for the same rule in one file.
  A new internally used `semgrep-core` flag named `-max_match_per_file`
  prevents these crashes by forcing a 'timeout' state
  when 10,000 matches are reached.
  Semgrep can then gracefully report
  what combination of rules and paths causes too much work.
- `semgrep --debug` works again,
  and now outputs even more debugging information from `semgrep-core`.
  The new debugging output is especially helpful to discover
  which rules have too many matches.
- A pattern that looks like `$X & $Y`
  will now correctly match bitwise AND operations in Ruby.
- Metavariables can now capture the name of a class
  and match its occurrences later in the class definition.
- Semgrep used to crash when a metavariable matched
  over text that cannot be read as UTF-8 text.
  Such matches will now try to recover what they can
  from apparent broken unicode text.

## [0.33.0](https://github.com/returntocorp/semgrep/releases/tag/v0.33.0) - 2020-12-01

### Added

- Allow selecting rules based on severity with the `--severity` flag. Thanks @kishorbhat!

### Changed

- In generic mode, shorter matches are now always preferred over
  longer ones. This avoids matches like `def bar def foo` when the
  pattern is `def ... foo`, instead matching just `def foo`
- In generic mode, leading dots must now match at the beginning of a
  block, allowing patterns like `... foo` to match what comes before `foo`
- Disabled link following for parity with other LINUX tools (e.g. ripgrep)
- spacegrep timeouts are now reported as timeouts instead of another error

### Fixed

- Correctly bind a metavariable in an import to the fully-qualified name. [Issue](https://github.com/returntocorp/semgrep/issues/1771)
- Fix invalid match locations on target files containing both CRLF line
  endings UTF-8 characters (#2111)
- Fix NoTokenLocation error when parsing Python f-strings
- [C] Support `include $X`
- [Go] Fix wrong order of imports

## [0.32.0](https://github.com/returntocorp/semgrep/releases/tag/v0.32.0) - 2020-11-18

### Added

- JSON output now includes an attribute of findings named `is_ignored`.
  This is `false` under regular circumstances,
  but if you run with `--disable-nosem`,
  it will return `true` for findings
  that normally would've been excluded by a `// nosem` comment.

### Changed

- `// nosemgrep` can now also be used to ignore findings,
  in addition to `// nosem`
- Added a default timeout of 30 seconds per file instead of none (#1981).

## [0.31.1](https://github.com/returntocorp/semgrep/releases/tag/v0.31.1) - 2020-11-11

### Fixed

- Regression in 0.31.0 where only a single file was being used when `--config`
  was given a directory with multiple rules (#2019).
- Cheatsheet's html functionality now has correct output.

## [0.31.0](https://github.com/returntocorp/semgrep/releases/tag/v0.31.0) - 2020-11-10

### Fixed

- Gracefully handle empty configuration file.
- Gracefully handle LexicalErrors from semgrep-core.
- Fix stack overflows in spacegrep on large input files (#1944).
- Fix extension-based file selection when the language is `generic` (#1968).
- Fix semgrep error when no valid config on path provided (#1912).
- Fix NO_FILE_INFO_YET error which causes the python wrapper to crash (#1925).
- Fix usage of '...' in special builtin arguments for PHP (#1963).
- Fix automatic semicolon insertion parse error in javascript (#1960).

### Added

- kotlin-tree-sitter integration into semgrep-core. Can now call
  dump-tree-sitter-cst on kotlin files.
- c++ tree-sitter integration into semgrep-core (#1952).
- More documents for language porting.
- Error handling in spacegrep to print stderr when CalledProcessError occurs.

## [0.30.0](https://github.com/returntocorp/semgrep/releases/tag/v0.30.0) - 2020-11-03

### Added

- Better examples for the generic mode aka spacegrep (#1951).

### Fixed

- Fix matching of trailing dots in spacegrep (#1939).
- Allow matching on one-line files with spacegrep (#1929).
- Fix incorrect number of lines matched by dots with spacegrep (#1918).
- Other subtle spacegrep matching bugs (#1913).
- Metavariable for method call should be matched against corresponding
  metavariable in method definition (#1861).
- Typescript class properties/declarations not recognized (#1846).
- Can't match inside Python try/except clause (#1902).

## [0.29.0](https://github.com/returntocorp/semgrep/releases/tag/v0.29.0) - 2020-10-27

### Added

- Semgrep will now partially parse files with parse errors and report findings detected before the parse errors was encountered.
- Allow user to specify registry path without having to add semgrep.dev url
  i.e.: instead of `--config https://semgrep.dev/p/r2c-ci` users can use `--config p/r2c-ci`
- Allow user to specify snippet id without having to add semgrep.dev url
  i.e.: instead of `--config https://semgrep.dev/s/username:snippetname`
  users can use `--config username:snippetname`
- `--test` will now error out if `ruleid` or `ok` is not in reported IDs
- Semgrep will run JavaScript rules on TypeScript files automatically.

### Fixed

- More off by one fixes in autofix
- Support for matching dynamic class names in Ruby
- Removed `nosem` findings from the final findings count
- Matching nested JSX elements works properly. See https://semgrep.dev/s/erlE?version=0.29.0.
- Can now match partial class definitions with annotations in Java. See https://github.com/returntocorp/semgrep/issues/1877.
- Fixed errors in TypeScript "implements" keyword. See https://github.com/returntocorp/semgrep/issues/1850.

## [0.28.0](https://github.com/returntocorp/semgrep/releases/tag/v0.28.0) - 2020-10-21

### Added

- A `metavariable-comparison` operator
  for evaluating numeric comparisons on metavariable values,
  such as `comparison: $KEY_SIZE < 2048`.
  This is a safe alternative to `pattern-where-python` snippets.
  Check the [full documentation of this feature](https://github.com/returntocorp/semgrep/blob/12d25a5c/docs/experimental.md#metavariable-comparison)!
- Matching 1-to-N attributes with a `...` wildcard
  in JSX tags' attribute lists,
  such as `<$TAG attr="1" ... />`
- Matching only the function signature
  without the function body,
  such as `function foo(...)`.
  This is useful to have cleaner match output
  when the body content doesn't matter in a rule.
  This works on JavaScript, TypeScript, and Java code currently.
- SARIF output now includes the exact CWE and OWASP categories as tags.
  Thanks @hunt3rkillerz!
- Matching of annotation patterns for Java (like `@SomeAnnot(...)`) in any context.

### Fixed

- PHP superglobals such as `$_GET`,
  which start with a dollar sign just like Semgrep metavariables,
  are now correctly interpreted as PHP code instead of Semgrep pattern code.
- Calls to `isset(...)` in PHP look like function calls,
  but technically are not functions calls.
  Now you can match them anyway!
- It's now possible to write unit tests for OCaml rules.
- JavaScript's special identifiers,
  such as `this`, can now be captured into a metavariable.
- A Java pattern for `implements B`
  will now also match code that does `implements A, B, C`.
- Addressed off by one errors when applying autofixes
- Missing characters in metavariable interpolation in messages
- And many more minor code parser fixes!

## [0.27.0](https://github.com/returntocorp/semgrep/releases/tag/v0.27.0) - 2020-10-06

### Added

- Added a `--debug` flag and moved most of the output under `--verbose` to it.
- Can run multiple rule configs by repeating `--config` option
- Jenkins information added to integrations
- Added matching with partial patterns for function signatures for Go.

### Changed

- Parse and other errors are mentioned at final output, but not individually displayed unless --verbose is passed
- tree-sitter parse error exceptions converted to parsing_error, improving error location

### Fixed

- Dislayed types using the `message` key are more complete.
- Triple token repeat for EncodedString in semgrep messages fixed.
- Crashes on 3 or more layered jsonschema errors fixed.

## [0.26.0](https://github.com/returntocorp/semgrep/releases/tag/v0.26.0) - 2020-09-30

### Fixed

- Metavariables are able to match empty tuples
- Correctly parse optional chaining (?.) in Typescript
- Correctly parse logical assignment operators (&&=, ||=, ??=) in Typescript
- Some type constraing matching in Typescript

### Changed

- Added default timeout of 5 seconds to javascript parsing (related to ?. on large minified files stalling)

## [0.25.0](https://github.com/returntocorp/semgrep/releases/tag/v0.25.0) - 2020-09-23

### Added

- Added support for the JUnit XML report format (`--junit-xml`)
- C now supports the deep expression operator: `<... $X ...>`. See [this example](https://semgrep.dev/s/boKP/?version=develop).
- Added support for ellipses `...` in PHP. (https://github.com/returntocorp/semgrep/issues/1715). See [this example](https://semgrep.dev/s/NxRn/?version=develop).

### Fixed

- JavaScript will parse empty yields (https://github.com/returntocorp/semgrep/issues/1688).
- In JavaScript, arrow functions are now considered lambdas (https://github.com/returntocorp/semgrep/issues/1691). This allows [matching](https://semgrep.dev/s/Kd1j/?version=develop) arrow functions in `var` assignments.
- `tsx` and `typescript` are now properly recognized in the `languages` key. (https://github.com/returntocorp/semgrep/issues/1705)

## [0.24.0](https://github.com/returntocorp/semgrep/releases/tag/v0.24.0) - 2020-09-16

### Added

- The `--test` functionality now supports the `--json` flag
- Alpha support for TypeScript
- Alpha support for PHP
- PyPI artifacts are now compatible with Alpine Linux

### Fixed

- Can now parse ECMAScript object patterns with ellipses in place of fields

## [0.23.0](https://github.com/returntocorp/semgrep/releases/tag/v0.23.0) - 2020-09-09

### Added

- Experimental support for Typescript (with -lang ts). You can currently
  mainly use the Javascript subset of Typescript in patterns, as well
  as type annotations in variable declarations or parameters.
- Ability to read target contents from stdin by specifying "-" target.

### Changed

- You can now specify timeouts using floats instead of integers
  (e.g., semgrep -timeout 0.5 will timeout after half a second)

### Fixed

- We now respect the -timeout when analyzing languages which have
  both a Tree-sitter and pfff parser (e.g., Javascript, Go).

## [0.22.0](https://github.com/returntocorp/semgrep/releases/tag/v0.22.0) - 2020-09-01

### Added

- The 'languages' key now supports 'none' for running `pattern-regex` on arbitrary files. See [this file](https://github.com/returntocorp/semgrep/blob/develop/semgrep/tests/e2e/rules/regex-any-language.yaml) for an example.
- You can now use the '...' ellipsis operator in OCaml.
- True negatives to '--test' functionality via the 'ok:<rule-id>' annotation.

### Changed

- Groups of rules are now called "Rulesets" in the Semgrep ecosystem,
  instead of their previous name, "Packs".
- We now use also the tree-sitter-javascript Javascript parser, which
  can parse quickly minified files. Thus, we also removed the 5 seconds
  parsing timeout we were using for Javascript.
- We should correctly report ranges when matching array access expressions
  (e.g., 'foo[$X]').
- Breaking: regular expressions in semgrep string patterns (e.g., `"=~/foo/"`)
  are now using the PCRE (Perl Compatible Regular Expressions) syntax instead of
  the OCaml syntax. This means you should not escape parenthesis for grouping
  or escape pipes for dijunctions (e.g., use simply `"=~/foo|bar/"` instead of
  `"=~/foo\|bar/"`). You can also use more advanced regexp features available
  in PCRE such as case-insensitive regexps with '/i' (e.g., `"=~/foo/i"`).
  The semantic of matching changes also to look for the regexp anywhere
  in the string, not just at the beginning, which means if you want to
  enforce a format for the whole string, you will now need to use the '^' anchor
  character (e.g., `"=~/^o+$/"` to check if a string contains only a sequence
  of 'o').

### Removed

- Breaking: install script installation procedure (semgrep-<version>-ubuntu-generic.sh).
  Please use 'pip install' for equivalent Linux installation.

## [0.21.0](https://github.com/returntocorp/semgrep/releases/tag/v0.21.0) - 2020-08-25

### Added

- Parsing JSX (JavaScript React) files is now supported as a beta feature!
  In this release, you need to target .jsx files one by one explicitly to have them be scanned.
  We're planning to scan all .jsx files in targeted directories in our next release
- We now bundle a [json-schema](https://json-schema.org/) spec for rules YAML syntax.

### Changed

- Our custom-made rules YAML validator has been replaced with a jsonschema standard one.
  This results in more reliable and comprehensive error messages
  to help you get back on track when bumping into validation issues.
- Calling `semgrep --validate` now includes more information,
  such as the number of rules validation ran on.

### Fixed

- Fixed a bug where multiple assignment,
  also known as tuple unpacking assignment in Python,
  such as `a, b = foo`,
  could be misinterpreted by semgrep.
- Fixed a bug that would cause a crash when trying to get debug steps output as JSON.
- `.mly` and `.mll` files are no longer targeted implicitly by OCaml scans.
- Fixed the `--skip-unknown-extensions` flag skipping files even with recognized extensions.
- Fixed JavaScript conditionals without braces,
  such as `if (true) return;`,
  not being matched by patterns such as `if (true) { return; }`.

## [0.20.0](https://github.com/returntocorp/semgrep/releases/tag/v0.20.0) - 2020-08-18

### Added

- Support for JSX tag metavariables (e.g., <$TAG />) and ellipsis inside
  JSX attributes (e.g., <foo attr=... />)
- By default Semgrep treats explicitly passed files with unknown extension as possibly any language and so runs all rules on said files. Add a flag `--skip-unknown-extensions` so that Semgrep will treat these files as if they matched no language and will so run no rules on them. [Link: PR](https://github.com/returntocorp/semgrep/pull/1507)

### Fixed

- Python patterns do not have to end with a newline anymore.
- Pattern `$X = '...';` in JavaScript matches `var $X = '...'`. Additionally, semicolon is no longer required to match. [Link: Issue](https://github.com/returntocorp/semgrep/issues/1497); [Link: Example](https://semgrep.dev/7g0Q?version=0.20.0)
- In JavaScript, can now match destructured object properties inside functions. [Link: Issue](https://github.com/returntocorp/semgrep/issues/1005); [Link: Example](https://semgrep.dev/d72E/?version=0.20.0)
- Java annotations can be matched with fully qualified names. [Link: Issue](https://github.com/returntocorp/semgrep/issues/1508); [Link: Example](https://semgrep.dev/vZqY/?version=0.20.0)
- Ensure `/src` exists in Dockerfile; [Link: PR](https://github.com/returntocorp/semgrep/pull/1512)

## [0.19.1](https://github.com/returntocorp/semgrep/releases/tag/v0.19.1) - 2020-08-13

### Fixed

- Update Docker container to run successfully without special volume
  permissions

## [0.19.0](https://github.com/returntocorp/semgrep/releases/tag/v0.19.0) - 2020-08-11

### Added

- `--timeout-threshold` option to set the maximum number of times a file can timeout before it is skipped
- Alpha support for C#

### Fixed

- Match against JavaScript unparameterized catch blocks
- Parse and match against Java generics
- Add ability to match against JSX attributes using ellipses
- Add ability to use ellipses in Go struct definitions
- No longer convert Go expressions with a newline to a statement

## [0.18.0](https://github.com/returntocorp/semgrep/releases/tag/v0.18.0) - 2020-08-04

### Added

- Match arbitrary content with `f"..."`
- Performance improvements by filtering rules if file doesn't contain string needed for match
- Match "OtherAttribute" attributes in any order
- Support Python 3.8 self-documenting fstrings
- `--max-memory` flag to set a maximum amount of memory that can be used to apply a rule to a file

## [0.17.0](https://github.com/returntocorp/semgrep/releases/tag/v0.17.0) - 2020-07-28

### Added

- The `metavariable-regex` operator, which filters finding's by metavariable
  value against a Python re.match compatible expression.
- `--timeout` flag to set maximum time a rule is applied to a file
- Typed metavariables moved to official support. See [docs](https://github.com/returntocorp/semgrep/blob/develop/docs/pattern-features.md#typed-metavariables)

### Changed

- Improved `pattern-where-python` error messages

## [0.16.0](https://github.com/returntocorp/semgrep/releases/tag/v0.16.0) - 2020-07-21

### Added

- Match file-name imports against metavariables using `import "$X"` (most
  useful in Go)
- Support for taint-tracking rules on CLI using the key-value pair 'mode: taint'
  (defaults to 'mode: search')

### Changed

- Don't print out parse errors to stdout when using structured output formats

### Fixed

- Parse nested object properties in parameter destructuring in JavaScript
- Parse binding patterns in ECMAScript 2021 catch expressions
- Was mistakenly reporting only one of each type of issue even if multiple issues exist

## [0.15.0](https://github.com/returntocorp/semgrep/releases/tag/v0.15.0) - 2020-07-14

### Added

- Alpha level support for Ruby

### Changed

- Show semgrep rule matches even with --quiet flag

### Fixed

- Fixed a crash when running over a directory with binary files in it.
- Fix SARIF output format
- Parse nested destructured parameters in JavaScript
- True and False are not keywords in Python2
- Send informative error message when user tries to use semgrep on missing files

## [0.14.0](https://github.com/returntocorp/semgrep/releases/tag/v0.14.0) - 2020-07-07

### Changed

- Default Docker code mount point from `/home/repo` to `/src` - this is also
  configurable via the `SEMGREP_SRC_DIRECTORY` environment variable

### Removed

- `--precommit` flag - this is no longer necessary after defaulting to
  `pre-commit`'s code mount point `/src`

### Fixed

- Parse python files with trailing whitespace
- Parse python2 tuple as parameter in function/lambda definition
- Parse python3.8 positional only parameters (PEP 570)
- Parse python2 implicit array in comprehension
- Cache timeout errors in semgrep-core so running multiple rules does not
  retry parsing

## [0.13.0](https://github.com/returntocorp/semgrep/releases/tag/v0.13.0) - 2020-06-30

### Added

- Const propagation now works with Java 'final' keyword and for Python globals
  which were assigned only once in the program

### Fixed

- Parsing Ocaml open overriding
- Parse raise in Python2 can take up to three arguments
- Metavariable matching now works with variables with global scope:

```yaml
$CONST = "..."
---
def $FUNC(...): return foo($CONST)
```

will match

```python
GLOBAL_CONST = "SOME_CONST"

def fetch_global_const():
    return foo(GLOBAL_CONST)
```

### Changed

- More clear Parse error message

## [0.12.0](https://github.com/returntocorp/semgrep/releases/tag/v0.12.0) - 2020-06-23

### Added

- Support for a new configuration language: JSON. You can now write
  JSON semgrep patterns with -lang json
- Support for '...' inside set and dictionaries
- Version check to recommend updating when out-of-date, disable with `--disable-version-check`
- Support for multiline pattern-where-python
- `--dryrun` flag to show result of autofixes without modifying any files
- Add capability to use regex replacement for autofixing. See documentaion [here](https://github.com/returntocorp/semgrep/blob/develop/docs/experimental.md#autofix-using-regular-expression-replacement)
- Add version check to recommend upgrading when applicable

### Fixed

- The range of function calls and statement blocks now includes the closing
  `}` and `)`. The range for expression statements now includes the closing
  ';' when there's one. The range of decorators now includes '@'.
- Do not convert certain parenthesized expressions in tuples in Python
- Returned warning when improperly mounting volume in docker container
- Correctly handle uncommited file deletions when using git aware file targeting

### Changed

- Progress bar only displays when in interactive terminal, more than one
  rule is being run, and not being run with `-v` or `-q`
- Colapsed `--include-dir` and `--exclude-dir` functionaity into `--include` and
  `--exclude` respectively

## [0.11.0](https://github.com/returntocorp/semgrep/releases/tag/v0.11.0) - 2020-06-16

### Added

- Support for another programming language: OCaml. You can now write
  OCaml semgrep patterns with -lang ocaml
- Inline whitelisting capabilities via `nosem` comments and the
  `--disable-nosem` flag [#900](https://github.com/returntocorp/semgrep/issues/900)
- Show a progress bar when using semgrep in an interactive shell
- More understandable error messages

### Changed

- If scanning a directory in a git project then skip files that are ignored by the
  project unless `--no-git-ignore` flag is used
- Show aggregate parse errors unless `--verbose` flag is used

### Fixed

- Handle parsing unicode characters

## [0.10.1](https://github.com/returntocorp/semgrep/releases/tag/v0.10.1) - 2020-06-10

### Fixed

- Value of `pattern_id` when using nested pattern operators [#828](https://github.com/returntocorp/semgrep/issues/828)
- `...` now works inside for loops in javascript
- Metavariable
- Infinite loop in python [#923](https://github.com/returntocorp/semgrep/issues/923)
- Treat field definition (`{x: 1}`) differently from assignment (`{x = 1}`)
- Support triple-quoted f-strings in python
- Fix ubuntu build error [#965](https://github.com/returntocorp/semgrep/pull/965)

## [0.10.0](https://github.com/returntocorp/semgrep/releases/tag/v0.10.0) - 2020-06-09

### Fixed

- Support immediately indexed arrays with initializers in Java
- Support object rest parameters in ECMAScript 6+
- Support various array destructuring calls with ommitted arguments in
  ECMAScript 6+
- Fix an issue where an error was raised when matching to Python else
  blocks with a metavariable
- Don't filter out files that are explicitly passed as arguments to semgrep
  even if they do not have expected extension

### Added

- Java imports can now be searched with patterns written like `import javax.crypto.$ANYTHING`
- `--debugging-json` flag for use on semgrep.dev

### Changed

- Pattern matches now distinguish between conditionals without `else` blocks
  and those with empty `else` blocks; write two patterns to capture both
  possibilities
- Print output before exiting when using --strict

## [0.9.0](https://github.com/returntocorp/semgrep/releases/tag/v0.9.0) - 2020-06-02

### Fixed

- Performance optimizations in deep statement matching
- Disable normalization of != ==> !(==)
- Support empty variable declaration in javasript
- Support "print expr," in Python 2.X
- Support "async" keyword on inner arrow functions for ECMAScript 7+
- Support optional catch bindings for ECMAScript 2019+
- Support non-ASCII Unicode whitespace code points as lexical whitespace in JavaScript code
- Support assignment expressions in Python 3.8
- Emtpty block in if will only match empty blocks

### Removed

- `--exclude-tests` flag - prefer `--exclude` or `--exclude-dir`
- `--r2c` flag - this was completely unused

## [0.8.1](https://github.com/returntocorp/semgrep/releases/tag/v0.8.1) - 2020-05-26

### Fixed

- `semgrep --version` on ubuntu was not returning the correct version

## [0.8.0](https://github.com/returntocorp/semgrep/releases/tag/v0.8.0) - 2020-05-20

### Added

- `pattern-regex` functionality - see docs for more information.
- Ellipsis used in the final position of a sequence of binary operations
  will match any number of additional arguments:
  ```
  $X = 1 + 2 + ...
  ```
  will match
  ```python
  foo = 1 + 2 + 3 + 4
  ```
- Per rule configuration of paths to include/exclude. See docs for more information.

### Changed

- fstring pattern will only match fstrings in Python:
  ```
  f"..."
  ```
  will match
  ```python
  f"foo {1 + 1}"
  ```
  but not
  ```python
  "foo"
  ```
- Change location of r2c rule config to https://semgrep.live/c/r/all which filters out
  pattern-where-python rules

## [0.7.0](https://github.com/returntocorp/semgrep/releases/tag/v0.7.0) - 2020-05-12

### Added

- `--exclude`, `--include`, `--exclude-dir`, and `--include-dir` flags
  for targeting specific paths with command line options.
  The behavior of these flags mimics `grep`'s behavior.
- A `--sarif` flag to receive output formatted according to the
  [SARIF v2.1.0](https://docs.oasis-open.org/sarif/sarif/v2.1.0/cs01/sarif-v2.1.0-cs01.html)
  specification for static analysis tools.
- Metavariables are now checked for equality across pattern clauses. For example, in the following pattern, `$REQ` must be the same variable name for this to match:
  ```yaml
  - patterns:
      - pattern-inside: |
          $TYPE $METHOD(..., HttpServletRequest $REQ, ...) {
            ...
          }
      - pattern: $REQ.getQueryString(...);
  ```

### Fixed

- Correclty parse implicit tuples in python f-strings
- Correctly parse `%` token in python f-string format
- Correctly parse python fstrings with spaces in interpolants

## [0.6.1](https://github.com/returntocorp/semgrep/releases/tag/v0.6.1) - 2020-05-06

### Fix

- Message field in output was not using proper interpolated message

## [0.6.0](https://github.com/returntocorp/semgrep/releases/tag/v0.6.0) - 2020-05-05

### Added

- The `-j/--jobs` flag for specifying number of subprocesses to use to run checks in parallel.
- expression statements will now match by default also return statements
  ```
  foo();
  ```
  will now match
  ```javascript
  return foo();
  ```
- You can now use regexps for field names:
  ```
  var $X = {"=~/[lL]ocation/": $Y};
  ```
  will now match
  ```javascript
  var x = { Location: 1 };
  ```
- Add severity to json output and prepend the rule line with it. Color yellow if `WARNING`, and red if `ERROR`. e.g. WARNING rule:tests.equivalence-tests
- For languages not allowing the dollar sign in identifiers (e.g., Python),
  semgrep will return an error if your pattern contains an identifier
  starting with a dollar that is actually not considered a metavariable
  (e.g., `$x`)
- Support top level `metadata` field in rule.yaml. Entire metadata object is attached to
  all things that match the rule when using json output format.

### Changed

- Config files in hidden paths can now be used by explicitly specifying
  the hidden path:
  ```
  semgrep --config some/hidden/.directory
  ```
- Metavariables can now contain digits or `_`. `$USERS_2` is now
  a valid metavariable name. A metavariable must start with a letter
  or `_` though.
- Simple calls of the `semgrep` CLI, such as `semgrep --version`, are now 60% faster.
- Display autofix suggestion in regular and json output mode.
- Update command line help texts.

### Fixed

- Correctly parse `f"{foo:,f}"` in Python
- Correctly parse Python files where the last line is a comment

## [0.5.0](https://github.com/returntocorp/semgrep/releases/tag/v0.5.0) - 2020-04-28

### Changed

- Rename executable to semgrep
- Deep expression matching in conditionals requires different syntax:
  ```
  if <... $X = True ...>:
      ...
  ```
  will now match
  ```python
  if foo == bar and baz == True:
      return 1
  ```
- Deduplicate semgrep output in cases where there are multiple ways
  a rule matches section of code
- Deep statement matchings goes into functions and classes:

  ```
  $X = ...
  ...
  bar($X)
  ```

  now matches with

  ```javascript
  QUX = "qux";

  function baz() {
    function foo() {
      bar(QUX);
    }
  }
  ```

### Added

- `python2` is a valid supported language

### Fixed

- Expression will right hand side of assignment/variable definition in javascript. See #429
  ```
  foo();
  ```
  will now match
  ```
  var x = foo();
  ```
- Regression where `"..."` was matching empty list
  ```
  foo("...")
  ```
  does _not_ match
  ```
  foo()
  ```

## [0.4.9](https://github.com/returntocorp/semgrep/releases/tag/v0.4.9) - 2020-04-07

### Changed

- Only print out number of configs and rules when running with verbose flag
- Match let and const to var in javascript:
  ```
  var $F = "hello"
  ```
  will now match any of the following expressions:
  ```javascript
  var foo = "hello";
  let bar = "hello";
  const baz = "hello";
  ```

### Added

- Print out --dump-ast
- Print out version with `--version`
- Allow ... in arrays
  ```
  [..., 1]
  ```
  will now match
  ```
  [3, 2, 1]
  ```
- Support Metavariable match on keyword arguments in python:
  ```
  foo(..., $K=$B, ...)
  ```
  will now match
  ```
  foo(1, 2, bar=baz, 3)
  ```
- Support constant propogation in f-strings in python:
  ```
  $M = "..."
  ...
  $Q = f"...{$M}..."
  ```
  will now match
  ```python
  foo = "bar"
  baz = f"qux {foo}"
  ```
- Constant propogation in javascript:

  ```
  api("literal");
  ```

  will now match with any of the following:

  ```javascript
  api("literal");

  const LITERAL = "literal";
  api(LITERAL);

  const LIT = "lit";
  api(LIT + "eral");

  const LIT = "lit";
  api(`${LIT}eral`);
  ```

- Deep statement matching:
  Elipsis operator (`...`) will also include going deeper in scope (i.e. if-else, try-catch, loop, etc.)
  ```
  foo()
  ...
  bar()
  ```
  will now match
  ```python
  foo()
  if baz():
      try:
          bar()
      except Exception:
          pass
  ```
- Unified import resolution in python:

  ```
  import foo.bar.baz
  ```

  will now match any of the following statements:

  ```python
  import foo.bar.baz
  import foo.bar.baz.qux
  import foo.bar.baz as flob
  import foo.bar.baz.qux as flob
  from foo.bar import baz
  from foo.bar.baz import qux
  from foo.bar import baz as flob
  from foo.bar.bax import qux as flob
  ```

- Support for anonymous functions in javascript:
  ```
  function() {
      ...
  }
  ```
  will now match
  ```javascript
  var bar = foo(
    //matches the following line
    function () {
      console.log("baz");
    }
  );
  ```
- Support arrow function in javascript

  ```
  (a) => { ... }
  ```

  will now match:

  ```javascript
  foo((a) => {
    console.log("foo");
  });
  foo((a) => console.log("foo"));

  // arrows are normalized in regular Lambda, so an arrow pattern
  // will match also old-style anynonous function.
  foo(function (a) {
    console.log("foo");
  });
  ```

- Python implicit string concatenation
  ```
  $X = "..."
  ```
  will now match
  ```python
  # python implicitly concatenates strings
  foo = "bar"       "baz"              "qux"
  ```
- Resolve alias in attributes and decorators in python

  ```
  @foo.bar.baz
  def $X(...):
      ...
  ```

  will now match

  ```python
  from foo.bar import baz

  @baz
  def qux():
      print("hello")
  ```

### Fixed

- Handle misordered multiple object destructuring assignments in javascript:
  ```
  var {foo, bar} = qux;
  ```
  will now match
  ```
  var {bar, baz, foo} = qux;
  ```
- Defining properties/functions in different order:

  ```
  var $F = {
      two: 2,
      one: 1
  };
  ```

  will now match both

  ```javascript
  var foo = {
    two: 2,
    one: 1,
  };

  var bar = {
    one: 1,
    two: 2,
  };
  ```

- Metavariables were not matching due to go parser adding empty statements in golang

## [0.4.8](https://github.com/returntocorp/semgrep/releases/tag/0.4.8) - 2020-03-09

### Added

- Constant propagation for some langauges. Golang example:

```
pattern: dangerous1("...")
will match:

const Bar = "password"
func foo() {
     dangerous1(Bar);
}
```

- Import matching equivalences

```
pattern: import foo.bar.a2
matches code: from foo.bar import a1, a2
```

- Deep expression matching - see (#264)

```
pattern: bar();
matches code: print(bar())
```<|MERGE_RESOLUTION|>--- conflicted
+++ resolved
@@ -21,11 +21,8 @@
   possible to correctly match these strings with `metavariable-regex` or
   `metavariable-pattern`. Previously, Semgrep had problems analyzing e.g. embedded
   YAML content. (#4582)
-<<<<<<< HEAD
 - Treat Go raw string literals like ordinary string literals (#3938)
-=======
 - Eliminate zombie uname processes (#4466)
->>>>>>> 938aac44
 
 ## [0.82.0](https://github.com/returntocorp/semgrep/releases/tag/v0.82.0) - 02-08-2022
 
