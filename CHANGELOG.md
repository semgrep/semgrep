# Changelog

This project adheres to [Semantic Versioning](http://semver.org/spec/v2.0.0.html).

## Unreleased

### Added
- Java: Add partial support for `synchronized` blocks in the dataflow IL (#4150)

### Fixed
- Constant propagation: In a method call `x.f(y)`, if `x` is a constant then it will be recognized as such
- Go: match correctly braces in composite literals for autofix (#4210)
<<<<<<< HEAD
- Go: match correctly parens in cast for autofix (#3387)
- Scala: parse `case object` within blocks
=======
- `metavariable-comparison`: if a metavariable binds to a code variable that
  is known to be constant, then we use that constant value in the comparison (#3727)

### Fixed
- Constant propagation: In a method call `x.f(y)`, if `x` is a constant then
  it will be recognized as such
>>>>>>> e675ca08
- Scala: parse typed patterns with variables that begin with an underscore: `case _x : Int => ...`
- Scala: parse unicode identifiers
- semgrep-core accepts `sh` as an alias for bash
- Scala: parse nullary constructors with no arguments in more positions

### Changed
- C# support is now GA
- cli: Only suggest increasing stack size when semgrep-core segfaults
- Semgrep now scans executable scripts whose shebang interpreter matches the
  rule's language

## [0.71.0](https://github.com/returntocorp/semgrep/releases/tag/v0.71.0) - 11-01-2021

### Added
- Metavariable equality is enforced across sources/sanitizers/sinks in 
  taint mode, and these metavariables correctly appear in match messages
- Pre-alpha support for Bash as a new target language
- Pre-alpha support for C++ as a new target language
- Increase soft stack limit when running semgrep-core (#4120)
- `semgrep --validate` runs metachecks on the rule

### Fixed
- text_wrapping defaults to MAX_TEXT_WIDTH if get_terminal_size reports
  width < 1
- Metrics report the error type of semgrep core errors (Timeout, 
  MaxMemory, etc.)
- Prevent bad settings files from crashing Semgrep (#4164)
- Dataflow: translate await into the IL
- Constant propagation: Tuple/Array destructuring assignments now correctly 
  prevent constant propagation
- JS: Correctly parse metavariables in template strings
- Scala: parse underscore separators in number literals, and parse 
  'l'/'L' long suffix on number literals
- Scala: parse by name arguments in arbitary function types, 
  like `(=> Int) => Int`
- Scala: parse `case class` within blocks
- Bash: various fixes and improvements
- Kotlin: support ellipsis in class body and parameters (#4141)
- Go: support method interface pattern (#4172)

### Changed
- Report CI environment variable in metrics for better environment
  determination
- Bash: a simple expression pattern can now match any command argument rather
  than having to match the whole command

## [0.70.0](https://github.com/returntocorp/semgrep/releases/tag/v0.70.0) - 10-19-2021

### Added
- Preliminary support for bash

### Fixed
- Go: support ... in import list (#4067),
  for example `import (... "error" ...)`
- Java: ... in method chain calls can now match also 0 elements, to be
  consistent with other use of ... (#4082), so `o. ... .foo()` will now
  also match just `o.foo()`.
- Config files with only a comment give bad error message (#3773)
- Does not crash if user does not have write permissions on home directory

### Changed
- Resolution of rulesets use legacy registry instead of cdn registry
- Benchmark suite is easier to modify

## [0.69.1](https://github.com/returntocorp/semgrep/releases/tag/v0.69.1) - 10-14-2021

### Fixed
- The `--enable-metrics` flag is now always a flag, does not optionally
  take an argument

## [0.69.0](https://github.com/returntocorp/semgrep/releases/tag/v0.69.0) - 10-13-2021

### Added
- C: support ... in parameters and sizeof arguments (#4037)
- C: support declaration and function patterns
- Java: support @interface pattern (#4030)

### Fixed
- Reverted change to exclude minified files from the scan (see changelog for
  0.66.0)
- Java: Fixed equality of metavariables bounded to imported classes (#3748)
- Python: fix range of tuples (#3832)
- C: fix some wrong typedef inference (#4054)
- Ruby: put back equivalence on old syntax for keyword arguments (#3981)
- OCaml: add body of functor in AST (#3821)

### Changed
- taint-mode: Introduce a new kind of _not conflicting_ sanitizer that must be
  declared with `not_conflicting: true`. This affects the change made in 0.68.0
  that allowed a sanitizer like `- pattern: $F(...)` to work, but turned out to
  affect our ability to specify sanitization by side-effect. Now the default
  semantics of sanitizers is reverted back to the same as before 0.68.0, and
  `- pattern: $F(...)` is supported via the new not-conflicting sanitizers.

## [0.68.2](https://github.com/returntocorp/semgrep/releases/tag/v0.68.2) - 10-07-2021

### Fixed
- Respect --skip-unknown-extensions even for files with no extension
(treat no extension as an unknown extension)
- taint-mode: Fixed (another) bug where a tainted sink could go unreported when
  the sink is a specific argument in a function call

## [0.68.1](https://github.com/returntocorp/semgrep/releases/tag/v0.68.1) - 10-07-2021

### Added
- Added support for `raise`/`throw` expressions in the dataflow engine and
  improved existing support for `try-catch-finally`

### Fixed
- Respect rule level path filtering

## [0.68.0](https://github.com/returntocorp/semgrep/releases/tag/v0.68.0) - 10-06-2021

### Added
- Added "automatic configuration" (`--config auto`), which collaborates with
  the Semgrep Registry to customize rules to a project; to support this, we
  add support for logging-in to the Registry using the project URL; in
  a future release, this will also perform project analysis to determine
  project languages and frameworks
- Input can be derived from subshells: `semgrep --config ... <(...)`
- Java: support '...' in catch (#4002)

### Changed
- taint-mode: Sanitizers that match exactly a source or a sink are filtered out,
  making it possible to use `- pattern: $F(...)` for declaring that any other
  function is a sanitizer
- taint-mode: Remove built-in source `source(...)` and built-in sanitizer
  `sanitize(...)` used for convenience during early development, this was causing
  some unexpected behavior in real code that e.g. had a function called `source`!
- When enabled, metrics now send the hashes of rules that yielded findings;
  these will be used to tailor rules on a per-project basis, and also will be
  used to improve rules over time
- Improved Kotlin parsing from 77% to 90% on our Kotlin corpus.
- Resolution of rulesets (i.e. `p/ci`) use new rule cdn and do client-side hydration
- Set pcre recursion limit so it will not vary with different installations of pcre
- Better pcre error handling in semgrep-core

### Fixed
- taint-mode: Fixed bug where a tainted sink could go unreported when the sink is
  a specific argument in a function call
- PHP: allows more keywords as valid field names (#3954)

## [0.67.0](https://github.com/returntocorp/semgrep/releases/tag/v0.67.0) - 09-29-2021

### Added
- Added support for break and continue in the dataflow engine
- Added support for switch statements in the dataflow engine

### Changed
- Taint no longer analyzes dead/unreachable code
- Improve error message for segmentation faults/stack overflows
- Attribute-expression equivalence that allows matching expression patterns against
  attributes, it is enabled by default but can be disabled via rule `options:` with
  `attr_expr: false` (#3489)
- Improved Kotlin parsing from 35% to 77% on our Kotlin corpus.

### Fixed
- Fix CFG dummy nodes to always connect to exit node
- Deep ellipsis `<... x ...>` now matches sub-expressions of statements
- Ruby: treat 'foo' as a function call when alone on its line (#3811)
- Fixed bug in semgrep-core's `-filter_irrelevant_rules` causing Semgrep to
  incorrectly skip a file (#3755)

## [0.66.0](https://github.com/returntocorp/semgrep/releases/tag/v0.66.0) - 09-22-2021

### Added
- HCL (a.k.a Terraform) experimental support

### Changed
- **METRICS COLLECTION CHANGES**: In order to target development of Semgrep features, performance improvements,
  and language support, we have changed how metrics are collected by default
  - Metrics collection is now controlled with the `--metrics` option, with possible values: `auto`, `on`, or `off`
  - `auto` will send metrics only on runs that include rules are pulled from the Semgrep Registry.
    It will not send metrics when rules are only read from local files or passed directly as
    strings
  - `auto` is now the default metrics collection state
  - `on` forces metrics collection on every run
  - `off` disables metrics collection entirely
  - Metrics collection may still alternatively be controlled with the `SEMGREP_SEND_METRICS`
    environment variable, with the same possible values as the `--metrics` option. If both
    are set, `--metrics` overrides `SEMGREP_SEND_METRICS` 
  - See `PRIVACY.md` for more information
- Constant propagation now assumes that void methods may update the callee (#3316)
- Add rule message to emacs output (#3851)
- Show stack trace on fatal errors (#3876)
- Various changes to error messages (#3827)
- Minified files are now automatically excluded from the scan, which
  may result in shorter scanning times for some projects.

### Fixed
- Dataflow: Recognize "concat" method and interpret it in a language-dependent manner (#3316)
- PHP: allows certain keywords as valid field names (#3907)

## [0.65.0](https://github.com/returntocorp/semgrep/releases/tag/v0.65.0) - 09-13-2021

### Added
- Allow autofix using the command line rather than only with the fix: YAML key
- Vardef-assign equivalence can now be disabled via rule `options:` with `vardef_assign: false`

### Changed
- Grouped semgrep CLI options and added constraints when useful (e.g. cannot use `--vim` and `--emacs` at the same time)

### Fixed
- Taint detection with ternary ifs (#3778)
- Fixed corner-case crash affecting the `pattern: $X` optimization ("empty And; no positive terms in And")
- PHP: Added support for parsing labels and goto (#3592)
- PHP: Parse correctly constants named PUBLIC or DEFAULT (#3589)
- Go: Added type inference for struct literals (#3622)
- Fix semgrep-core crash when a cache file exceeds the file size limit
- Sped up Semgrep interface with tree-sitter parsing

## [0.64.0](https://github.com/returntocorp/semgrep/releases/tag/v0.64.0) - 09-01-2021

### Added
- Enable associative matching for string concatenation (#3741)

### Changed
- Add logging on failure to git ls-files (#3777)
- Ignore files whose contents look minified (#3795)
- Display semgrep-core errors in a better way (#3774)
- Calls to `semgrep --version` now check if Semgrep is up-to-date; this can
  cause a ~ 100 ms delay in run time; use --disable-version-check if you
  don't want this

### Fixed
- Java: separate import static from regular imports during matching (#3772)
- Taint mode will now benefit from semgrep-core's -filter_irrelevant_rules
- Taint mode should no longer report duplicate matches (#3742)
- Only change source directory when running in docker context (#3732)

## [0.63.0](https://github.com/returntocorp/semgrep/releases/tag/v0.63.0) - 08-25-2021

### Added
- C#: support ellipsis in declarations (#3720)

### Fixed
- Hack: improved support for metavariables (#3716)
- Dataflow: Disregard type arguments but not the entire instruction

### Changed
- Optimize ending `...` in `pattern-inside`s to simply match anything left

## [0.62.0](https://github.com/returntocorp/semgrep/releases/tag/v0.62.0) - 2021-08-17

### Added
- OCaml: support module aliasing, so looking for `List.map` will also
  find code that renamed `List` as `L` via `module L = List`.
- Add help text to sarif formatter output if defined in metadata field.
- Update shortDescription in sarif formatter output if defined in metadata field.
- Add tags as defined in metadata field in addition to the existing tags.

### Fixed
- core: Fix parsing of numeric literals in rule files
- Java: fix the range and autofix of Cast expressions (#3669)
- Generic mode scanner no longer tries to open submodule folders as files (#3701)
- `pattern-regex` with completely empty files (#3705)
- `--sarif` exit code with suppressed findings (#3680)
- Fixed fatal errors when a pattern results in a large number of matches
- Better error message when rule contains empty pattern

### Changed
- Add backtrace to fatal errors reported by semgrep-core
- Report errors during rule evaluation to the user
- When anded with other patterns, `pattern: $X` will not be evaluated on its own, but will look at the context and find `$X` within the metavariables bound, which should be significantly faster

## [0.61.0](https://github.com/returntocorp/semgrep/releases/tag/v0.61.0) - 2021-08-04

### Added
- Hack: preliminary support for hack-lang
  thanks to David Frankel, Nicholas Lin, and more people at Slack!
- OCaml: support for partial if, match, and try patterns
  (e.g., `if $X = $Y`)
- OCaml: you can match uppercase identifiers (constructors, module names) by
  using a metavariable with an uppercase letter followed by an underscore,
  followed by uppercase letters or digits (e.g. `$X_`, `$F_OO`).
  Instead, `$FOO` will match everything else (lowercase identifiers,
  full expressions, types, patterns, etc.).
- OCaml: match cases patterns are now matched in any order, and ellipsis are
  handled correctly
- Improved error messages sent to the playground

### Changed
- Run version check and print upgrade message after scan instead of before
- OCaml: skip ocamllex and ocamlyacc files. Process only .ml and .mli files.
- Memoize range computation for expressions and speed up taint mode
- Report semgrep-core's message upon a parse error
- Deprecated the following experimental features:
  - pattern-where-python
  - taint-mode
  - equivalences
  - step-by-step evaluation output
- Deduplicate findings that fire on the same line ranges and have the same message.

### Fixed
- Go: Match import module paths correctly (#3484)
- OCaml: use latest ocamllsp 1.7.0 for the -lsp option
- OCaml: include parenthesis tokens in the AST for tuples and constructor
  calls for better range matching and autofix
- OCaml: fixed many matching bugs with ellipsis
- core: Do not crash when is not possible to compute range info
- eliminate 6x slowdown when using the '--max-memory' option

## [0.60.0](https://github.com/returntocorp/semgrep/releases/tag/v0.60.0) - 2021-07-27

### Added
- Detect duplicate keys in YAML dictionaries in semgrep rules when parsing a rule
  (e.g., detect multiple 'metavariable' inside one 'metavariable-regex')

### Fixed
- C/C++: Fixed stack overflows (segmentation faults) when processing very large
  files (#3538)
- JS: Fixed stack overflows (segmentation faults) when processing very large
  files (#3538)
- JS: Detect numeric object keys `1` and `0x1` as equal (#3579)
- OCaml: improved parsing stats by using tree-sitter-ocaml (from 25% to 88%)
- taint-mode: Check nested functions
- taint-mode: `foo.x` is now detected as tainted if `foo` is a source of taint
- taint-mode: Do not crash when is not possible to compute range info
- Rust: recognize ellipsis in macro calls patterns (#3600)
- Ruby: represent correctly a.(b) in the AST (#3603)
- Rust: recognize ellipsis in macro calls patterns

### Changed
- Added precise error location for the semgrep metachecker, to detect for example
  duplicate patterns in a rule

## [0.59.0](https://github.com/returntocorp/semgrep/releases/tag/v0.59.0) - 2021-07-20

### Added
- A new experimental 'join' mode. This mode runs multiple Semgrep rules
  on a codebase and "joins" the results based on metavariable contents. This
  lets users ask questions of codebases like "do any 3rd party
  libraries use a dangerous function, and do I import that library directly?" or
  "is this variable passed to an HTML template, and is it rendered in that template?"
  with several Semgrep rules.

### Fixed
- Improve location reporting of errors
- metavariable-pattern: `pattern-not-regex` now works (#3503)
- Rust: correctly parse macros (#3513)
- Python: imports are unsugared correctly (#3940)
- Ruby: `pattern: $X` in the presence of interpolated strings now works (#3560)

## [0.58.2](https://github.com/returntocorp/semgrep/releases/tag/v0.58.2) - 2021-07-15

### Fixed
- Significant speed improvements, but the binary is now 95MB (from 47MB
  in 0.58.1, but it was 170MB in 0.58.0)

## [0.58.1](https://github.com/returntocorp/semgrep/releases/tag/v0.58.1) - 2021-07-15

### Fixed
- The --debug option now displays which files are currently processed incrementally;
  it will not wait until semgrep-core completely finishes.

### Changed
- Switch from OCaml 4.10.0 to OCaml 4.10.2 (and later to OCaml 4.12.0) resulted in
  smaller semgrep-core binaries (from 170MB to 47MB) and a smaller docker
  image (from 95MB to 40MB).

## [0.58.0](https://github.com/returntocorp/semgrep/releases/tag/v0.58.0) - 2021-07-14

### Added
- New iteration of taint-mode that allows to specify sources/sanitizers/sinks
  using arbitrary pattern formulas. This provides plenty of flexibility. Note
  that we breaks compatibility with the previous taint-mode format, e.g.
  `- source(...)` must now be written as `- pattern: source(...)`.
- HTML experimental support. This does not rely on the "generic" mode
  but instead really parses the HTML using tree-sitter-html. This allows
  some semantic matching (e.g., matching attributes in any order).
- Vue.js alpha support (#1751)
- New matching option `implicit_ellipsis` that allows disabling the implicit
  `...` that are added to record patterns, plus allow matching "spread fields"
  (JS `...x`) at any position (#3120)
- Support globstar (`**`) syntax in path include/exclude (#3173)

### Fixed
- Apple M1: Semgrep installed from HomeBrew no longer hangs (#2432)
- Ruby command shells are distinguished from strings (#3343)
- Java varargs are now correctly matched (#3455)
- Support for partial statements (e.g., `try { ... }`) for Java (#3417)
- Java generics are now correctly stored in the AST (#3505)
- Constant propagation now works inside Python `with` statements (#3402)
- Metavariable value replacement in message/autofix no longer mixes up short and long names like $X vs $X2 (#3458)
- Fixed metavariable name collision during interpolation of message / autofix (#3483)
  Thanks to Justin Timmons for the fix!
- Revert `pattern: $X` optimization (#3476)
- metavariable-pattern: Allow filtering using a single `pattern` or
  `pattern-regex`
- Dataflow: Translate call chains into IL

### Changed
- Faster matching times for generic mode

## [0.57.0](https://github.com/returntocorp/semgrep/releases/tag/v0.57.0) - 2021-06-29

### Added
- new `options:` field in a YAML rule to enable/disable certain features
  (e.g., constant propagation). See https://github.com/returntocorp/semgrep/blob/develop/semgrep-core/src/core/Config_semgrep.atd
  for the list of available features one can enable/disable.
- Capture groups in pattern-regex: in $1, $2, etc. (#3356)
- Support metavariables inside atoms (e.g., `foo(:$ATOM)`)
- Support metavariables and ellipsis inside regexp literals
  (e.g., `foo(/.../)`)
- Associative-commutative matching for bitwise OR, AND, and XOR operations
- Add support for $...MVAR in generic patterns.
- metavariable-pattern: Add support for nested Spacegrep/regex/Comby patterns
- C#: support ellipsis in method parameters (#3289)

### Fixed
- C#: parse `__makeref`, `__reftype`, `__refvalue` (#3364)
- Java: parsing of dots inside function annotations with brackets (#3389)
- Do not pretend that short-circuit Boolean AND and OR operators are commutative (#3399)
- metavariable-pattern: Fix crash when nesting a non-generic pattern within
  a generic rule
- metavariable-pattern: Fix parse info when matching content of a metavariable
  under a different language
- generic mode on Markdown files with very long lines will now work (#2987)

### Changed
- generic mode: files that don't look like nicely-indented programs
  are no longer ignored, which may cause accidental slowdowns in setups
  where excessively large files are not excluded explicitly (#3418).
- metavariable-comparison: Fix crash when comparing integers and floats
  Thanks to Justin Timmons for the fix!
- Do not filter findings with the same range but different metavariable bindings (#3310)
- Set parsing_state.have_timeout when a timeout occurs (#3438)
- Set a timeout of 10s per file (#3434)
- Improvements to contributing documentation (#3353)
- Memoize getting ranges to speed up rules with large ranges
- When anded with other patterns, `pattern: $X` will not be evaluated on its own, but will look at the context and find `$X` within the metavariables bound, which should be significantly faster

## [0.56.0](https://github.com/returntocorp/semgrep/releases/tag/v0.56.0) - 2021-06-15

### Added
- Associative-commutative matching for Boolean AND and OR operations
  (#3198)
- Support metavariables inside strings (e.g., `foo("$VAR")`)
- metavariable-pattern: Allow matching the content of a metavariable under
  a different language.

### Fixed
- C#: Parse attributes for local functions (#3348)
- Go: Recognize other common package naming conventions (#2424)
- PHP: Support for associative-commutative matching (#3198)

### Changed
- Upgrade TypeScript parser (#3102)

### Changed
- `--debug` now prints out semgrep-core debug logs instead of having this
  behavior with `--debugging-json`

## [0.55.1](https://github.com/returntocorp/semgrep/releases/tag/v0.55.1) - 2021-06-9

### Added
- Add helpUri to sarif output if rule source metadata is defined

### Fixed
- JSON: handle correctly metavariables as field (#3279)
- JS: support partial field definitions pattern, like in JSON
- Fixed wrong line numbers for multi-lines match in generic mode (#3315)
- Handle correctly ellipsis inside function types (#3119)
- Taint mode: Allow statement-patterns when these are represented as
  statement-expressions in the Generic AST (#3191)

## [0.55.0](https://github.com/returntocorp/semgrep/releases/tag/v0.55.0) - 2021-06-8

### Added
- Added new metavariable-pattern operator (available only via --optimizations),
  thanks to Kai Zhong for the feature request (#3257).

### Fixed
- Scala: parse correctly symbol literals and interpolated strings containing
  double dollars (#3271)
- Dataflow: Analyze foreach body even if we do not handle the pattern yet (#3155)
- Python: support ellipsis in try-except (#3233)
- Fall back to no optimizations when using unsupported features: pattern-where-python,
  taint rules, and `--debugging-json` (#3265)
- Handle regexp parse errors gracefully when using optimizations (#3266)
- Support equivalences when using optimizations (#3259)
- PHP: Support ellipsis in include/require and echo (#3191, #3245)
- PHP: Prefer expression patterns over statement patterns (#3191)
- C#: Support unsafe block syntax (#3283)


### Changed
- Run rules in semgrep-core (rather than patterns) by default (aka optimizations all)

## [0.54.0](https://github.com/returntocorp/semgrep/releases/tag/v0.54.0) - 2021-06-2

### Added
- Per rule parse times and per rule-file parse and match times added to opt-in metrics
- $...MVAR can now match a list of statements (not just a list of arguments) (#3170)

### Fixed
- JavaScript parsing: [Support decorators on
  properties](https://github.com/tree-sitter/tree-sitter-javascript/pull/166)
- JavaScript parsing: [Allow default export for any declaration](https://github.com/tree-sitter/tree-sitter-javascript/pull/168)
- Metavariables in messages are filled in when using `--optimizations all`
- Python: class variables are matched in any order (#3212)
- Respect `--timeout-threshold` option in `--optimizations all` mode

### Changed
- Moved some debug logging to verbose logging
- $...ARGS can now match an empty list of arguments, just like ... (#3177)
- JSON and SARIF outputs sort keys for predictable results

## [0.53.0](https://github.com/returntocorp/semgrep/releases/tag/v0.53.0) - 2021-05-26

### Added

- Scala alpha support
- Metrics collection of project_hash in cases where git is not available
- Taint mode now also analyzes top-level statements.

### Fixed

- Running with `--strict` will now return results if there are `nosem` mismatches. Semgrep will report a nonzero exit code if `--strict` is set and there are `nosem` mismathces. [#3099](https://github.com/returntocorp/semgrep/issues/3099)
- PHP: parsing correctly ... and metavariables in parameters
- PHP: parsing correctly functions with a single statement in their body
- Evaluate interpolated strings during constant propagation (#3127)
- Fixed #3084 - Semgrep will report an InvalidRuleSchemaError for dictionaries with duplicate key names.
- Basic type inference also for implicit variable declarations (Python, Ruby, PHP, and JS)
- JS/TS: differentiating tagged template literals in the AST (#3187)
- Ruby: storing parenthesis in function calls in the AST (#3178)

## [0.52.0](https://github.com/returntocorp/semgrep/releases/tag/v0.52.0) - 2021-05-18

### Added

- C# alpha support
- Let meta-variables match both a constant variable occurrence and that same
  constant value (#3058)

### Fixed

- OCaml: fix useless-else false positives by generating appropriate AST for
  if without an else.
- JS/TS: Propagate constant definitions without declaration
- Python: Make except ... match except _ as _

## [0.51.0](https://github.com/returntocorp/semgrep/releases/tag/v0.51.0) - 2021-05-13

### Added
- Keep track of and report rule parse time in addition to file parse time.
- v0 of opt-in anonymous aggregate metrics.
- Improved cheatsheet for generic mode, now recommending indented
  patterns (#2911, #3028).

### Fixed

- JS/TS: allow the deep expression operator <... ...> in expression
statement position, for example:
```
$ARG = [$V];
...
<... $O[$ARG] ...>; // this works now
```

- PHP arrays with dots inside parse
- Propagate constants in nested lvalues such as `y` in `x[y]`
- C# experimental support

### Changed
- Show log messages from semgrep-core when running semgrep with
  `--debug`.
- By default, targets larger than 1 MB are now excluded from semgrep
  scans. New option `--max-target-bytes 0` restores the old behavior.
- Report relative path instead of absolute when using `--time`

## [0.50.1](https://github.com/returntocorp/semgrep/releases/tag/v0.50.1) - 2021-05-06

### Changed
- Reinstate `--debugging-json` to avoid stderr output of `--debug`

## [0.50.0](https://github.com/returntocorp/semgrep/releases/tag/v0.50.0) - 2021-05-06

### Added
- JS/TS: Infer global constants even if the `const` qualifier is missing (#2978)
- PHP: Resolve names and infer global constants in the same way as for Python

### Fixed
- Empty yaml files do not crash
- Autofix does not insert newline characters for patterns from semgrep.live (#3045)
- Autofix printout is grouped with its own finding rather than the one below it (#3046)
- Do not assign constant values to assigned variables (#2805)
- A `--time` flag instead of `--json-time` which shows a summary of the
  timing information when invoked with normal output and adds a time field
  to the json output when `--json` is also present

### Changed
- .git/ directories are ignored when scanning
- External Python API (`semgrep_main.invoke_semgrep`) now takes an
  optional `OutputSettings` argument for controlling output
- `OutputSettings.json_time` has moved to `OutputSettings.output_time`,
  this and many other `OutputSettings` arguments have been made optional

### Removed
- `--debugging-json` flag in favor of `--json` + `--debug`
- `--json-time` flag in favor of `--json` + `--time`

## [0.49.0](https://github.com/returntocorp/semgrep/releases/tag/v0.49.0) - 2021-04-28

### Added
- Support for matching multiple arguments with a metavariable (#3009)
  This is done with a 'spread metavariable' operator that looks like
  `$...ARGS`. This used to be available only for JS/TS and is now available
  for the other languages (Python, Java, Go, C, Ruby, PHP, and OCaml).
- A new `--optimizations [STR]` command-line flag to turn on/off some
  optimizations. Use 'none' to turn off everything and 'all' to turn on
  everything.
  Just using `--optimizations` is equivalent to `--optimizations all`, and
  not using `--optimizations` is equivalent to `--optimizations none`.
- JS/TS: Support '...' inside JSX text to match any text, as in
  `<a href="foo">...</a>`  (#2963)
- JS/TS: Support metavariables for JSX attribute values, as in
  `<a href=$X>some text</a>` (#2964)

### Fixed
- Python: correctly parsing fstring with multiple colons
- Ruby: better matching for interpolated strings (#2826 and #2949)
- Ruby: correctly matching numbers

### Changed
- Add required executionSuccessful attribute to SARIF output (#2983)
  Thanks to Simon Engledew
- Remove jsx and tsx from languages, just use javascript or typescript (#3000)
- Add limit max characters in output line (#2958) and add
  flag to control maxmium characters (defaults to 160).
  Thanks to Ankush Menat

## [0.48.0](https://github.com/returntocorp/semgrep/releases/tag/v0.48.0) - 2021-04-20

### Added
- Taint mode: Basic cross-function analysis (#2913)
- Support for the new Java Record extension and Java symbols with accented characters (#2704)

### Fixed
- Capturing functions when used as both expressions and statements in JS (#1007)
- Literal for ocaml tree sitter (#2885)
- Ruby: interpolated strings match correctly (#2967)
- SARIF output now contains the required runs.invocations.executionSuccessful property.

### Changed
- The `extra` `lines` data is now consistent across scan types
  (e.g. `semgrep-core`, `spacegrep`, `pattern-regex`)

## [0.47.0](https://github.com/returntocorp/semgrep/releases/tag/v0.47.0) - 2021-04-15

### Added

- support `for(...)` for Java
- Ability to match lambdas or functions in Javascript with ellipsis after
  the function keyword, (e.g., `function ...(...) { ... }`)
- Rust: Semgrep patterns now support top-level statements (#2910)
- support for utf-8 code with non-ascii chars (#2944)
- Java switch expressions

### Fixed

- fixed single field pattern in JSON, allow `$FLD: { ... }` pattern
- Config detection in files with many suffix delimiters, like `this.that.check.yaml`.
  More concretely: configs end with `.yaml`, YAML language tests end with `.test.yaml`,
  and everything else is handled by its respective language extension (e.g. `.py`).
- Single array field in yaml in a pattern is parsed as a field, not a one element array

## [0.46.0](https://github.com/returntocorp/semgrep/releases/tag/v0.46.0) - 2021-04-08

### Added
- YAML language support to --test
- Ability to list multiple, comma-separated rules on the same line when in --test mode
- Resolve alias in require/import in Javascript
```
child_process.exec(...)
```
will now match
```javascript
var { exec } = require("child_process");
exec("dangerous");
```
- Taint mode: Pattern-sources can now be arbitrary expressions (#2881)

### Fixed
- SARIF output now nests invocations inside runs.
- Go backslashed carets in regexes can be parsed

### Changed
- Deep expression matches (`<... foo ...>`) now match within records, bodies of
  anonymous functions (a.k.a. lambda-expressions), and arbitrary language-specific
  statements (e.g. the Golang `go` statement)

## [0.45.0](https://github.com/returntocorp/semgrep/releases/tag/v0.45.0) - 2021-03-30

### Added

- New `--experimental` flag for passing rules directly to semgrep-core (#2836)

### Fixed

- Ellipses in template strings don't match string literals (#2780)
- Go: correctly parse select/switch clauses like in tree-sitter (#2847)
- Go: parse correctly 'for ...' header in Go patterns (#2838)

## [0.44.0](https://github.com/returntocorp/semgrep/releases/tag/v0.44.0) - 2021-03-25

### Added

- Support for YAML! You can now write YAML patterns in rules
  to match over YAML target files (including semgrep YAML rules, inception!)
- A new Bloomfilter-based optimisation to speedup matching (#2816)
- Many benchmarks to cover semgrep advertised packs (#2772)
- A new semgrep-dev docker container useful for benchmarking semgrep (#2800)
- Titles to rule schema definitions, which can be leveraged in
  the Semgrep playground (#2703)

### Fixed

- Fixed taint mode and added basic test (#2786)
- Included formatted errors in SARIF output (#2748)
- Go: handle correctly the scope of Go's short assignment variables (#2452)
- Go: fixed the range of matched slices (#2763)
- PHP: correctly match the PHP superglobal `$_COOKIE` (#2820)
- PHP: allow ellipsis inside array ranges (#2819)
- JSX/TSX: fixed the range of matched JSX elements (#2685)
- Javascript: allow ellipsis in arrow body (#2802)
- Generic: correctly match the same metavariable when used in different
  generic patterns

#### Fixed in `semgrep-core` only

These features are not yet available via the `semgrep` CLI,
but have been fixed to the internal `semgrep-core` binary.

- Fixed all regressions on semgrep-rules when using -fast
- Handle pattern-not: and pattern-not-inside: as in semgrep
- Handle pattern: and pattern-inside: as in semgrep (#2777)

## [0.43.0](https://github.com/returntocorp/semgrep/releases/tag/v0.43.0) - 2021-03-16

### Added

- Official Python 3.9 support
- Support for generating patterns that will match multiple given code targets
- Gitignore for compiled binaries

### Fixed

- Parsing enum class patterns (#2715)
- Ocaml test metavar_equality_var (#2755)

### Changed

- Pfff java parser and tree-sitter-java parser are now more similar
- Octal numbers parsed correctly in tree-sitter parsers

## [0.42.0](https://github.com/returntocorp/semgrep/releases/tag/v0.42.0) - 2021-03-09

### Added

- Added propagation of metavariables to clauses nested under `patterns:`. Fixes (#2548)[https://github.com/returntocorp/semgrep/issues/2548].
- `--json-time` flag which reports runtimes for (rule, target file)
- `--vim` flag for Syntastic
- PHP - Support for partial if statements
- CSharp - Many improvements to parsing

### Fixed

- Rust can be invoked with `rs` or `rust` as a language

### Changed

- The timeout for downloading config files from a URL was extended from 10s to 20s.

## [0.41.1](https://github.com/returntocorp/semgrep/releases/tag/v0.41.1) - 2021-02-24

### Fixed
- Statically link pcre in semgrep-core for MacOS releases

## [0.41.0](https://github.com/returntocorp/semgrep/releases/tag/v0.41.0) - 2021-02-24

### Added

- Added basic typed metavariables for javascript and typescript (#2588)
- Ability to match integers or floats by values
  e.g., the pattern '8' will now match code like 'x = 0x8'
- Start converting the tree-sitter CST of R to the generic AST
  thx to Ross Nanopoulos!
- Allow 'nosem' in HTML. (#2574)

#### Added in `semgrep-core` only

These features are not yet available via the `semgrep` CLI,
but have been added to the internal `semgrep-core` binary.

- ability to process a whole rule in semgrep-core; this will allow
  whole-rule optimisations and avoid some fork and communication with the
  semgrep Python wrapper
- handling the none (regexp) and generic (spacegrep) patterns in a rule
- handling the metavariable-regexp, metavariable-comparison
- correctly handle boolean formula using inclusion checks on metavariables
- new semgrep-core -test_rules action to test rules; it reports only
  28/2800 mismatches on the semgrep-rules repository

### Changed

- update C# to latest tree-sitter-csharp
  thx to Sjord for the huge work adapting to the new C# grammar
- Improve --generate-config capabilities (#2562)
- optimise the matching of blocks with ellipsis (#2618)
  e.g., the pattern 'function(...) { ... }' will now be more efficient
- Change pattern-not-regex to filter when regex overlaps with a match (#2572)

### Fixed

- remove cycle in named AST for Rust 'fn foo(self)'  (#2584)
  and also typescript, which could cause semgrep to use giga bytes of memory
- fix missing token location on Go type assertion (#2577)

## [0.40.0](https://github.com/returntocorp/semgrep/releases/tag/v0.40.0) - 2021-02-17

### Added

- Documentation for contributing new languages.
- New language Kotlin with experimental support.
- Work on caching improvements for semgrep-core.
- Work on bloom filters for matching performance improvement.

### Changed

- Typescript grammar upgraded.
- Ruby parser updated from the latest tree-sitter-ruby.
- New Semgrep logo!
- metavariable_regex now supported with PCRE.
- Rust macros now parsed. Thanks Ruin0x11!

### Fixed

- Constant propagaion support covers `:=` short assignment in Go. (#2440)
- Functions now match against functions inside classes for PHP. (#2470)
- Import statements for CommonJS Typescript modules now supported. (#2234)
- Ellipsis behave consistently in nested statements for PHP. (#2453)
- Go Autofix does not drop closing parenthesis. (#2316)
- Helpful errors added for Windows installation. (#2533)
- Helpful suggestions provided on output encoding error. (#2514)
- Import metavariables now bind to the entire Java path. (#2502)
- Semgrep matches the short name for a type in Java. (#2400)
- Interface types explicitly handled in Go patterns. (#2376)
- TooManyMatches error generated instead of Timeout error when appropriate. (#2411)

## [0.39.1](https://github.com/returntocorp/semgrep/releases/tag/v0.39.1) - 2021-01-26

No new changes in this version.
This is a re-release of 0.39.0 due to an error in the release process.

## [0.39.0](https://github.com/returntocorp/semgrep/releases/tag/v0.39.0) - 2021-01-26

### Added

- Typed metavariables in C.
  Patterns like `$X == $Y` can now match specific types like so: `(char *$X) == $Y`. (#2431)

#### Added in `semgrep-core` only

These features are not yet available via the `semgrep` CLI,
but have been added to the internal `semgrep-core` binary.

- `semgrep-core` supports rules in JSON and Jsonnet format. (#2428)
- `semgrep-core` supports a new nested format
  for combining patterns into a boolean query. (#2430)

### Changed

- When an unknown language is set on a rule,
  the error message now lists all supported languages. (#2448)
- When semgrep is executed without a config specified,
  the error message now includes some suggestions on how to pick a config. (#2449)
- `-c` is the new shorthand for `--config` in the CLI.
  `-f` is kept as an alias for backward-compatibility. (#2447)

### Fixed

- Disable timeouts if timeout setting is 0 (#2423).
- Typed metavariables in go match literal strings (#2401).
- Fix bug that caused m_compatible_type to only bind the type (#2441).

## [0.38.0](https://github.com/returntocorp/semgrep/releases/tag/v0.38.0) - 2021-01-20

### Added
- Added a new language: Rust. Support for basic semgrep patterns (#2391)
  thanks to Ruin0x11!
- Added a new language: R. Just parsing for now (#2407)
  thanks to Ross Nanopoulos!
- Parse more Rust constructs: Traits, type constraints (#2393, #2413)
  thanks to Ruin0x11!
- Parse more C# constructs: Linq queries, type parameter constraints (#2378, #2408)
  thanks to Sjord!
- new experimental semgrep rule (meta)linter (#2420) with semgrep-core -check_rules


### Changed
- new controlflow-sensitive intraprocedural dataflow-based constant propagation
  (#2386)

### Fixed
- matching correctly Ruby functions with rescue block (#2390)
- semgrep crashing on permission error on a file (#2394)
- metavariable interpolation for pattern-inside (#2361)
- managing Lua assignment correctly (#2406) thanks to Ruin0x11!
- correctly parse metavariables in PHP, and ellipsis in fields (#2419)

## [0.37.0](https://github.com/returntocorp/semgrep/releases/tag/v0.37.0) - 2021-01-13

### Added
- pattern-not-regex added so findings can be filtered using regular expression (#2364)
- Added a new language: Lua. Support for basic semgrep patterns (#2337, #2312)
  thanks to Ruin0x11!
- C# support for basic semgrep patterns (#2336)
- Parse event access, conditional access, async-await in C# (#2314, #2329, #2358)
  thanks to Sjord

### Changed
- Java and Javascript method chaining requires extra "." when using ellipsis (#2354)

### Fixed
- Semgrep crashing due to missing token information in AST (#2380)

## [0.36.0](https://github.com/returntocorp/semgrep/releases/tag/v0.36.0) - 2021-01-05

### Added

- Typed metavariables can now match field access when we can propagate
  the type of a field
- Constant propagation for Java final fields (using this.field syntax)

### Changed

- Packaging and `setup.py` functionality (`.whl` and `pip` install unchanged):
  `SEMGREP_SKIP_BIN`, `SEMGREP_CORE_BIN`, and `SPACEGREP_BIN` now available

### Fixed
- correctly match the same metavariable for a field when used at a definition
  site and use site for Java
- add classname attribute to junit.xml report

## [0.35.0](https://github.com/returntocorp/semgrep/releases/tag/v0.35.0) - 2020-12-16

### Added

- Support for `...` in chains of method calls in JS, e.g. `$O.foo() ... .bar()`
- Official Ruby GA support

### Fixed

- Separate out test and pattern files with `--test` (#1796)

## [0.34.0](https://github.com/returntocorp/semgrep/releases/tag/v0.34.0) - 2020-12-09

### Added

- Experimental support for matching multiple arguments in JS/TS.
  This is done with a 'spread metavariable' operator,
  that looks like `$...ARGS`.
- Support for using `...` inside a Golang `switch` statement.
- Support for matching only
  the `try`, the `catch`, or the `finally` part
  of a `try { } catch (e) { } finally { }` construct in JS/TS.
- Support for matching only
  the `if ()` part of
  an `if () { }` construct in Java
- Support for metavariables inside dictionary keys in Ruby.
  This looks like `{..., $KEY: $VAL, ...}`.
- An experimental `--json-stats` flag.
  The stats output contains
  the number of files and lines of code scanned,
  broken down by language.
  It also contains profiling data broken down by rule ID.
  Please note that as this is an experimental flag,
  the output format is subject to change in later releases.
- Regex-only rules can now use `regex` as their language.
  The previously used language `none` will keep working as well.

### Changed

- Matches are now truncated to 10 lines in Semgrep's output.
  This was done to avoid filling the screen with output
  when a rule captures a whole class or function.
  If you'd like to adjust this behavior,
  you can set the new `--max-lines-per-finding` option.
- Fans of explicit & verbose code can now ignore findings
  with a `// nosemgrep` comment instead of the original `// nosem`.
  The two keywords have identical behavior.
- Generic pattern matching is now 10-20% faster
  on large codebases.

### Fixed

- Semgrep would crash when tens of thousands of matches were found
  for the same rule in one file.
  A new internally used `semgrep-core` flag named `-max_match_per_file`
  prevents these crashes by forcing a 'timeout' state
  when 10,000 matches are reached.
  Semgrep can then gracefully report
  what combination of rules and paths causes too much work.
- `semgrep --debug` works again,
  and now outputs even more debugging information from `semgrep-core`.
  The new debugging output is especially helpful to discover
  which rules have too many matches.
- A pattern that looks like `$X & $Y`
  will now correctly match bitwise AND operations in Ruby.
- Metavariables can now capture the name of a class
  and match its occurrences later in the class definition.
- Semgrep used to crash when a metavariable matched
  over text that cannot be read as UTF-8 text.
  Such matches will now try to recover what they can
  from apparent broken unicode text.

## [0.33.0](https://github.com/returntocorp/semgrep/releases/tag/v0.33.0) - 2020-12-01

### Added

- Allow selecting rules based on severity with the `--severity` flag. Thanks @kishorbhat!

### Changed

- In generic mode, shorter matches are now always preferred over
  longer ones. This avoids matches like `def bar def foo` when the
  pattern is `def ... foo`, instead matching just `def foo`
- In generic mode, leading dots must now match at the beginning of a
  block, allowing patterns like `... foo` to match what comes before `foo`
- Disabled link following for parity with other LINUX tools (e.g. ripgrep)
- spacegrep timeouts are now reported as timeouts instead of another error

### Fixed

- Correctly bind a metavariable in an import to the fully-qualified name. [Issue](https://github.com/returntocorp/semgrep/issues/1771)
- Fix invalid match locations on target files containing both CRLF line
  endings UTF-8 characters (#2111)
- Fix NoTokenLocation error when parsing Python f-strings
- [C] Support `include $X`
- [Go] Fix wrong order of imports

## [0.32.0](https://github.com/returntocorp/semgrep/releases/tag/v0.32.0) - 2020-11-18

### Added

- JSON output now includes an attribute of findings named `is_ignored`.
  This is `false` under regular circumstances,
  but if you run with `--disable-nosem`,
  it will return `true` for findings
  that normally would've been excluded by a `// nosem` comment.

### Changed

- `// nosemgrep` can now also be used to ignore findings,
  in addition to `// nosem`
- Added a default timeout of 30 seconds per file instead of none (#1981).

## [0.31.1](https://github.com/returntocorp/semgrep/releases/tag/v0.31.1) - 2020-11-11

### Fixed

- Regression in 0.31.0 where only a single file was being used when `--config`
  was given a directory with multiple rules (#2019).
- Cheatsheet's html functionality now has correct output.

## [0.31.0](https://github.com/returntocorp/semgrep/releases/tag/v0.31.0) - 2020-11-10

### Fixed

- Gracefully handle empty configuration file.
- Gracefully handle LexicalErrors from semgrep-core.
- Fix stack overflows in spacegrep on large input files (#1944).
- Fix extension-based file selection when the language is `generic` (#1968).
- Fix semgrep error when no valid config on path provided (#1912).
- Fix NO_FILE_INFO_YET error which causes the python wrapper to crash (#1925).
- Fix usage of '...' in special builtin arguments for PHP (#1963).
- Fix automatic semicolon insertion parse error in javascript (#1960).

### Added
- kotlin-tree-sitter integration into semgrep-core. Can now call
  dump-tree-sitter-cst on kotlin files.
- c++ tree-sitter integration into semgrep-core (#1952).
- More documents for language porting.
- Error handling in spacegrep to print stderr when CalledProcessError occurs.

## [0.30.0](https://github.com/returntocorp/semgrep/releases/tag/v0.30.0) - 2020-11-03

### Added

- Better examples for the generic mode aka spacegrep (#1951).

### Fixed

- Fix matching of trailing dots in spacegrep (#1939).
- Allow matching on one-line files with spacegrep (#1929).
- Fix incorrect number of lines matched by dots with spacegrep (#1918).
- Other subtle spacegrep matching bugs (#1913).
- Metavariable for method call should be matched against corresponding
  metavariable in method definition (#1861).
- Typescript class properties/declarations not recognized (#1846).
- Can't match inside Python try/except clause (#1902).

## [0.29.0](https://github.com/returntocorp/semgrep/releases/tag/v0.29.0) - 2020-10-27

### Added
- Semgrep will now partially parse files with parse errors and report findings detected before the parse errors was encountered.
- Allow user to specify registry path without having to add semgrep.dev url
  i.e.: instead of `--config https://semgrep.dev/p/r2c-ci` users can use `--config p/r2c-ci`
- Allow user to specify snippet id without having to add semgrep.dev url
  i.e.: instead of `--config https://semgrep.dev/s/username:snippetname`
  users can use `--config username:snippetname`
- `--test` will now error out if `ruleid` or `ok` is not in reported IDs
- Semgrep will run JavaScript rules on TypeScript files automatically.

### Fixed
- More off by one fixes in autofix
- Support for matching dynamic class names in Ruby
- Removed `nosem` findings from the final findings count
- Matching nested JSX elements works properly. See https://semgrep.dev/s/erlE?version=0.29.0.
- Can now match partial class definitions with annotations in Java. See https://github.com/returntocorp/semgrep/issues/1877.
- Fixed errors in TypeScript "implements" keyword. See https://github.com/returntocorp/semgrep/issues/1850.

## [0.28.0](https://github.com/returntocorp/semgrep/releases/tag/v0.28.0) - 2020-10-21

### Added

- A `metavariable-comparison` operator
  for evaluating numeric comparisons on metavariable values,
  such as `comparison: $KEY_SIZE < 2048`.
  This is a safe alternative to `pattern-where-python` snippets.
  Check the [full documentation of this feature](https://github.com/returntocorp/semgrep/blob/12d25a5c/docs/experimental.md#metavariable-comparison)!
- Matching 1-to-N attributes with a `...` wildcard
  in JSX tags' attribute lists,
  such as `<$TAG attr="1" ... />`
- Matching only the function signature
  without the function body,
  such as `function foo(...)`.
  This is useful to have cleaner match output
  when the body content doesn't matter in a rule.
  This works on JavaScript, TypeScript, and Java code currently.
- SARIF output now includes the exact CWE and OWASP categories as tags.
  Thanks @hunt3rkillerz!
- Matching of annotation patterns for Java (like `@SomeAnnot(...)`) in any context.

### Fixed

- PHP superglobals such as `$_GET`,
  which start with a dollar sign just like Semgrep metavariables,
  are now correctly interpreted as PHP code instead of Semgrep pattern code.
- Calls to `isset(...)` in PHP look like function calls,
  but technically are not functions calls.
  Now you can match them anyway!
- It's now possible to write unit tests for OCaml rules.
- JavaScript's special identifiers,
  such as `this`, can now be captured into a metavariable.
- A Java pattern for `implements B`
  will now also match code that does `implements A, B, C`.
- Addressed off by one errors when applying autofixes
- Missing characters in metavariable interpolation in messages
- And many more minor code parser fixes!

## [0.27.0](https://github.com/returntocorp/semgrep/releases/tag/v0.27.0) - 2020-10-06

### Added
- Added a `--debug` flag and moved most of the output under `--verbose` to it.
- Can run multiple rule configs by repeating `--config` option
- Jenkins information added to integrations
- Added matching with partial patterns for function signatures for Go.

### Changed
- Parse and other errors are mentioned at final output, but not individually displayed unless --verbose is passed
- tree-sitter parse error exceptions converted to parsing_error, improving error location

### Fixed
- Dislayed types using the `message` key are more complete.
- Triple token repeat for EncodedString in semgrep messages fixed.
- Crashes on 3 or more layered jsonschema errors fixed.


## [0.26.0](https://github.com/returntocorp/semgrep/releases/tag/v0.26.0) - 2020-09-30

### Fixed
- Metavariables are able to match empty tuples
- Correctly parse optional chaining (?.) in Typescript
- Correctly parse logical assignment operators (&&=, ||=, ??=) in Typescript
- Some type constraing matching in Typescript

### Changed
- Added default timeout of 5 seconds to javascript parsing (related to ?. on large minified files stalling)


## [0.25.0](https://github.com/returntocorp/semgrep/releases/tag/v0.25.0) - 2020-09-23

### Added
- Added support for the JUnit XML report format (`--junit-xml`)
- C now supports the deep expression operator: `<... $X ...>`. See [this example](https://semgrep.dev/s/boKP/?version=develop).
- Added support for ellipses `...` in PHP. (https://github.com/returntocorp/semgrep/issues/1715). See [this example](https://semgrep.dev/s/NxRn/?version=develop).

### Fixed
- JavaScript will parse empty yields (https://github.com/returntocorp/semgrep/issues/1688).
- In JavaScript, arrow functions are now considered lambdas (https://github.com/returntocorp/semgrep/issues/1691). This allows [matching](https://semgrep.dev/s/Kd1j/?version=develop) arrow functions in `var` assignments.
- `tsx` and `typescript` are now properly recognized in the `languages` key. (https://github.com/returntocorp/semgrep/issues/1705)


## [0.24.0](https://github.com/returntocorp/semgrep/releases/tag/v0.24.0) - 2020-09-16

### Added
- The `--test` functionality now supports the `--json` flag
- Alpha support for TypeScript
- Alpha support for PHP
- PyPI artifacts are now compatible with Alpine Linux

### Fixed
- Can now parse ECMAScript object patterns with ellipses in place of fields

## [0.23.0](https://github.com/returntocorp/semgrep/releases/tag/v0.23.0) - 2020-09-09

### Added
- Experimental support for Typescript (with -lang ts). You can currently
  mainly use the Javascript subset of Typescript in patterns, as well
  as type annotations in variable declarations or parameters.
- Ability to read target contents from stdin by specifying "-" target.

### Changed
- You can now specify timeouts using floats instead of integers
  (e.g., semgrep -timeout 0.5 will timeout after half a second)

### Fixed
- We now respect the -timeout when analyzing languages which have
  both a Tree-sitter and pfff parser (e.g., Javascript, Go).

## [0.22.0](https://github.com/returntocorp/semgrep/releases/tag/v0.22.0) - 2020-09-01

### Added
- The 'languages' key now supports 'none' for running `pattern-regex` on arbitrary files. See [this file](https://github.com/returntocorp/semgrep/blob/develop/semgrep/tests/e2e/rules/regex-any-language.yaml) for an example.
- You can now use the '...' ellipsis operator in OCaml.
- True negatives to '--test' functionality via the 'ok:<rule-id>' annotation.

### Changed
- Groups of rules are now called "Rulesets" in the Semgrep ecosystem,
  instead of their previous name, "Packs".
- We now use also the tree-sitter-javascript Javascript parser, which
  can parse quickly minified files. Thus, we also removed the 5 seconds
  parsing timeout we were using for Javascript.
- We should correctly report ranges when matching array access expressions
  (e.g., 'foo[$X]').
- Breaking: regular expressions in semgrep string patterns (e.g., `"=~/foo/"`)
  are now using the PCRE (Perl Compatible Regular Expressions) syntax instead of
  the OCaml syntax. This means you should not escape parenthesis for grouping
  or escape pipes for dijunctions (e.g., use simply `"=~/foo|bar/"` instead of
  `"=~/foo\|bar/"`). You can also use more advanced regexp features available
  in PCRE such as case-insensitive regexps with '/i' (e.g., `"=~/foo/i"`).
  The semantic of matching changes also to look for the regexp anywhere
  in the string, not just at the beginning, which means if you want to
  enforce a format for the whole string, you will now need to use the '^' anchor
  character (e.g., `"=~/^o+$/"` to check if a string contains only a sequence
  of 'o').

### Removed
- Breaking: install script installation procedure (semgrep-<version>-ubuntu-generic.sh).
  Please use 'pip install' for equivalent Linux installation.

## [0.21.0](https://github.com/returntocorp/semgrep/releases/tag/v0.21.0) - 2020-08-25

### Added
- Parsing JSX (JavaScript React) files is now supported as a beta feature!
  In this release, you need to target .jsx files one by one explicitly to have them be scanned.
  We're planning to scan all .jsx files in targeted directories in our next release
- We now bundle a [json-schema](https://json-schema.org/) spec for rules YAML syntax.

### Changed
- Our custom-made rules YAML validator has been replaced with a jsonschema standard one.
  This results in more reliable and comprehensive error messages
  to help you get back on track when bumping into validation issues.
- Calling `semgrep --validate` now includes more information,
  such as the number of rules validation ran on.

### Fixed
- Fixed a bug where multiple assignment,
  also known as tuple unpacking assignment in Python,
  such as `a, b = foo`,
  could be misinterpreted by semgrep.
- Fixed a bug that would cause a crash when trying to get debug steps output as JSON.
- `.mly` and `.mll` files are no longer targeted implicitly by OCaml scans.
- Fixed the `--skip-unknown-extensions` flag skipping files even with recognized extensions.
- Fixed JavaScript conditionals without braces,
  such as `if (true) return;`,
  not being matched by patterns such as `if (true) { return; }`.

## [0.20.0](https://github.com/returntocorp/semgrep/releases/tag/v0.20.0) - 2020-08-18

### Added
- Support for JSX tag metavariables (e.g., <$TAG />) and ellipsis inside
  JSX attributes (e.g., <foo attr=... />)
- By default Semgrep treats explicitly passed files with unknown extension as possibly any language and so runs all rules on said files. Add a flag `--skip-unknown-extensions` so that Semgrep will treat these files as if they matched no language and will so run no rules on them. [Link: PR](https://github.com/returntocorp/semgrep/pull/1507)

### Fixed
- Python patterns do not have to end with a newline anymore.
- Pattern `$X = '...';` in JavaScript matches `var $X = '...'`. Additionally, semicolon is no longer required to match. [Link: Issue](https://github.com/returntocorp/semgrep/issues/1497); [Link: Example](https://semgrep.dev/7g0Q?version=0.20.0)
- In JavaScript, can now match destructured object properties inside functions. [Link: Issue](https://github.com/returntocorp/semgrep/issues/1005); [Link: Example](https://semgrep.dev/d72E/?version=0.20.0)
- Java annotations can be matched with fully qualified names. [Link: Issue](https://github.com/returntocorp/semgrep/issues/1508); [Link: Example](https://semgrep.dev/vZqY/?version=0.20.0)
- Ensure `/src` exists in Dockerfile; [Link: PR](https://github.com/returntocorp/semgrep/pull/1512)

## [0.19.1](https://github.com/returntocorp/semgrep/releases/tag/v0.19.1) - 2020-08-13

### Fixed
- Update Docker container to run successfully without special volume
  permissions

## [0.19.0](https://github.com/returntocorp/semgrep/releases/tag/v0.19.0) - 2020-08-11

### Added
- `--timeout-threshold` option to set the maximum number of times a file can timeout before it is skipped
- Alpha support for C#

### Fixed
- Match against JavaScript unparameterized catch blocks
- Parse and match against Java generics
- Add ability to match against JSX attributes using ellipses
- Add ability to use ellipses in Go struct definitions
- No longer convert Go expressions with a newline to a statement

## [0.18.0](https://github.com/returntocorp/semgrep/releases/tag/v0.18.0) - 2020-08-04

### Added
- Match arbitrary content with `f"..."`
- Performance improvements by filtering rules if file doesn't contain string needed for match
- Match "OtherAttribute" attributes in any order
- Support Python 3.8 self-documenting fstrings
- `--max-memory` flag to set a maximum amount of memory that can be used to apply a rule to a file

## [0.17.0](https://github.com/returntocorp/semgrep/releases/tag/v0.17.0) - 2020-07-28

### Added
- The `metavariable-regex` operator, which filters finding's by metavariable
  value against a Python re.match compatible expression.
- `--timeout` flag to set maximum time a rule is applied to a file
- Typed metavariables moved to official support. See [docs](https://github.com/returntocorp/semgrep/blob/develop/docs/pattern-features.md#typed-metavariables)

### Changed
- Improved `pattern-where-python` error messages

## [0.16.0](https://github.com/returntocorp/semgrep/releases/tag/v0.16.0) - 2020-07-21

### Added
- Match file-name imports against metavariables using `import "$X"` (most
  useful in Go)
- Support for taint-tracking rules on CLI using the key-value pair 'mode: taint'
  (defaults to 'mode: search')

### Changed
- Don't print out parse errors to stdout when using structured output formats

### Fixed
- Parse nested object properties in parameter destructuring in JavaScript
- Parse binding patterns in ECMAScript 2021 catch expressions
- Was mistakenly reporting only one of each type of issue even if multiple issues exist

## [0.15.0](https://github.com/returntocorp/semgrep/releases/tag/v0.15.0) - 2020-07-14

### Added
- Alpha level support for Ruby

### Changed
- Show semgrep rule matches even with --quiet flag

### Fixed
- Fixed a crash when running over a directory with binary files in it.
- Fix SARIF output format
- Parse nested destructured parameters in JavaScript
- True and False are not keywords in Python2
- Send informative error message when user tries to use semgrep on missing files

## [0.14.0](https://github.com/returntocorp/semgrep/releases/tag/v0.14.0) - 2020-07-07

### Changed
- Default Docker code mount point from `/home/repo` to `/src` - this is also
  configurable via the `SEMGREP_SRC_DIRECTORY` environment variable

### Removed
- `--precommit` flag - this is no longer necessary after defaulting to
  `pre-commit`'s code mount point `/src`

### Fixed
- Parse python files with trailing whitespace
- Parse python2 tuple as parameter in function/lambda definition
- Parse python3.8 positional only parameters (PEP 570)
- Parse python2 implicit array in comprehension
- Cache timeout errors in semgrep-core so running multiple rules does not
  retry parsing

## [0.13.0](https://github.com/returntocorp/semgrep/releases/tag/v0.13.0) - 2020-06-30

### Added
- Const propagation now works with Java 'final' keyword and for Python globals
  which were assigned only once in the program

### Fixed
- Parsing Ocaml open overriding
- Parse raise in Python2 can take up to three arguments
- Metavariable matching now works with variables with global scope:
```yaml
$CONST = "..."
...
def $FUNC(...):
  return foo($CONST)
```
will match
```python
GLOBAL_CONST = "SOME_CONST"

def fetch_global_const():
    return foo(GLOBAL_CONST)
```

### Changed
- More clear Parse error message

## [0.12.0](https://github.com/returntocorp/semgrep/releases/tag/v0.12.0) - 2020-06-23

### Added
- Support for a new configuration language: JSON. You can now write
  JSON semgrep patterns with -lang json
- Support for '...' inside set and dictionaries
- Version check to recommend updating when out-of-date, disable with `--disable-version-check`
- Support for multiline pattern-where-python
- `--dryrun` flag to show result of autofixes without modifying any files
- Add capability to use regex replacement for autofixing. See documentaion [here](https://github.com/returntocorp/semgrep/blob/develop/docs/experimental.md#autofix-using-regular-expression-replacement)
- Add version check to recommend upgrading when applicable

### Fixed
- The range of function calls and statement blocks now includes the closing
  `}` and `)`. The range for expression statements now includes the closing
  ';' when there's one. The range of decorators now includes '@'.
- Do not convert certain parenthesized expressions in tuples in Python
- Returned warning when improperly mounting volume in docker container
- Correctly handle uncommited file deletions when using git aware file targeting

### Changed
- Progress bar only displays when in interactive terminal, more than one
  rule is being run, and not being run with `-v` or `-q`
- Colapsed `--include-dir` and `--exclude-dir` functionaity into `--include` and
  `--exclude` respectively

## [0.11.0](https://github.com/returntocorp/semgrep/releases/tag/v0.11.0) - 2020-06-16

### Added
- Support for another programming language: OCaml. You can now write
  OCaml semgrep patterns with -lang ocaml
- Inline whitelisting capabilities via `nosem` comments and the
  `--disable-nosem` flag [#900](https://github.com/returntocorp/semgrep/issues/900)
- Show a progress bar when using semgrep in an interactive shell
- More understandable error messages

### Changed
- If scanning a directory in a git project then skip files that are ignored by the
  project unless `--no-git-ignore` flag is used
- Show aggregate parse errors unless `--verbose` flag is used

### Fixed
- Handle parsing unicode characters

## [0.10.1](https://github.com/returntocorp/semgrep/releases/tag/v0.10.1) - 2020-06-10

### Fixed
- Value of `pattern_id` when using nested pattern operators [#828](https://github.com/returntocorp/semgrep/issues/828)
- `...` now works inside for loops in javascript
- Metavariable
- Infinite loop in python [#923](https://github.com/returntocorp/semgrep/issues/923)
- Treat field definition (`{x: 1}`) differently from assignment (`{x = 1}`)
- Support triple-quoted f-strings in python
- Fix ubuntu build error [#965](https://github.com/returntocorp/semgrep/pull/965)

## [0.10.0](https://github.com/returntocorp/semgrep/releases/tag/v0.10.0) - 2020-06-09

### Fixed

- Support immediately indexed arrays with initializers in Java
- Support object rest parameters in ECMAScript 6+
- Support various array destructuring calls with ommitted arguments in
  ECMAScript 6+
- Fix an issue where an error was raised when matching to Python else
  blocks with a metavariable
- Don't filter out files that are explicitly passed as arguments to semgrep
  even if they do not have expected extension

### Added

- Java imports can now be searched with patterns written like `import
  javax.crypto.$ANYTHING`
- `--debugging-json` flag for use on semgrep.dev

### Changed

- Pattern matches now distinguish between conditionals without `else` blocks
  and those with empty `else` blocks; write two patterns to capture both
  possibilities
- Print output before exiting when using --strict

## [0.9.0](https://github.com/returntocorp/semgrep/releases/tag/v0.9.0) - 2020-06-02

### Fixed
- Performance optimizations in deep statement matching
- Disable normalization of != ==> !(==)
- Support empty variable declaration in javasript
- Support "print expr," in Python 2.X
- Support "async" keyword on inner arrow functions for ECMAScript 7+
- Support optional catch bindings for ECMAScript 2019+
- Support non-ASCII Unicode whitespace code points as lexical whitespace in JavaScript code
- Support assignment expressions in Python 3.8
- Emtpty block in if will only match empty blocks

### Removed
- `--exclude-tests` flag - prefer `--exclude` or `--exclude-dir`
- `--r2c` flag - this was completely unused

## [0.8.1](https://github.com/returntocorp/semgrep/releases/tag/v0.8.1) - 2020-05-26

### Fixed
- `semgrep --version` on ubuntu was not returning the correct version

## [0.8.0](https://github.com/returntocorp/semgrep/releases/tag/v0.8.0) - 2020-05-20

### Added
- `pattern-regex` functionality - see docs for more information.
- Ellipsis used in the final position of a sequence of binary operations
  will match any number of additional arguments:
  ```
  $X = 1 + 2 + ...
  ```
  will match
  ```python
  foo = 1 + 2 + 3 + 4
  ```
- Per rule configuration of paths to include/exclude. See docs for more information.

### Changed
- fstring pattern will only match fstrings in Python:
  ```
  f"..."
  ```
  will match
  ```python
  f"foo {1 + 1}"
  ```
  but not
  ```python
  "foo"
  ```
- Change location of r2c rule config to https://semgrep.live/c/r/all which filters out
  pattern-where-python rules

## [0.7.0](https://github.com/returntocorp/semgrep/releases/tag/v0.7.0) - 2020-05-12

### Added
- `--exclude`, `--include`, `--exclude-dir`, and `--include-dir` flags
  for targeting specific paths with command line options.
  The behavior of these flags mimics `grep`'s behavior.
- A `--sarif` flag to receive output formatted according to the
  [SARIF v2.1.0](https://docs.oasis-open.org/sarif/sarif/v2.1.0/cs01/sarif-v2.1.0-cs01.html)
  specification for static analysis tools.
- Metavariables are now checked for equality across pattern clauses. For example, in the following pattern, `$REQ` must be the same variable name for this to match:
  ```yaml
  - patterns:
    - pattern-inside: |
        $TYPE $METHOD(..., HttpServletRequest $REQ, ...) {
          ...
        }
    - pattern: $REQ.getQueryString(...);
  ```


### Fixed
- Correclty parse implicit tuples in python f-strings
- Correctly parse `%` token in python f-string format
- Correctly parse python fstrings with spaces in interpolants

## [0.6.1](https://github.com/returntocorp/semgrep/releases/tag/v0.6.1) - 2020-05-06

### Fix

- Message field in output was not using proper interpolated message

## [0.6.0](https://github.com/returntocorp/semgrep/releases/tag/v0.6.0) - 2020-05-05

### Added
- The `-j/--jobs` flag for specifying number of subprocesses to use to run checks in parallel.
- expression statements will now match by default also return statements
  ```
  foo();
  ```
  will now match
  ```javascript
  return foo();
  ```
- You can now use regexps for field names:
  ```
  var $X = {"=~/[lL]ocation/": $Y};
  ```
  will now match
  ```javascript
  var x = {"Location": 1};
  ```
- Add severity to json output and prepend the rule line with it. Color yellow if `WARNING`, and red if `ERROR`. e.g. WARNING rule:tests.equivalence-tests
- For languages not allowing the dollar sign in identifiers (e.g., Python),
  semgrep will return an error if your pattern contains an identifier
  starting with a dollar that is actually not considered a metavariable
  (e.g., `$x`)
- Support top level `metadata` field in rule.yaml. Entire metadata object is attached to
  all things that match the rule when using json output format.

### Changed
- Config files in hidden paths can now be used by explicitly specifying
  the hidden path:
    ```
    semgrep --config some/hidden/.directory
    ```
- Metavariables can now contain digits or `_`. `$USERS_2` is now
  a valid metavariable name. A metavariable must start with a letter
  or `_` though.
- Simple calls of the `semgrep` CLI, such as `semgrep --version`, are now 60% faster.
- Display autofix suggestion in regular and json output mode.
- Update command line help texts.

### Fixed
- Correctly parse `f"{foo:,f}"` in Python
- Correctly parse Python files where the last line is a comment

## [0.5.0](https://github.com/returntocorp/semgrep/releases/tag/v0.5.0) - 2020-04-28

### Changed
- Rename executable to semgrep
- Deep expression matching in conditionals requires different syntax:
    ```
    if <... $X = True ...>:
        ...
    ```
    will now match
    ```python
    if foo == bar and baz == True:
        return 1
    ```
- Deduplicate semgrep output in cases where there are multiple ways
  a rule matches section of code
- Deep statement matchings goes into functions and classes:
    ```
    $X = ...
    ...
    bar($X)
    ```
    now matches with
    ```javascript
    QUX = "qux"

    function baz() {
        function foo() {
            bar(QUX)
        }
    }
    ```

### Added
- `python2` is a valid supported language

### Fixed
- Expression will right hand side of assignment/variable definition in javascript. See #429
    ```
    foo();
    ```
    will now match
    ```
    var x = foo();
    ```
- Regression where `"..."` was matching empty list
    ```
    foo("...")
    ```
    does _not_ match
    ```
    foo()
    ```

## [0.4.9](https://github.com/returntocorp/semgrep/releases/tag/v0.4.9) - 2020-04-07

### Changed

- Only print out number of configs and rules when running with verbose flag
- Match let and const to var in javascript:
    ```
    var $F = "hello"
    ```
    will now match any of the following expressions:
    ```javascript
    var foo = "hello";
    let bar = "hello";
    const baz = "hello";
    ```

### Added

- Print out --dump-ast
- Print out version with `--version`
- Allow ... in arrays
    ```
    [..., 1]
    ```
    will now match
    ```
    [3, 2, 1]
    ```
- Support Metavariable match on keyword arguments in python:
    ```
    foo(..., $K=$B, ...)
    ```
    will now match
    ```
    foo(1, 2, bar=baz, 3)
    ```
- Support constant propogation in f-strings in python:
    ```
    $M = "..."
    ...
    $Q = f"...{$M}..."
    ```
    will now match
    ```python
    foo = "bar"
    baz = f"qux {foo}"
    ```
- Constant propogation in javascript:
    ```
    api("literal");
    ```
    will now match with any of the following:
    ```javascript
    api("literal");

    const LITERAL = "literal";
    api(LITERAL);

    const LIT = "lit";
    api(LIT + "eral");

    const LIT = "lit";
    api(`${LIT}eral`);
    ```

- Deep statement matching:
    Elipsis operator (`...`) will also include going deeper in scope (i.e. if-else, try-catch, loop, etc.)
    ```
    foo()
    ...
    bar()
    ```
    will now match
    ```python
    foo()
    if baz():
        try:
            bar()
        except Exception:
            pass
    ```
- Unified import resolution in python:
    ```
    import foo.bar.baz
    ```

    will now match any of the following statements:

    ```python
    import foo.bar.baz
    import foo.bar.baz.qux
    import foo.bar.baz as flob
    import foo.bar.baz.qux as flob
    from foo.bar import baz
    from foo.bar.baz import qux
    from foo.bar import baz as flob
    from foo.bar.bax import qux as flob
    ```
- Support for anonymous functions in javascript:
    ```
    function() {
        ...
    }
    ```
    will now match
    ```javascript
    var bar = foo(
        //matches the following line
        function () { console.log("baz"); }
    );
    ```
- Support arrow function in javascript
    ```
    (a) => { ... }
    ```
    will now match:

    ```javascript
    foo( (a) => { console.log("foo"); });
    foo( a => console.log("foo"));

    // arrows are normalized in regular Lambda, so an arrow pattern
    // will match also old-style anynonous function.
    foo(function (a) { console.log("foo"); });
    ```
- Python implicit string concatenation
    ```
    $X = "..."
    ```
    will now match
    ```python
    # python implicitly concatenates strings
    foo = "bar"       "baz"              "qux"
    ```
- Resolve alias in attributes and decorators in python
    ```
    @foo.bar.baz
    def $X(...):
        ...
    ```
    will now match
    ```python
    from foo.bar import baz

    @baz
    def qux():
        print("hello")
    ```
### Fixed

- Handle misordered multiple object destructuring assignments in javascript:
    ```
    var {foo, bar} = qux;
    ```
    will now match
    ```
    var {bar, baz, foo} = qux;
    ```
- Defining properties/functions in different order:
    ```
    var $F = {
        two: 2,
        one: 1
    };
    ```
    will now match both
    ```javascript
    var foo = {
      two: 2,
      one: 1
    };

    var bar = {
        one: 1,
        two: 2
    };
    ```
- Metavariables were not matching due to go parser adding empty statements in golang


## [0.4.8](https://github.com/returntocorp/semgrep/releases/tag/0.4.8) - 2020-03-09

### Added
* Constant propagation for some langauges. Golang example:
```
pattern: dangerous1("...")
will match:

const Bar = "password"
func foo() {
     dangerous1(Bar);
}
```

* Import matching equivalences
```
pattern: import foo.bar.a2
matches code: from foo.bar import a1, a2
```

* Deep expression matching - see (#264)
```
pattern: bar();
matches code: print(bar())
```<|MERGE_RESOLUTION|>--- conflicted
+++ resolved
@@ -10,17 +10,14 @@
 ### Fixed
 - Constant propagation: In a method call `x.f(y)`, if `x` is a constant then it will be recognized as such
 - Go: match correctly braces in composite literals for autofix (#4210)
-<<<<<<< HEAD
 - Go: match correctly parens in cast for autofix (#3387)
 - Scala: parse `case object` within blocks
-=======
 - `metavariable-comparison`: if a metavariable binds to a code variable that
   is known to be constant, then we use that constant value in the comparison (#3727)
 
 ### Fixed
 - Constant propagation: In a method call `x.f(y)`, if `x` is a constant then
   it will be recognized as such
->>>>>>> e675ca08
 - Scala: parse typed patterns with variables that begin with an underscore: `case _x : Int => ...`
 - Scala: parse unicode identifiers
 - semgrep-core accepts `sh` as an alias for bash
