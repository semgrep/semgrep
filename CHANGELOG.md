--- conflicted
+++ resolved
@@ -4,11 +4,9 @@
 
 ## Unreleased
 
-<<<<<<< HEAD
 ### Added
 
 - Users can use the propagated value of a metavariable in messages via `$$X`
-=======
 ## [0.89.0](https://github.com/returntocorp/semgrep/releases/tag/v0.89.0) - 2022-04-20
 
 ### Added
@@ -16,7 +14,6 @@
 - Bash/Dockerfile: Add support for named ellipses such as in
   `echo $...ARGS` (#4887)
 - Constant propagation for static constants in php (#5022)
->>>>>>> 8c856b34
 
 ### Changed
 
