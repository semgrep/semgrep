--- conflicted
+++ resolved
@@ -21,12 +21,8 @@
 - Ability to match lambdas or functions in Javascript with ellipsis after
   the function keyword, (e.g., `function ...(...) { ... }`)
 - Rust: Semgrep patterns now support top-level statements (#2910)
-<<<<<<< HEAD
 - Taint mode: Basic cross-function analysis (#2913)
-- Ruby: interpolated strings match correctly (#2967)
-=======
 - support for utf-8 code with non-ascii chars (#2944)
->>>>>>> b89c3b66
 
 ### Fixed
 
@@ -35,6 +31,7 @@
   More concretely: configs end with `.yaml`, YAML language tests end with `.test.yaml`,
   and everything else is handled by its respective language extension (e.g. `.py`).
 - Single array field in yaml in a pattern is parsed as a field, not a one element array
+- Ruby: interpolated strings match correctly (#2967)
 
 ## [0.46.0](https://github.com/returntocorp/semgrep/releases/tag/v0.46.0) - 2021-04-08
 
