# Changelog

This project adheres to [Semantic Versioning](http://semver.org/spec/v2.0.0.html).

## Unreleased

<<<<<<< HEAD
### Fixed
- Constant propagation: Tuple/Array destructuring assignments now correctly prevent constant propagation
=======
### Added
- Pre-alpha support for Bash as a new target language
- Increase soft stack limit when running semgrep-core (#4120)

### Fixed
- text_wrapping defaults to MAX_TEXT_WIDTH if get_terminal_size reports width < 1

### Changed
- Report CI environment variable in metrics for better environment
  determination
>>>>>>> 2abecb64

## [0.70.0](https://github.com/returntocorp/semgrep/releases/tag/v0.70.0) - 10-19-2021

### Added
- Preliminary support for bash

### Fixed
- Go: support ... in import list (#4067),
  for example `import (... "error" ...)`
- Java: ... in method chain calls can now match also 0 elements, to be
  consistent with other use of ... (#4082), so `o. ... .foo()` will now
  also match just `o.foo()`.
- Config files with only a comment give bad error message (#3773)
- Does not crash if user does not have write permissions on home directory

### Changed
- Resolution of rulesets use legacy registry instead of cdn registry
- Benchmark suite is easier to modify

## [0.69.1](https://github.com/returntocorp/semgrep/releases/tag/v0.69.1) - 10-14-2021

### Fixed
- The `--enable-metrics` flag is now always a flag, does not optionally
  take an argument

## [0.69.0](https://github.com/returntocorp/semgrep/releases/tag/v0.69.0) - 10-13-2021

### Added
- C: support ... in parameters and sizeof arguments (#4037)
- C: support declaration and function patterns
- Java: support @interface pattern (#4030)

### Fixed
- Reverted change to exclude minified files from the scan (see changelog for
  0.66.0)
- Java: Fixed equality of metavariables bounded to imported classes (#3748)
- Python: fix range of tuples (#3832)
- C: fix some wrong typedef inference (#4054)
- Ruby: put back equivalence on old syntax for keyword arguments (#3981)
- OCaml: add body of functor in AST (#3821)

### Changed
- taint-mode: Introduce a new kind of _not conflicting_ sanitizer that must be
  declared with `not_conflicting: true`. This affects the change made in 0.68.0
  that allowed a sanitizer like `- pattern: $F(...)` to work, but turned out to
  affect our ability to specify sanitization by side-effect. Now the default
  semantics of sanitizers is reverted back to the same as before 0.68.0, and
  `- pattern: $F(...)` is supported via the new not-conflicting sanitizers.

## [0.68.2](https://github.com/returntocorp/semgrep/releases/tag/v0.68.2) - 10-07-2021

### Fixed
- Respect --skip-unknown-extensions even for files with no extension
(treat no extension as an unknown extension)
- taint-mode: Fixed (another) bug where a tainted sink could go unreported when
  the sink is a specific argument in a function call

## [0.68.1](https://github.com/returntocorp/semgrep/releases/tag/v0.68.1) - 10-07-2021

### Added
- Added support for `raise`/`throw` expressions in the dataflow engine and
  improved existing support for `try-catch-finally`

### Fixed
- Respect rule level path filtering

## [0.68.0](https://github.com/returntocorp/semgrep/releases/tag/v0.68.0) - 10-06-2021

### Added
- Added "automatic configuration" (`--config auto`), which collaborates with
  the Semgrep Registry to customize rules to a project; to support this, we
  add support for logging-in to the Registry using the project URL; in
  a future release, this will also perform project analysis to determine
  project languages and frameworks
- Input can be derived from subshells: `semgrep --config ... <(...)`
- Java: support '...' in catch (#4002)

### Changed
- taint-mode: Sanitizers that match exactly a source or a sink are filtered out,
  making it possible to use `- pattern: $F(...)` for declaring that any other
  function is a sanitizer
- taint-mode: Remove built-in source `source(...)` and built-in sanitizer
  `sanitize(...)` used for convenience during early development, this was causing
  some unexpected behavior in real code that e.g. had a function called `source`!
- When enabled, metrics now send the hashes of rules that yielded findings;
  these will be used to tailor rules on a per-project basis, and also will be
  used to improve rules over time
- Improved Kotlin parsing from 77% to 90% on our Kotlin corpus.
- Resolution of rulesets (i.e. `p/ci`) use new rule cdn and do client-side hydration
- Set pcre recursion limit so it will not vary with different installations of pcre
- Better pcre error handling in semgrep-core

### Fixed
- taint-mode: Fixed bug where a tainted sink could go unreported when the sink is
  a specific argument in a function call
- PHP: allows more keywords as valid field names (#3954)

## [0.67.0](https://github.com/returntocorp/semgrep/releases/tag/v0.67.0) - 09-29-2021

### Added
- Added support for break and continue in the dataflow engine
- Added support for switch statements in the dataflow engine

### Changed
- Taint no longer analyzes dead/unreachable code
- Improve error message for segmentation faults/stack overflows
- Attribute-expression equivalence that allows matching expression patterns against
  attributes, it is enabled by default but can be disabled via rule `options:` with
  `attr_expr: false` (#3489)
- Improved Kotlin parsing from 35% to 77% on our Kotlin corpus.

### Fixed
- Fix CFG dummy nodes to always connect to exit node
- Deep ellipsis `<... x ...>` now matches sub-expressions of statements
- Ruby: treat 'foo' as a function call when alone on its line (#3811)
- Fixed bug in semgrep-core's `-filter_irrelevant_rules` causing Semgrep to
  incorrectly skip a file (#3755)

## [0.66.0](https://github.com/returntocorp/semgrep/releases/tag/v0.66.0) - 09-22-2021

### Added
- HCL (a.k.a Terraform) experimental support

### Changed
- **METRICS COLLECTION CHANGES**: In order to target development of Semgrep features, performance improvements,
  and language support, we have changed how metrics are collected by default
  - Metrics collection is now controlled with the `--metrics` option, with possible values: `auto`, `on`, or `off`
  - `auto` will send metrics only on runs that include rules are pulled from the Semgrep Registry.
    It will not send metrics when rules are only read from local files or passed directly as
    strings
  - `auto` is now the default metrics collection state
  - `on` forces metrics collection on every run
  - `off` disables metrics collection entirely
  - Metrics collection may still alternatively be controlled with the `SEMGREP_SEND_METRICS`
    environment variable, with the same possible values as the `--metrics` option. If both
    are set, `--metrics` overrides `SEMGREP_SEND_METRICS` 
  - See `PRIVACY.md` for more information
- Constant propagation now assumes that void methods may update the callee (#3316)
- Add rule message to emacs output (#3851)
- Show stack trace on fatal errors (#3876)
- Various changes to error messages (#3827)
- Minified files are now automatically excluded from the scan, which
  may result in shorter scanning times for some projects.

### Fixed
- Dataflow: Recognize "concat" method and interpret it in a language-dependent manner (#3316)
- PHP: allows certain keywords as valid field names (#3907)

## [0.65.0](https://github.com/returntocorp/semgrep/releases/tag/v0.65.0) - 09-13-2021

### Added
- Allow autofix using the command line rather than only with the fix: YAML key
- Vardef-assign equivalence can now be disabled via rule `options:` with `vardef_assign: false`

### Changed
- Grouped semgrep CLI options and added constraints when useful (e.g. cannot use `--vim` and `--emacs` at the same time)

### Fixed
- Taint detection with ternary ifs (#3778)
- Fixed corner-case crash affecting the `pattern: $X` optimization ("empty And; no positive terms in And")
- PHP: Added support for parsing labels and goto (#3592)
- PHP: Parse correctly constants named PUBLIC or DEFAULT (#3589)
- Go: Added type inference for struct literals (#3622)
- Fix semgrep-core crash when a cache file exceeds the file size limit
- Sped up Semgrep interface with tree-sitter parsing

## [0.64.0](https://github.com/returntocorp/semgrep/releases/tag/v0.64.0) - 09-01-2021

### Added
- Enable associative matching for string concatenation (#3741)

### Changed
- Add logging on failure to git ls-files (#3777)
- Ignore files whose contents look minified (#3795)
- Display semgrep-core errors in a better way (#3774)
- Calls to `semgrep --version` now check if Semgrep is up-to-date; this can
  cause a ~ 100 ms delay in run time; use --disable-version-check if you
  don't want this

### Fixed
- Java: separate import static from regular imports during matching (#3772)
- Taint mode will now benefit from semgrep-core's -filter_irrelevant_rules
- Taint mode should no longer report duplicate matches (#3742)
- Only change source directory when running in docker context (#3732)

## [0.63.0](https://github.com/returntocorp/semgrep/releases/tag/v0.63.0) - 08-25-2021

### Added
- C#: support ellipsis in declarations (#3720)

### Fixed
- Hack: improved support for metavariables (#3716)
- Dataflow: Disregard type arguments but not the entire instruction

### Changed
- Optimize ending `...` in `pattern-inside`s to simply match anything left

## [0.62.0](https://github.com/returntocorp/semgrep/releases/tag/v0.62.0) - 2021-08-17

### Added
- OCaml: support module aliasing, so looking for `List.map` will also
  find code that renamed `List` as `L` via `module L = List`.
- Add help text to sarif formatter output if defined in metadata field.
- Update shortDescription in sarif formatter output if defined in metadata field.
- Add tags as defined in metadata field in addition to the existing tags.

### Fixed
- core: Fix parsing of numeric literals in rule files
- Java: fix the range and autofix of Cast expressions (#3669)
- Generic mode scanner no longer tries to open submodule folders as files (#3701)
- `pattern-regex` with completely empty files (#3705)
- `--sarif` exit code with suppressed findings (#3680)
- Fixed fatal errors when a pattern results in a large number of matches
- Better error message when rule contains empty pattern

### Changed
- Add backtrace to fatal errors reported by semgrep-core
- Report errors during rule evaluation to the user
- When anded with other patterns, `pattern: $X` will not be evaluated on its own, but will look at the context and find `$X` within the metavariables bound, which should be significantly faster

## [0.61.0](https://github.com/returntocorp/semgrep/releases/tag/v0.61.0) - 2021-08-04

### Added
- Hack: preliminary support for hack-lang
  thanks to David Frankel, Nicholas Lin, and more people at Slack!
- OCaml: support for partial if, match, and try patterns
  (e.g., `if $X = $Y`)
- OCaml: you can match uppercase identifiers (constructors, module names) by
  using a metavariable with an uppercase letter followed by an underscore,
  followed by uppercase letters or digits (e.g. `$X_`, `$F_OO`).
  Instead, `$FOO` will match everything else (lowercase identifiers,
  full expressions, types, patterns, etc.).
- OCaml: match cases patterns are now matched in any order, and ellipsis are
  handled correctly
- Improved error messages sent to the playground

### Changed
- Run version check and print upgrade message after scan instead of before
- OCaml: skip ocamllex and ocamlyacc files. Process only .ml and .mli files.
- Memoize range computation for expressions and speed up taint mode
- Report semgrep-core's message upon a parse error
- Deprecated the following experimental features:
  - pattern-where-python
  - taint-mode
  - equivalences
  - step-by-step evaluation output
- Deduplicate findings that fire on the same line ranges and have the same message.

### Fixed
- Go: Match import module paths correctly (#3484)
- OCaml: use latest ocamllsp 1.7.0 for the -lsp option
- OCaml: include parenthesis tokens in the AST for tuples and constructor
  calls for better range matching and autofix
- OCaml: fixed many matching bugs with ellipsis
- core: Do not crash when is not possible to compute range info
- eliminate 6x slowdown when using the '--max-memory' option

## [0.60.0](https://github.com/returntocorp/semgrep/releases/tag/v0.60.0) - 2021-07-27

### Added
- Detect duplicate keys in YAML dictionaries in semgrep rules when parsing a rule
  (e.g., detect multiple 'metavariable' inside one 'metavariable-regex')

### Fixed
- C/C++: Fixed stack overflows (segmentation faults) when processing very large
  files (#3538)
- JS: Fixed stack overflows (segmentation faults) when processing very large
  files (#3538)
- JS: Detect numeric object keys `1` and `0x1` as equal (#3579)
- OCaml: improved parsing stats by using tree-sitter-ocaml (from 25% to 88%)
- taint-mode: Check nested functions
- taint-mode: `foo.x` is now detected as tainted if `foo` is a source of taint
- taint-mode: Do not crash when is not possible to compute range info
- Rust: recognize ellipsis in macro calls patterns (#3600)
- Ruby: represent correctly a.(b) in the AST (#3603)
- Rust: recognize ellipsis in macro calls patterns

### Changed
- Added precise error location for the semgrep metachecker, to detect for example
  duplicate patterns in a rule

## [0.59.0](https://github.com/returntocorp/semgrep/releases/tag/v0.59.0) - 2021-07-20

### Added
- A new experimental 'join' mode. This mode runs multiple Semgrep rules
  on a codebase and "joins" the results based on metavariable contents. This
  lets users ask questions of codebases like "do any 3rd party
  libraries use a dangerous function, and do I import that library directly?" or
  "is this variable passed to an HTML template, and is it rendered in that template?"
  with several Semgrep rules.

### Fixed
- Improve location reporting of errors
- metavariable-pattern: `pattern-not-regex` now works (#3503)
- Rust: correctly parse macros (#3513)
- Python: imports are unsugared correctly (#3940)
- Ruby: `pattern: $X` in the presence of interpolated strings now works (#3560)

## [0.58.2](https://github.com/returntocorp/semgrep/releases/tag/v0.58.2) - 2021-07-15

### Fixed
- Significant speed improvements, but the binary is now 95MB (from 47MB
  in 0.58.1, but it was 170MB in 0.58.0)

## [0.58.1](https://github.com/returntocorp/semgrep/releases/tag/v0.58.1) - 2021-07-15

### Fixed
- The --debug option now displays which files are currently processed incrementally;
  it will not wait until semgrep-core completely finishes.

### Changed
- Switch from OCaml 4.10.0 to OCaml 4.10.2 (and later to OCaml 4.12.0) resulted in
  smaller semgrep-core binaries (from 170MB to 47MB) and a smaller docker
  image (from 95MB to 40MB).

## [0.58.0](https://github.com/returntocorp/semgrep/releases/tag/v0.58.0) - 2021-07-14

### Added
- New iteration of taint-mode that allows to specify sources/sanitizers/sinks
  using arbitrary pattern formulas. This provides plenty of flexibility. Note
  that we breaks compatibility with the previous taint-mode format, e.g.
  `- source(...)` must now be written as `- pattern: source(...)`.
- HTML experimental support. This does not rely on the "generic" mode
  but instead really parses the HTML using tree-sitter-html. This allows
  some semantic matching (e.g., matching attributes in any order).
- Vue.js alpha support (#1751)
- New matching option `implicit_ellipsis` that allows disabling the implicit
  `...` that are added to record patterns, plus allow matching "spread fields"
  (JS `...x`) at any position (#3120)
- Support globstar (`**`) syntax in path include/exclude (#3173)

### Fixed
- Apple M1: Semgrep installed from HomeBrew no longer hangs (#2432)
- Ruby command shells are distinguished from strings (#3343)
- Java varargs are now correctly matched (#3455)
- Support for partial statements (e.g., `try { ... }`) for Java (#3417)
- Java generics are now correctly stored in the AST (#3505)
- Constant propagation now works inside Python `with` statements (#3402)
- Metavariable value replacement in message/autofix no longer mixes up short and long names like $X vs $X2 (#3458)
- Fixed metavariable name collision during interpolation of message / autofix (#3483)
  Thanks to Justin Timmons for the fix!
- Revert `pattern: $X` optimization (#3476)
- metavariable-pattern: Allow filtering using a single `pattern` or
  `pattern-regex`
- Dataflow: Translate call chains into IL

### Changed
- Faster matching times for generic mode

## [0.57.0](https://github.com/returntocorp/semgrep/releases/tag/v0.57.0) - 2021-06-29

### Added
- new `options:` field in a YAML rule to enable/disable certain features
  (e.g., constant propagation). See https://github.com/returntocorp/semgrep/blob/develop/semgrep-core/src/core/Config_semgrep.atd
  for the list of available features one can enable/disable.
- Capture groups in pattern-regex: in $1, $2, etc. (#3356)
- Support metavariables inside atoms (e.g., `foo(:$ATOM)`)
- Support metavariables and ellipsis inside regexp literals
  (e.g., `foo(/.../)`)
- Associative-commutative matching for bitwise OR, AND, and XOR operations
- Add support for $...MVAR in generic patterns.
- metavariable-pattern: Add support for nested Spacegrep/regex/Comby patterns
- C#: support ellipsis in method parameters (#3289)

### Fixed
- C#: parse `__makeref`, `__reftype`, `__refvalue` (#3364)
- Java: parsing of dots inside function annotations with brackets (#3389)
- Do not pretend that short-circuit Boolean AND and OR operators are commutative (#3399)
- metavariable-pattern: Fix crash when nesting a non-generic pattern within
  a generic rule
- metavariable-pattern: Fix parse info when matching content of a metavariable
  under a different language
- generic mode on Markdown files with very long lines will now work (#2987)

### Changed
- generic mode: files that don't look like nicely-indented programs
  are no longer ignored, which may cause accidental slowdowns in setups
  where excessively large files are not excluded explicitly (#3418).
- metavariable-comparison: Fix crash when comparing integers and floats
  Thanks to Justin Timmons for the fix!
- Do not filter findings with the same range but different metavariable bindings (#3310)
- Set parsing_state.have_timeout when a timeout occurs (#3438)
- Set a timeout of 10s per file (#3434)
- Improvements to contributing documentation (#3353)
- Memoize getting ranges to speed up rules with large ranges
- When anded with other patterns, `pattern: $X` will not be evaluated on its own, but will look at the context and find `$X` within the metavariables bound, which should be significantly faster

## [0.56.0](https://github.com/returntocorp/semgrep/releases/tag/v0.56.0) - 2021-06-15

### Added
- Associative-commutative matching for Boolean AND and OR operations
  (#3198)
- Support metavariables inside strings (e.g., `foo("$VAR")`)
- metavariable-pattern: Allow matching the content of a metavariable under
  a different language.

### Fixed
- C#: Parse attributes for local functions (#3348)
- Go: Recognize other common package naming conventions (#2424)
- PHP: Support for associative-commutative matching (#3198)

### Changed
- Upgrade TypeScript parser (#3102)

### Changed
- `--debug` now prints out semgrep-core debug logs instead of having this
  behavior with `--debugging-json`

## [0.55.1](https://github.com/returntocorp/semgrep/releases/tag/v0.55.1) - 2021-06-9

### Added
- Add helpUri to sarif output if rule source metadata is defined

### Fixed
- JSON: handle correctly metavariables as field (#3279)
- JS: support partial field definitions pattern, like in JSON
- Fixed wrong line numbers for multi-lines match in generic mode (#3315)
- Handle correctly ellipsis inside function types (#3119)
- Taint mode: Allow statement-patterns when these are represented as
  statement-expressions in the Generic AST (#3191)

## [0.55.0](https://github.com/returntocorp/semgrep/releases/tag/v0.55.0) - 2021-06-8

### Added
- Added new metavariable-pattern operator (available only via --optimizations),
  thanks to Kai Zhong for the feature request (#3257).

### Fixed
- Scala: parse correctly symbol literals and interpolated strings containing
  double dollars (#3271)
- Dataflow: Analyze foreach body even if we do not handle the pattern yet (#3155)
- Python: support ellipsis in try-except (#3233)
- Fall back to no optimizations when using unsupported features: pattern-where-python,
  taint rules, and `--debugging-json` (#3265)
- Handle regexp parse errors gracefully when using optimizations (#3266)
- Support equivalences when using optimizations (#3259)
- PHP: Support ellipsis in include/require and echo (#3191, #3245)
- PHP: Prefer expression patterns over statement patterns (#3191)
- C#: Support unsafe block syntax (#3283)


### Changed
- Run rules in semgrep-core (rather than patterns) by default (aka optimizations all)

## [0.54.0](https://github.com/returntocorp/semgrep/releases/tag/v0.54.0) - 2021-06-2

### Added
- Per rule parse times and per rule-file parse and match times added to opt-in metrics
- $...MVAR can now match a list of statements (not just a list of arguments) (#3170)

### Fixed
- JavaScript parsing: [Support decorators on
  properties](https://github.com/tree-sitter/tree-sitter-javascript/pull/166)
- JavaScript parsing: [Allow default export for any declaration](https://github.com/tree-sitter/tree-sitter-javascript/pull/168)
- Metavariables in messages are filled in when using `--optimizations all`
- Python: class variables are matched in any order (#3212)
- Respect `--timeout-threshold` option in `--optimizations all` mode

### Changed
- Moved some debug logging to verbose logging
- $...ARGS can now match an empty list of arguments, just like ... (#3177)
- JSON and SARIF outputs sort keys for predictable results

## [0.53.0](https://github.com/returntocorp/semgrep/releases/tag/v0.53.0) - 2021-05-26

### Added

- Scala alpha support
- Metrics collection of project_hash in cases where git is not available
- Taint mode now also analyzes top-level statements.

### Fixed

- Running with `--strict` will now return results if there are `nosem` mismatches. Semgrep will report a nonzero exit code if `--strict` is set and there are `nosem` mismathces. [#3099](https://github.com/returntocorp/semgrep/issues/3099)
- PHP: parsing correctly ... and metavariables in parameters
- PHP: parsing correctly functions with a single statement in their body
- Evaluate interpolated strings during constant propagation (#3127)
- Fixed #3084 - Semgrep will report an InvalidRuleSchemaError for dictionaries with duplicate key names.
- Basic type inference also for implicit variable declarations (Python, Ruby, PHP, and JS)
- JS/TS: differentiating tagged template literals in the AST (#3187)
- Ruby: storing parenthesis in function calls in the AST (#3178)

## [0.52.0](https://github.com/returntocorp/semgrep/releases/tag/v0.52.0) - 2021-05-18

### Added

- C# alpha support
- Let meta-variables match both a constant variable occurrence and that same
  constant value (#3058)

### Fixed

- OCaml: fix useless-else false positives by generating appropriate AST for
  if without an else.
- JS/TS: Propagate constant definitions without declaration
- Python: Make except ... match except _ as _

## [0.51.0](https://github.com/returntocorp/semgrep/releases/tag/v0.51.0) - 2021-05-13

### Added
- Keep track of and report rule parse time in addition to file parse time.
- v0 of opt-in anonymous aggregate metrics.
- Improved cheatsheet for generic mode, now recommending indented
  patterns (#2911, #3028).

### Fixed

- JS/TS: allow the deep expression operator <... ...> in expression
statement position, for example:
```
$ARG = [$V];
...
<... $O[$ARG] ...>; // this works now
```

- PHP arrays with dots inside parse
- Propagate constants in nested lvalues such as `y` in `x[y]`
- C# experimental support

### Changed
- Show log messages from semgrep-core when running semgrep with
  `--debug`.
- By default, targets larger than 1 MB are now excluded from semgrep
  scans. New option `--max-target-bytes 0` restores the old behavior.
- Report relative path instead of absolute when using `--time`

## [0.50.1](https://github.com/returntocorp/semgrep/releases/tag/v0.50.1) - 2021-05-06

### Changed
- Reinstate `--debugging-json` to avoid stderr output of `--debug`

## [0.50.0](https://github.com/returntocorp/semgrep/releases/tag/v0.50.0) - 2021-05-06

### Added
- JS/TS: Infer global constants even if the `const` qualifier is missing (#2978)
- PHP: Resolve names and infer global constants in the same way as for Python

### Fixed
- Empty yaml files do not crash
- Autofix does not insert newline characters for patterns from semgrep.live (#3045)
- Autofix printout is grouped with its own finding rather than the one below it (#3046)
- Do not assign constant values to assigned variables (#2805)
- A `--time` flag instead of `--json-time` which shows a summary of the
  timing information when invoked with normal output and adds a time field
  to the json output when `--json` is also present

### Changed
- .git/ directories are ignored when scanning
- External Python API (`semgrep_main.invoke_semgrep`) now takes an
  optional `OutputSettings` argument for controlling output
- `OutputSettings.json_time` has moved to `OutputSettings.output_time`,
  this and many other `OutputSettings` arguments have been made optional

### Removed
- `--debugging-json` flag in favor of `--json` + `--debug`
- `--json-time` flag in favor of `--json` + `--time`

## [0.49.0](https://github.com/returntocorp/semgrep/releases/tag/v0.49.0) - 2021-04-28

### Added
- Support for matching multiple arguments with a metavariable (#3009)
  This is done with a 'spread metavariable' operator that looks like
  `$...ARGS`. This used to be available only for JS/TS and is now available
  for the other languages (Python, Java, Go, C, Ruby, PHP, and OCaml).
- A new `--optimizations [STR]` command-line flag to turn on/off some
  optimizations. Use 'none' to turn off everything and 'all' to turn on
  everything.
  Just using `--optimizations` is equivalent to `--optimizations all`, and
  not using `--optimizations` is equivalent to `--optimizations none`.
- JS/TS: Support '...' inside JSX text to match any text, as in
  `<a href="foo">...</a>`  (#2963)
- JS/TS: Support metavariables for JSX attribute values, as in
  `<a href=$X>some text</a>` (#2964)

### Fixed
- Python: correctly parsing fstring with multiple colons
- Ruby: better matching for interpolated strings (#2826 and #2949)
- Ruby: correctly matching numbers

### Changed
- Add required executionSuccessful attribute to SARIF output (#2983)
  Thanks to Simon Engledew
- Remove jsx and tsx from languages, just use javascript or typescript (#3000)
- Add limit max characters in output line (#2958) and add
  flag to control maxmium characters (defaults to 160).
  Thanks to Ankush Menat

## [0.48.0](https://github.com/returntocorp/semgrep/releases/tag/v0.48.0) - 2021-04-20

### Added
- Taint mode: Basic cross-function analysis (#2913)
- Support for the new Java Record extension and Java symbols with accented characters (#2704)

### Fixed
- Capturing functions when used as both expressions and statements in JS (#1007)
- Literal for ocaml tree sitter (#2885)
- Ruby: interpolated strings match correctly (#2967)
- SARIF output now contains the required runs.invocations.executionSuccessful property.

### Changed
- The `extra` `lines` data is now consistent across scan types
  (e.g. `semgrep-core`, `spacegrep`, `pattern-regex`)

## [0.47.0](https://github.com/returntocorp/semgrep/releases/tag/v0.47.0) - 2021-04-15

### Added

- support `for(...)` for Java
- Ability to match lambdas or functions in Javascript with ellipsis after
  the function keyword, (e.g., `function ...(...) { ... }`)
- Rust: Semgrep patterns now support top-level statements (#2910)
- support for utf-8 code with non-ascii chars (#2944)
- Java switch expressions

### Fixed

- fixed single field pattern in JSON, allow `$FLD: { ... }` pattern
- Config detection in files with many suffix delimiters, like `this.that.check.yaml`.
  More concretely: configs end with `.yaml`, YAML language tests end with `.test.yaml`,
  and everything else is handled by its respective language extension (e.g. `.py`).
- Single array field in yaml in a pattern is parsed as a field, not a one element array

## [0.46.0](https://github.com/returntocorp/semgrep/releases/tag/v0.46.0) - 2021-04-08

### Added
- YAML language support to --test
- Ability to list multiple, comma-separated rules on the same line when in --test mode
- Resolve alias in require/import in Javascript
```
child_process.exec(...)
```
will now match
```javascript
var { exec } = require("child_process");
exec("dangerous");
```
- Taint mode: Pattern-sources can now be arbitrary expressions (#2881)

### Fixed
- SARIF output now nests invocations inside runs.
- Go backslashed carets in regexes can be parsed

### Changed
- Deep expression matches (`<... foo ...>`) now match within records, bodies of
  anonymous functions (a.k.a. lambda-expressions), and arbitrary language-specific
  statements (e.g. the Golang `go` statement)

## [0.45.0](https://github.com/returntocorp/semgrep/releases/tag/v0.45.0) - 2021-03-30

### Added

- New `--experimental` flag for passing rules directly to semgrep-core (#2836)

### Fixed

- Ellipses in template strings don't match string literals (#2780)
- Go: correctly parse select/switch clauses like in tree-sitter (#2847)
- Go: parse correctly 'for ...' header in Go patterns (#2838)

## [0.44.0](https://github.com/returntocorp/semgrep/releases/tag/v0.44.0) - 2021-03-25

### Added

- Support for YAML! You can now write YAML patterns in rules
  to match over YAML target files (including semgrep YAML rules, inception!)
- A new Bloomfilter-based optimisation to speedup matching (#2816)
- Many benchmarks to cover semgrep advertised packs (#2772)
- A new semgrep-dev docker container useful for benchmarking semgrep (#2800)
- Titles to rule schema definitions, which can be leveraged in
  the Semgrep playground (#2703)

### Fixed

- Fixed taint mode and added basic test (#2786)
- Included formatted errors in SARIF output (#2748)
- Go: handle correctly the scope of Go's short assignment variables (#2452)
- Go: fixed the range of matched slices (#2763)
- PHP: correctly match the PHP superglobal `$_COOKIE` (#2820)
- PHP: allow ellipsis inside array ranges (#2819)
- JSX/TSX: fixed the range of matched JSX elements (#2685)
- Javascript: allow ellipsis in arrow body (#2802)
- Generic: correctly match the same metavariable when used in different
  generic patterns

#### Fixed in `semgrep-core` only

These features are not yet available via the `semgrep` CLI,
but have been fixed to the internal `semgrep-core` binary.

- Fixed all regressions on semgrep-rules when using -fast
- Handle pattern-not: and pattern-not-inside: as in semgrep
- Handle pattern: and pattern-inside: as in semgrep (#2777)

## [0.43.0](https://github.com/returntocorp/semgrep/releases/tag/v0.43.0) - 2021-03-16

### Added

- Official Python 3.9 support
- Support for generating patterns that will match multiple given code targets
- Gitignore for compiled binaries

### Fixed

- Parsing enum class patterns (#2715)
- Ocaml test metavar_equality_var (#2755)

### Changed

- Pfff java parser and tree-sitter-java parser are now more similar
- Octal numbers parsed correctly in tree-sitter parsers

## [0.42.0](https://github.com/returntocorp/semgrep/releases/tag/v0.42.0) - 2021-03-09

### Added

- Added propagation of metavariables to clauses nested under `patterns:`. Fixes (#2548)[https://github.com/returntocorp/semgrep/issues/2548].
- `--json-time` flag which reports runtimes for (rule, target file)
- `--vim` flag for Syntastic
- PHP - Support for partial if statements
- CSharp - Many improvements to parsing

### Fixed

- Rust can be invoked with `rs` or `rust` as a language

### Changed

- The timeout for downloading config files from a URL was extended from 10s to 20s.

## [0.41.1](https://github.com/returntocorp/semgrep/releases/tag/v0.41.1) - 2021-02-24

### Fixed
- Statically link pcre in semgrep-core for MacOS releases

## [0.41.0](https://github.com/returntocorp/semgrep/releases/tag/v0.41.0) - 2021-02-24

### Added

- Added basic typed metavariables for javascript and typescript (#2588)
- Ability to match integers or floats by values
  e.g., the pattern '8' will now match code like 'x = 0x8'
- Start converting the tree-sitter CST of R to the generic AST
  thx to Ross Nanopoulos!
- Allow 'nosem' in HTML. (#2574)

#### Added in `semgrep-core` only

These features are not yet available via the `semgrep` CLI,
but have been added to the internal `semgrep-core` binary.

- ability to process a whole rule in semgrep-core; this will allow
  whole-rule optimisations and avoid some fork and communication with the
  semgrep Python wrapper
- handling the none (regexp) and generic (spacegrep) patterns in a rule
- handling the metavariable-regexp, metavariable-comparison
- correctly handle boolean formula using inclusion checks on metavariables
- new semgrep-core -test_rules action to test rules; it reports only
  28/2800 mismatches on the semgrep-rules repository

### Changed

- update C# to latest tree-sitter-csharp
  thx to Sjord for the huge work adapting to the new C# grammar
- Improve --generate-config capabilities (#2562)
- optimise the matching of blocks with ellipsis (#2618)
  e.g., the pattern 'function(...) { ... }' will now be more efficient
- Change pattern-not-regex to filter when regex overlaps with a match (#2572)

### Fixed

- remove cycle in named AST for Rust 'fn foo(self)'  (#2584)
  and also typescript, which could cause semgrep to use giga bytes of memory
- fix missing token location on Go type assertion (#2577)

## [0.40.0](https://github.com/returntocorp/semgrep/releases/tag/v0.40.0) - 2021-02-17

### Added

- Documentation for contributing new languages.
- New language Kotlin with experimental support.
- Work on caching improvements for semgrep-core.
- Work on bloom filters for matching performance improvement.

### Changed

- Typescript grammar upgraded.
- Ruby parser updated from the latest tree-sitter-ruby.
- New Semgrep logo!
- metavariable_regex now supported with PCRE.
- Rust macros now parsed. Thanks Ruin0x11!

### Fixed

- Constant propagaion support covers `:=` short assignment in Go. (#2440)
- Functions now match against functions inside classes for PHP. (#2470)
- Import statements for CommonJS Typescript modules now supported. (#2234)
- Ellipsis behave consistently in nested statements for PHP. (#2453)
- Go Autofix does not drop closing parenthesis. (#2316)
- Helpful errors added for Windows installation. (#2533)
- Helpful suggestions provided on output encoding error. (#2514)
- Import metavariables now bind to the entire Java path. (#2502)
- Semgrep matches the short name for a type in Java. (#2400)
- Interface types explicitly handled in Go patterns. (#2376)
- TooManyMatches error generated instead of Timeout error when appropriate. (#2411)

## [0.39.1](https://github.com/returntocorp/semgrep/releases/tag/v0.39.1) - 2021-01-26

No new changes in this version.
This is a re-release of 0.39.0 due to an error in the release process.

## [0.39.0](https://github.com/returntocorp/semgrep/releases/tag/v0.39.0) - 2021-01-26

### Added

- Typed metavariables in C.
  Patterns like `$X == $Y` can now match specific types like so: `(char *$X) == $Y`. (#2431)

#### Added in `semgrep-core` only

These features are not yet available via the `semgrep` CLI,
but have been added to the internal `semgrep-core` binary.

- `semgrep-core` supports rules in JSON and Jsonnet format. (#2428)
- `semgrep-core` supports a new nested format
  for combining patterns into a boolean query. (#2430)

### Changed

- When an unknown language is set on a rule,
  the error message now lists all supported languages. (#2448)
- When semgrep is executed without a config specified,
  the error message now includes some suggestions on how to pick a config. (#2449)
- `-c` is the new shorthand for `--config` in the CLI.
  `-f` is kept as an alias for backward-compatibility. (#2447)

### Fixed

- Disable timeouts if timeout setting is 0 (#2423).
- Typed metavariables in go match literal strings (#2401).
- Fix bug that caused m_compatible_type to only bind the type (#2441).

## [0.38.0](https://github.com/returntocorp/semgrep/releases/tag/v0.38.0) - 2021-01-20

### Added
- Added a new language: Rust. Support for basic semgrep patterns (#2391)
  thanks to Ruin0x11!
- Added a new language: R. Just parsing for now (#2407)
  thanks to Ross Nanopoulos!
- Parse more Rust constructs: Traits, type constraints (#2393, #2413)
  thanks to Ruin0x11!
- Parse more C# constructs: Linq queries, type parameter constraints (#2378, #2408)
  thanks to Sjord!
- new experimental semgrep rule (meta)linter (#2420) with semgrep-core -check_rules


### Changed
- new controlflow-sensitive intraprocedural dataflow-based constant propagation
  (#2386)

### Fixed
- matching correctly Ruby functions with rescue block (#2390)
- semgrep crashing on permission error on a file (#2394)
- metavariable interpolation for pattern-inside (#2361)
- managing Lua assignment correctly (#2406) thanks to Ruin0x11!
- correctly parse metavariables in PHP, and ellipsis in fields (#2419)

## [0.37.0](https://github.com/returntocorp/semgrep/releases/tag/v0.37.0) - 2021-01-13

### Added
- pattern-not-regex added so findings can be filtered using regular expression (#2364)
- Added a new language: Lua. Support for basic semgrep patterns (#2337, #2312)
  thanks to Ruin0x11!
- C# support for basic semgrep patterns (#2336)
- Parse event access, conditional access, async-await in C# (#2314, #2329, #2358)
  thanks to Sjord

### Changed
- Java and Javascript method chaining requires extra "." when using ellipsis (#2354)

### Fixed
- Semgrep crashing due to missing token information in AST (#2380)

## [0.36.0](https://github.com/returntocorp/semgrep/releases/tag/v0.36.0) - 2021-01-05

### Added

- Typed metavariables can now match field access when we can propagate
  the type of a field
- Constant propagation for Java final fields (using this.field syntax)

### Changed

- Packaging and `setup.py` functionality (`.whl` and `pip` install unchanged):
  `SEMGREP_SKIP_BIN`, `SEMGREP_CORE_BIN`, and `SPACEGREP_BIN` now available

### Fixed
- correctly match the same metavariable for a field when used at a definition
  site and use site for Java
- add classname attribute to junit.xml report

## [0.35.0](https://github.com/returntocorp/semgrep/releases/tag/v0.35.0) - 2020-12-16

### Added

- Support for `...` in chains of method calls in JS, e.g. `$O.foo() ... .bar()`
- Official Ruby GA support

### Fixed

- Separate out test and pattern files with `--test` (#1796)

## [0.34.0](https://github.com/returntocorp/semgrep/releases/tag/v0.34.0) - 2020-12-09

### Added

- Experimental support for matching multiple arguments in JS/TS.
  This is done with a 'spread metavariable' operator,
  that looks like `$...ARGS`.
- Support for using `...` inside a Golang `switch` statement.
- Support for matching only
  the `try`, the `catch`, or the `finally` part
  of a `try { } catch (e) { } finally { }` construct in JS/TS.
- Support for matching only
  the `if ()` part of
  an `if () { }` construct in Java
- Support for metavariables inside dictionary keys in Ruby.
  This looks like `{..., $KEY: $VAL, ...}`.
- An experimental `--json-stats` flag.
  The stats output contains
  the number of files and lines of code scanned,
  broken down by language.
  It also contains profiling data broken down by rule ID.
  Please note that as this is an experimental flag,
  the output format is subject to change in later releases.
- Regex-only rules can now use `regex` as their language.
  The previously used language `none` will keep working as well.

### Changed

- Matches are now truncated to 10 lines in Semgrep's output.
  This was done to avoid filling the screen with output
  when a rule captures a whole class or function.
  If you'd like to adjust this behavior,
  you can set the new `--max-lines-per-finding` option.
- Fans of explicit & verbose code can now ignore findings
  with a `// nosemgrep` comment instead of the original `// nosem`.
  The two keywords have identical behavior.
- Generic pattern matching is now 10-20% faster
  on large codebases.

### Fixed

- Semgrep would crash when tens of thousands of matches were found
  for the same rule in one file.
  A new internally used `semgrep-core` flag named `-max_match_per_file`
  prevents these crashes by forcing a 'timeout' state
  when 10,000 matches are reached.
  Semgrep can then gracefully report
  what combination of rules and paths causes too much work.
- `semgrep --debug` works again,
  and now outputs even more debugging information from `semgrep-core`.
  The new debugging output is especially helpful to discover
  which rules have too many matches.
- A pattern that looks like `$X & $Y`
  will now correctly match bitwise AND operations in Ruby.
- Metavariables can now capture the name of a class
  and match its occurrences later in the class definition.
- Semgrep used to crash when a metavariable matched
  over text that cannot be read as UTF-8 text.
  Such matches will now try to recover what they can
  from apparent broken unicode text.

## [0.33.0](https://github.com/returntocorp/semgrep/releases/tag/v0.33.0) - 2020-12-01

### Added

- Allow selecting rules based on severity with the `--severity` flag. Thanks @kishorbhat!

### Changed

- In generic mode, shorter matches are now always preferred over
  longer ones. This avoids matches like `def bar def foo` when the
  pattern is `def ... foo`, instead matching just `def foo`
- In generic mode, leading dots must now match at the beginning of a
  block, allowing patterns like `... foo` to match what comes before `foo`
- Disabled link following for parity with other LINUX tools (e.g. ripgrep)
- spacegrep timeouts are now reported as timeouts instead of another error

### Fixed

- Correctly bind a metavariable in an import to the fully-qualified name. [Issue](https://github.com/returntocorp/semgrep/issues/1771)
- Fix invalid match locations on target files containing both CRLF line
  endings UTF-8 characters (#2111)
- Fix NoTokenLocation error when parsing Python f-strings
- [C] Support `include $X`
- [Go] Fix wrong order of imports

## [0.32.0](https://github.com/returntocorp/semgrep/releases/tag/v0.32.0) - 2020-11-18

### Added

- JSON output now includes an attribute of findings named `is_ignored`.
  This is `false` under regular circumstances,
  but if you run with `--disable-nosem`,
  it will return `true` for findings
  that normally would've been excluded by a `// nosem` comment.

### Changed

- `// nosemgrep` can now also be used to ignore findings,
  in addition to `// nosem`
- Added a default timeout of 30 seconds per file instead of none (#1981).

## [0.31.1](https://github.com/returntocorp/semgrep/releases/tag/v0.31.1) - 2020-11-11

### Fixed

- Regression in 0.31.0 where only a single file was being used when `--config`
  was given a directory with multiple rules (#2019).
- Cheatsheet's html functionality now has correct output.

## [0.31.0](https://github.com/returntocorp/semgrep/releases/tag/v0.31.0) - 2020-11-10

### Fixed

- Gracefully handle empty configuration file.
- Gracefully handle LexicalErrors from semgrep-core.
- Fix stack overflows in spacegrep on large input files (#1944).
- Fix extension-based file selection when the language is `generic` (#1968).
- Fix semgrep error when no valid config on path provided (#1912).
- Fix NO_FILE_INFO_YET error which causes the python wrapper to crash (#1925).
- Fix usage of '...' in special builtin arguments for PHP (#1963).
- Fix automatic semicolon insertion parse error in javascript (#1960).

### Added
- kotlin-tree-sitter integration into semgrep-core. Can now call
  dump-tree-sitter-cst on kotlin files.
- c++ tree-sitter integration into semgrep-core (#1952).
- More documents for language porting.
- Error handling in spacegrep to print stderr when CalledProcessError occurs.

## [0.30.0](https://github.com/returntocorp/semgrep/releases/tag/v0.30.0) - 2020-11-03

### Added

- Better examples for the generic mode aka spacegrep (#1951).

### Fixed

- Fix matching of trailing dots in spacegrep (#1939).
- Allow matching on one-line files with spacegrep (#1929).
- Fix incorrect number of lines matched by dots with spacegrep (#1918).
- Other subtle spacegrep matching bugs (#1913).
- Metavariable for method call should be matched against corresponding
  metavariable in method definition (#1861).
- Typescript class properties/declarations not recognized (#1846).
- Can't match inside Python try/except clause (#1902).

## [0.29.0](https://github.com/returntocorp/semgrep/releases/tag/v0.29.0) - 2020-10-27

### Added
- Semgrep will now partially parse files with parse errors and report findings detected before the parse errors was encountered.
- Allow user to specify registry path without having to add semgrep.dev url
  i.e.: instead of `--config https://semgrep.dev/p/r2c-ci` users can use `--config p/r2c-ci`
- Allow user to specify snippet id without having to add semgrep.dev url
  i.e.: instead of `--config https://semgrep.dev/s/username:snippetname`
  users can use `--config username:snippetname`
- `--test` will now error out if `ruleid` or `ok` is not in reported IDs
- Semgrep will run JavaScript rules on TypeScript files automatically.

### Fixed
- More off by one fixes in autofix
- Support for matching dynamic class names in Ruby
- Removed `nosem` findings from the final findings count
- Matching nested JSX elements works properly. See https://semgrep.dev/s/erlE?version=0.29.0.
- Can now match partial class definitions with annotations in Java. See https://github.com/returntocorp/semgrep/issues/1877.
- Fixed errors in TypeScript "implements" keyword. See https://github.com/returntocorp/semgrep/issues/1850.

## [0.28.0](https://github.com/returntocorp/semgrep/releases/tag/v0.28.0) - 2020-10-21

### Added

- A `metavariable-comparison` operator
  for evaluating numeric comparisons on metavariable values,
  such as `comparison: $KEY_SIZE < 2048`.
  This is a safe alternative to `pattern-where-python` snippets.
  Check the [full documentation of this feature](https://github.com/returntocorp/semgrep/blob/12d25a5c/docs/experimental.md#metavariable-comparison)!
- Matching 1-to-N attributes with a `...` wildcard
  in JSX tags' attribute lists,
  such as `<$TAG attr="1" ... />`
- Matching only the function signature
  without the function body,
  such as `function foo(...)`.
  This is useful to have cleaner match output
  when the body content doesn't matter in a rule.
  This works on JavaScript, TypeScript, and Java code currently.
- SARIF output now includes the exact CWE and OWASP categories as tags.
  Thanks @hunt3rkillerz!
- Matching of annotation patterns for Java (like `@SomeAnnot(...)`) in any context.

### Fixed

- PHP superglobals such as `$_GET`,
  which start with a dollar sign just like Semgrep metavariables,
  are now correctly interpreted as PHP code instead of Semgrep pattern code.
- Calls to `isset(...)` in PHP look like function calls,
  but technically are not functions calls.
  Now you can match them anyway!
- It's now possible to write unit tests for OCaml rules.
- JavaScript's special identifiers,
  such as `this`, can now be captured into a metavariable.
- A Java pattern for `implements B`
  will now also match code that does `implements A, B, C`.
- Addressed off by one errors when applying autofixes
- Missing characters in metavariable interpolation in messages
- And many more minor code parser fixes!

## [0.27.0](https://github.com/returntocorp/semgrep/releases/tag/v0.27.0) - 2020-10-06

### Added
- Added a `--debug` flag and moved most of the output under `--verbose` to it.
- Can run multiple rule configs by repeating `--config` option
- Jenkins information added to integrations
- Added matching with partial patterns for function signatures for Go.

### Changed
- Parse and other errors are mentioned at final output, but not individually displayed unless --verbose is passed
- tree-sitter parse error exceptions converted to parsing_error, improving error location

### Fixed
- Dislayed types using the `message` key are more complete.
- Triple token repeat for EncodedString in semgrep messages fixed.
- Crashes on 3 or more layered jsonschema errors fixed.


## [0.26.0](https://github.com/returntocorp/semgrep/releases/tag/v0.26.0) - 2020-09-30

### Fixed
- Metavariables are able to match empty tuples
- Correctly parse optional chaining (?.) in Typescript
- Correctly parse logical assignment operators (&&=, ||=, ??=) in Typescript
- Some type constraing matching in Typescript

### Changed
- Added default timeout of 5 seconds to javascript parsing (related to ?. on large minified files stalling)


## [0.25.0](https://github.com/returntocorp/semgrep/releases/tag/v0.25.0) - 2020-09-23

### Added
- Added support for the JUnit XML report format (`--junit-xml`)
- C now supports the deep expression operator: `<... $X ...>`. See [this example](https://semgrep.dev/s/boKP/?version=develop).
- Added support for ellipses `...` in PHP. (https://github.com/returntocorp/semgrep/issues/1715). See [this example](https://semgrep.dev/s/NxRn/?version=develop).

### Fixed
- JavaScript will parse empty yields (https://github.com/returntocorp/semgrep/issues/1688).
- In JavaScript, arrow functions are now considered lambdas (https://github.com/returntocorp/semgrep/issues/1691). This allows [matching](https://semgrep.dev/s/Kd1j/?version=develop) arrow functions in `var` assignments.
- `tsx` and `typescript` are now properly recognized in the `languages` key. (https://github.com/returntocorp/semgrep/issues/1705)


## [0.24.0](https://github.com/returntocorp/semgrep/releases/tag/v0.24.0) - 2020-09-16

### Added
- The `--test` functionality now supports the `--json` flag
- Alpha support for TypeScript
- Alpha support for PHP
- PyPI artifacts are now compatible with Alpine Linux

### Fixed
- Can now parse ECMAScript object patterns with ellipses in place of fields

## [0.23.0](https://github.com/returntocorp/semgrep/releases/tag/v0.23.0) - 2020-09-09

### Added
- Experimental support for Typescript (with -lang ts). You can currently
  mainly use the Javascript subset of Typescript in patterns, as well
  as type annotations in variable declarations or parameters.
- Ability to read target contents from stdin by specifying "-" target.

### Changed
- You can now specify timeouts using floats instead of integers
  (e.g., semgrep -timeout 0.5 will timeout after half a second)

### Fixed
- We now respect the -timeout when analyzing languages which have
  both a Tree-sitter and pfff parser (e.g., Javascript, Go).

## [0.22.0](https://github.com/returntocorp/semgrep/releases/tag/v0.22.0) - 2020-09-01

### Added
- The 'languages' key now supports 'none' for running `pattern-regex` on arbitrary files. See [this file](https://github.com/returntocorp/semgrep/blob/develop/semgrep/tests/e2e/rules/regex-any-language.yaml) for an example.
- You can now use the '...' ellipsis operator in OCaml.
- True negatives to '--test' functionality via the 'ok:<rule-id>' annotation.

### Changed
- Groups of rules are now called "Rulesets" in the Semgrep ecosystem,
  instead of their previous name, "Packs".
- We now use also the tree-sitter-javascript Javascript parser, which
  can parse quickly minified files. Thus, we also removed the 5 seconds
  parsing timeout we were using for Javascript.
- We should correctly report ranges when matching array access expressions
  (e.g., 'foo[$X]').
- Breaking: regular expressions in semgrep string patterns (e.g., `"=~/foo/"`)
  are now using the PCRE (Perl Compatible Regular Expressions) syntax instead of
  the OCaml syntax. This means you should not escape parenthesis for grouping
  or escape pipes for dijunctions (e.g., use simply `"=~/foo|bar/"` instead of
  `"=~/foo\|bar/"`). You can also use more advanced regexp features available
  in PCRE such as case-insensitive regexps with '/i' (e.g., `"=~/foo/i"`).
  The semantic of matching changes also to look for the regexp anywhere
  in the string, not just at the beginning, which means if you want to
  enforce a format for the whole string, you will now need to use the '^' anchor
  character (e.g., `"=~/^o+$/"` to check if a string contains only a sequence
  of 'o').

### Removed
- Breaking: install script installation procedure (semgrep-<version>-ubuntu-generic.sh).
  Please use 'pip install' for equivalent Linux installation.

## [0.21.0](https://github.com/returntocorp/semgrep/releases/tag/v0.21.0) - 2020-08-25

### Added
- Parsing JSX (JavaScript React) files is now supported as a beta feature!
  In this release, you need to target .jsx files one by one explicitly to have them be scanned.
  We're planning to scan all .jsx files in targeted directories in our next release
- We now bundle a [json-schema](https://json-schema.org/) spec for rules YAML syntax.

### Changed
- Our custom-made rules YAML validator has been replaced with a jsonschema standard one.
  This results in more reliable and comprehensive error messages
  to help you get back on track when bumping into validation issues.
- Calling `semgrep --validate` now includes more information,
  such as the number of rules validation ran on.

### Fixed
- Fixed a bug where multiple assignment,
  also known as tuple unpacking assignment in Python,
  such as `a, b = foo`,
  could be misinterpreted by semgrep.
- Fixed a bug that would cause a crash when trying to get debug steps output as JSON.
- `.mly` and `.mll` files are no longer targeted implicitly by OCaml scans.
- Fixed the `--skip-unknown-extensions` flag skipping files even with recognized extensions.
- Fixed JavaScript conditionals without braces,
  such as `if (true) return;`,
  not being matched by patterns such as `if (true) { return; }`.

## [0.20.0](https://github.com/returntocorp/semgrep/releases/tag/v0.20.0) - 2020-08-18

### Added
- Support for JSX tag metavariables (e.g., <$TAG />) and ellipsis inside
  JSX attributes (e.g., <foo attr=... />)
- By default Semgrep treats explicitly passed files with unknown extension as possibly any language and so runs all rules on said files. Add a flag `--skip-unknown-extensions` so that Semgrep will treat these files as if they matched no language and will so run no rules on them. [Link: PR](https://github.com/returntocorp/semgrep/pull/1507)

### Fixed
- Python patterns do not have to end with a newline anymore.
- Pattern `$X = '...';` in JavaScript matches `var $X = '...'`. Additionally, semicolon is no longer required to match. [Link: Issue](https://github.com/returntocorp/semgrep/issues/1497); [Link: Example](https://semgrep.dev/7g0Q?version=0.20.0)
- In JavaScript, can now match destructured object properties inside functions. [Link: Issue](https://github.com/returntocorp/semgrep/issues/1005); [Link: Example](https://semgrep.dev/d72E/?version=0.20.0)
- Java annotations can be matched with fully qualified names. [Link: Issue](https://github.com/returntocorp/semgrep/issues/1508); [Link: Example](https://semgrep.dev/vZqY/?version=0.20.0)
- Ensure `/src` exists in Dockerfile; [Link: PR](https://github.com/returntocorp/semgrep/pull/1512)

## [0.19.1](https://github.com/returntocorp/semgrep/releases/tag/v0.19.1) - 2020-08-13

### Fixed
- Update Docker container to run successfully without special volume
  permissions

## [0.19.0](https://github.com/returntocorp/semgrep/releases/tag/v0.19.0) - 2020-08-11

### Added
- `--timeout-threshold` option to set the maximum number of times a file can timeout before it is skipped
- Alpha support for C#

### Fixed
- Match against JavaScript unparameterized catch blocks
- Parse and match against Java generics
- Add ability to match against JSX attributes using ellipses
- Add ability to use ellipses in Go struct definitions
- No longer convert Go expressions with a newline to a statement

## [0.18.0](https://github.com/returntocorp/semgrep/releases/tag/v0.18.0) - 2020-08-04

### Added
- Match arbitrary content with `f"..."`
- Performance improvements by filtering rules if file doesn't contain string needed for match
- Match "OtherAttribute" attributes in any order
- Support Python 3.8 self-documenting fstrings
- `--max-memory` flag to set a maximum amount of memory that can be used to apply a rule to a file

## [0.17.0](https://github.com/returntocorp/semgrep/releases/tag/v0.17.0) - 2020-07-28

### Added
- The `metavariable-regex` operator, which filters finding's by metavariable
  value against a Python re.match compatible expression.
- `--timeout` flag to set maximum time a rule is applied to a file
- Typed metavariables moved to official support. See [docs](https://github.com/returntocorp/semgrep/blob/develop/docs/pattern-features.md#typed-metavariables)

### Changed
- Improved `pattern-where-python` error messages

## [0.16.0](https://github.com/returntocorp/semgrep/releases/tag/v0.16.0) - 2020-07-21

### Added
- Match file-name imports against metavariables using `import "$X"` (most
  useful in Go)
- Support for taint-tracking rules on CLI using the key-value pair 'mode: taint'
  (defaults to 'mode: search')

### Changed
- Don't print out parse errors to stdout when using structured output formats

### Fixed
- Parse nested object properties in parameter destructuring in JavaScript
- Parse binding patterns in ECMAScript 2021 catch expressions
- Was mistakenly reporting only one of each type of issue even if multiple issues exist

## [0.15.0](https://github.com/returntocorp/semgrep/releases/tag/v0.15.0) - 2020-07-14

### Added
- Alpha level support for Ruby

### Changed
- Show semgrep rule matches even with --quiet flag

### Fixed
- Fixed a crash when running over a directory with binary files in it.
- Fix SARIF output format
- Parse nested destructured parameters in JavaScript
- True and False are not keywords in Python2
- Send informative error message when user tries to use semgrep on missing files

## [0.14.0](https://github.com/returntocorp/semgrep/releases/tag/v0.14.0) - 2020-07-07

### Changed
- Default Docker code mount point from `/home/repo` to `/src` - this is also
  configurable via the `SEMGREP_SRC_DIRECTORY` environment variable

### Removed
- `--precommit` flag - this is no longer necessary after defaulting to
  `pre-commit`'s code mount point `/src`

### Fixed
- Parse python files with trailing whitespace
- Parse python2 tuple as parameter in function/lambda definition
- Parse python3.8 positional only parameters (PEP 570)
- Parse python2 implicit array in comprehension
- Cache timeout errors in semgrep-core so running multiple rules does not
  retry parsing

## [0.13.0](https://github.com/returntocorp/semgrep/releases/tag/v0.13.0) - 2020-06-30

### Added
- Const propagation now works with Java 'final' keyword and for Python globals
  which were assigned only once in the program

### Fixed
- Parsing Ocaml open overriding
- Parse raise in Python2 can take up to three arguments
- Metavariable matching now works with variables with global scope:
```yaml
$CONST = "..."
...
def $FUNC(...):
  return foo($CONST)
```
will match
```python
GLOBAL_CONST = "SOME_CONST"

def fetch_global_const():
    return foo(GLOBAL_CONST)
```

### Changed
- More clear Parse error message

## [0.12.0](https://github.com/returntocorp/semgrep/releases/tag/v0.12.0) - 2020-06-23

### Added
- Support for a new configuration language: JSON. You can now write
  JSON semgrep patterns with -lang json
- Support for '...' inside set and dictionaries
- Version check to recommend updating when out-of-date, disable with `--disable-version-check`
- Support for multiline pattern-where-python
- `--dryrun` flag to show result of autofixes without modifying any files
- Add capability to use regex replacement for autofixing. See documentaion [here](https://github.com/returntocorp/semgrep/blob/develop/docs/experimental.md#autofix-using-regular-expression-replacement)
- Add version check to recommend upgrading when applicable

### Fixed
- The range of function calls and statement blocks now includes the closing
  `}` and `)`. The range for expression statements now includes the closing
  ';' when there's one. The range of decorators now includes '@'.
- Do not convert certain parenthesized expressions in tuples in Python
- Returned warning when improperly mounting volume in docker container
- Correctly handle uncommited file deletions when using git aware file targeting

### Changed
- Progress bar only displays when in interactive terminal, more than one
  rule is being run, and not being run with `-v` or `-q`
- Colapsed `--include-dir` and `--exclude-dir` functionaity into `--include` and
  `--exclude` respectively

## [0.11.0](https://github.com/returntocorp/semgrep/releases/tag/v0.11.0) - 2020-06-16

### Added
- Support for another programming language: OCaml. You can now write
  OCaml semgrep patterns with -lang ocaml
- Inline whitelisting capabilities via `nosem` comments and the
  `--disable-nosem` flag [#900](https://github.com/returntocorp/semgrep/issues/900)
- Show a progress bar when using semgrep in an interactive shell
- More understandable error messages

### Changed
- If scanning a directory in a git project then skip files that are ignored by the
  project unless `--no-git-ignore` flag is used
- Show aggregate parse errors unless `--verbose` flag is used

### Fixed
- Handle parsing unicode characters

## [0.10.1](https://github.com/returntocorp/semgrep/releases/tag/v0.10.1) - 2020-06-10

### Fixed
- Value of `pattern_id` when using nested pattern operators [#828](https://github.com/returntocorp/semgrep/issues/828)
- `...` now works inside for loops in javascript
- Metavariable
- Infinite loop in python [#923](https://github.com/returntocorp/semgrep/issues/923)
- Treat field definition (`{x: 1}`) differently from assignment (`{x = 1}`)
- Support triple-quoted f-strings in python
- Fix ubuntu build error [#965](https://github.com/returntocorp/semgrep/pull/965)

## [0.10.0](https://github.com/returntocorp/semgrep/releases/tag/v0.10.0) - 2020-06-09

### Fixed

- Support immediately indexed arrays with initializers in Java
- Support object rest parameters in ECMAScript 6+
- Support various array destructuring calls with ommitted arguments in
  ECMAScript 6+
- Fix an issue where an error was raised when matching to Python else
  blocks with a metavariable
- Don't filter out files that are explicitly passed as arguments to semgrep
  even if they do not have expected extension

### Added

- Java imports can now be searched with patterns written like `import
  javax.crypto.$ANYTHING`
- `--debugging-json` flag for use on semgrep.dev

### Changed

- Pattern matches now distinguish between conditionals without `else` blocks
  and those with empty `else` blocks; write two patterns to capture both
  possibilities
- Print output before exiting when using --strict

## [0.9.0](https://github.com/returntocorp/semgrep/releases/tag/v0.9.0) - 2020-06-02

### Fixed
- Performance optimizations in deep statement matching
- Disable normalization of != ==> !(==)
- Support empty variable declaration in javasript
- Support "print expr," in Python 2.X
- Support "async" keyword on inner arrow functions for ECMAScript 7+
- Support optional catch bindings for ECMAScript 2019+
- Support non-ASCII Unicode whitespace code points as lexical whitespace in JavaScript code
- Support assignment expressions in Python 3.8
- Emtpty block in if will only match empty blocks

### Removed
- `--exclude-tests` flag - prefer `--exclude` or `--exclude-dir`
- `--r2c` flag - this was completely unused

## [0.8.1](https://github.com/returntocorp/semgrep/releases/tag/v0.8.1) - 2020-05-26

### Fixed
- `semgrep --version` on ubuntu was not returning the correct version

## [0.8.0](https://github.com/returntocorp/semgrep/releases/tag/v0.8.0) - 2020-05-20

### Added
- `pattern-regex` functionality - see docs for more information.
- Ellipsis used in the final position of a sequence of binary operations
  will match any number of additional arguments:
  ```
  $X = 1 + 2 + ...
  ```
  will match
  ```python
  foo = 1 + 2 + 3 + 4
  ```
- Per rule configuration of paths to include/exclude. See docs for more information.

### Changed
- fstring pattern will only match fstrings in Python:
  ```
  f"..."
  ```
  will match
  ```python
  f"foo {1 + 1}"
  ```
  but not
  ```python
  "foo"
  ```
- Change location of r2c rule config to https://semgrep.live/c/r/all which filters out
  pattern-where-python rules

## [0.7.0](https://github.com/returntocorp/semgrep/releases/tag/v0.7.0) - 2020-05-12

### Added
- `--exclude`, `--include`, `--exclude-dir`, and `--include-dir` flags
  for targeting specific paths with command line options.
  The behavior of these flags mimics `grep`'s behavior.
- A `--sarif` flag to receive output formatted according to the
  [SARIF v2.1.0](https://docs.oasis-open.org/sarif/sarif/v2.1.0/cs01/sarif-v2.1.0-cs01.html)
  specification for static analysis tools.
- Metavariables are now checked for equality across pattern clauses. For example, in the following pattern, `$REQ` must be the same variable name for this to match:
  ```yaml
  - patterns:
    - pattern-inside: |
        $TYPE $METHOD(..., HttpServletRequest $REQ, ...) {
          ...
        }
    - pattern: $REQ.getQueryString(...);
  ```


### Fixed
- Correclty parse implicit tuples in python f-strings
- Correctly parse `%` token in python f-string format
- Correctly parse python fstrings with spaces in interpolants

## [0.6.1](https://github.com/returntocorp/semgrep/releases/tag/v0.6.1) - 2020-05-06

### Fix

- Message field in output was not using proper interpolated message

## [0.6.0](https://github.com/returntocorp/semgrep/releases/tag/v0.6.0) - 2020-05-05

### Added
- The `-j/--jobs` flag for specifying number of subprocesses to use to run checks in parallel.
- expression statements will now match by default also return statements
  ```
  foo();
  ```
  will now match
  ```javascript
  return foo();
  ```
- You can now use regexps for field names:
  ```
  var $X = {"=~/[lL]ocation/": $Y};
  ```
  will now match
  ```javascript
  var x = {"Location": 1};
  ```
- Add severity to json output and prepend the rule line with it. Color yellow if `WARNING`, and red if `ERROR`. e.g. WARNING rule:tests.equivalence-tests
- For languages not allowing the dollar sign in identifiers (e.g., Python),
  semgrep will return an error if your pattern contains an identifier
  starting with a dollar that is actually not considered a metavariable
  (e.g., `$x`)
- Support top level `metadata` field in rule.yaml. Entire metadata object is attached to
  all things that match the rule when using json output format.

### Changed
- Config files in hidden paths can now be used by explicitly specifying
  the hidden path:
    ```
    semgrep --config some/hidden/.directory
    ```
- Metavariables can now contain digits or `_`. `$USERS_2` is now
  a valid metavariable name. A metavariable must start with a letter
  or `_` though.
- Simple calls of the `semgrep` CLI, such as `semgrep --version`, are now 60% faster.
- Display autofix suggestion in regular and json output mode.
- Update command line help texts.

### Fixed
- Correctly parse `f"{foo:,f}"` in Python
- Correctly parse Python files where the last line is a comment

## [0.5.0](https://github.com/returntocorp/semgrep/releases/tag/v0.5.0) - 2020-04-28

### Changed
- Rename executable to semgrep
- Deep expression matching in conditionals requires different syntax:
    ```
    if <... $X = True ...>:
        ...
    ```
    will now match
    ```python
    if foo == bar and baz == True:
        return 1
    ```
- Deduplicate semgrep output in cases where there are multiple ways
  a rule matches section of code
- Deep statement matchings goes into functions and classes:
    ```
    $X = ...
    ...
    bar($X)
    ```
    now matches with
    ```javascript
    QUX = "qux"

    function baz() {
        function foo() {
            bar(QUX)
        }
    }
    ```

### Added
- `python2` is a valid supported language

### Fixed
- Expression will right hand side of assignment/variable definition in javascript. See #429
    ```
    foo();
    ```
    will now match
    ```
    var x = foo();
    ```
- Regression where `"..."` was matching empty list
    ```
    foo("...")
    ```
    does _not_ match
    ```
    foo()
    ```

## [0.4.9](https://github.com/returntocorp/semgrep/releases/tag/v0.4.9) - 2020-04-07

### Changed

- Only print out number of configs and rules when running with verbose flag
- Match let and const to var in javascript:
    ```
    var $F = "hello"
    ```
    will now match any of the following expressions:
    ```javascript
    var foo = "hello";
    let bar = "hello";
    const baz = "hello";
    ```

### Added

- Print out --dump-ast
- Print out version with `--version`
- Allow ... in arrays
    ```
    [..., 1]
    ```
    will now match
    ```
    [3, 2, 1]
    ```
- Support Metavariable match on keyword arguments in python:
    ```
    foo(..., $K=$B, ...)
    ```
    will now match
    ```
    foo(1, 2, bar=baz, 3)
    ```
- Support constant propogation in f-strings in python:
    ```
    $M = "..."
    ...
    $Q = f"...{$M}..."
    ```
    will now match
    ```python
    foo = "bar"
    baz = f"qux {foo}"
    ```
- Constant propogation in javascript:
    ```
    api("literal");
    ```
    will now match with any of the following:
    ```javascript
    api("literal");

    const LITERAL = "literal";
    api(LITERAL);

    const LIT = "lit";
    api(LIT + "eral");

    const LIT = "lit";
    api(`${LIT}eral`);
    ```

- Deep statement matching:
    Elipsis operator (`...`) will also include going deeper in scope (i.e. if-else, try-catch, loop, etc.)
    ```
    foo()
    ...
    bar()
    ```
    will now match
    ```python
    foo()
    if baz():
        try:
            bar()
        except Exception:
            pass
    ```
- Unified import resolution in python:
    ```
    import foo.bar.baz
    ```

    will now match any of the following statements:

    ```python
    import foo.bar.baz
    import foo.bar.baz.qux
    import foo.bar.baz as flob
    import foo.bar.baz.qux as flob
    from foo.bar import baz
    from foo.bar.baz import qux
    from foo.bar import baz as flob
    from foo.bar.bax import qux as flob
    ```
- Support for anonymous functions in javascript:
    ```
    function() {
        ...
    }
    ```
    will now match
    ```javascript
    var bar = foo(
        //matches the following line
        function () { console.log("baz"); }
    );
    ```
- Support arrow function in javascript
    ```
    (a) => { ... }
    ```
    will now match:

    ```javascript
    foo( (a) => { console.log("foo"); });
    foo( a => console.log("foo"));

    // arrows are normalized in regular Lambda, so an arrow pattern
    // will match also old-style anynonous function.
    foo(function (a) { console.log("foo"); });
    ```
- Python implicit string concatenation
    ```
    $X = "..."
    ```
    will now match
    ```python
    # python implicitly concatenates strings
    foo = "bar"       "baz"              "qux"
    ```
- Resolve alias in attributes and decorators in python
    ```
    @foo.bar.baz
    def $X(...):
        ...
    ```
    will now match
    ```python
    from foo.bar import baz

    @baz
    def qux():
        print("hello")
    ```
### Fixed

- Handle misordered multiple object destructuring assignments in javascript:
    ```
    var {foo, bar} = qux;
    ```
    will now match
    ```
    var {bar, baz, foo} = qux;
    ```
- Defining properties/functions in different order:
    ```
    var $F = {
        two: 2,
        one: 1
    };
    ```
    will now match both
    ```javascript
    var foo = {
      two: 2,
      one: 1
    };

    var bar = {
        one: 1,
        two: 2
    };
    ```
- Metavariables were not matching due to go parser adding empty statements in golang


## [0.4.8](https://github.com/returntocorp/semgrep/releases/tag/0.4.8) - 2020-03-09

### Added
* Constant propagation for some langauges. Golang example:
```
pattern: dangerous1("...")
will match:

const Bar = "password"
func foo() {
     dangerous1(Bar);
}
```

* Import matching equivalences
```
pattern: import foo.bar.a2
matches code: from foo.bar import a1, a2
```

* Deep expression matching - see (#264)
```
pattern: bar();
matches code: print(bar())
```<|MERGE_RESOLUTION|>--- conflicted
+++ resolved
@@ -4,21 +4,17 @@
 
 ## Unreleased
 
-<<<<<<< HEAD
-### Fixed
-- Constant propagation: Tuple/Array destructuring assignments now correctly prevent constant propagation
-=======
 ### Added
 - Pre-alpha support for Bash as a new target language
 - Increase soft stack limit when running semgrep-core (#4120)
 
 ### Fixed
 - text_wrapping defaults to MAX_TEXT_WIDTH if get_terminal_size reports width < 1
+- Constant propagation: Tuple/Array destructuring assignments now correctly prevent constant propagation
 
 ### Changed
 - Report CI environment variable in metrics for better environment
   determination
->>>>>>> 2abecb64
 
 ## [0.70.0](https://github.com/returntocorp/semgrep/releases/tag/v0.70.0) - 10-19-2021
 
