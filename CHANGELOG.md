# Changelog

This project adheres to [Semantic Versioning](http://semver.org/spec/v2.0.0.html).

## Unreleased

### Added

- New language R with experimental support (#2360)
  Thanks to Zythosec for some contributions.
- Autodetection of CI env now supports Azure Pipelines, Bitbucket, Buildkite, Circle CI, Jenkins,
  and Travis CI in addition to GitHub and GitLab
- You can now disable version checks with an environment variable by setting
  `SEMGREP_ENABLE_VERSION_CHECK=0`
- Dataflow: spread operators in record expressions (e.g. `{...foo}`) are now translated into the Dataflow IL

### Fixed

- Fixed a bug where `--disable-version-check` would still send a request
  when a scan resulted in zero findings.
- Fixed a regression in 0.97 where the Docker image's working directory changed from `/src` without notice.
  This also could cause permission issues when running the image.
- Go: single pattern field can now match toplevel fields in a composite
  literal (#5452)
- PHP: metavariable-pattern: works again when used with language: php (#5443)
<<<<<<< HEAD
- PHP: named arguments work in patterns (#5508)
=======
- Fixed a non-deterministic crash when matching a large number of regexes (#5277)
>>>>>>> 875592a7

## [0.97.0](https://github.com/returntocorp/semgrep/releases/tag/v0.97.0) - 2022-06-08

### Added

- Dataflow: XML elements (e.g. JSX elements) have now a basic translation to the
  Dataflow IL, meaning that dataflow analysis (constant propagation, taint tracking)
  can now operate inside these elements (#5115)
- Java: you can now use a metavariable in a package directive (#5420),
  for example, `package $X`, which is useful to bind the package
  name and use it in the error message.

### Fixed

- The output of `semgrep ci` should be clear it is exiting with error code 0
  when there are findings but none of them being blockers
- Java: support for Sealed classes and Text Blocks via tree-sitter-java
  (#3787, #4644)
- The JUnit XML output should serialize the failure messages as a single
  string instead of a python list of strings.
- Typescript: update to latest tree-sitter-typescript, with support
  for 'abstract' modifier in more places
- Scala: stop parsing parenthesized expressions as unary tuples
- `yarn.lock` files with no depenencies, and with dependencies that lack URLs, now parse
- Scala: fixed bug where typed patterns inside classes caused an exception during name resolution
- metavariable-regex: patterns are now unanchored as specified by the
  documentation (#4807)
- When a logged in CI scan encounters a Git failure,
  we now print a helpful error message instead of a traceback.

## [0.96.0](https://github.com/returntocorp/semgrep/releases/tag/v0.96.0) - 2022-06-03

### Added

- Generic mode: new option `generic_ellipsis_max_span` for controlling
  how many lines an ellipsis can match (#5211)
- Generic mode: new option `generic_comment_style` for ignoring
  comments that follow the specified syntax (C style, C++ style, or
  Shell style) (#3428)
- Metrics now include a list of features used during an execution.
  Examples of such features are: languages scanned, CLI options passed, keys used in rules,
  or certain code paths reached, such as using an `:include` instruction in
  a `.semgrepignore` file.
  These strings will NOT include user data or specific settings. As an example,
  with `semgrep scan --output=secret.txt` we might send `"option/output"` but
  will NOT send `"option/output=secret.txt"`.

### Changed

- The output summarizing a scan's results has been simplified.

## [0.95.0](https://github.com/returntocorp/semgrep/releases/tag/v0.95.0) - 2022-06-02

### Added

- Sarif output format now includes `fixes` section
- `--test` flag will now seach for code files with `.fixed` suffix and use
  these to test the behaviour of autofixes of the rules.
- Rust: added support for method chaining patterns.
- `r2c-internal-project-depends-on`: support for poetry and gradle lockfiles
- M1 Mac support added to PyPi
- Accept `SEMGREP_BASELINE_REF` as alias for `SEMGREP_BASELINE_COMMIT`
- `r2c-internal-project-depends-on`:
  - pretty printing for SCA results
  - support for poetry and gradle lockfiles
- taint-mode: Taint tracking will now analyze lambdas in their surrounding context.
  Previously, if a variable became tainted outside a lambda, and this variable was
  used inside the lambda causing the taint to reach a sink, this was not being
  detected because any nested lambdas were "opaque" to the analysis. (Taint tracking
  looked at lambdas but as isolated functions.) Now lambas are simply analyzed as if
  they were statement blocks. However, taint tracking still does not follow the flow
  of taint through the lambda's arguments!
- Metrics now include an anonymous Event ID. This is an ID generated at send-time
  and will be used to de-duplicate events that potentially get duplicated during transmission.
- Metrics now include an anonymous User ID. This ID is stored in the ~/.semgrep/settings.yml file. If the ID disappears, the next run will generate a new one randomly. See the [Anonymous User ID in PRIVACY.md](PRIVACY.md#anonymous-user-id) for more details.

### Fixed

- M1 Mac installed via pip now links tree-sitter properly
- Restore `--sca`

### Changed

- The `ci` CLI command will now include ignored matches in output formats
  that dictate they should always be included
- Previously, you could use `$X` in a message to interpolate the variable captured
  by a metavariable named `$X`, but there was no way to access the underlying value.
  However, sometimes that value is more important than the captured variable.
  Now you can use the syntax `value($X)` to interpolate the underlying
  propagated value if it exists (if not, it will just use the variable name).

  Example:

  Take a target file that looks like

  ```py
  x = 42
  log(x)
  ```

  Now take a rule to find that log command:

  ```yaml
  - id: example_log
    message: Logged $SECRET: value($SECRET)
    pattern: log(42)
    languages: [python]
  ```

  Before, this would have given you the message `Logged x: value(x)`. Now, it
  will give the message `Logged x: 42`.

- A parameter pattern without a default value can now match a parameter
  with a default value (#5021)

### Fixed

- Numerous improvements to PHP parsing by switching to tree-sitter-php
  to parse PHP target code. Huge shoutout to Sjoerd Langkemper for most
  of the heavy lifting work
  (#3941, #2648, #2650, #3590, #3588, #3587, #3576, #3848, #3978, #4589)
- TS: support number and boolean typed metavariables (#5350)
- When a rule from the registry fails to parse, suggest user upgrade to
  latest version of semgrep
- Scala: correctly handle `return` for taint analysis (#4975)
- PHP: correctly handle namespace use declarations when they don't rename
  the imported name (#3964)
- Constant propagation is now faster and memory efficient when analyzing
  large functions with lots of variables.

## [0.94.0](https://github.com/returntocorp/semgrep/releases/tag/v0.94.0) - 2022-05-25

### Added

- `metavariable-regex` now supports an optional `constant-propagation` key.
  When this is set to `true`, information learned from constant propagation
  will be used when matching the metavariable against the regex. By default
  it is set to `false`
- Dockerfile: constant propagation now works on variables declared with `ENV`
- `shouldafound` - False Negative reporting via the CLI

### Changed

- taint-mode: Let's say that e.g. `taint(x)` makes `x` tainted by side-effect.
  Previously, we had to rely on a trick that declared that _any_ occurrence of
  `x` inside `taint(x); ...` was as taint source. If `x` was overwritten with
  safe data, this was not recognized by the taint engine. Also, if `taint(x)`
  occurred inside e.g. an `if` block, any occurrence of `x` outside that block
  was not considered tainted. Now, if you specify that the code variable itself
  is a taint source (using `focus-metavariable`), the taint engine will handle
  this as expected, and it will not suffer from the aforementioned limitations.
  We believe that this change should not break existing taint rules, but please
  report any regressions that you may find.
- taint-mode: Let's say that e.g. `sanitize(x)` sanitizes `x` by side-effect.
  Previously, we had to rely on a trick that declared that _any_ occurrence of
  `x` inside `sanitize(x); ...` was sanitized. If `x` later overwritten with
  tainted data, the taint engine would still regard `x` as safe. Now, if you
  specify that the code variable itself is sanitized (using `focus-metavariable`),
  the taint engine will handle this as expected and it will not suffer from such
  limitation. We believe that this change should not break existing taint rules,
  but please report any regressions that you may find.
- The dot access ellipsis now matches field accesses in addition to method
  calls.
- pattern-regex, pattern-not-regex, metavariable-regex: `^` and `$`
  now match at the beginning and end of each line, respectively,
  rather than previously just at the beginning and end of the input
  file. This corresponds to PCRE's multiline mode. To get the old
  behavior back, use `\A` instead of '^' and `\Z` instead of `$`. See
  the [PCRE
  manual](https://www.pcre.org/original/doc/html/pcrepattern.html#smallassertions)
  for details.
- Made error message for resource exhausion (exit code -11/-9) more actionable
- Made error message for rules with patterns missing positive terms
  more actionable (#5234)
- In this version, we have made several performance improvements
  to the code that surrounds our source parsing and matching core.
  This includes file targeting, rule fetching, and similar parts of the codebase.
  Running `semgrep scan --config auto` on the semgrep repo itself
  went from 50-54 seconds to 28-30 seconds.
  - As part of these changes, we removed `:include .gitignore` and `.git/`
    from the default `.semgrepignore` patterns.
    This should not cause any difference in which files are targeted
    as other parts of Semgrep ignore these files already.
  - A full breakdown of our performance updates,
    including some upcoming ones,
    can be found here https://github.com/returntocorp/semgrep/issues/5257#issuecomment-1133395694
- If a metrics event request times out, we no longer retry the request.
  This avoids Semgrep waiting 10-20 seconds before exiting if these requests are slow.
- The metrics collection timeout has been raised from 2 seconds to 3 seconds.

### Fixed

- TS: support for template literal types after upgrading to a more recent
  tree-sitter-typescript (Oct 2021)
- TS: support for `override` keyword (#4220, #4798)
- TS: better ASI (#4459) and accept code like `(null)(foo)` (#4468)
- TS: parse correctly private properties (#5162)
- Go: Support for ellipsis in multiple return values
  (e.g., `func foo() (..., error, ...) {}`) (#4896)
- semgrep-core: you can use again rules stored in JSON instead of YAML (#5268)
- Python: adds support for parentheses around `with` context expressions
  (e.g., `with (open(x) as a, open(y) as b): pass`) (#5092)
- C++: we now parse correctly const declarations (#5300)

## [0.93.0](https://github.com/returntocorp/semgrep/releases/tag/v0.93.0) - 2022-05-17

### Changed

- Files where only some part of the code had to be skipped due to a parse failure
  will now be listed as "partially scanned" in the end-of-scan skip report.
- Licensing: The ocaml-tree-sitter-core component is now distributed
  under the terms of the LGPL 2.1, rather than previously GPL 3.
- A new field was added to metrics collection: isAuthenticated.
  This is a boolean flag which is true if you ran semgrep login.

### Fixed

- `semgrep ci` used to incorrectly report the base branch as a CI job's branch
  when running on a `pull_request_target` event in GitHub Actions.
  By fixing this, Semgrep App can now track issue status history with `on: pull_request_target` jobs.
- Metrics events were missing timestamps even though `PRIVACY.md` had already documented a timestamp field.

## [0.92.1](https://github.com/returntocorp/semgrep/releases/tag/v0.92.1) - 2022-05-13

### Added

- Datafow: The dataflow engine now handles if-then-else expressions as in OCaml,
  Ruby, etc. Previously it only handled if-then-else statements. (#4965)

### Fixed

- Kotlin: support for ellispis in class parameters, e.g.. `class Foo(...) {}` (#5180)
- JS/TS: allow ellipsis in binding_pattern (e.g., in arrow parameters) (#5230)
- JS/TS: allow ellipsis in imports (e.g., `import {..., Foo, ...} from 'Bar'`) (#5012)
- `fixed_lines` is once again included in JSON output when running with `--autofix --dryrun`

## [0.92.0](https://github.com/returntocorp/semgrep/releases/tag/v0.92.0) - 2022-05-11

### Added

- The JSON output of `semgrep scan` is now fully specified using
  ATD (https://atd.readthedocs.io/) and jsonschema (https://json-schema.org/).
  See the semgrep-interfaces submodule under interfaces/
  (e.g., interfaces/semgrep-interfaces/Semgrep_output_v0.atd for the ATD spec)
- The JSON output of `semgrep scan` now contains a "version": field with the
  version of Semgrep used to generate the match results.
- taint-mode: Previously, to declare a function parameteter as a taint source,
  we had to rely on a trick that declared that _any_ occurence of the parameter
  was a taint source. If the parameter was overwritten with safe data, this was
  not recognized by the taint engine. Now, `focus-metavariable` can be used to
  precisely specify that a function parameter is a source of taint, and the taint
  engine will handle this as expected.
- taint-mode: Add basic support for object destructuring in languages such as
  Javascript. For example, given `let {x} = E`, Semgrep will now infer that `x`
  is tainted if `E` is tainted.

### Fixed

- OCaml: Parenthesis in autofixed code will no longer leave dangling closing-paren.
  Thanks to Elliott Cable for his contribution (#5087)
- When running the Semgrep Docker image, we now mark all directories as safe for use by Git,
  which prevents a crash when the current user does not own the source code directory.
- C++: Ellipsis are now allowed in for loop header (#5164)
- Java: typed metavariables now leverages the type of foreach variables (#5181)

## [0.91.0](https://github.com/returntocorp/semgrep/releases/tag/v0.91.0) - 2022-05-03

### Added

- `--core-opts` flag to send options to semgrep-core. For internal use:
  no guarantees made for semgrep-core options (#5111)

### Changed

- `semgrep ci` prints out all findings instead of hiding nonblocking findings (#5116)

## [0.90.0](https://github.com/returntocorp/semgrep/releases/tag/v0.90.0) - 2022-04-26

### Added

- Users can access the propagated value of a metavariable in the JSON output
  in the extra field
- Join mode now supports inline rules via the `rules:` key underneath the `join:` key.
- Added vendor.name field in gitlab sast output (#5077)

### Changed

- YAML parsing is more tolerant of `{}` appearing when it expects a scalar,
  allowing extensions of YAML that use `{}` to be parsed (#4849)
- Turn off optimization that trades off memory for performance because
  the effect is minor (with current parameters)

### Fixed

- Keep only latest run logs in last.log file (#5070)
- r2c-internal-project-depends-on:
  - Lockfiles that fail to parse will not crash semgrep
  - cargo.lock and Pipfile.lock dependencies that don't specify hashes now parse
  - go.sum files with a trailing newline now parse

## [0.89.0](https://github.com/returntocorp/semgrep/releases/tag/v0.89.0) - 2022-04-20

### Added

- Bash/Dockerfile: Add support for named ellipses such as in
  `echo $...ARGS` (#4887)
- PHP: Constant propagation for static constants (#5022)

### Changed

- When running a baseline scan on a shallow-cloned git repository,
  Semgrep still needs enough git history available
  to reach the branch-off point between the baseline and current branch.
  Previously, Semgrep would try to gradually fetch more and more commits
  up to a thousand commits of history,
  before giving up and just fetching all commits from the remote git server.
  Now, Semgrep will keep trying smaller batches until up to a million commits.
  This change should reduce runtimes on large baseline scans on very large repositories.
- Semgrep-core now logs the rule and file affected by a memory warning.
- Improved error messages from semgrep-core (#5013)
- Small changes to text output (#5008)
- Various exit codes changed so that exit code 1 is only for blocking findings (#5039)
- Subcommand is sent as part of user agent (#5051)

### Fixed

- Lockfiles scanning now respects .semgrepignore
- Workaround for git safe.directory change in github action (#5044)
- When a baseline scan diff showed that a path changed a symlink a proper file,
  Semgrep used incorrectly skip that path. This is now fixed.
- Dockerfile support: handle image aliases correctly (#4881)
- TS: Fixed matching of parameters with type annotations. E.g., it is now possible
  to match `({ params }: Request) => { }` with `({$VAR} : $REQ) => {...}`. (#5004)

## [0.88.0](https://github.com/returntocorp/semgrep/releases/tag/v0.88.0) - 2022-04-13

### Added

- Scala support is now officially GA
  - Ellipsis method chaining is now supported
  - Type metavariables are now supported
- Ruby: Add basic support for lambdas in patterns. You can now write patterns
  of the form `-> (P) {Q}` where `P` and `Q` are sub-patterns. (#4950)
- Experimental `semgrep install-deep-semgrep` command for DeepSemgrep beta (#4993)

### Changed

- Moved description of parse/internal errors to the "skipped" section of output
- Since 0.77.0 semgrep-core logs a warning when a worker process is consuming above
  400 MiB of memory. Now, it will also log an extra warning every time memory usage
  doubles. Again, this is meant to help diagnosing OOM-related crashes.

### Fixed

- Dockerfile: `lang.json` file not found error while building the docker image
- Dockerfile: `EXPOSE 12345` will now parse `12345` as an int instead of a string,
  allowing `metavariable-comparison` with integers (#4875)
- Scala: unicode character literals now parse
- Scala: multiple annotated type parameters now parse (`def f[@an A, @an B](x : A, y : B) = ...`)
- Ruby: Allow 'unless' used as keyword argument or hash key (#4948)
- Ruby: Fix regexp matching in the presence of escape characters (#4999)
- `r2c-internal-project-depends-on`:
  - Generic mode rules work again
  - Semgrep will not fail on targets that contain no relevant lockfiles
  - `package-lock.json` parsing now defaults to `dependencies` instead of `packages`,
    and will not completely fail on dependencies with no version
  - `yarn.lock` parsing has been rewritten to fix a bug where sometimes
    large numbers of dependencies would be ignored
- Go: parse multiline string literals
- Handle utf-8 decoding errors without crashing (#5023)

## [0.87.0](https://github.com/returntocorp/semgrep/releases/tag/v0.87.0) - 2022-04-07

### Added

- New `focus-metavariable` operator that lets you focus (or "zoom in") the match
  on the code region delimited by a metavariable. This operator is useful for
  narrowing down the code matched by a rule, to focus on what really matters. (#4453)
- `semgrep ci` uses "GITHUB_SERVER_URL" to generate urls if it is available
- You can now set `NO_COLOR=1` to force-disable colored output

### Changed

- taint-mode: We no longer force the unification of metavariables between
  sources and sinks by default. It is not clear that this is the most natural
  behavior; and we realized that, in fact, it was confusing even for experienced
  Semgrep users. Instead, each set of metavariables is now considered independent.
  The metavariables available to the rule message are all metavariables bound by
  `pattern-sinks`, plus the subset of metavariables bound by `pattern-sources`
  that do not collide with the ones bound by `pattern-sinks`. We do not expect
  this change to break many taint rules because source-sink metavariable
  unification had a bug (see #4464) that prevented metavariables bound by a
  `pattern-inside` to be unified, thus limiting the usefulness of the feature.
  Nonetheless, it is still possible to force metavariable unification by setting
  `taint_unify_mvars: true` in the rule's `options`.
- `r2c-internal-project-depends-on`: this is now a rule key, and not part of the pattern language.
  The `depends-on-either` key can be used analgously to `pattern-either`
- `r2c-internal-project-depends-on`: each rule with this key will now distinguish between
  _reachable_ and _unreachable_ findings. A _reachable_ finding is one with both a dependency match
  and a pattern match: a vulnerable dependency was found and the vulnerable part of the dependency
  (according to the patterns in the rule) is used somewhere in code. An _unreachable_ finding
  is one with only a dependency match. Reachable findings are reported as coming from the
  code that was pattern matched. Unreachable findings are reported as coming from the lockfile
  that was dependency matched. Both kinds of findings specify their kind, along with all matched
  dependencies, in the `extra` field of semgrep's JSON output, using the `dependency_match_only`
  and `dependency_matches` fields, respectively.
- `r2c-internal-project-depends-on`: a finding will only be considered reachable if the file
  containing the pattern match actually depends on the dependencies in the lockfile containing the
  dependency match. A file depends on a lockfile if it is the nearest lockfile going up the
  directory tree.
- The returntocorp/semgrep Docker image no longer sets `semgrep` as the entrypoint.
  This means that `semgrep` is no longer prepended automatically to any command you run in the image.
  This makes it possible to use the image in CI executors that run provisioning commands within the image.

### Fixed

- `-` is now parsed as a valid identifier in Scala
- `new $OBJECT(...)` will now work properly as a taint sink (#4858)
- JS/TS: `...{$X}...` will no longer match `str`
- taint-mode: Metavariables bound by a `pattern-inside` are now available to the
  rule message. (#4464)
- parsing: fail fast on in semgrep-core if rules fail to validate (broken since 0.86.5)
- Setting either `SEMGREP_URL` or `SEMGREP_APP_URL`
  now updates the URL used both for Semgrep App communication,
  and for fetching Semgrep Registry rules.
- The pre-commit hook exposed from semgrep's repository no longer fails
  when trying to install with recent setuptools versions.

## [0.86.5](https://github.com/returntocorp/semgrep/releases/tag/v0.86.5) - 2022-03-28

## Changed

- Set minimum urllib3 version

## [0.86.4](https://github.com/returntocorp/semgrep/releases/tag/v0.86.4) - 2022-03-25

### Changed

- Increase rule fetch timeout from 20s to 30s

## [0.86.3](https://github.com/returntocorp/semgrep/releases/tag/v0.86.3) - 2022-03-25

### Fixed

- Network timeouts during rule download are now less likely.

## [0.86.2](https://github.com/returntocorp/semgrep/releases/tag/v0.86.2) - 2022-03-24

### Fixed

- Some finding fingerprints were not matching what semgrep-agent would return.

## [0.86.1](https://github.com/returntocorp/semgrep/releases/tag/v0.86.1) - 2022-03-24

### Fixed

- The fingerprint of findings ignored with `# nosemgrep` is supposed to be the same
  as if the ignore comment wasn't there.
  This has previously only worked for single-line findings, including in `semgrep-agent`.
  Now the fingerprint is consistent as expected for multiline findings as well.

### Changed

- `--timeout-threshold` default set to 3 instead of 0

## [0.86.0](https://github.com/returntocorp/semgrep/releases/tag/v0.86.0) - 2022-03-24

### Added

- Semgrep can now output findings in GitLab's SAST report and secret scanning
  report formats with `--gitlab-sast` and `--gitlab-secrets`.
- JSON output now includes a fingerprint of each finding.
  This fingerprint remains consistent when matching code is just moved around
  or reindented.
- Go: use latest tree-sitter-go with support for Go 1.18 generics (#4823)
- Terraform: basic support for constant propagation of locals (#1147)
  and variables (#4816)
- HTML: you can now use metavariable ellipsis inside <script> (#4841)
  (e.g., `<script>$...JS</script>`)
- A `semgrep ci` subcommand that auto-detects settings from your CI environment
  and can upload findings to Semgrep App when logged in.

### Changed

- SARIF output will include matching code snippet (#4812)
- semgrep-core should now be more tolerant to rules using futur extensions by
  skipping those rules instead of just crashing (#4835)
- Removed `tests` from published python wheel
- Findings are now considered identical between baseline and current scans
  based on the same logic as Semgrep CI uses, which means:
  - Two findings are now identical after whitespace changes such as re-indentation
  - Two findings are now identical after a nosemgrep comment is added
  - Findings are now different if the same code triggered them on different lines
- Docker image now runs as root to allow the docker image to be used in CI/CD pipelines
- Support XDG Base directory specification (#4818)

### Fixed

- Entropy analysis: strings made of repeated characters such as
  `'xxxxxxxxxxxxxx'` are no longer reported has having high entropy (#4833)
- Symlinks found in directories are skipped from being scanned again.
  This is a fix for a regression introduced in 0.85.0.
- HTML: multiline raw text tokens now contain the newline characters (#4855)
- Go: fix unicode parsing bugs (#4725) by switching to latest tree-sitter-go
- Constant propagation: A conditional expression where both alternatives are
  constant will also be considered constant (#4301)
- Constant propagation now recognizes operators `++` and `--` as side-effectful
  (#4667)

## [0.85.0](https://github.com/returntocorp/semgrep/releases/tag/v0.85.0) - 2022-03-16

### Added

- C#: use latest tree-sitter-c-sharp with support for most C# 10.0 features
- HTML: support for metavariables on tags (e.g., `<$TAG>...</$TAG>`) (#4078)
- Scala: The data-flow engine can now handle expression blocks.
  This used to cause some false negatives during taint analysis,
  which will now be reported.
- Dockerfile: allow e.g. `CMD ...` to match both `CMD ls` and `CMD ["ls"]`
  (#4770).
- When scanning multiple languages, Semgrep will now print a table of how
  many rules and files are used for each language.

### Fixed

- Fixed Deep expression matching and metavariables interaction. Semgrep will
  not stop anymore at the first match and will enumarate all possible matchings
  if a metavariable is used in a deep expression pattern
  (e.g., `<... $X ...>`). This can introduce some performance regressions.
- JSX: ellipsis in JSX body (e.g., `<div>...</div>`) now matches any
  children (#4678 and #4717)
- > ℹ️ During a `--baseline-commit` scan,
  > Semgrep temporarily deletes files that were created since the baseline commit,
  > and restores them at the end of the scan.

  Previously, when scanning a subdirectory of a git repo with `--baseline-commit`,
  Semgrep would delete all newly created files under the repo root,
  but restore only the ones in the subdirectory.
  Now, Semgrep only ever deletes files in the scanned subdirectory.

- Previous releases allowed incompatible versions (21.1.0 & 21.2.0)
  of the `attrs` dependency to be installed.
  `semgrep` now correctly requires attrs 21.3.0 at the minimum.
- `package-lock.json` parsing defaults to `packages` instead of `dependencies` as the source of dependencies
- `package-lock.json` parsing will ignore dependencies with non-standard versions, and will succesfully parse
  dependencies with no `integrity` field

### Changed

- File targeting logic has been mostly rewritten. (#4776)
  These inconsistencies were fixed in the process:

  - > ℹ️ "Explicitly targeted file" refers to a file
    > that's directly passed on the command line.

    Previously, explicitly targeted files would be unaffected by most global filtering:
    global include/exclude patterns and the file size limit.
    Now `.semgrepignore` patterns don't affect them either,
    so they are unaffected by all global filtering,

  - > ℹ️ With `--skip-unknown-extensions`,
    > Semgrep scans only the explicitly targeted files that are applicable to the language you're scanning.

    Previously, `--skip-unknown-extensions` would skip based only on file extension,
    even though extensionless shell scripts expose their language via the shebang of the first line.
    As a result, explicitly targeted shell files were always skipped when `--skip-unknown-extensions` was set.
    Now, this flag decides if a file is the correct language with the same logic as other parts of Semgrep:
    taking into account both extensions and shebangs.

- Semgrep scans with `--baseline-commit` are now much faster.
  These optimizations were added:

  - > ℹ️ When `--baseline-commit` is set,
    > Semgrep first runs the _current scan_,
    > then switches to the baseline commit,
    > and runs the _baseline scan_.

    The _current scan_ now excludes files
    that are unchanged between the baseline and the current commit
    according to `git status` output.

  - The _baseline scan_ now excludes rules and files that had no matches in the _current scan_.

  - When `git ls-files` is unavailable or `--disable-git-ignore` is set,
    Semgrep walks the file system to find all target files.
    Semgrep now walks the file system 30% faster compared to previous versions.

- The output format has been updated to visually separate lines
  with headings and indentation.

## [0.84.0](https://github.com/returntocorp/semgrep/releases/tag/v0.84.0) - 2022-03-09

### Added

- new --show-supported-languages CLI flag to display the list of languages
  supported by semgrep. Thanks to John Wu for his contribution! (#4754)
- `--validate` will check that metavariable-x doesn't use an invalid
  metavariable
- Add r2c-internal-project-depends on support for Java, Go, Ruby, and Rust
- PHP: .tpl files are now considered PHP files (#4763)
- Scala: Support for custom string interpolators (#4655)
- Scala: Support parsing Scala scripts that contain plain definitions outside
  an Object or Class
- JSX: JSX singleton elements (a.k.a XML elements), e.g., `<foo />` used to
  match also more complex JSX elements, e.g., `<foo >some child</foo>`.
  This can now be disabled via rule `options:`
  with `xml_singleton_loose_matching: false` (#4730)
- JSX: new matching option `xml_attrs_implicit_ellipsis` that allows
  disabling the implicit `...` that was added to JSX attributes patterns.
- new focus-metavariable: experimental operator (#4735) (the syntax may change
  in the near futur)

### Fixed

- Report parse errors even when invoked with `--strict`
- Show correct findings count when using `--config auto` (#4674)
- Kotlin: store trailing lambdas in the AST (#4741)
- Autofix: Semgrep no longer errors during `--dry-run`s where one fix changes the line numbers in a file that also has a second autofix.
- Performance regression when running with --debug (#4761)
- SARIF output formatter not handling lists of OWASP or CWE metadata (#4673)
- Allow metrics flag and metrics env var at the same time if both are set to the same value (#4703)
- Scan `yarn.lock` dependencies that do not specify a hash
- Run `project-depends-on` rules with only `pattern-inside` at their leaves
- Dockerfile patterns no longer need a trailing newline (#4773)

## [0.83.0](https://github.com/returntocorp/semgrep/releases/tag/v0.83.0) - 2022-02-24

### Added

- semgrep saves logs of last run to `~/.semgrep/last.log`
- A new recursive operator, `-->`, for join mode rules for recursively chaining together Semgrep rules based on metavariable contents.
- A new recursive operator, `-->`, for join mode rules for recursively
  chaining together Semgrep rules based on metavariable contents.
- Semgrep now lists the scanned paths in its JSON output under the
  `paths.scanned` key.
- When using `--verbose`, the skipped paths are also listed under the
  `paths.skipped` key.
- C#: added support for typed metavariables (#4657)
- Undocumented, experimental `metavariable-analysis` feature
  supporting two kinds of analyses: prediction of regular expression
  denial-of-service vulnerabilities (ReDoS, `redos` analyzer, #4700)
  and high-entropy string detection (`entropy` analyzer, #4672).
- A new subcommand `semgrep publish` allows users to upload private,
  unlisted, or public rules to the Semgrep Registry

### Fixed

- Configure the PCRE engine with lower match-attempts and recursion limits in order
  to prevent regex matching from potentially "hanging" Semgrep
- Terraform: Parse heredocs respecting newlines and whitespaces, so that it is
  possible to correctly match these strings with `metavariable-regex` or
  `metavariable-pattern`. Previously, Semgrep had problems analyzing e.g. embedded
  YAML content. (#4582)
- Treat Go raw string literals like ordinary string literals (#3938)
- Eliminate zombie uname processes (#4466)
- Fix for: semgrep always highlights one extra character

### Changed

- Improved constant propagation for global constants
- PHP: Constant propagation now has built-in knowledge of `escapeshellarg` and
  `htmlspecialchars_decode`, if these functions are given constant arguments,
  then Semgrep assumes that their output is also constant
- The environment variable used by Semgrep login changed from `SEMGREP_LOGIN_TOKEN` to `SEMGREP_APP_TOKEN`

## [0.82.0](https://github.com/returntocorp/semgrep/releases/tag/v0.82.0) - 2022-02-08

### Added

- Experimental baseline scanning. Run with `--baseline-commit GIT_COMMIT` to only
  show findings that currently exist but did not exist in GIT_COMMIT

### Changed

- Performance: send all rules directly to semgrep-core instead of invoking semgrep-core
- Scans now report a breakdown of how many target paths were skipped for what reason.
  - `--verbose` mode will list all skipped paths along with the reason they were skipped
- Performance: send all rules directly to semgrep-core instead of invoking semgrep-core
  for each rule, reducing the overhead significantly. Other changes resulting from this:
  Sarif output now includes all rules run. Error messages use full path of rules.
  Progress bar reports by file instead of by rule
- Required minimum version of python to run semgrep now 3.7 instead of EOL 3.6
- Bloom filter optimization now considers `import` module file names, thus
  speeding up matching of patterns like `import { $X } from 'foo'`
- Indentation is now removed from matches to conserve horizontal space

### Fixed

- Typescript: Patterns `E as T` will be matched correctly. E.g. previously
  a pattern like `v as $T` would match `v` but not `v as any`, now it
  correctly matches `v as any` but not `v`. (#4515)
- Solidity: ellipsis in contract body are now supported (#4587)
- Highlighting has been restored for matching code fragments within a finding

## [0.81.0](https://github.com/returntocorp/semgrep/releases/tag/v0.81.0) - 2022-02-02

### Added

- Dockerfile language: metavariables and ellipses are now
  supported in most places where it makes sense (#4556, #4577)

### Fixed

- Gracefully handle timeout errors with missing rule_id
- Match resources in Java try-with-resources statements (#4228)

## [0.80.0](https://github.com/returntocorp/semgrep/releases/tag/v0.80.0) - 2022-01-26

### Added

- Autocomplete for CLI options
- Dockerfile: add support for metavariables where argument expansion is already supported

### Changed

- Ruby: a metavariable matching an atom can also be used to match an identifier
  with the same name (#4550)

### Fixed

- Handle missing target files without raising an exception (#4462)

## [0.79.0](https://github.com/returntocorp/semgrep/releases/tag/v0.79.0) - 2022-01-20

### Added

- Add an experimental key for internal team use: `r2c-internal-project-depends-on` that
  allows rules to filter based on the presence of 3rd-party dependencies at specific
  version ranges.
- Experimental support for Dockerfile syntax.
- Support nosemgrep comments placed on the line before a match,
  causing such match to be ignored (#3521)
- Add experimental `semgrep login` and `semgrep logout` to store API token from semgrep.dev
- Add experimenntal config key `semgrep --config policy` that uses stored API token to
  retrieve configured rule policy on semgrep.dev

### Changed

- CLI: parse errors (reported with `--verbose`) appear once per file,
  not once per rule/file

### Fixed

- Solidity: add support for `for(...)` patterns (#4530)

## [0.78.0](https://github.com/returntocorp/semgrep/releases/tag/v0.78.0) - 2022-01-13

### Added

- Pre-alpha support for Dockerfile as a new target language
- Semgrep is now able to symbolically propagate simple definitions. E.g., given
  an assignment `x = foo.bar()` followed by a call `x.baz()`, Semgrep will keep
  track of `x`'s definition, and it will successfully match `x.baz()` with a
  pattern like `foo.bar().baz()`. This feature should help writing simple yet
  powerful rules, by letting the dataflow engine take care of any intermediate
  assignments. Symbolic propagation is still experimental and it is disabled by
  default, it must be enabled in a per-rule basis using `options:` and setting
  `symbolic_propagation: true`. (#2783, #2859, #3207)
- `--verbose` outputs a timing and file breakdown summary at the end
- `metavariable-comparison` now handles metavariables that bind to arbitrary
  constant expressions (instead of just code variables)
- YAML support for anchors and aliases (#3677)

### Fixed

- Rust: inner attributes are allowed again inside functions (#4444) (#4445)
- Python: return statement can contain tuple expansions (#4461)
- metavariable-comparison: do not throw a Not_found exn anymore (#4469)
- better ordering of match results with respect to captured
  metavariables (#4488)
- Go, JavaScript, Java, Python, TypeScript: correct matching of
  multibyte characters (#4490)

## [0.77.0](https://github.com/returntocorp/semgrep/releases/tag/v0.77.0) - 2021-12-16

### Added

- New language Solidity with experimental support.
- Scala: Patterns like List(...) now correctly match against patterns in code
- A default set of .semgrepignore patterns (in semgrep/templates/.semgrepignore) are now used if no .semgrepignore file is provided
- Java: Ellipsis metavariables can now be used for parameters (#4420)
- `semgrep login` and `semgrep logout` commands to save api token

### Fixed

- Go: fixed bug where using an ellipsis to stand for a list of key-value pairs
  would sometimes cause a parse error
- Scala: Translate definitions using patterns like
  `val List(x,y,z) = List(1,2,3)` to the generic AST
- Allow name resolution on imported packages named just vN, where N is a number
- The -json option in semgrep-core works again when used with -e/-f
- Python: get the correct range when matching comprehension (#4221)
- Python and other languages: allow matches of patterns containing
  non-ascii characters, but still with possibly many false positives (#4336)
- Java: parse correctly constructor method patterns (#4418)
- Address several autofix output issues (#4428, #3577, #3338) by adding per-
  file line/column offset tracking

### Changed

- Constant propagation is now a proper must-analysis, if a variable is undefined
  in some path then it will be considered as non-constant
- Dataflow: Only consider reachable nodes, which prevents some FPs/FNs
- Timing output handles errors and reports profiling times
- semgrep-core will log a warning when a worker process is consuming above 400 MiB
  of memory, or reached 80% of the specified memory limit, whatever happens first.
  This is meant to help diagnosing OOM-related crashes.

## [0.76.2](https://github.com/returntocorp/semgrep/releases/tag/v0.76.2) - 2021-12-08

## [0.76.2](https://github.com/returntocorp/semgrep/releases/tag/v0.76.2) - 2021-12-08

### Fixed

- Python: set the right scope for comprehension variables (#4260)
- Fixed bug where the presence of .semgrepignore would cause reported targets
  to have absolute instead of relative file paths

## [0.76.1](https://github.com/returntocorp/semgrep/releases/tag/v0.76.1) - 2021-12-07

### Fixed

- Fixed bug where the presence of .semgrepignore would cause runs to fail on
  files that were not subpaths of the directory where semgrep was being run

## [0.76.0](https://github.com/returntocorp/semgrep/releases/tag/v0.76.0) - 2021-12-06

### Added

- Improved filtering of rules based on file content (important speedup
  for nodejsscan rules notably)
- Semgrep CLI now respects .semgrepignore files
- Java: support ellipsis in generics, e.g., `class Foo<...>` (#4335)

### Fixed

- Java: class patterns not using generics will match classes using generics
  (#4335), e.g., `class $X { ...}` will now match `class Foo<T> { }`
- TS: parse correctly type definitions (#4330)
- taint-mode: Findings are now reported when the LHS of an access operator is
  a sink (e.g. as in `$SINK->method`), and the LHS operand is a tainted
  variable (#4320)
- metavariable-comparison: do not throw a NotHandled exn anymore (#4328)
- semgrep-core: Fix a segmentation fault on Apple M1 when using
  `-filter_irrelevant_rules` on rules with very large `pattern-either`s (#4305)
- Python: generate proper lexical exn for unbalanced braces (#4310)
- YAML: fix off-by-one in location of arrays
- Python: generate proper lexical exn for unbalanced braces (#4310)
- Matching `"$MVAR"` patterns against string literals computed by constant folding
  no longer causes a crash (#4371)

### Changed

- semgrep-core: Log messages are now tagged with the process id
- Optimization: change bloom filters to use sets, move location of filter
- Reduced the size of `--debug` dumps
- Given `--output` Semgrep will no longer print search results to _stdout_,
  but it will only save/post them to the specified file/URL

## [0.75.0](https://github.com/returntocorp/semgrep/releases/tag/v0.75.0) - 2021-11-23

### Fixed

- semgrep-ci relies on `--disable-nosem` still tagging findings with `is_ignored`
  correctly. Reverting optimization in 0.74.0 that left this field None when said
  flag was used

## [0.74.0](https://github.com/returntocorp/semgrep/releases/tag/v0.74.0) - 2021-11-19

### Added

- Support for method chaining patterns in Python, Golang, Ruby,
  and C# (#4300), so all GA languages now have method chaining
- Scala: translate infix operators to generic AST as method calls,
  so `$X.map($F)` matches `xs map f`
- PHP: support method patterns (#4262)

### Changed

- Add `profiling_times` object in `--time --json` output for more fine
  grained visibility into slow parts of semgrep
- Constant propagation: Any kind of Python string (raw, byte, or unicode) is
  now evaluated to a string literal and can be matched by `"..."` (#3881)

### Fixed

- Ruby: blocks are now represented with an extra function call in Generic so that
  both `f(...)` and `f($X)` correctly match `f(x)` in `f(x) { |n| puts n }` (#3880)
- Apply generic filters excluding large files and binary files to
  'generic' and 'regex' targets as it was already done for the other
  languages.
- Fix some Stack_overflow when using -filter_irrelevant_rules (#4305)
- Dataflow: When a `switch` had no other statement following it, and the last
  statement of the `switch`'s `default` case was a statement, such as `throw`,
  that can exit the execution of the current function, this caused `break`
  statements within the `switch` to not be resolved during the construction of
  the CFG. This could led to e.g. constant propagation incorrectly flagging
  variables as constants. (#4265)

## [0.73.0](https://github.com/returntocorp/semgrep/releases/tag/v0.73.0) - 2021-11-12

### Added

- experimental support for C++

### Changed

- Dataflow: Assume that any function/method call inside a `try-catch` could
  be raising an exception (#4091)
- cli: if an invalid config is passed to semgrep, it will fail immediately, even
  if valid configs are also passed

### Fixed

- Performance: Deduplicate rules by rule-id + behavior so rules are not being run
  twice
- Scala: recognize metavariables in patterns
- Scala: translate for loops to the generic ast properly
- Catch PCRE errors
- Constant propagation: Avoid "Impossible" errors due to unhandled cases

## [0.72.0](https://github.com/returntocorp/semgrep/releases/tag/v0.72.0) - 2021-11-10

### Added

- Java: Add partial support for `synchronized` blocks in the dataflow IL (#4150)
- Dataflow: Add partial support for `await`, `yield`, `&`, and other expressions
- Field-definition-as-assignemnt equivalence that allows matching expression
  patterns against field definitions. It is disabled by default but can be
  enabled via rule `options:` with `flddef_assign: true` (#4187)
- Arrows (a.k.a short lambdas) patterns used to match also regular function
  definitions. This can now be disabled via rule `options:` with
  `arrow_is_function: false` (#4187)
- Javascript variable patterns using the 'var' keyword used to also
  match variable declarations using 'let' or 'const'. This can now be
  disabled via rule `options:` with `let_is_var: false`

### Fixed

- Constant propagation: In a method call `x.f(y)`, if `x` is a constant then
  it will be recognized as such
- Go: match correctly braces in composite literals for autofix (#4210)
- Go: match correctly parens in cast for autofix (#3387)
- Go: support ellipsis in return type parameters (#2746)
- Scala: parse `case object` within blocks
- Scala: parse typed patterns with variables that begin with an underscore:
  `case _x : Int => ...`
- Scala: parse unicode identifiers
- semgrep-core accepts `sh` as an alias for bash
- pattern-regex: Hexadecimal notation of Unicode code points is now
  supported and assumes UTF-8 (#4240)
- pattern-regex: Update documentation, specifying we use PCRE (#3974)
- Scala: parse nullary constructors with no arguments in more positions
- Scala: parse infix type operators with tuple arguments
- Scala: parse nested comments
- Scala: parse `case class` within blocks
- `metavariable-comparison`: if a metavariable binds to a code variable that
  is known to be constant, then we use that constant value in the comparison (#3727)
- Expand `~` when resolving config paths

### Changed

- C# support is now GA
- cli: Only suggest increasing stack size when semgrep-core segfaults
- Semgrep now scans executable scripts whose shebang interpreter matches the
  rule's language

## [0.71.0](https://github.com/returntocorp/semgrep/releases/tag/v0.71.0) - 2021-11-01

### Added

- Metavariable equality is enforced across sources/sanitizers/sinks in
  taint mode, and these metavariables correctly appear in match messages
- Pre-alpha support for Bash as a new target language
- Pre-alpha support for C++ as a new target language
- Increase soft stack limit when running semgrep-core (#4120)
- `semgrep --validate` runs metachecks on the rule

### Fixed

- text_wrapping defaults to MAX_TEXT_WIDTH if get_terminal_size reports
  width < 1
- Metrics report the error type of semgrep core errors (Timeout,
  MaxMemory, etc.)
- Prevent bad settings files from crashing Semgrep (#4164)
- Constant propagation: Tuple/Array destructuring assignments now correctly
  prevent constant propagation
- JS: Correctly parse metavariables in template strings
- Scala: parse underscore separators in number literals, and parse
  'l'/'L' long suffix on number literals
- Scala: parse by name arguments in arbitary function types,
  like `(=> Int) => Int`
- Bash: various fixes and improvements
- Kotlin: support ellipsis in class body and parameters (#4141)
- Go: support method interface pattern (#4172)

### Changed

- Report CI environment variable in metrics for better environment
  determination
- Bash: a simple expression pattern can now match any command argument rather
  than having to match the whole command

## [0.70.0](https://github.com/returntocorp/semgrep/releases/tag/v0.70.0) - 2021-10-19

### Added

- Preliminary support for bash

### Fixed

- Go: support ... in import list (#4067),
  for example `import (... "error" ...)`
- Java: ... in method chain calls can now match also 0 elements, to be
  consistent with other use of ... (#4082), so `o. ... .foo()` will now
  also match just `o.foo()`.
- Config files with only a comment give bad error message (#3773)
- Does not crash if user does not have write permissions on home directory

### Changed

- Resolution of rulesets use legacy registry instead of cdn registry
- Benchmark suite is easier to modify

## [0.69.1](https://github.com/returntocorp/semgrep/releases/tag/v0.69.1) - 2021-10-14

### Fixed

- The `--enable-metrics` flag is now always a flag, does not optionally
  take an argument

## [0.69.0](https://github.com/returntocorp/semgrep/releases/tag/v0.69.0) - 2021-10-13

### Added

- C: support ... in parameters and sizeof arguments (#4037)
- C: support declaration and function patterns
- Java: support @interface pattern (#4030)

### Fixed

- Reverted change to exclude minified files from the scan (see changelog for
  0.66.0)
- Java: Fixed equality of metavariables bounded to imported classes (#3748)
- Python: fix range of tuples (#3832)
- C: fix some wrong typedef inference (#4054)
- Ruby: put back equivalence on old syntax for keyword arguments (#3981)
- OCaml: add body of functor in AST (#3821)

### Changed

- taint-mode: Introduce a new kind of _not conflicting_ sanitizer that must be
  declared with `not_conflicting: true`. This affects the change made in 0.68.0
  that allowed a sanitizer like `- pattern: $F(...)` to work, but turned out to
  affect our ability to specify sanitization by side-effect. Now the default
  semantics of sanitizers is reverted back to the same as before 0.68.0, and
  `- pattern: $F(...)` is supported via the new not-conflicting sanitizers.

## [0.68.2](https://github.com/returntocorp/semgrep/releases/tag/v0.68.2) - 2021-10-07

### Fixed

- Respect --skip-unknown-extensions even for files with no extension
  (treat no extension as an unknown extension)
- taint-mode: Fixed (another) bug where a tainted sink could go unreported when
  the sink is a specific argument in a function call

## [0.68.1](https://github.com/returntocorp/semgrep/releases/tag/v0.68.1) - 2021-10-07

### Added

- Added support for `raise`/`throw` expressions in the dataflow engine and
  improved existing support for `try-catch-finally`

### Fixed

- Respect rule level path filtering

## [0.68.0](https://github.com/returntocorp/semgrep/releases/tag/v0.68.0) - 2021-10-06

### Added

- Added "automatic configuration" (`--config auto`), which collaborates with
  the Semgrep Registry to customize rules to a project; to support this, we
  add support for logging-in to the Registry using the project URL; in
  a future release, this will also perform project analysis to determine
  project languages and frameworks
- Input can be derived from subshells: `semgrep --config ... <(...)`
- Java: support '...' in catch (#4002)

### Changed

- taint-mode: Sanitizers that match exactly a source or a sink are filtered out,
  making it possible to use `- pattern: $F(...)` for declaring that any other
  function is a sanitizer
- taint-mode: Remove built-in source `source(...)` and built-in sanitizer
  `sanitize(...)` used for convenience during early development, this was causing
  some unexpected behavior in real code that e.g. had a function called `source`!
- When enabled, metrics now send the hashes of rules that yielded findings;
  these will be used to tailor rules on a per-project basis, and also will be
  used to improve rules over time
- Improved Kotlin parsing from 77% to 90% on our Kotlin corpus.
- Resolution of rulesets (i.e. `p/ci`) use new rule cdn and do client-side hydration
- Set pcre recursion limit so it will not vary with different installations of pcre
- Better pcre error handling in semgrep-core

### Fixed

- taint-mode: Fixed bug where a tainted sink could go unreported when the sink is
  a specific argument in a function call
- PHP: allows more keywords as valid field names (#3954)

## [0.67.0](https://github.com/returntocorp/semgrep/releases/tag/v0.67.0) - 2021-09-29

### Added

- Added support for break and continue in the dataflow engine
- Added support for switch statements in the dataflow engine

### Changed

- Taint no longer analyzes dead/unreachable code
- Improve error message for segmentation faults/stack overflows
- Attribute-expression equivalence that allows matching expression patterns against
  attributes, it is enabled by default but can be disabled via rule `options:` with
  `attr_expr: false` (#3489)
- Improved Kotlin parsing from 35% to 77% on our Kotlin corpus.

### Fixed

- Fix CFG dummy nodes to always connect to exit node
- Deep ellipsis `<... x ...>` now matches sub-expressions of statements
- Ruby: treat 'foo' as a function call when alone on its line (#3811)
- Fixed bug in semgrep-core's `-filter_irrelevant_rules` causing Semgrep to
  incorrectly skip a file (#3755)

## [0.66.0](https://github.com/returntocorp/semgrep/releases/tag/v0.66.0) - 2021-09-22

### Added

- HCL (a.k.a Terraform) experimental support

### Changed

- **METRICS COLLECTION CHANGES**: In order to target development of Semgrep features, performance improvements,
  and language support, we have changed how metrics are collected by default
  - Metrics collection is now controlled with the `--metrics` option, with possible values: `auto`, `on`, or `off`
  - `auto` will send metrics only on runs that include rules are pulled from the Semgrep Registry.
    It will not send metrics when rules are only read from local files or passed directly as
    strings
  - `auto` is now the default metrics collection state
  - `on` forces metrics collection on every run
  - `off` disables metrics collection entirely
  - Metrics collection may still alternatively be controlled with the `SEMGREP_SEND_METRICS`
    environment variable, with the same possible values as the `--metrics` option. If both
    are set, `--metrics` overrides `SEMGREP_SEND_METRICS`
  - See `PRIVACY.md` for more information
- Constant propagation now assumes that void methods may update the callee (#3316)
- Add rule message to emacs output (#3851)
- Show stack trace on fatal errors (#3876)
- Various changes to error messages (#3827)
- Minified files are now automatically excluded from the scan, which
  may result in shorter scanning times for some projects.

### Fixed

- Dataflow: Recognize "concat" method and interpret it in a language-dependent manner (#3316)
- PHP: allows certain keywords as valid field names (#3907)

## [0.65.0](https://github.com/returntocorp/semgrep/releases/tag/v0.65.0) - 2021-09-13

### Added

- Allow autofix using the command line rather than only with the fix: YAML key
- Vardef-assign equivalence can now be disabled via rule `options:` with `vardef_assign: false`

### Changed

- Grouped semgrep CLI options and added constraints when useful (e.g. cannot use `--vim` and `--emacs` at the same time)

### Fixed

- Taint detection with ternary ifs (#3778)
- Fixed corner-case crash affecting the `pattern: $X` optimization ("empty And; no positive terms in And")
- PHP: Added support for parsing labels and goto (#3592)
- PHP: Parse correctly constants named PUBLIC or DEFAULT (#3589)
- Go: Added type inference for struct literals (#3622)
- Fix semgrep-core crash when a cache file exceeds the file size limit
- Sped up Semgrep interface with tree-sitter parsing

## [0.64.0](https://github.com/returntocorp/semgrep/releases/tag/v0.64.0) - 2021-09-01

### Added

- Enable associative matching for string concatenation (#3741)

### Changed

- Add logging on failure to git ls-files (#3777)
- Ignore files whose contents look minified (#3795)
- Display semgrep-core errors in a better way (#3774)
- Calls to `semgrep --version` now check if Semgrep is up-to-date; this can
  cause a ~ 100 ms delay in run time; use --disable-version-check if you
  don't want this

### Fixed

- Java: separate import static from regular imports during matching (#3772)
- Taint mode will now benefit from semgrep-core's -filter_irrelevant_rules
- Taint mode should no longer report duplicate matches (#3742)
- Only change source directory when running in docker context (#3732)

## [0.63.0](https://github.com/returntocorp/semgrep/releases/tag/v0.63.0) - 2021-08-25

### Added

- C#: support ellipsis in declarations (#3720)

### Fixed

- Hack: improved support for metavariables (#3716)
- Dataflow: Disregard type arguments but not the entire instruction

### Changed

- Optimize ending `...` in `pattern-inside`s to simply match anything left

## [0.62.0](https://github.com/returntocorp/semgrep/releases/tag/v0.62.0) - 2021-08-17

### Added

- OCaml: support module aliasing, so looking for `List.map` will also
  find code that renamed `List` as `L` via `module L = List`.
- Add help text to sarif formatter output if defined in metadata field.
- Update shortDescription in sarif formatter output if defined in metadata field.
- Add tags as defined in metadata field in addition to the existing tags.

### Fixed

- core: Fix parsing of numeric literals in rule files
- Java: fix the range and autofix of Cast expressions (#3669)
- Generic mode scanner no longer tries to open submodule folders as files (#3701)
- `pattern-regex` with completely empty files (#3705)
- `--sarif` exit code with suppressed findings (#3680)
- Fixed fatal errors when a pattern results in a large number of matches
- Better error message when rule contains empty pattern

### Changed

- Add backtrace to fatal errors reported by semgrep-core
- Report errors during rule evaluation to the user
- When anded with other patterns, `pattern: $X` will not be evaluated on its own, but will look at the context and find `$X` within the metavariables bound, which should be significantly faster

## [0.61.0](https://github.com/returntocorp/semgrep/releases/tag/v0.61.0) - 2021-08-04

### Added

- Hack: preliminary support for hack-lang
  thanks to David Frankel, Nicholas Lin, and more people at Slack!
- OCaml: support for partial if, match, and try patterns
  (e.g., `if $X = $Y`)
- OCaml: you can match uppercase identifiers (constructors, module names) by
  using a metavariable with an uppercase letter followed by an underscore,
  followed by uppercase letters or digits (e.g. `$X_`, `$F_OO`).
  Instead, `$FOO` will match everything else (lowercase identifiers,
  full expressions, types, patterns, etc.).
- OCaml: match cases patterns are now matched in any order, and ellipsis are
  handled correctly
- Improved error messages sent to the playground

### Changed

- Run version check and print upgrade message after scan instead of before
- OCaml: skip ocamllex and ocamlyacc files. Process only .ml and .mli files.
- Memoize range computation for expressions and speed up taint mode
- Report semgrep-core's message upon a parse error
- Deprecated the following experimental features:
  - pattern-where-python
  - taint-mode
  - equivalences
  - step-by-step evaluation output
- Deduplicate findings that fire on the same line ranges and have the same message.

### Fixed

- Go: Match import module paths correctly (#3484)
- OCaml: use latest ocamllsp 1.7.0 for the -lsp option
- OCaml: include parenthesis tokens in the AST for tuples and constructor
  calls for better range matching and autofix
- OCaml: fixed many matching bugs with ellipsis
- core: Do not crash when is not possible to compute range info
- eliminate 6x slowdown when using the '--max-memory' option

## [0.60.0](https://github.com/returntocorp/semgrep/releases/tag/v0.60.0) - 2021-07-27

### Added

- Detect duplicate keys in YAML dictionaries in semgrep rules when parsing a rule
  (e.g., detect multiple 'metavariable' inside one 'metavariable-regex')

### Fixed

- C/C++: Fixed stack overflows (segmentation faults) when processing very large
  files (#3538)
- JS: Fixed stack overflows (segmentation faults) when processing very large
  files (#3538)
- JS: Detect numeric object keys `1` and `0x1` as equal (#3579)
- OCaml: improved parsing stats by using tree-sitter-ocaml (from 25% to 88%)
- taint-mode: Check nested functions
- taint-mode: `foo.x` is now detected as tainted if `foo` is a source of taint
- taint-mode: Do not crash when is not possible to compute range info
- Rust: recognize ellipsis in macro calls patterns (#3600)
- Ruby: represent correctly a.(b) in the AST (#3603)
- Rust: recognize ellipsis in macro calls patterns

### Changed

- Added precise error location for the semgrep metachecker, to detect for example
  duplicate patterns in a rule

## [0.59.0](https://github.com/returntocorp/semgrep/releases/tag/v0.59.0) - 2021-07-20

### Added

- A new experimental 'join' mode. This mode runs multiple Semgrep rules
  on a codebase and "joins" the results based on metavariable contents. This
  lets users ask questions of codebases like "do any 3rd party
  libraries use a dangerous function, and do I import that library directly?" or
  "is this variable passed to an HTML template, and is it rendered in that template?"
  with several Semgrep rules.

### Fixed

- Improve location reporting of errors
- metavariable-pattern: `pattern-not-regex` now works (#3503)
- Rust: correctly parse macros (#3513)
- Python: imports are unsugared correctly (#3940)
- Ruby: `pattern: $X` in the presence of interpolated strings now works (#3560)

## [0.58.2](https://github.com/returntocorp/semgrep/releases/tag/v0.58.2) - 2021-07-15

### Fixed

- Significant speed improvements, but the binary is now 95MB (from 47MB
  in 0.58.1, but it was 170MB in 0.58.0)

## [0.58.1](https://github.com/returntocorp/semgrep/releases/tag/v0.58.1) - 2021-07-15

### Fixed

- The --debug option now displays which files are currently processed incrementally;
  it will not wait until semgrep-core completely finishes.

### Changed

- Switch from OCaml 4.10.0 to OCaml 4.10.2 (and later to OCaml 4.12.0) resulted in
  smaller semgrep-core binaries (from 170MB to 47MB) and a smaller docker
  image (from 95MB to 40MB).

## [0.58.0](https://github.com/returntocorp/semgrep/releases/tag/v0.58.0) - 2021-07-14

### Added

- New iteration of taint-mode that allows to specify sources/sanitizers/sinks
  using arbitrary pattern formulas. This provides plenty of flexibility. Note
  that we breaks compatibility with the previous taint-mode format, e.g.
  `- source(...)` must now be written as `- pattern: source(...)`.
- HTML experimental support. This does not rely on the "generic" mode
  but instead really parses the HTML using tree-sitter-html. This allows
  some semantic matching (e.g., matching attributes in any order).
- Vue.js alpha support (#1751)
- New matching option `implicit_ellipsis` that allows disabling the implicit
  `...` that are added to record patterns, plus allow matching "spread fields"
  (JS `...x`) at any position (#3120)
- Support globstar (`**`) syntax in path include/exclude (#3173)

### Fixed

- Apple M1: Semgrep installed from HomeBrew no longer hangs (#2432)
- Ruby command shells are distinguished from strings (#3343)
- Java varargs are now correctly matched (#3455)
- Support for partial statements (e.g., `try { ... }`) for Java (#3417)
- Java generics are now correctly stored in the AST (#3505)
- Constant propagation now works inside Python `with` statements (#3402)
- Metavariable value replacement in message/autofix no longer mixes up short and long names like $X vs $X2 (#3458)
- Fixed metavariable name collision during interpolation of message / autofix (#3483)
  Thanks to Justin Timmons for the fix!
- Revert `pattern: $X` optimization (#3476)
- metavariable-pattern: Allow filtering using a single `pattern` or
  `pattern-regex`
- Dataflow: Translate call chains into IL

### Changed

- Faster matching times for generic mode

## [0.57.0](https://github.com/returntocorp/semgrep/releases/tag/v0.57.0) - 2021-06-29

### Added

- new `options:` field in a YAML rule to enable/disable certain features
  (e.g., constant propagation). See https://github.com/returntocorp/semgrep/blob/develop/semgrep-core/src/core/Config_semgrep.atd
  for the list of available features one can enable/disable.
- Capture groups in pattern-regex: in $1, $2, etc. (#3356)
- Support metavariables inside atoms (e.g., `foo(:$ATOM)`)
- Support metavariables and ellipsis inside regexp literals
  (e.g., `foo(/.../)`)
- Associative-commutative matching for bitwise OR, AND, and XOR operations
- Add support for $...MVAR in generic patterns.
- metavariable-pattern: Add support for nested Spacegrep/regex/Comby patterns
- C#: support ellipsis in method parameters (#3289)

### Fixed

- C#: parse `__makeref`, `__reftype`, `__refvalue` (#3364)
- Java: parsing of dots inside function annotations with brackets (#3389)
- Do not pretend that short-circuit Boolean AND and OR operators are commutative (#3399)
- metavariable-pattern: Fix crash when nesting a non-generic pattern within
  a generic rule
- metavariable-pattern: Fix parse info when matching content of a metavariable
  under a different language
- generic mode on Markdown files with very long lines will now work (#2987)

### Changed

- generic mode: files that don't look like nicely-indented programs
  are no longer ignored, which may cause accidental slowdowns in setups
  where excessively large files are not excluded explicitly (#3418).
- metavariable-comparison: Fix crash when comparing integers and floats
  Thanks to Justin Timmons for the fix!
- Do not filter findings with the same range but different metavariable bindings (#3310)
- Set parsing_state.have_timeout when a timeout occurs (#3438)
- Set a timeout of 10s per file (#3434)
- Improvements to contributing documentation (#3353)
- Memoize getting ranges to speed up rules with large ranges
- When anded with other patterns, `pattern: $X` will not be evaluated on its own, but will look at the context and find `$X` within the metavariables bound, which should be significantly faster

## [0.56.0](https://github.com/returntocorp/semgrep/releases/tag/v0.56.0) - 2021-06-15

### Added

- Associative-commutative matching for Boolean AND and OR operations
  (#3198)
- Support metavariables inside strings (e.g., `foo("$VAR")`)
- metavariable-pattern: Allow matching the content of a metavariable under
  a different language.

### Fixed

- C#: Parse attributes for local functions (#3348)
- Go: Recognize other common package naming conventions (#2424)
- PHP: Support for associative-commutative matching (#3198)

### Changed

- Upgrade TypeScript parser (#3102)

### Changed

- `--debug` now prints out semgrep-core debug logs instead of having this
  behavior with `--debugging-json`

## [0.55.1](https://github.com/returntocorp/semgrep/releases/tag/v0.55.1) - 2021-06-9

### Added

- Add helpUri to sarif output if rule source metadata is defined

### Fixed

- JSON: handle correctly metavariables as field (#3279)
- JS: support partial field definitions pattern, like in JSON
- Fixed wrong line numbers for multi-lines match in generic mode (#3315)
- Handle correctly ellipsis inside function types (#3119)
- Taint mode: Allow statement-patterns when these are represented as
  statement-expressions in the Generic AST (#3191)

## [0.55.0](https://github.com/returntocorp/semgrep/releases/tag/v0.55.0) - 2021-06-8

### Added

- Added new metavariable-pattern operator (available only via --optimizations),
  thanks to Kai Zhong for the feature request (#3257).

### Fixed

- Scala: parse correctly symbol literals and interpolated strings containing
  double dollars (#3271)
- Dataflow: Analyze foreach body even if we do not handle the pattern yet (#3155)
- Python: support ellipsis in try-except (#3233)
- Fall back to no optimizations when using unsupported features: pattern-where-python,
  taint rules, and `--debugging-json` (#3265)
- Handle regexp parse errors gracefully when using optimizations (#3266)
- Support equivalences when using optimizations (#3259)
- PHP: Support ellipsis in include/require and echo (#3191, #3245)
- PHP: Prefer expression patterns over statement patterns (#3191)
- C#: Support unsafe block syntax (#3283)

### Changed

- Run rules in semgrep-core (rather than patterns) by default (aka optimizations all)

## [0.54.0](https://github.com/returntocorp/semgrep/releases/tag/v0.54.0) - 2021-06-2

### Added

- Per rule parse times and per rule-file parse and match times added to opt-in metrics
- $...MVAR can now match a list of statements (not just a list of arguments) (#3170)

### Fixed

- JavaScript parsing: [Support decorators on
  properties](https://github.com/tree-sitter/tree-sitter-javascript/pull/166)
- JavaScript parsing: [Allow default export for any declaration](https://github.com/tree-sitter/tree-sitter-javascript/pull/168)
- Metavariables in messages are filled in when using `--optimizations all`
- Python: class variables are matched in any order (#3212)
- Respect `--timeout-threshold` option in `--optimizations all` mode

### Changed

- Moved some debug logging to verbose logging
- $...ARGS can now match an empty list of arguments, just like ... (#3177)
- JSON and SARIF outputs sort keys for predictable results

## [0.53.0](https://github.com/returntocorp/semgrep/releases/tag/v0.53.0) - 2021-05-26

### Added

- Scala alpha support
- Metrics collection of project_hash in cases where git is not available
- Taint mode now also analyzes top-level statements.

### Fixed

- Running with `--strict` will now return results if there are `nosem` mismatches. Semgrep will report a nonzero exit code if `--strict` is set and there are `nosem` mismathces. [#3099](https://github.com/returntocorp/semgrep/issues/3099)
- PHP: parsing correctly ... and metavariables in parameters
- PHP: parsing correctly functions with a single statement in their body
- Evaluate interpolated strings during constant propagation (#3127)
- Fixed #3084 - Semgrep will report an InvalidRuleSchemaError for dictionaries with duplicate key names.
- Basic type inference also for implicit variable declarations (Python, Ruby, PHP, and JS)
- JS/TS: differentiating tagged template literals in the AST (#3187)
- Ruby: storing parenthesis in function calls in the AST (#3178)

## [0.52.0](https://github.com/returntocorp/semgrep/releases/tag/v0.52.0) - 2021-05-18

### Added

- C# alpha support
- Let meta-variables match both a constant variable occurrence and that same
  constant value (#3058)

### Fixed

- OCaml: fix useless-else false positives by generating appropriate AST for
  if without an else.
- JS/TS: Propagate constant definitions without declaration
- Python: Make except ... match except _ as _

## [0.51.0](https://github.com/returntocorp/semgrep/releases/tag/v0.51.0) - 2021-05-13

### Added

- Keep track of and report rule parse time in addition to file parse time.
- v0 of opt-in anonymous aggregate metrics.
- Improved cheatsheet for generic mode, now recommending indented
  patterns (#2911, #3028).

### Fixed

- JS/TS: allow the deep expression operator <... ...> in expression
  statement position, for example:

```
$ARG = [$V];
...
<... $O[$ARG] ...>; // this works now
```

- PHP arrays with dots inside parse
- Propagate constants in nested lvalues such as `y` in `x[y]`
- C# experimental support

### Changed

- Show log messages from semgrep-core when running semgrep with
  `--debug`.
- By default, targets larger than 1 MB are now excluded from semgrep
  scans. New option `--max-target-bytes 0` restores the old behavior.
- Report relative path instead of absolute when using `--time`

## [0.50.1](https://github.com/returntocorp/semgrep/releases/tag/v0.50.1) - 2021-05-06

### Changed

- Reinstate `--debugging-json` to avoid stderr output of `--debug`

## [0.50.0](https://github.com/returntocorp/semgrep/releases/tag/v0.50.0) - 2021-05-06

### Added

- JS/TS: Infer global constants even if the `const` qualifier is missing (#2978)
- PHP: Resolve names and infer global constants in the same way as for Python

### Fixed

- Empty yaml files do not crash
- Autofix does not insert newline characters for patterns from semgrep.live (#3045)
- Autofix printout is grouped with its own finding rather than the one below it (#3046)
- Do not assign constant values to assigned variables (#2805)
- A `--time` flag instead of `--json-time` which shows a summary of the
  timing information when invoked with normal output and adds a time field
  to the json output when `--json` is also present

### Changed

- .git/ directories are ignored when scanning
- External Python API (`semgrep_main.invoke_semgrep`) now takes an
  optional `OutputSettings` argument for controlling output
- `OutputSettings.json_time` has moved to `OutputSettings.output_time`,
  this and many other `OutputSettings` arguments have been made optional

### Removed

- `--debugging-json` flag in favor of `--json` + `--debug`
- `--json-time` flag in favor of `--json` + `--time`

## [0.49.0](https://github.com/returntocorp/semgrep/releases/tag/v0.49.0) - 2021-04-28

### Added

- Support for matching multiple arguments with a metavariable (#3009)
  This is done with a 'spread metavariable' operator that looks like
  `$...ARGS`. This used to be available only for JS/TS and is now available
  for the other languages (Python, Java, Go, C, Ruby, PHP, and OCaml).
- A new `--optimizations [STR]` command-line flag to turn on/off some
  optimizations. Use 'none' to turn off everything and 'all' to turn on
  everything.
  Just using `--optimizations` is equivalent to `--optimizations all`, and
  not using `--optimizations` is equivalent to `--optimizations none`.
- JS/TS: Support '...' inside JSX text to match any text, as in
  `<a href="foo">...</a>` (#2963)
- JS/TS: Support metavariables for JSX attribute values, as in
  `<a href=$X>some text</a>` (#2964)

### Fixed

- Python: correctly parsing fstring with multiple colons
- Ruby: better matching for interpolated strings (#2826 and #2949)
- Ruby: correctly matching numbers

### Changed

- Add required executionSuccessful attribute to SARIF output (#2983)
  Thanks to Simon Engledew
- Remove jsx and tsx from languages, just use javascript or typescript (#3000)
- Add limit max characters in output line (#2958) and add
  flag to control maxmium characters (defaults to 160).
  Thanks to Ankush Menat

## [0.48.0](https://github.com/returntocorp/semgrep/releases/tag/v0.48.0) - 2021-04-20

### Added

- Taint mode: Basic cross-function analysis (#2913)
- Support for the new Java Record extension and Java symbols with accented characters (#2704)

### Fixed

- Capturing functions when used as both expressions and statements in JS (#1007)
- Literal for ocaml tree sitter (#2885)
- Ruby: interpolated strings match correctly (#2967)
- SARIF output now contains the required runs.invocations.executionSuccessful property.

### Changed

- The `extra` `lines` data is now consistent across scan types
  (e.g. `semgrep-core`, `spacegrep`, `pattern-regex`)

## [0.47.0](https://github.com/returntocorp/semgrep/releases/tag/v0.47.0) - 2021-04-15

### Added

- support `for(...)` for Java
- Ability to match lambdas or functions in Javascript with ellipsis after
  the function keyword, (e.g., `function ...(...) { ... }`)
- Rust: Semgrep patterns now support top-level statements (#2910)
- support for utf-8 code with non-ascii chars (#2944)
- Java switch expressions

### Fixed

- fixed single field pattern in JSON, allow `$FLD: { ... }` pattern
- Config detection in files with many suffix delimiters, like `this.that.check.yaml`.
  More concretely: configs end with `.yaml`, YAML language tests end with `.test.yaml`,
  and everything else is handled by its respective language extension (e.g. `.py`).
- Single array field in yaml in a pattern is parsed as a field, not a one element array

## [0.46.0](https://github.com/returntocorp/semgrep/releases/tag/v0.46.0) - 2021-04-08

### Added

- YAML language support to --test
- Ability to list multiple, comma-separated rules on the same line when in --test mode
- Resolve alias in require/import in Javascript

```
child_process.exec(...)
```

will now match

```javascript
var { exec } = require("child_process");
exec("dangerous");
```

- Taint mode: Pattern-sources can now be arbitrary expressions (#2881)

### Fixed

- SARIF output now nests invocations inside runs.
- Go backslashed carets in regexes can be parsed

### Changed

- Deep expression matches (`<... foo ...>`) now match within records, bodies of
  anonymous functions (a.k.a. lambda-expressions), and arbitrary language-specific
  statements (e.g. the Golang `go` statement)

## [0.45.0](https://github.com/returntocorp/semgrep/releases/tag/v0.45.0) - 2021-03-30

### Added

- New `--experimental` flag for passing rules directly to semgrep-core (#2836)

### Fixed

- Ellipses in template strings don't match string literals (#2780)
- Go: correctly parse select/switch clauses like in tree-sitter (#2847)
- Go: parse correctly 'for ...' header in Go patterns (#2838)

## [0.44.0](https://github.com/returntocorp/semgrep/releases/tag/v0.44.0) - 2021-03-25

### Added

- Support for YAML! You can now write YAML patterns in rules
  to match over YAML target files (including semgrep YAML rules, inception!)
- A new Bloomfilter-based optimisation to speedup matching (#2816)
- Many benchmarks to cover semgrep advertised packs (#2772)
- A new semgrep-dev docker container useful for benchmarking semgrep (#2800)
- Titles to rule schema definitions, which can be leveraged in
  the Semgrep playground (#2703)

### Fixed

- Fixed taint mode and added basic test (#2786)
- Included formatted errors in SARIF output (#2748)
- Go: handle correctly the scope of Go's short assignment variables (#2452)
- Go: fixed the range of matched slices (#2763)
- PHP: correctly match the PHP superglobal `$_COOKIE` (#2820)
- PHP: allow ellipsis inside array ranges (#2819)
- JSX/TSX: fixed the range of matched JSX elements (#2685)
- Javascript: allow ellipsis in arrow body (#2802)
- Generic: correctly match the same metavariable when used in different
  generic patterns

#### Fixed in `semgrep-core` only

These features are not yet available via the `semgrep` CLI,
but have been fixed to the internal `semgrep-core` binary.

- Fixed all regressions on semgrep-rules when using -fast
- Handle pattern-not: and pattern-not-inside: as in semgrep
- Handle pattern: and pattern-inside: as in semgrep (#2777)

## [0.43.0](https://github.com/returntocorp/semgrep/releases/tag/v0.43.0) - 2021-03-16

### Added

- Official Python 3.9 support
- Support for generating patterns that will match multiple given code targets
- Gitignore for compiled binaries

### Fixed

- Parsing enum class patterns (#2715)
- Ocaml test metavar_equality_var (#2755)

### Changed

- Pfff java parser and tree-sitter-java parser are now more similar
- Octal numbers parsed correctly in tree-sitter parsers

## [0.42.0](https://github.com/returntocorp/semgrep/releases/tag/v0.42.0) - 2021-03-09

### Added

- Added propagation of metavariables to clauses nested under `patterns:`. Fixes (#2548)[https://github.com/returntocorp/semgrep/issues/2548].
- `--json-time` flag which reports runtimes for (rule, target file)
- `--vim` flag for Syntastic
- PHP - Support for partial if statements
- CSharp - Many improvements to parsing

### Fixed

- Rust can be invoked with `rs` or `rust` as a language

### Changed

- The timeout for downloading config files from a URL was extended from 10s to 20s.

## [0.41.1](https://github.com/returntocorp/semgrep/releases/tag/v0.41.1) - 2021-02-24

### Fixed

- Statically link pcre in semgrep-core for MacOS releases

## [0.41.0](https://github.com/returntocorp/semgrep/releases/tag/v0.41.0) - 2021-02-24

### Added

- Added basic typed metavariables for javascript and typescript (#2588)
- Ability to match integers or floats by values
  e.g., the pattern '8' will now match code like 'x = 0x8'
- Start converting the tree-sitter CST of R to the generic AST
  thx to Ross Nanopoulos!
- Allow 'nosem' in HTML. (#2574)

#### Added in `semgrep-core` only

These features are not yet available via the `semgrep` CLI,
but have been added to the internal `semgrep-core` binary.

- ability to process a whole rule in semgrep-core; this will allow
  whole-rule optimisations and avoid some fork and communication with the
  semgrep Python wrapper
- handling the none (regexp) and generic (spacegrep) patterns in a rule
- handling the metavariable-regexp, metavariable-comparison
- correctly handle boolean formula using inclusion checks on metavariables
- new semgrep-core -test_rules action to test rules; it reports only
  28/2800 mismatches on the semgrep-rules repository

### Changed

- update C# to latest tree-sitter-csharp
  thx to Sjord for the huge work adapting to the new C# grammar
- Improve --generate-config capabilities (#2562)
- optimise the matching of blocks with ellipsis (#2618)
  e.g., the pattern 'function(...) { ... }' will now be more efficient
- Change pattern-not-regex to filter when regex overlaps with a match (#2572)

### Fixed

- remove cycle in named AST for Rust 'fn foo(self)' (#2584)
  and also typescript, which could cause semgrep to use giga bytes of memory
- fix missing token location on Go type assertion (#2577)

## [0.40.0](https://github.com/returntocorp/semgrep/releases/tag/v0.40.0) - 2021-02-17

### Added

- Documentation for contributing new languages.
- New language Kotlin with experimental support.
- Work on caching improvements for semgrep-core.
- Work on bloom filters for matching performance improvement.

### Changed

- Typescript grammar upgraded.
- Ruby parser updated from the latest tree-sitter-ruby.
- New Semgrep logo!
- metavariable_regex now supported with PCRE.
- Rust macros now parsed. Thanks Ruin0x11!

### Fixed

- Constant propagaion support covers `:=` short assignment in Go. (#2440)
- Functions now match against functions inside classes for PHP. (#2470)
- Import statements for CommonJS Typescript modules now supported. (#2234)
- Ellipsis behave consistently in nested statements for PHP. (#2453)
- Go Autofix does not drop closing parenthesis. (#2316)
- Helpful errors added for Windows installation. (#2533)
- Helpful suggestions provided on output encoding error. (#2514)
- Import metavariables now bind to the entire Java path. (#2502)
- Semgrep matches the short name for a type in Java. (#2400)
- Interface types explicitly handled in Go patterns. (#2376)
- TooManyMatches error generated instead of Timeout error when appropriate. (#2411)

## [0.39.1](https://github.com/returntocorp/semgrep/releases/tag/v0.39.1) - 2021-01-26

No new changes in this version.
This is a re-release of 0.39.0 due to an error in the release process.

## [0.39.0](https://github.com/returntocorp/semgrep/releases/tag/v0.39.0) - 2021-01-26

### Added

- Typed metavariables in C.
  Patterns like `$X == $Y` can now match specific types like so: `(char *$X) == $Y`. (#2431)

#### Added in `semgrep-core` only

These features are not yet available via the `semgrep` CLI,
but have been added to the internal `semgrep-core` binary.

- `semgrep-core` supports rules in JSON and Jsonnet format. (#2428)
- `semgrep-core` supports a new nested format
  for combining patterns into a boolean query. (#2430)

### Changed

- When an unknown language is set on a rule,
  the error message now lists all supported languages. (#2448)
- When semgrep is executed without a config specified,
  the error message now includes some suggestions on how to pick a config. (#2449)
- `-c` is the new shorthand for `--config` in the CLI.
  `-f` is kept as an alias for backward-compatibility. (#2447)

### Fixed

- Disable timeouts if timeout setting is 0 (#2423).
- Typed metavariables in go match literal strings (#2401).
- Fix bug that caused m_compatible_type to only bind the type (#2441).

## [0.38.0](https://github.com/returntocorp/semgrep/releases/tag/v0.38.0) - 2021-01-20

### Added

- Added a new language: Rust. Support for basic semgrep patterns (#2391)
  thanks to Ruin0x11!
- Added a new language: R. Just parsing for now (#2407)
  thanks to Ross Nanopoulos!
- Parse more Rust constructs: Traits, type constraints (#2393, #2413)
  thanks to Ruin0x11!
- Parse more C# constructs: Linq queries, type parameter constraints (#2378, #2408)
  thanks to Sjord!
- new experimental semgrep rule (meta)linter (#2420) with semgrep-core -check_rules

### Changed

- new controlflow-sensitive intraprocedural dataflow-based constant propagation
  (#2386)

### Fixed

- matching correctly Ruby functions with rescue block (#2390)
- semgrep crashing on permission error on a file (#2394)
- metavariable interpolation for pattern-inside (#2361)
- managing Lua assignment correctly (#2406) thanks to Ruin0x11!
- correctly parse metavariables in PHP, and ellipsis in fields (#2419)

## [0.37.0](https://github.com/returntocorp/semgrep/releases/tag/v0.37.0) - 2021-01-13

### Added

- pattern-not-regex added so findings can be filtered using regular expression (#2364)
- Added a new language: Lua. Support for basic semgrep patterns (#2337, #2312)
  thanks to Ruin0x11!
- C# support for basic semgrep patterns (#2336)
- Parse event access, conditional access, async-await in C# (#2314, #2329, #2358)
  thanks to Sjord

### Changed

- Java and Javascript method chaining requires extra "." when using ellipsis (#2354)

### Fixed

- Semgrep crashing due to missing token information in AST (#2380)

## [0.36.0](https://github.com/returntocorp/semgrep/releases/tag/v0.36.0) - 2021-01-05

### Added

- Typed metavariables can now match field access when we can propagate
  the type of a field
- Constant propagation for Java final fields (using this.field syntax)

### Changed

- Packaging and `setup.py` functionality (`.whl` and `pip` install unchanged):
  `SEMGREP_SKIP_BIN`, `SEMGREP_CORE_BIN`, and `SPACEGREP_BIN` now available

### Fixed

- correctly match the same metavariable for a field when used at a definition
  site and use site for Java
- add classname attribute to junit.xml report

## [0.35.0](https://github.com/returntocorp/semgrep/releases/tag/v0.35.0) - 2020-12-16

### Added

- Support for `...` in chains of method calls in JS, e.g. `$O.foo() ... .bar()`
- Official Ruby GA support

### Fixed

- Separate out test and pattern files with `--test` (#1796)

## [0.34.0](https://github.com/returntocorp/semgrep/releases/tag/v0.34.0) - 2020-12-09

### Added

- Experimental support for matching multiple arguments in JS/TS.
  This is done with a 'spread metavariable' operator,
  that looks like `$...ARGS`.
- Support for using `...` inside a Golang `switch` statement.
- Support for matching only
  the `try`, the `catch`, or the `finally` part
  of a `try { } catch (e) { } finally { }` construct in JS/TS.
- Support for matching only
  the `if ()` part of
  an `if () { }` construct in Java
- Support for metavariables inside dictionary keys in Ruby.
  This looks like `{..., $KEY: $VAL, ...}`.
- An experimental `--json-stats` flag.
  The stats output contains
  the number of files and lines of code scanned,
  broken down by language.
  It also contains profiling data broken down by rule ID.
  Please note that as this is an experimental flag,
  the output format is subject to change in later releases.
- Regex-only rules can now use `regex` as their language.
  The previously used language `none` will keep working as well.

### Changed

- Matches are now truncated to 10 lines in Semgrep's output.
  This was done to avoid filling the screen with output
  when a rule captures a whole class or function.
  If you'd like to adjust this behavior,
  you can set the new `--max-lines-per-finding` option.
- Fans of explicit & verbose code can now ignore findings
  with a `// nosemgrep` comment instead of the original `// nosem`.
  The two keywords have identical behavior.
- Generic pattern matching is now 10-20% faster
  on large codebases.

### Fixed

- Semgrep would crash when tens of thousands of matches were found
  for the same rule in one file.
  A new internally used `semgrep-core` flag named `-max_match_per_file`
  prevents these crashes by forcing a 'timeout' state
  when 10,000 matches are reached.
  Semgrep can then gracefully report
  what combination of rules and paths causes too much work.
- `semgrep --debug` works again,
  and now outputs even more debugging information from `semgrep-core`.
  The new debugging output is especially helpful to discover
  which rules have too many matches.
- A pattern that looks like `$X & $Y`
  will now correctly match bitwise AND operations in Ruby.
- Metavariables can now capture the name of a class
  and match its occurrences later in the class definition.
- Semgrep used to crash when a metavariable matched
  over text that cannot be read as UTF-8 text.
  Such matches will now try to recover what they can
  from apparent broken unicode text.

## [0.33.0](https://github.com/returntocorp/semgrep/releases/tag/v0.33.0) - 2020-12-01

### Added

- Allow selecting rules based on severity with the `--severity` flag. Thanks @kishorbhat!

### Changed

- In generic mode, shorter matches are now always preferred over
  longer ones. This avoids matches like `def bar def foo` when the
  pattern is `def ... foo`, instead matching just `def foo`
- In generic mode, leading dots must now match at the beginning of a
  block, allowing patterns like `... foo` to match what comes before `foo`
- Disabled link following for parity with other LINUX tools (e.g. ripgrep)
- spacegrep timeouts are now reported as timeouts instead of another error

### Fixed

- Correctly bind a metavariable in an import to the fully-qualified name. [Issue](https://github.com/returntocorp/semgrep/issues/1771)
- Fix invalid match locations on target files containing both CRLF line
  endings UTF-8 characters (#2111)
- Fix NoTokenLocation error when parsing Python f-strings
- [C] Support `include $X`
- [Go] Fix wrong order of imports

## [0.32.0](https://github.com/returntocorp/semgrep/releases/tag/v0.32.0) - 2020-11-18

### Added

- JSON output now includes an attribute of findings named `is_ignored`.
  This is `false` under regular circumstances,
  but if you run with `--disable-nosem`,
  it will return `true` for findings
  that normally would've been excluded by a `// nosem` comment.

### Changed

- `// nosemgrep` can now also be used to ignore findings,
  in addition to `// nosem`
- Added a default timeout of 30 seconds per file instead of none (#1981).

## [0.31.1](https://github.com/returntocorp/semgrep/releases/tag/v0.31.1) - 2020-11-11

### Fixed

- Regression in 0.31.0 where only a single file was being used when `--config`
  was given a directory with multiple rules (#2019).
- Cheatsheet's html functionality now has correct output.

## [0.31.0](https://github.com/returntocorp/semgrep/releases/tag/v0.31.0) - 2020-11-10

### Fixed

- Gracefully handle empty configuration file.
- Gracefully handle LexicalErrors from semgrep-core.
- Fix stack overflows in spacegrep on large input files (#1944).
- Fix extension-based file selection when the language is `generic` (#1968).
- Fix semgrep error when no valid config on path provided (#1912).
- Fix NO_FILE_INFO_YET error which causes the python wrapper to crash (#1925).
- Fix usage of '...' in special builtin arguments for PHP (#1963).
- Fix automatic semicolon insertion parse error in javascript (#1960).

### Added

- kotlin-tree-sitter integration into semgrep-core. Can now call
  dump-tree-sitter-cst on kotlin files.
- c++ tree-sitter integration into semgrep-core (#1952).
- More documents for language porting.
- Error handling in spacegrep to print stderr when CalledProcessError occurs.

## [0.30.0](https://github.com/returntocorp/semgrep/releases/tag/v0.30.0) - 2020-11-03

### Added

- Better examples for the generic mode aka spacegrep (#1951).

### Fixed

- Fix matching of trailing dots in spacegrep (#1939).
- Allow matching on one-line files with spacegrep (#1929).
- Fix incorrect number of lines matched by dots with spacegrep (#1918).
- Other subtle spacegrep matching bugs (#1913).
- Metavariable for method call should be matched against corresponding
  metavariable in method definition (#1861).
- Typescript class properties/declarations not recognized (#1846).
- Can't match inside Python try/except clause (#1902).

## [0.29.0](https://github.com/returntocorp/semgrep/releases/tag/v0.29.0) - 2020-10-27

### Added

- Semgrep will now partially parse files with parse errors and report findings detected before the parse errors was encountered.
- Allow user to specify registry path without having to add semgrep.dev url
  i.e.: instead of `--config https://semgrep.dev/p/r2c-ci` users can use `--config p/r2c-ci`
- Allow user to specify snippet id without having to add semgrep.dev url
  i.e.: instead of `--config https://semgrep.dev/s/username:snippetname`
  users can use `--config username:snippetname`
- `--test` will now error out if `ruleid` or `ok` is not in reported IDs
- Semgrep will run JavaScript rules on TypeScript files automatically.

### Fixed

- More off by one fixes in autofix
- Support for matching dynamic class names in Ruby
- Removed `nosem` findings from the final findings count
- Matching nested JSX elements works properly. See https://semgrep.dev/s/erlE?version=0.29.0.
- Can now match partial class definitions with annotations in Java. See https://github.com/returntocorp/semgrep/issues/1877.
- Fixed errors in TypeScript "implements" keyword. See https://github.com/returntocorp/semgrep/issues/1850.

## [0.28.0](https://github.com/returntocorp/semgrep/releases/tag/v0.28.0) - 2020-10-21

### Added

- A `metavariable-comparison` operator
  for evaluating numeric comparisons on metavariable values,
  such as `comparison: $KEY_SIZE < 2048`.
  This is a safe alternative to `pattern-where-python` snippets.
  Check the [full documentation of this feature](https://github.com/returntocorp/semgrep/blob/12d25a5c/docs/experimental.md#metavariable-comparison)!
- Matching 1-to-N attributes with a `...` wildcard
  in JSX tags' attribute lists,
  such as `<$TAG attr="1" ... />`
- Matching only the function signature
  without the function body,
  such as `function foo(...)`.
  This is useful to have cleaner match output
  when the body content doesn't matter in a rule.
  This works on JavaScript, TypeScript, and Java code currently.
- SARIF output now includes the exact CWE and OWASP categories as tags.
  Thanks @hunt3rkillerz!
- Matching of annotation patterns for Java (like `@SomeAnnot(...)`) in any context.

### Fixed

- PHP superglobals such as `$_GET`,
  which start with a dollar sign just like Semgrep metavariables,
  are now correctly interpreted as PHP code instead of Semgrep pattern code.
- Calls to `isset(...)` in PHP look like function calls,
  but technically are not functions calls.
  Now you can match them anyway!
- It's now possible to write unit tests for OCaml rules.
- JavaScript's special identifiers,
  such as `this`, can now be captured into a metavariable.
- A Java pattern for `implements B`
  will now also match code that does `implements A, B, C`.
- Addressed off by one errors when applying autofixes
- Missing characters in metavariable interpolation in messages
- And many more minor code parser fixes!

## [0.27.0](https://github.com/returntocorp/semgrep/releases/tag/v0.27.0) - 2020-10-06

### Added

- Added a `--debug` flag and moved most of the output under `--verbose` to it.
- Can run multiple rule configs by repeating `--config` option
- Jenkins information added to integrations
- Added matching with partial patterns for function signatures for Go.

### Changed

- Parse and other errors are mentioned at final output, but not individually displayed unless --verbose is passed
- tree-sitter parse error exceptions converted to parsing_error, improving error location

### Fixed

- Dislayed types using the `message` key are more complete.
- Triple token repeat for EncodedString in semgrep messages fixed.
- Crashes on 3 or more layered jsonschema errors fixed.

## [0.26.0](https://github.com/returntocorp/semgrep/releases/tag/v0.26.0) - 2020-09-30

### Fixed

- Metavariables are able to match empty tuples
- Correctly parse optional chaining (?.) in Typescript
- Correctly parse logical assignment operators (&&=, ||=, ??=) in Typescript
- Some type constraing matching in Typescript

### Changed

- Added default timeout of 5 seconds to javascript parsing (related to ?. on large minified files stalling)

## [0.25.0](https://github.com/returntocorp/semgrep/releases/tag/v0.25.0) - 2020-09-23

### Added

- Added support for the JUnit XML report format (`--junit-xml`)
- C now supports the deep expression operator: `<... $X ...>`. See [this example](https://semgrep.dev/s/boKP/?version=develop).
- Added support for ellipses `...` in PHP. (https://github.com/returntocorp/semgrep/issues/1715). See [this example](https://semgrep.dev/s/NxRn/?version=develop).

### Fixed

- JavaScript will parse empty yields (https://github.com/returntocorp/semgrep/issues/1688).
- In JavaScript, arrow functions are now considered lambdas (https://github.com/returntocorp/semgrep/issues/1691). This allows [matching](https://semgrep.dev/s/Kd1j/?version=develop) arrow functions in `var` assignments.
- `tsx` and `typescript` are now properly recognized in the `languages` key. (https://github.com/returntocorp/semgrep/issues/1705)

## [0.24.0](https://github.com/returntocorp/semgrep/releases/tag/v0.24.0) - 2020-09-16

### Added

- The `--test` functionality now supports the `--json` flag
- Alpha support for TypeScript
- Alpha support for PHP
- PyPI artifacts are now compatible with Alpine Linux

### Fixed

- Can now parse ECMAScript object patterns with ellipses in place of fields

## [0.23.0](https://github.com/returntocorp/semgrep/releases/tag/v0.23.0) - 2020-09-09

### Added

- Experimental support for Typescript (with -lang ts). You can currently
  mainly use the Javascript subset of Typescript in patterns, as well
  as type annotations in variable declarations or parameters.
- Ability to read target contents from stdin by specifying "-" target.

### Changed

- You can now specify timeouts using floats instead of integers
  (e.g., semgrep -timeout 0.5 will timeout after half a second)

### Fixed

- We now respect the -timeout when analyzing languages which have
  both a Tree-sitter and pfff parser (e.g., Javascript, Go).

## [0.22.0](https://github.com/returntocorp/semgrep/releases/tag/v0.22.0) - 2020-09-01

### Added

- The 'languages' key now supports 'none' for running `pattern-regex` on arbitrary files. See [this file](https://github.com/returntocorp/semgrep/blob/develop/semgrep/tests/e2e/rules/regex-any-language.yaml) for an example.
- You can now use the '...' ellipsis operator in OCaml.
- True negatives to '--test' functionality via the 'ok:<rule-id>' annotation.

### Changed

- Groups of rules are now called "Rulesets" in the Semgrep ecosystem,
  instead of their previous name, "Packs".
- We now use also the tree-sitter-javascript Javascript parser, which
  can parse quickly minified files. Thus, we also removed the 5 seconds
  parsing timeout we were using for Javascript.
- We should correctly report ranges when matching array access expressions
  (e.g., 'foo[$X]').
- Breaking: regular expressions in semgrep string patterns (e.g., `"=~/foo/"`)
  are now using the PCRE (Perl Compatible Regular Expressions) syntax instead of
  the OCaml syntax. This means you should not escape parenthesis for grouping
  or escape pipes for dijunctions (e.g., use simply `"=~/foo|bar/"` instead of
  `"=~/foo\|bar/"`). You can also use more advanced regexp features available
  in PCRE such as case-insensitive regexps with '/i' (e.g., `"=~/foo/i"`).
  The semantic of matching changes also to look for the regexp anywhere
  in the string, not just at the beginning, which means if you want to
  enforce a format for the whole string, you will now need to use the '^' anchor
  character (e.g., `"=~/^o+$/"` to check if a string contains only a sequence
  of 'o').

### Removed

- Breaking: install script installation procedure (semgrep-<version>-ubuntu-generic.sh).
  Please use 'pip install' for equivalent Linux installation.

## [0.21.0](https://github.com/returntocorp/semgrep/releases/tag/v0.21.0) - 2020-08-25

### Added

- Parsing JSX (JavaScript React) files is now supported as a beta feature!
  In this release, you need to target .jsx files one by one explicitly to have them be scanned.
  We're planning to scan all .jsx files in targeted directories in our next release
- We now bundle a [json-schema](https://json-schema.org/) spec for rules YAML syntax.

### Changed

- Our custom-made rules YAML validator has been replaced with a jsonschema standard one.
  This results in more reliable and comprehensive error messages
  to help you get back on track when bumping into validation issues.
- Calling `semgrep --validate` now includes more information,
  such as the number of rules validation ran on.

### Fixed

- Fixed a bug where multiple assignment,
  also known as tuple unpacking assignment in Python,
  such as `a, b = foo`,
  could be misinterpreted by semgrep.
- Fixed a bug that would cause a crash when trying to get debug steps output as JSON.
- `.mly` and `.mll` files are no longer targeted implicitly by OCaml scans.
- Fixed the `--skip-unknown-extensions` flag skipping files even with recognized extensions.
- Fixed JavaScript conditionals without braces,
  such as `if (true) return;`,
  not being matched by patterns such as `if (true) { return; }`.

## [0.20.0](https://github.com/returntocorp/semgrep/releases/tag/v0.20.0) - 2020-08-18

### Added

- Support for JSX tag metavariables (e.g., <$TAG />) and ellipsis inside
  JSX attributes (e.g., <foo attr=... />)
- By default Semgrep treats explicitly passed files with unknown extension as possibly any language and so runs all rules on said files. Add a flag `--skip-unknown-extensions` so that Semgrep will treat these files as if they matched no language and will so run no rules on them. [Link: PR](https://github.com/returntocorp/semgrep/pull/1507)

### Fixed

- Python patterns do not have to end with a newline anymore.
- Pattern `$X = '...';` in JavaScript matches `var $X = '...'`. Additionally, semicolon is no longer required to match. [Link: Issue](https://github.com/returntocorp/semgrep/issues/1497); [Link: Example](https://semgrep.dev/7g0Q?version=0.20.0)
- In JavaScript, can now match destructured object properties inside functions. [Link: Issue](https://github.com/returntocorp/semgrep/issues/1005); [Link: Example](https://semgrep.dev/d72E/?version=0.20.0)
- Java annotations can be matched with fully qualified names. [Link: Issue](https://github.com/returntocorp/semgrep/issues/1508); [Link: Example](https://semgrep.dev/vZqY/?version=0.20.0)
- Ensure `/src` exists in Dockerfile; [Link: PR](https://github.com/returntocorp/semgrep/pull/1512)

## [0.19.1](https://github.com/returntocorp/semgrep/releases/tag/v0.19.1) - 2020-08-13

### Fixed

- Update Docker container to run successfully without special volume
  permissions

## [0.19.0](https://github.com/returntocorp/semgrep/releases/tag/v0.19.0) - 2020-08-11

### Added

- `--timeout-threshold` option to set the maximum number of times a file can timeout before it is skipped
- Alpha support for C#

### Fixed

- Match against JavaScript unparameterized catch blocks
- Parse and match against Java generics
- Add ability to match against JSX attributes using ellipses
- Add ability to use ellipses in Go struct definitions
- No longer convert Go expressions with a newline to a statement

## [0.18.0](https://github.com/returntocorp/semgrep/releases/tag/v0.18.0) - 2020-08-04

### Added

- Match arbitrary content with `f"..."`
- Performance improvements by filtering rules if file doesn't contain string needed for match
- Match "OtherAttribute" attributes in any order
- Support Python 3.8 self-documenting fstrings
- `--max-memory` flag to set a maximum amount of memory that can be used to apply a rule to a file

## [0.17.0](https://github.com/returntocorp/semgrep/releases/tag/v0.17.0) - 2020-07-28

### Added

- The `metavariable-regex` operator, which filters finding's by metavariable
  value against a Python re.match compatible expression.
- `--timeout` flag to set maximum time a rule is applied to a file
- Typed metavariables moved to official support. See [docs](https://github.com/returntocorp/semgrep/blob/develop/docs/pattern-features.md#typed-metavariables)

### Changed

- Improved `pattern-where-python` error messages

## [0.16.0](https://github.com/returntocorp/semgrep/releases/tag/v0.16.0) - 2020-07-21

### Added

- Match file-name imports against metavariables using `import "$X"` (most
  useful in Go)
- Support for taint-tracking rules on CLI using the key-value pair 'mode: taint'
  (defaults to 'mode: search')

### Changed

- Don't print out parse errors to stdout when using structured output formats

### Fixed

- Parse nested object properties in parameter destructuring in JavaScript
- Parse binding patterns in ECMAScript 2021 catch expressions
- Was mistakenly reporting only one of each type of issue even if multiple issues exist

## [0.15.0](https://github.com/returntocorp/semgrep/releases/tag/v0.15.0) - 2020-07-14

### Added

- Alpha level support for Ruby

### Changed

- Show semgrep rule matches even with --quiet flag

### Fixed

- Fixed a crash when running over a directory with binary files in it.
- Fix SARIF output format
- Parse nested destructured parameters in JavaScript
- True and False are not keywords in Python2
- Send informative error message when user tries to use semgrep on missing files

## [0.14.0](https://github.com/returntocorp/semgrep/releases/tag/v0.14.0) - 2020-07-07

### Changed

- Default Docker code mount point from `/home/repo` to `/src` - this is also
  configurable via the `SEMGREP_SRC_DIRECTORY` environment variable

### Removed

- `--precommit` flag - this is no longer necessary after defaulting to
  `pre-commit`'s code mount point `/src`

### Fixed

- Parse python files with trailing whitespace
- Parse python2 tuple as parameter in function/lambda definition
- Parse python3.8 positional only parameters (PEP 570)
- Parse python2 implicit array in comprehension
- Cache timeout errors in semgrep-core so running multiple rules does not
  retry parsing

## [0.13.0](https://github.com/returntocorp/semgrep/releases/tag/v0.13.0) - 2020-06-30

### Added

- Const propagation now works with Java 'final' keyword and for Python globals
  which were assigned only once in the program

### Fixed

- Parsing Ocaml open overriding
- Parse raise in Python2 can take up to three arguments
- Metavariable matching now works with variables with global scope:

```yaml
$CONST = "..."
---
def $FUNC(...): return foo($CONST)
```

will match

```python
GLOBAL_CONST = "SOME_CONST"

def fetch_global_const():
    return foo(GLOBAL_CONST)
```

### Changed

- More clear Parse error message

## [0.12.0](https://github.com/returntocorp/semgrep/releases/tag/v0.12.0) - 2020-06-23

### Added

- Support for a new configuration language: JSON. You can now write
  JSON semgrep patterns with -lang json
- Support for '...' inside set and dictionaries
- Version check to recommend updating when out-of-date, disable with `--disable-version-check`
- Support for multiline pattern-where-python
- `--dryrun` flag to show result of autofixes without modifying any files
- Add capability to use regex replacement for autofixing. See documentaion [here](https://github.com/returntocorp/semgrep/blob/develop/docs/experimental.md#autofix-using-regular-expression-replacement)
- Add version check to recommend upgrading when applicable

### Fixed

- The range of function calls and statement blocks now includes the closing
  `}` and `)`. The range for expression statements now includes the closing
  ';' when there's one. The range of decorators now includes '@'.
- Do not convert certain parenthesized expressions in tuples in Python
- Returned warning when improperly mounting volume in docker container
- Correctly handle uncommited file deletions when using git aware file targeting

### Changed

- Progress bar only displays when in interactive terminal, more than one
  rule is being run, and not being run with `-v` or `-q`
- Colapsed `--include-dir` and `--exclude-dir` functionaity into `--include` and
  `--exclude` respectively

## [0.11.0](https://github.com/returntocorp/semgrep/releases/tag/v0.11.0) - 2020-06-16

### Added

- Support for another programming language: OCaml. You can now write
  OCaml semgrep patterns with -lang ocaml
- Inline whitelisting capabilities via `nosem` comments and the
  `--disable-nosem` flag [#900](https://github.com/returntocorp/semgrep/issues/900)
- Show a progress bar when using semgrep in an interactive shell
- More understandable error messages

### Changed

- If scanning a directory in a git project then skip files that are ignored by the
  project unless `--no-git-ignore` flag is used
- Show aggregate parse errors unless `--verbose` flag is used

### Fixed

- Handle parsing unicode characters

## [0.10.1](https://github.com/returntocorp/semgrep/releases/tag/v0.10.1) - 2020-06-10

### Fixed

- Value of `pattern_id` when using nested pattern operators [#828](https://github.com/returntocorp/semgrep/issues/828)
- `...` now works inside for loops in javascript
- Metavariable
- Infinite loop in python [#923](https://github.com/returntocorp/semgrep/issues/923)
- Treat field definition (`{x: 1}`) differently from assignment (`{x = 1}`)
- Support triple-quoted f-strings in python
- Fix ubuntu build error [#965](https://github.com/returntocorp/semgrep/pull/965)

## [0.10.0](https://github.com/returntocorp/semgrep/releases/tag/v0.10.0) - 2020-06-09

### Fixed

- Support immediately indexed arrays with initializers in Java
- Support object rest parameters in ECMAScript 6+
- Support various array destructuring calls with ommitted arguments in
  ECMAScript 6+
- Fix an issue where an error was raised when matching to Python else
  blocks with a metavariable
- Don't filter out files that are explicitly passed as arguments to semgrep
  even if they do not have expected extension

### Added

- Java imports can now be searched with patterns written like `import javax.crypto.$ANYTHING`
- `--debugging-json` flag for use on semgrep.dev

### Changed

- Pattern matches now distinguish between conditionals without `else` blocks
  and those with empty `else` blocks; write two patterns to capture both
  possibilities
- Print output before exiting when using --strict

## [0.9.0](https://github.com/returntocorp/semgrep/releases/tag/v0.9.0) - 2020-06-02

### Fixed

- Performance optimizations in deep statement matching
- Disable normalization of != ==> !(==)
- Support empty variable declaration in javasript
- Support "print expr," in Python 2.X
- Support "async" keyword on inner arrow functions for ECMAScript 7+
- Support optional catch bindings for ECMAScript 2019+
- Support non-ASCII Unicode whitespace code points as lexical whitespace in JavaScript code
- Support assignment expressions in Python 3.8
- Emtpty block in if will only match empty blocks

### Removed

- `--exclude-tests` flag - prefer `--exclude` or `--exclude-dir`
- `--r2c` flag - this was completely unused

## [0.8.1](https://github.com/returntocorp/semgrep/releases/tag/v0.8.1) - 2020-05-26

### Fixed

- `semgrep --version` on ubuntu was not returning the correct version

## [0.8.0](https://github.com/returntocorp/semgrep/releases/tag/v0.8.0) - 2020-05-20

### Added

- `pattern-regex` functionality - see docs for more information.
- Ellipsis used in the final position of a sequence of binary operations
  will match any number of additional arguments:
  ```
  $X = 1 + 2 + ...
  ```
  will match
  ```python
  foo = 1 + 2 + 3 + 4
  ```
- Per rule configuration of paths to include/exclude. See docs for more information.

### Changed

- fstring pattern will only match fstrings in Python:
  ```
  f"..."
  ```
  will match
  ```python
  f"foo {1 + 1}"
  ```
  but not
  ```python
  "foo"
  ```
- Change location of r2c rule config to https://semgrep.live/c/r/all which filters out
  pattern-where-python rules

## [0.7.0](https://github.com/returntocorp/semgrep/releases/tag/v0.7.0) - 2020-05-12

### Added

- `--exclude`, `--include`, `--exclude-dir`, and `--include-dir` flags
  for targeting specific paths with command line options.
  The behavior of these flags mimics `grep`'s behavior.
- A `--sarif` flag to receive output formatted according to the
  [SARIF v2.1.0](https://docs.oasis-open.org/sarif/sarif/v2.1.0/cs01/sarif-v2.1.0-cs01.html)
  specification for static analysis tools.
- Metavariables are now checked for equality across pattern clauses. For example, in the following pattern, `$REQ` must be the same variable name for this to match:
  ```yaml
  - patterns:
      - pattern-inside: |
          $TYPE $METHOD(..., HttpServletRequest $REQ, ...) {
            ...
          }
      - pattern: $REQ.getQueryString(...);
  ```

### Fixed

- Correclty parse implicit tuples in python f-strings
- Correctly parse `%` token in python f-string format
- Correctly parse python fstrings with spaces in interpolants

## [0.6.1](https://github.com/returntocorp/semgrep/releases/tag/v0.6.1) - 2020-05-06

### Fix

- Message field in output was not using proper interpolated message

## [0.6.0](https://github.com/returntocorp/semgrep/releases/tag/v0.6.0) - 2020-05-05

### Added

- The `-j/--jobs` flag for specifying number of subprocesses to use to run checks in parallel.
- expression statements will now match by default also return statements
  ```
  foo();
  ```
  will now match
  ```javascript
  return foo();
  ```
- You can now use regexps for field names:
  ```
  var $X = {"=~/[lL]ocation/": $Y};
  ```
  will now match
  ```javascript
  var x = { Location: 1 };
  ```
- Add severity to json output and prepend the rule line with it. Color yellow if `WARNING`, and red if `ERROR`. e.g. WARNING rule:tests.equivalence-tests
- For languages not allowing the dollar sign in identifiers (e.g., Python),
  semgrep will return an error if your pattern contains an identifier
  starting with a dollar that is actually not considered a metavariable
  (e.g., `$x`)
- Support top level `metadata` field in rule.yaml. Entire metadata object is attached to
  all things that match the rule when using json output format.

### Changed

- Config files in hidden paths can now be used by explicitly specifying
  the hidden path:
  ```
  semgrep --config some/hidden/.directory
  ```
- Metavariables can now contain digits or `_`. `$USERS_2` is now
  a valid metavariable name. A metavariable must start with a letter
  or `_` though.
- Simple calls of the `semgrep` CLI, such as `semgrep --version`, are now 60% faster.
- Display autofix suggestion in regular and json output mode.
- Update command line help texts.

### Fixed

- Correctly parse `f"{foo:,f}"` in Python
- Correctly parse Python files where the last line is a comment

## [0.5.0](https://github.com/returntocorp/semgrep/releases/tag/v0.5.0) - 2020-04-28

### Changed

- Rename executable to semgrep
- Deep expression matching in conditionals requires different syntax:
  ```
  if <... $X = True ...>:
      ...
  ```
  will now match
  ```python
  if foo == bar and baz == True:
      return 1
  ```
- Deduplicate semgrep output in cases where there are multiple ways
  a rule matches section of code
- Deep statement matchings goes into functions and classes:

  ```
  $X = ...
  ...
  bar($X)
  ```

  now matches with

  ```javascript
  QUX = "qux";

  function baz() {
    function foo() {
      bar(QUX);
    }
  }
  ```

### Added

- `python2` is a valid supported language

### Fixed

- Expression will right hand side of assignment/variable definition in javascript. See #429
  ```
  foo();
  ```
  will now match
  ```
  var x = foo();
  ```
- Regression where `"..."` was matching empty list
  ```
  foo("...")
  ```
  does _not_ match
  ```
  foo()
  ```

## [0.4.9](https://github.com/returntocorp/semgrep/releases/tag/v0.4.9) - 2020-04-07

### Changed

- Only print out number of configs and rules when running with verbose flag
- Match let and const to var in javascript:
  ```
  var $F = "hello"
  ```
  will now match any of the following expressions:
  ```javascript
  var foo = "hello";
  let bar = "hello";
  const baz = "hello";
  ```

### Added

- Print out --dump-ast
- Print out version with `--version`
- Allow ... in arrays
  ```
  [..., 1]
  ```
  will now match
  ```
  [3, 2, 1]
  ```
- Support Metavariable match on keyword arguments in python:
  ```
  foo(..., $K=$B, ...)
  ```
  will now match
  ```
  foo(1, 2, bar=baz, 3)
  ```
- Support constant propogation in f-strings in python:
  ```
  $M = "..."
  ...
  $Q = f"...{$M}..."
  ```
  will now match
  ```python
  foo = "bar"
  baz = f"qux {foo}"
  ```
- Constant propogation in javascript:

  ```
  api("literal");
  ```

  will now match with any of the following:

  ```javascript
  api("literal");

  const LITERAL = "literal";
  api(LITERAL);

  const LIT = "lit";
  api(LIT + "eral");

  const LIT = "lit";
  api(`${LIT}eral`);
  ```

- Deep statement matching:
  Elipsis operator (`...`) will also include going deeper in scope (i.e. if-else, try-catch, loop, etc.)
  ```
  foo()
  ...
  bar()
  ```
  will now match
  ```python
  foo()
  if baz():
      try:
          bar()
      except Exception:
          pass
  ```
- Unified import resolution in python:

  ```
  import foo.bar.baz
  ```

  will now match any of the following statements:

  ```python
  import foo.bar.baz
  import foo.bar.baz.qux
  import foo.bar.baz as flob
  import foo.bar.baz.qux as flob
  from foo.bar import baz
  from foo.bar.baz import qux
  from foo.bar import baz as flob
  from foo.bar.bax import qux as flob
  ```

- Support for anonymous functions in javascript:
  ```
  function() {
      ...
  }
  ```
  will now match
  ```javascript
  var bar = foo(
    //matches the following line
    function () {
      console.log("baz");
    }
  );
  ```
- Support arrow function in javascript

  ```
  (a) => { ... }
  ```

  will now match:

  ```javascript
  foo((a) => {
    console.log("foo");
  });
  foo((a) => console.log("foo"));

  // arrows are normalized in regular Lambda, so an arrow pattern
  // will match also old-style anynonous function.
  foo(function (a) {
    console.log("foo");
  });
  ```

- Python implicit string concatenation
  ```
  $X = "..."
  ```
  will now match
  ```python
  # python implicitly concatenates strings
  foo = "bar"       "baz"              "qux"
  ```
- Resolve alias in attributes and decorators in python

  ```
  @foo.bar.baz
  def $X(...):
      ...
  ```

  will now match

  ```python
  from foo.bar import baz

  @baz
  def qux():
      print("hello")
  ```

### Fixed

- Handle misordered multiple object destructuring assignments in javascript:
  ```
  var {foo, bar} = qux;
  ```
  will now match
  ```
  var {bar, baz, foo} = qux;
  ```
- Defining properties/functions in different order:

  ```
  var $F = {
      two: 2,
      one: 1
  };
  ```

  will now match both

  ```javascript
  var foo = {
    two: 2,
    one: 1,
  };

  var bar = {
    one: 1,
    two: 2,
  };
  ```

- Metavariables were not matching due to go parser adding empty statements in golang

## [0.4.8](https://github.com/returntocorp/semgrep/releases/tag/0.4.8) - 2020-03-09

### Added

- Constant propagation for some languages. Golang example:

```
pattern: dangerous1("...")
will match:

const Bar = "password"
func foo() {
     dangerous1(Bar);
}
```

- Import matching equivalences

```
pattern: import foo.bar.a2
matches code: from foo.bar import a1, a2
```

- Deep expression matching - see (#264)

```
pattern: bar();
matches code: print(bar())
```<|MERGE_RESOLUTION|>--- conflicted
+++ resolved
@@ -23,11 +23,8 @@
 - Go: single pattern field can now match toplevel fields in a composite
   literal (#5452)
 - PHP: metavariable-pattern: works again when used with language: php (#5443)
-<<<<<<< HEAD
 - PHP: named arguments work in patterns (#5508)
-=======
 - Fixed a non-deterministic crash when matching a large number of regexes (#5277)
->>>>>>> 875592a7
 
 ## [0.97.0](https://github.com/returntocorp/semgrep/releases/tag/v0.97.0) - 2022-06-08
 
