--- conflicted
+++ resolved
@@ -41,12 +41,9 @@
   constant will also be considered constant (#4301)
 - Constant propagation now recognizes operators `++` and `--` as side-effectful
   (#4667)
-<<<<<<< HEAD
+- `-` is now parsed as a valid identifier in Scala
 - `new $OBJECT(...)` will now work properly as a taint sink (#4858)
-=======
-- `-` is now parsed as a valid identifier in Scala
->>>>>>> acc9e0d1
-
+  
 ## [0.85.0](https://github.com/returntocorp/semgrep/releases/tag/v0.85.0) - 2022-03-16
 
 ### Added
