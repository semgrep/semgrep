--- conflicted
+++ resolved
@@ -4,13 +4,11 @@
 
 ## Unreleased
 
-<<<<<<< HEAD
-### Changed
+### Added
+
+### Changed
+
 - Required minimum version of python to run semgrep now 3.7 instead of EOL 3.6
-=======
-### Added
-
-### Changed
 
 ### Fixed
 
@@ -19,7 +17,6 @@
 ### Added
 - Dockerfile language: metavariables and ellipses are now
   supported in most places where it makes sense (#4556, #4577)
->>>>>>> 3101ad77
 
 ### Fixed
 - Gracefully handle timeout errors with missing rule_id
