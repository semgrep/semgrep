# Changelog

This project adheres to [Semantic Versioning](http://semver.org/spec/v2.0.0.html).

## Unreleased

## [0.64.0](https://github.com/returntocorp/semgrep/releases/tag/v0.64.0) - 09-01-2021

### Added
- Enable associative matching for string concatenation (#3741)

### Changed
- Add logging on failure to git ls-files (#3777)
<<<<<<< HEAD
- Calls to `semgrep --version` now check if Semgrep is up-to-date; this can
  cause a ~ 100 ms delay in run time; use --disable-version-check if you
  don't want this
=======
- Ignore files whose contents look minified (#3795)
>>>>>>> a57122f9

### Fixed
- Java: separate import static from regular imports during matching (#3772)
- Taint mode will now benefit from semgrep-core's -filter_irrelevant_rules
- Taint mode should no longer report duplicate matches (#3742)
- Only change source directory when running in docker context (#3732)

## [0.63.0](https://github.com/returntocorp/semgrep/releases/tag/v0.63.0) - 08-25-2021

### Added
- C#: support ellipsis in declarations (#3720)

### Fixed
- Hack: improved support for metavariables (#3716)
- Dataflow: Disregard type arguments but not the entire instruction

### Changed
- Optimize ending `...` in `pattern-inside`s to simply match anything left

## [0.62.0](https://github.com/returntocorp/semgrep/releases/tag/v0.62.0) - 2021-08-17

### Added
- OCaml: support module aliasing, so looking for `List.map` will also
  find code that renamed `List` as `L` via `module L = List`.
- Add help text to sarif formatter output if defined in metadata field.
- Update shortDescription in sarif formatter output if defined in metadata field.
- Add tags as defined in metadata field in addition to the existing tags.

### Fixed
- core: Fix parsing of numeric literals in rule files
- Java: fix the range and autofix of Cast expressions (#3669)
- Generic mode scanner no longer tries to open submodule folders as files (#3701)
- `pattern-regex` with completely empty files (#3705)
- `--sarif` exit code with suppressed findings (#3680)
- Fixed fatal errors when a pattern results in a large number of matches
- Better error message when rule contains empty pattern

### Changed
- Add backtrace to fatal errors reported by semgrep-core
- Report errors during rule evaluation to the user
- When anded with other patterns, `pattern: $X` will not be evaluated on its own, but will look at the context and find `$X` within the metavariables bound, which should be significantly faster

## [0.61.0](https://github.com/returntocorp/semgrep/releases/tag/v0.61.0) - 2021-08-04

### Added
- Hack: preliminary support for hack-lang
  thanks to David Frankel, Nicholas Lin, and more people at Slack!
- OCaml: support for partial if, match, and try patterns
  (e.g., `if $X = $Y`)
- OCaml: you can match uppercase identifiers (constructors, module names) by
  using a metavariable with an uppercase letter followed by an underscore,
  followed by uppercase letters or digits (e.g. `$X_`, `$F_OO`).
  Instead, `$FOO` will match everything else (lowercase identifiers,
  full expressions, types, patterns, etc.).
- OCaml: match cases patterns are now matched in any order, and ellipsis are
  handled correctly
- Improved error messages sent to the playground

### Changed
- Run version check and print upgrade message after scan instead of before
- OCaml: skip ocamllex and ocamlyacc files. Process only .ml and .mli files.
- Memoize range computation for expressions and speed up taint mode
- Report semgrep-core's message upon a parse error
- Deprecated the following experimental features:
  - pattern-where-python
  - taint-mode
  - equivalences
  - step-by-step evaluation output
- Deduplicate findings that fire on the same line ranges and have the same message.

### Fixed
- Go: Match import module paths correctly (#3484)
- OCaml: use latest ocamllsp 1.7.0 for the -lsp option
- OCaml: include parenthesis tokens in the AST for tuples and constructor
  calls for better range matching and autofix
- OCaml: fixed many matching bugs with ellipsis
- core: Do not crash when is not possible to compute range info
- eliminate 6x slowdown when using the '--max-memory' option

## [0.60.0](https://github.com/returntocorp/semgrep/releases/tag/v0.60.0) - 2021-07-27

### Added
- Detect duplicate keys in YAML dictionaries in semgrep rules when parsing a rule
  (e.g., detect multiple 'metavariable' inside one 'metavariable-regex')

### Fixed
- C/C++: Fixed stack overflows (segmentation faults) when processing very large
  files (#3538)
- JS: Fixed stack overflows (segmentation faults) when processing very large
  files (#3538)
- JS: Detect numeric object keys `1` and `0x1` as equal (#3579)
- OCaml: improved parsing stats by using tree-sitter-ocaml (from 25% to 88%)
- taint-mode: Check nested functions
- taint-mode: `foo.x` is now detected as tainted if `foo` is a source of taint
- taint-mode: Do not crash when is not possible to compute range info
- Rust: recognize ellipsis in macro calls patterns (#3600)
- Ruby: represent correctly a.(b) in the AST (#3603)
- Rust: recognize ellipsis in macro calls patterns

### Changed
- Added precise error location for the semgrep metachecker, to detect for example
  duplicate patterns in a rule

## [0.59.0](https://github.com/returntocorp/semgrep/releases/tag/v0.59.0) - 2021-07-20

### Added
- A new experimental 'join' mode. This mode runs multiple Semgrep rules
  on a codebase and "joins" the results based on metavariable contents. This
  lets users ask questions of codebases like "do any 3rd party
  libraries use a dangerous function, and do I import that library directly?" or
  "is this variable passed to an HTML template, and is it rendered in that template?"
  with several Semgrep rules.

### Fixed
- Improve location reporting of errors
- metavariable-pattern: `pattern-not-regex` now works (#3503)
- Rust: correctly parse macros (#3513)
- Python: imports are unsugared correctly (#3940)
- Ruby: `pattern: $X` in the presence of interpolated strings now works (#3560)

## [0.58.2](https://github.com/returntocorp/semgrep/releases/tag/v0.58.2) - 2021-07-15

### Fixed
- Significant speed improvements, but the binary is now 95MB (from 47MB
  in 0.58.1, but it was 170MB in 0.58.0)

## [0.58.1](https://github.com/returntocorp/semgrep/releases/tag/v0.58.1) - 2021-07-15

### Fixed
- The --debug option now displays which files are currently processed incrementally;
  it will not wait until semgrep-core completely finishes.

### Changed
- Switch from OCaml 4.10.0 to OCaml 4.10.2 (and later to OCaml 4.12.0) resulted in
  smaller semgrep-core binaries (from 170MB to 47MB) and a smaller docker
  image (from 95MB to 40MB).

## [0.58.0](https://github.com/returntocorp/semgrep/releases/tag/v0.58.0) - 2021-07-14

### Added
- New iteration of taint-mode that allows to specify sources/sanitizers/sinks
  using arbitrary pattern formulas. This provides plenty of flexibility. Note
  that we breaks compatibility with the previous taint-mode format, e.g.
  `- source(...)` must now be written as `- pattern: source(...)`.
- HTML experimental support. This does not rely on the "generic" mode
  but instead really parses the HTML using tree-sitter-html. This allows
  some semantic matching (e.g., matching attributes in any order).
- Vue.js alpha support (#1751)
- New matching option `implicit_ellipsis` that allows disabling the implicit
  `...` that are added to record patterns, plus allow matching "spread fields"
  (JS `...x`) at any position (#3120)
- Support globstar (`**`) syntax in path include/exclude (#3173)

### Fixed
- Apple M1: Semgrep installed from HomeBrew no longer hangs (#2432)
- Ruby command shells are distinguished from strings (#3343)
- Java varargs are now correctly matched (#3455)
- Support for partial statements (e.g., `try { ... }`) for Java (#3417)
- Java generics are now correctly stored in the AST (#3505)
- Constant propagation now works inside Python `with` statements (#3402)
- Metavariable value replacement in message/autofix no longer mixes up short and long names like $X vs $X2 (#3458)
- Fixed metavariable name collision during interpolation of message / autofix (#3483)
  Thanks to Justin Timmons for the fix!
- Revert `pattern: $X` optimization (#3476)
- metavariable-pattern: Allow filtering using a single `pattern` or
  `pattern-regex`
- Dataflow: Translate call chains into IL

### Changed
- Faster matching times for generic mode

## [0.57.0](https://github.com/returntocorp/semgrep/releases/tag/v0.57.0) - 2021-06-29

### Added
- new `options:` field in a YAML rule to enable/disable certain features
  (e.g., constant propagation). See https://github.com/returntocorp/semgrep/blob/develop/semgrep-core/src/core/Config_semgrep.atd
  for the list of available features one can enable/disable.
- Capture groups in pattern-regex: in $1, $2, etc. (#3356)
- Support metavariables inside atoms (e.g., `foo(:$ATOM)`)
- Support metavariables and ellipsis inside regexp literals
  (e.g., `foo(/.../)`)
- Associative-commutative matching for bitwise OR, AND, and XOR operations
- Add support for $...MVAR in generic patterns.
- metavariable-pattern: Add support for nested Spacegrep/regex/Comby patterns
- C#: support ellipsis in method parameters (#3289)

### Fixed
- C#: parse `__makeref`, `__reftype`, `__refvalue` (#3364)
- Java: parsing of dots inside function annotations with brackets (#3389)
- Do not pretend that short-circuit Boolean AND and OR operators are commutative (#3399)
- metavariable-pattern: Fix crash when nesting a non-generic pattern within
  a generic rule
- metavariable-pattern: Fix parse info when matching content of a metavariable
  under a different language
- generic mode on Markdown files with very long lines will now work (#2987)

### Changed
- generic mode: files that don't look like nicely-indented programs
  are no longer ignored, which may cause accidental slowdowns in setups
  where excessively large files are not excluded explicitly (#3418).
- metavariable-comparison: Fix crash when comparing integers and floats
  Thanks to Justin Timmons for the fix!
- Do not filter findings with the same range but different metavariable bindings (#3310)
- Set parsing_state.have_timeout when a timeout occurs (#3438)
- Set a timeout of 10s per file (#3434)
- Improvements to contributing documentation (#3353)
- Memoize getting ranges to speed up rules with large ranges
- When anded with other patterns, `pattern: $X` will not be evaluated on its own, but will look at the context and find `$X` within the metavariables bound, which should be significantly faster

## [0.56.0](https://github.com/returntocorp/semgrep/releases/tag/v0.56.0) - 2021-06-15

### Added
- Associative-commutative matching for Boolean AND and OR operations
  (#3198)
- Support metavariables inside strings (e.g., `foo("$VAR")`)
- metavariable-pattern: Allow matching the content of a metavariable under
  a different language.

### Fixed
- C#: Parse attributes for local functions (#3348)
- Go: Recognize other common package naming conventions (#2424)
- PHP: Support for associative-commutative matching (#3198)

### Changed
- Upgrade TypeScript parser (#3102)

### Changed
- `--debug` now prints out semgrep-core debug logs instead of having this
  behavior with `--debugging-json`

## [0.55.1](https://github.com/returntocorp/semgrep/releases/tag/v0.55.1) - 2021-06-9

### Added
- Add helpUri to sarif output if rule source metadata is defined

### Fixed
- JSON: handle correctly metavariables as field (#3279)
- JS: support partial field definitions pattern, like in JSON
- Fixed wrong line numbers for multi-lines match in generic mode (#3315)
- Handle correctly ellipsis inside function types (#3119)
- Taint mode: Allow statement-patterns when these are represented as
  statement-expressions in the Generic AST (#3191)

## [0.55.0](https://github.com/returntocorp/semgrep/releases/tag/v0.55.0) - 2021-06-8

### Added
- Added new metavariable-pattern operator (available only via --optimizations),
  thanks to Kai Zhong for the feature request (#3257).

### Fixed
- Scala: parse correctly symbol literals and interpolated strings containing
  double dollars (#3271)
- Dataflow: Analyze foreach body even if we do not handle the pattern yet (#3155)
- Python: support ellipsis in try-except (#3233)
- Fall back to no optimizations when using unsupported features: pattern-where-python,
  taint rules, and `--debugging-json` (#3265)
- Handle regexp parse errors gracefully when using optimizations (#3266)
- Support equivalences when using optimizations (#3259)
- PHP: Support ellipsis in include/require and echo (#3191, #3245)
- PHP: Prefer expression patterns over statement patterns (#3191)
- C#: Support unsafe block syntax (#3283)


### Changed
- Run rules in semgrep-core (rather than patterns) by default (aka optimizations all)

## [0.54.0](https://github.com/returntocorp/semgrep/releases/tag/v0.54.0) - 2021-06-2

### Added
- Per rule parse times and per rule-file parse and match times added to opt-in metrics
- $...MVAR can now match a list of statements (not just a list of arguments) (#3170)

### Fixed
- JavaScript parsing: [Support decorators on
  properties](https://github.com/tree-sitter/tree-sitter-javascript/pull/166)
- JavaScript parsing: [Allow default export for any declaration](https://github.com/tree-sitter/tree-sitter-javascript/pull/168)
- Metavariables in messages are filled in when using `--optimizations all`
- Python: class variables are matched in any order (#3212)
- Respect `--timeout-threshold` option in `--optimizations all` mode

### Changed
- Moved some debug logging to verbose logging
- $...ARGS can now match an empty list of arguments, just like ... (#3177)
- JSON and SARIF outputs sort keys for predictable results

## [0.53.0](https://github.com/returntocorp/semgrep/releases/tag/v0.53.0) - 2021-05-26

### Added

- Scala alpha support
- Metrics collection of project_hash in cases where git is not available
- Taint mode now also analyzes top-level statements.

### Fixed

- Running with `--strict` will now return results if there are `nosem` mismatches. Semgrep will report a nonzero exit code if `--strict` is set and there are `nosem` mismathces. [#3099](https://github.com/returntocorp/semgrep/issues/3099)
- PHP: parsing correctly ... and metavariables in parameters
- PHP: parsing correctly functions with a single statement in their body
- Evaluate interpolated strings during constant propagation (#3127)
- Fixed #3084 - Semgrep will report an InvalidRuleSchemaError for dictionaries with duplicate key names.
- Basic type inference also for implicit variable declarations (Python, Ruby, PHP, and JS)
- JS/TS: differentiating tagged template literals in the AST (#3187)
- Ruby: storing parenthesis in function calls in the AST (#3178)

## [0.52.0](https://github.com/returntocorp/semgrep/releases/tag/v0.52.0) - 2021-05-18

### Added

- C# alpha support
- Let meta-variables match both a constant variable occurrence and that same
  constant value (#3058)

### Fixed

- OCaml: fix useless-else false positives by generating appropriate AST for
  if without an else.
- JS/TS: Propagate constant definitions without declaration
- Python: Make except ... match except _ as _

## [0.51.0](https://github.com/returntocorp/semgrep/releases/tag/v0.51.0) - 2021-05-13

### Added
- Keep track of and report rule parse time in addition to file parse time.
- v0 of opt-in anonymous aggregate metrics.
- Improved cheatsheet for generic mode, now recommending indented
  patterns (#2911, #3028).

### Fixed

- JS/TS: allow the deep expression operator <... ...> in expression
statement position, for example:
```
$ARG = [$V];
...
<... $O[$ARG] ...>; // this works now
```

- PHP arrays with dots inside parse
- Propagate constants in nested lvalues such as `y` in `x[y]`
- C# experimental support

### Changed
- Show log messages from semgrep-core when running semgrep with
  `--debug`.
- By default, targets larger than 1 MB are now excluded from semgrep
  scans. New option `--max-target-bytes 0` restores the old behavior.
- Report relative path instead of absolute when using `--time`

## [0.50.1](https://github.com/returntocorp/semgrep/releases/tag/v0.50.1) - 2021-05-06

### Changed
- Reinstate `--debugging-json` to avoid stderr output of `--debug`

## [0.50.0](https://github.com/returntocorp/semgrep/releases/tag/v0.50.0) - 2021-05-06

### Added
- JS/TS: Infer global constants even if the `const` qualifier is missing (#2978)
- PHP: Resolve names and infer global constants in the same way as for Python

### Fixed
- Empty yaml files do not crash
- Autofix does not insert newline characters for patterns from semgrep.live (#3045)
- Autofix printout is grouped with its own finding rather than the one below it (#3046)
- Do not assign constant values to assigned variables (#2805)
- A `--time` flag instead of `--json-time` which shows a summary of the
  timing information when invoked with normal output and adds a time field
  to the json output when `--json` is also present

### Changed
- .git/ directories are ignored when scanning
- External Python API (`semgrep_main.invoke_semgrep`) now takes an
  optional `OutputSettings` argument for controlling output
- `OutputSettings.json_time` has moved to `OutputSettings.output_time`,
  this and many other `OutputSettings` arguments have been made optional

### Removed
- `--debugging-json` flag in favor of `--json` + `--debug`
- `--json-time` flag in favor of `--json` + `--time`

## [0.49.0](https://github.com/returntocorp/semgrep/releases/tag/v0.49.0) - 2021-04-28

### Added
- Support for matching multiple arguments with a metavariable (#3009)
  This is done with a 'spread metavariable' operator that looks like
  `$...ARGS`. This used to be available only for JS/TS and is now available
  for the other languages (Python, Java, Go, C, Ruby, PHP, and OCaml).
- A new `--optimizations [STR]` command-line flag to turn on/off some
  optimizations. Use 'none' to turn off everything and 'all' to turn on
  everything.
  Just using `--optimizations` is equivalent to `--optimizations all`, and
  not using `--optimizations` is equivalent to `--optimizations none`.
- JS/TS: Support '...' inside JSX text to match any text, as in
  `<a href="foo">...</a>`  (#2963)
- JS/TS: Support metavariables for JSX attribute values, as in
  `<a href=$X>some text</a>` (#2964)

### Fixed
- Python: correctly parsing fstring with multiple colons
- Ruby: better matching for interpolated strings (#2826 and #2949)
- Ruby: correctly matching numbers

### Changed
- Add required executionSuccessful attribute to SARIF output (#2983)
  Thanks to Simon Engledew
- Remove jsx and tsx from languages, just use javascript or typescript (#3000)
- Add limit max characters in output line (#2958) and add
  flag to control maxmium characters (defaults to 160).
  Thanks to Ankush Menat

## [0.48.0](https://github.com/returntocorp/semgrep/releases/tag/v0.48.0) - 2021-04-20

### Added
- Taint mode: Basic cross-function analysis (#2913)
- Support for the new Java Record extension and Java symbols with accented characters (#2704)

### Fixed
- Capturing functions when used as both expressions and statements in JS (#1007)
- Literal for ocaml tree sitter (#2885)
- Ruby: interpolated strings match correctly (#2967)
- SARIF output now contains the required runs.invocations.executionSuccessful property.

### Changed
- The `extra` `lines` data is now consistent across scan types
  (e.g. `semgrep-core`, `spacegrep`, `pattern-regex`)

## [0.47.0](https://github.com/returntocorp/semgrep/releases/tag/v0.47.0) - 2021-04-15

### Added

- support `for(...)` for Java
- Ability to match lambdas or functions in Javascript with ellipsis after
  the function keyword, (e.g., `function ...(...) { ... }`)
- Rust: Semgrep patterns now support top-level statements (#2910)
- support for utf-8 code with non-ascii chars (#2944)
- Java switch expressions

### Fixed

- fixed single field pattern in JSON, allow `$FLD: { ... }` pattern
- Config detection in files with many suffix delimiters, like `this.that.check.yaml`.
  More concretely: configs end with `.yaml`, YAML language tests end with `.test.yaml`,
  and everything else is handled by its respective language extension (e.g. `.py`).
- Single array field in yaml in a pattern is parsed as a field, not a one element array

## [0.46.0](https://github.com/returntocorp/semgrep/releases/tag/v0.46.0) - 2021-04-08

### Added
- YAML language support to --test
- Ability to list multiple, comma-separated rules on the same line when in --test mode
- Resolve alias in require/import in Javascript
```
child_process.exec(...)
```
will now match
```javascript
var { exec } = require("child_process");
exec("dangerous");
```
- Taint mode: Pattern-sources can now be arbitrary expressions (#2881)

### Fixed
- SARIF output now nests invocations inside runs.
- Go backslashed carets in regexes can be parsed

### Changed
- Deep expression matches (`<... foo ...>`) now match within records, bodies of
  anonymous functions (a.k.a. lambda-expressions), and arbitrary language-specific
  statements (e.g. the Golang `go` statement)

## [0.45.0](https://github.com/returntocorp/semgrep/releases/tag/v0.45.0) - 2021-03-30

### Added

- New `--experimental` flag for passing rules directly to semgrep-core (#2836)

### Fixed

- Ellipses in template strings don't match string literals (#2780)
- Go: correctly parse select/switch clauses like in tree-sitter (#2847)
- Go: parse correctly 'for ...' header in Go patterns (#2838)

## [0.44.0](https://github.com/returntocorp/semgrep/releases/tag/v0.44.0) - 2021-03-25

### Added

- Support for YAML! You can now write YAML patterns in rules
  to match over YAML target files (including semgrep YAML rules, inception!)
- A new Bloomfilter-based optimisation to speedup matching (#2816)
- Many benchmarks to cover semgrep advertised packs (#2772)
- A new semgrep-dev docker container useful for benchmarking semgrep (#2800)
- Titles to rule schema definitions, which can be leveraged in
  the Semgrep playground (#2703)

### Fixed

- Fixed taint mode and added basic test (#2786)
- Included formatted errors in SARIF output (#2748)
- Go: handle correctly the scope of Go's short assignment variables (#2452)
- Go: fixed the range of matched slices (#2763)
- PHP: correctly match the PHP superglobal `$_COOKIE` (#2820)
- PHP: allow ellipsis inside array ranges (#2819)
- JSX/TSX: fixed the range of matched JSX elements (#2685)
- Javascript: allow ellipsis in arrow body (#2802)
- Generic: correctly match the same metavariable when used in different
  generic patterns

#### Fixed in `semgrep-core` only

These features are not yet available via the `semgrep` CLI,
but have been fixed to the internal `semgrep-core` binary.

- Fixed all regressions on semgrep-rules when using -fast
- Handle pattern-not: and pattern-not-inside: as in semgrep
- Handle pattern: and pattern-inside: as in semgrep (#2777)

## [0.43.0](https://github.com/returntocorp/semgrep/releases/tag/v0.43.0) - 2021-03-16

### Added

- Official Python 3.9 support
- Support for generating patterns that will match multiple given code targets
- Gitignore for compiled binaries

### Fixed

- Parsing enum class patterns (#2715)
- Ocaml test metavar_equality_var (#2755)

### Changed

- Pfff java parser and tree-sitter-java parser are now more similar
- Octal numbers parsed correctly in tree-sitter parsers

## [0.42.0](https://github.com/returntocorp/semgrep/releases/tag/v0.42.0) - 2021-03-09

### Added

- Added propagation of metavariables to clauses nested under `patterns:`. Fixes (#2548)[https://github.com/returntocorp/semgrep/issues/2548].
- `--json-time` flag which reports runtimes for (rule, target file)
- `--vim` flag for Syntastic
- PHP - Support for partial if statements
- CSharp - Many improvements to parsing

### Fixed

- Rust can be invoked with `rs` or `rust` as a language

### Changed

- The timeout for downloading config files from a URL was extended from 10s to 20s.

## [0.41.1](https://github.com/returntocorp/semgrep/releases/tag/v0.41.1) - 2021-02-24

### Fixed
- Statically link pcre in semgrep-core for MacOS releases

## [0.41.0](https://github.com/returntocorp/semgrep/releases/tag/v0.41.0) - 2021-02-24

### Added

- Added basic typed metavariables for javascript and typescript (#2588)
- Ability to match integers or floats by values
  e.g., the pattern '8' will now match code like 'x = 0x8'
- Start converting the tree-sitter CST of R to the generic AST
  thx to Ross Nanopoulos!
- Allow 'nosem' in HTML. (#2574)

#### Added in `semgrep-core` only

These features are not yet available via the `semgrep` CLI,
but have been added to the internal `semgrep-core` binary.

- ability to process a whole rule in semgrep-core; this will allow
  whole-rule optimisations and avoid some fork and communication with the
  semgrep Python wrapper
- handling the none (regexp) and generic (spacegrep) patterns in a rule
- handling the metavariable-regexp, metavariable-comparison
- correctly handle boolean formula using inclusion checks on metavariables
- new semgrep-core -test_rules action to test rules; it reports only
  28/2800 mismatches on the semgrep-rules repository

### Changed

- update C# to latest tree-sitter-csharp
  thx to Sjord for the huge work adapting to the new C# grammar
- Improve --generate-config capabilities (#2562)
- optimise the matching of blocks with ellipsis (#2618)
  e.g., the pattern 'function(...) { ... }' will now be more efficient
- Change pattern-not-regex to filter when regex overlaps with a match (#2572)

### Fixed

- remove cycle in named AST for Rust 'fn foo(self)'  (#2584)
  and also typescript, which could cause semgrep to use giga bytes of memory
- fix missing token location on Go type assertion (#2577)

## [0.40.0](https://github.com/returntocorp/semgrep/releases/tag/v0.40.0) - 2021-02-17

### Added

- Documentation for contributing new languages.
- New language Kotlin with experimental support.
- Work on caching improvements for semgrep-core.
- Work on bloom filters for matching performance improvement.

### Changed

- Typescript grammar upgraded.
- Ruby parser updated from the latest tree-sitter-ruby.
- New Semgrep logo!
- metavariable_regex now supported with PCRE.
- Rust macros now parsed. Thanks Ruin0x11!

### Fixed

- Constant propagaion support covers `:=` short assignment in Go. (#2440)
- Functions now match against functions inside classes for PHP. (#2470)
- Import statements for CommonJS Typescript modules now supported. (#2234)
- Ellipsis behave consistently in nested statements for PHP. (#2453)
- Go Autofix does not drop closing parenthesis. (#2316)
- Helpful errors added for Windows installation. (#2533)
- Helpful suggestions provided on output encoding error. (#2514)
- Import metavariables now bind to the entire Java path. (#2502)
- Semgrep matches the short name for a type in Java. (#2400)
- Interface types explicitly handled in Go patterns. (#2376)
- TooManyMatches error generated instead of Timeout error when appropriate. (#2411)

## [0.39.1](https://github.com/returntocorp/semgrep/releases/tag/v0.39.1) - 2021-01-26

No new changes in this version.
This is a re-release of 0.39.0 due to an error in the release process.

## [0.39.0](https://github.com/returntocorp/semgrep/releases/tag/v0.39.0) - 2021-01-26

### Added

- Typed metavariables in C.
  Patterns like `$X == $Y` can now match specific types like so: `(char *$X) == $Y`. (#2431)

#### Added in `semgrep-core` only

These features are not yet available via the `semgrep` CLI,
but have been added to the internal `semgrep-core` binary.

- `semgrep-core` supports rules in JSON and Jsonnet format. (#2428)
- `semgrep-core` supports a new nested format
  for combining patterns into a boolean query. (#2430)

### Changed

- When an unknown language is set on a rule,
  the error message now lists all supported languages. (#2448)
- When semgrep is executed without a config specified,
  the error message now includes some suggestions on how to pick a config. (#2449)
- `-c` is the new shorthand for `--config` in the CLI.
  `-f` is kept as an alias for backward-compatibility. (#2447)

### Fixed

- Disable timeouts if timeout setting is 0 (#2423).
- Typed metavariables in go match literal strings (#2401).
- Fix bug that caused m_compatible_type to only bind the type (#2441).

## [0.38.0](https://github.com/returntocorp/semgrep/releases/tag/v0.38.0) - 2021-01-20

### Added
- Added a new language: Rust. Support for basic semgrep patterns (#2391)
  thanks to Ruin0x11!
- Added a new language: R. Just parsing for now (#2407)
  thanks to Ross Nanopoulos!
- Parse more Rust constructs: Traits, type constraints (#2393, #2413)
  thanks to Ruin0x11!
- Parse more C# constructs: Linq queries, type parameter constraints (#2378, #2408)
  thanks to Sjord!
- new experimental semgrep rule (meta)linter (#2420) with semgrep-core -check_rules


### Changed
- new controlflow-sensitive intraprocedural dataflow-based constant propagation
  (#2386)

### Fixed
- matching correctly Ruby functions with rescue block (#2390)
- semgrep crashing on permission error on a file (#2394)
- metavariable interpolation for pattern-inside (#2361)
- managing Lua assignment correctly (#2406) thanks to Ruin0x11!
- correctly parse metavariables in PHP, and ellipsis in fields (#2419)

## [0.37.0](https://github.com/returntocorp/semgrep/releases/tag/v0.37.0) - 2021-01-13

### Added
- pattern-not-regex added so findings can be filtered using regular expression (#2364)
- Added a new language: Lua. Support for basic semgrep patterns (#2337, #2312)
  thanks to Ruin0x11!
- C# support for basic semgrep patterns (#2336)
- Parse event access, conditional access, async-await in C# (#2314, #2329, #2358)
  thanks to Sjord

### Changed
- Java and Javascript method chaining requires extra "." when using ellipsis (#2354)

### Fixed
- Semgrep crashing due to missing token information in AST (#2380)

## [0.36.0](https://github.com/returntocorp/semgrep/releases/tag/v0.36.0) - 2021-01-05

### Added

- Typed metavariables can now match field access when we can propagate
  the type of a field
- Constant propagation for Java final fields (using this.field syntax)

### Changed

- Packaging and `setup.py` functionality (`.whl` and `pip` install unchanged):
  `SEMGREP_SKIP_BIN`, `SEMGREP_CORE_BIN`, and `SPACEGREP_BIN` now available

### Fixed
- correctly match the same metavariable for a field when used at a definition
  site and use site for Java
- add classname attribute to junit.xml report

## [0.35.0](https://github.com/returntocorp/semgrep/releases/tag/v0.35.0) - 2020-12-16

### Added

- Support for `...` in chains of method calls in JS, e.g. `$O.foo() ... .bar()`
- Official Ruby GA support

### Fixed

- Separate out test and pattern files with `--test` (#1796)

## [0.34.0](https://github.com/returntocorp/semgrep/releases/tag/v0.34.0) - 2020-12-09

### Added

- Experimental support for matching multiple arguments in JS/TS.
  This is done with a 'spread metavariable' operator,
  that looks like `$...ARGS`.
- Support for using `...` inside a Golang `switch` statement.
- Support for matching only
  the `try`, the `catch`, or the `finally` part
  of a `try { } catch (e) { } finally { }` construct in JS/TS.
- Support for matching only
  the `if ()` part of
  an `if () { }` construct in Java
- Support for metavariables inside dictionary keys in Ruby.
  This looks like `{..., $KEY: $VAL, ...}`.
- An experimental `--json-stats` flag.
  The stats output contains
  the number of files and lines of code scanned,
  broken down by language.
  It also contains profiling data broken down by rule ID.
  Please note that as this is an experimental flag,
  the output format is subject to change in later releases.
- Regex-only rules can now use `regex` as their language.
  The previously used language `none` will keep working as well.

### Changed

- Matches are now truncated to 10 lines in Semgrep's output.
  This was done to avoid filling the screen with output
  when a rule captures a whole class or function.
  If you'd like to adjust this behavior,
  you can set the new `--max-lines-per-finding` option.
- Fans of explicit & verbose code can now ignore findings
  with a `// nosemgrep` comment instead of the original `// nosem`.
  The two keywords have identical behavior.
- Generic pattern matching is now 10-20% faster
  on large codebases.

### Fixed

- Semgrep would crash when tens of thousands of matches were found
  for the same rule in one file.
  A new internally used `semgrep-core` flag named `-max_match_per_file`
  prevents these crashes by forcing a 'timeout' state
  when 10,000 matches are reached.
  Semgrep can then gracefully report
  what combination of rules and paths causes too much work.
- `semgrep --debug` works again,
  and now outputs even more debugging information from `semgrep-core`.
  The new debugging output is especially helpful to discover
  which rules have too many matches.
- A pattern that looks like `$X & $Y`
  will now correctly match bitwise AND operations in Ruby.
- Metavariables can now capture the name of a class
  and match its occurrences later in the class definition.
- Semgrep used to crash when a metavariable matched
  over text that cannot be read as UTF-8 text.
  Such matches will now try to recover what they can
  from apparent broken unicode text.

## [0.33.0](https://github.com/returntocorp/semgrep/releases/tag/v0.33.0) - 2020-12-01

### Added

- Allow selecting rules based on severity with the `--severity` flag. Thanks @kishorbhat!

### Changed

- In generic mode, shorter matches are now always preferred over
  longer ones. This avoids matches like `def bar def foo` when the
  pattern is `def ... foo`, instead matching just `def foo`
- In generic mode, leading dots must now match at the beginning of a
  block, allowing patterns like `... foo` to match what comes before `foo`
- Disabled link following for parity with other LINUX tools (e.g. ripgrep)
- spacegrep timeouts are now reported as timeouts instead of another error

### Fixed

- Correctly bind a metavariable in an import to the fully-qualified name. [Issue](https://github.com/returntocorp/semgrep/issues/1771)
- Fix invalid match locations on target files containing both CRLF line
  endings UTF-8 characters (#2111)
- Fix NoTokenLocation error when parsing Python f-strings
- [C] Support `include $X`
- [Go] Fix wrong order of imports

## [0.32.0](https://github.com/returntocorp/semgrep/releases/tag/v0.32.0) - 2020-11-18

### Added

- JSON output now includes an attribute of findings named `is_ignored`.
  This is `false` under regular circumstances,
  but if you run with `--disable-nosem`,
  it will return `true` for findings
  that normally would've been excluded by a `// nosem` comment.

### Changed

- `// nosemgrep` can now also be used to ignore findings,
  in addition to `// nosem`
- Added a default timeout of 30 seconds per file instead of none (#1981).

## [0.31.1](https://github.com/returntocorp/semgrep/releases/tag/v0.31.1) - 2020-11-11

### Fixed

- Regression in 0.31.0 where only a single file was being used when `--config`
  was given a directory with multiple rules (#2019).
- Cheatsheet's html functionality now has correct output.

## [0.31.0](https://github.com/returntocorp/semgrep/releases/tag/v0.31.0) - 2020-11-10

### Fixed

- Gracefully handle empty configuration file.
- Gracefully handle LexicalErrors from semgrep-core.
- Fix stack overflows in spacegrep on large input files (#1944).
- Fix extension-based file selection when the language is `generic` (#1968).
- Fix semgrep error when no valid config on path provided (#1912).
- Fix NO_FILE_INFO_YET error which causes the python wrapper to crash (#1925).
- Fix usage of '...' in special builtin arguments for PHP (#1963).
- Fix automatic semicolon insertion parse error in javascript (#1960).

### Added
- kotlin-tree-sitter integration into semgrep-core. Can now call
  dump-tree-sitter-cst on kotlin files.
- c++ tree-sitter integration into semgrep-core (#1952).
- More documents for language porting.
- Error handling in spacegrep to print stderr when CalledProcessError occurs.

## [0.30.0](https://github.com/returntocorp/semgrep/releases/tag/v0.30.0) - 2020-11-03

### Added

- Better examples for the generic mode aka spacegrep (#1951).

### Fixed

- Fix matching of trailing dots in spacegrep (#1939).
- Allow matching on one-line files with spacegrep (#1929).
- Fix incorrect number of lines matched by dots with spacegrep (#1918).
- Other subtle spacegrep matching bugs (#1913).
- Metavariable for method call should be matched against corresponding
  metavariable in method definition (#1861).
- Typescript class properties/declarations not recognized (#1846).
- Can't match inside Python try/except clause (#1902).

## [0.29.0](https://github.com/returntocorp/semgrep/releases/tag/v0.29.0) - 2020-10-27

### Added
- Semgrep will now partially parse files with parse errors and report findings detected before the parse errors was encountered.
- Allow user to specify registry path without having to add semgrep.dev url
  i.e.: instead of `--config https://semgrep.dev/p/r2c-ci` users can use `--config p/r2c-ci`
- Allow user to specify snippet id without having to add semgrep.dev url
  i.e.: instead of `--config https://semgrep.dev/s/username:snippetname`
  users can use `--config username:snippetname`
- `--test` will now error out if `ruleid` or `ok` is not in reported IDs
- Semgrep will run JavaScript rules on TypeScript files automatically.

### Fixed
- More off by one fixes in autofix
- Support for matching dynamic class names in Ruby
- Removed `nosem` findings from the final findings count
- Matching nested JSX elements works properly. See https://semgrep.dev/s/erlE?version=0.29.0.
- Can now match partial class definitions with annotations in Java. See https://github.com/returntocorp/semgrep/issues/1877.
- Fixed errors in TypeScript "implements" keyword. See https://github.com/returntocorp/semgrep/issues/1850.

## [0.28.0](https://github.com/returntocorp/semgrep/releases/tag/v0.28.0) - 2020-10-21

### Added

- A `metavariable-comparison` operator
  for evaluating numeric comparisons on metavariable values,
  such as `comparison: $KEY_SIZE < 2048`.
  This is a safe alternative to `pattern-where-python` snippets.
  Check the [full documentation of this feature](https://github.com/returntocorp/semgrep/blob/12d25a5c/docs/experimental.md#metavariable-comparison)!
- Matching 1-to-N attributes with a `...` wildcard
  in JSX tags' attribute lists,
  such as `<$TAG attr="1" ... />`
- Matching only the function signature
  without the function body,
  such as `function foo(...)`.
  This is useful to have cleaner match output
  when the body content doesn't matter in a rule.
  This works on JavaScript, TypeScript, and Java code currently.
- SARIF output now includes the exact CWE and OWASP categories as tags.
  Thanks @hunt3rkillerz!
- Matching of annotation patterns for Java (like `@SomeAnnot(...)`) in any context.

### Fixed

- PHP superglobals such as `$_GET`,
  which start with a dollar sign just like Semgrep metavariables,
  are now correctly interpreted as PHP code instead of Semgrep pattern code.
- Calls to `isset(...)` in PHP look like function calls,
  but technically are not functions calls.
  Now you can match them anyway!
- It's now possible to write unit tests for OCaml rules.
- JavaScript's special identifiers,
  such as `this`, can now be captured into a metavariable.
- A Java pattern for `implements B`
  will now also match code that does `implements A, B, C`.
- Addressed off by one errors when applying autofixes
- Missing characters in metavariable interpolation in messages
- And many more minor code parser fixes!

## [0.27.0](https://github.com/returntocorp/semgrep/releases/tag/v0.27.0) - 2020-10-06

### Added
- Added a `--debug` flag and moved most of the output under `--verbose` to it.
- Can run multiple rule configs by repeating `--config` option
- Jenkins information added to integrations
- Added matching with partial patterns for function signatures for Go.

### Changed
- Parse and other errors are mentioned at final output, but not individually displayed unless --verbose is passed
- tree-sitter parse error exceptions converted to parsing_error, improving error location

### Fixed
- Dislayed types using the `message` key are more complete.
- Triple token repeat for EncodedString in semgrep messages fixed.
- Crashes on 3 or more layered jsonschema errors fixed.


## [0.26.0](https://github.com/returntocorp/semgrep/releases/tag/v0.26.0) - 2020-09-30

### Fixed
- Metavariables are able to match empty tuples
- Correctly parse optional chaining (?.) in Typescript
- Correctly parse logical assignment operators (&&=, ||=, ??=) in Typescript
- Some type constraing matching in Typescript

### Changed
- Added default timeout of 5 seconds to javascript parsing (related to ?. on large minified files stalling)


## [0.25.0](https://github.com/returntocorp/semgrep/releases/tag/v0.25.0) - 2020-09-23

### Added
- Added support for the JUnit XML report format (`--junit-xml`)
- C now supports the deep expression operator: `<... $X ...>`. See [this example](https://semgrep.dev/s/boKP/?version=develop).
- Added support for ellipses `...` in PHP. (https://github.com/returntocorp/semgrep/issues/1715). See [this example](https://semgrep.dev/s/NxRn/?version=develop).

### Fixed
- JavaScript will parse empty yields (https://github.com/returntocorp/semgrep/issues/1688).
- In JavaScript, arrow functions are now considered lambdas (https://github.com/returntocorp/semgrep/issues/1691). This allows [matching](https://semgrep.dev/s/Kd1j/?version=develop) arrow functions in `var` assignments.
- `tsx` and `typescript` are now properly recognized in the `languages` key. (https://github.com/returntocorp/semgrep/issues/1705)


## [0.24.0](https://github.com/returntocorp/semgrep/releases/tag/v0.24.0) - 2020-09-16

### Added
- The `--test` functionality now supports the `--json` flag
- Alpha support for TypeScript
- Alpha support for PHP
- PyPI artifacts are now compatible with Alpine Linux

### Fixed
- Can now parse ECMAScript object patterns with ellipses in place of fields

## [0.23.0](https://github.com/returntocorp/semgrep/releases/tag/v0.23.0) - 2020-09-09

### Added
- Experimental support for Typescript (with -lang ts). You can currently
  mainly use the Javascript subset of Typescript in patterns, as well
  as type annotations in variable declarations or parameters.
- Ability to read target contents from stdin by specifying "-" target.

### Changed
- You can now specify timeouts using floats instead of integers
  (e.g., semgrep -timeout 0.5 will timeout after half a second)

### Fixed
- We now respect the -timeout when analyzing languages which have
  both a Tree-sitter and pfff parser (e.g., Javascript, Go).

## [0.22.0](https://github.com/returntocorp/semgrep/releases/tag/v0.22.0) - 2020-09-01

### Added
- The 'languages' key now supports 'none' for running `pattern-regex` on arbitrary files. See [this file](https://github.com/returntocorp/semgrep/blob/develop/semgrep/tests/e2e/rules/regex-any-language.yaml) for an example.
- You can now use the '...' ellipsis operator in OCaml.
- True negatives to '--test' functionality via the 'ok:<rule-id>' annotation.

### Changed
- Groups of rules are now called "Rulesets" in the Semgrep ecosystem,
  instead of their previous name, "Packs".
- We now use also the tree-sitter-javascript Javascript parser, which
  can parse quickly minified files. Thus, we also removed the 5 seconds
  parsing timeout we were using for Javascript.
- We should correctly report ranges when matching array access expressions
  (e.g., 'foo[$X]').
- Breaking: regular expressions in semgrep string patterns (e.g., `"=~/foo/"`)
  are now using the PCRE (Perl Compatible Regular Expressions) syntax instead of
  the OCaml syntax. This means you should not escape parenthesis for grouping
  or escape pipes for dijunctions (e.g., use simply `"=~/foo|bar/"` instead of
  `"=~/foo\|bar/"`). You can also use more advanced regexp features available
  in PCRE such as case-insensitive regexps with '/i' (e.g., `"=~/foo/i"`).
  The semantic of matching changes also to look for the regexp anywhere
  in the string, not just at the beginning, which means if you want to
  enforce a format for the whole string, you will now need to use the '^' anchor
  character (e.g., `"=~/^o+$/"` to check if a string contains only a sequence
  of 'o').

### Removed
- Breaking: install script installation procedure (semgrep-<version>-ubuntu-generic.sh).
  Please use 'pip install' for equivalent Linux installation.

## [0.21.0](https://github.com/returntocorp/semgrep/releases/tag/v0.21.0) - 2020-08-25

### Added
- Parsing JSX (JavaScript React) files is now supported as a beta feature!
  In this release, you need to target .jsx files one by one explicitly to have them be scanned.
  We're planning to scan all .jsx files in targeted directories in our next release
- We now bundle a [json-schema](https://json-schema.org/) spec for rules YAML syntax.

### Changed
- Our custom-made rules YAML validator has been replaced with a jsonschema standard one.
  This results in more reliable and comprehensive error messages
  to help you get back on track when bumping into validation issues.
- Calling `semgrep --validate` now includes more information,
  such as the number of rules validation ran on.

### Fixed
- Fixed a bug where multiple assignment,
  also known as tuple unpacking assignment in Python,
  such as `a, b = foo`,
  could be misinterpreted by semgrep.
- Fixed a bug that would cause a crash when trying to get debug steps output as JSON.
- `.mly` and `.mll` files are no longer targeted implicitly by OCaml scans.
- Fixed the `--skip-unknown-extensions` flag skipping files even with recognized extensions.
- Fixed JavaScript conditionals without braces,
  such as `if (true) return;`,
  not being matched by patterns such as `if (true) { return; }`.

## [0.20.0](https://github.com/returntocorp/semgrep/releases/tag/v0.20.0) - 2020-08-18

### Added
- Support for JSX tag metavariables (e.g., <$TAG />) and ellipsis inside
  JSX attributes (e.g., <foo attr=... />)
- By default Semgrep treats explicitly passed files with unknown extension as possibly any language and so runs all rules on said files. Add a flag `--skip-unknown-extensions` so that Semgrep will treat these files as if they matched no language and will so run no rules on them. [Link: PR](https://github.com/returntocorp/semgrep/pull/1507)

### Fixed
- Python patterns do not have to end with a newline anymore.
- Pattern `$X = '...';` in JavaScript matches `var $X = '...'`. Additionally, semicolon is no longer required to match. [Link: Issue](https://github.com/returntocorp/semgrep/issues/1497); [Link: Example](https://semgrep.dev/7g0Q?version=0.20.0)
- In JavaScript, can now match destructured object properties inside functions. [Link: Issue](https://github.com/returntocorp/semgrep/issues/1005); [Link: Example](https://semgrep.dev/d72E/?version=0.20.0)
- Java annotations can be matched with fully qualified names. [Link: Issue](https://github.com/returntocorp/semgrep/issues/1508); [Link: Example](https://semgrep.dev/vZqY/?version=0.20.0)
- Ensure `/src` exists in Dockerfile; [Link: PR](https://github.com/returntocorp/semgrep/pull/1512)

## [0.19.1](https://github.com/returntocorp/semgrep/releases/tag/v0.19.1) - 2020-08-13

### Fixed
- Update Docker container to run successfully without special volume
  permissions

## [0.19.0](https://github.com/returntocorp/semgrep/releases/tag/v0.19.0) - 2020-08-11

### Added
- `--timeout-threshold` option to set the maximum number of times a file can timeout before it is skipped
- Alpha support for C#

### Fixed
- Match against JavaScript unparameterized catch blocks
- Parse and match against Java generics
- Add ability to match against JSX attributes using ellipses
- Add ability to use ellipses in Go struct definitions
- No longer convert Go expressions with a newline to a statement

## [0.18.0](https://github.com/returntocorp/semgrep/releases/tag/v0.18.0) - 2020-08-04

### Added
- Match arbitrary content with `f"..."`
- Performance improvements by filtering rules if file doesn't contain string needed for match
- Match "OtherAttribute" attributes in any order
- Support Python 3.8 self-documenting fstrings
- `--max-memory` flag to set a maximum amount of memory that can be used to apply a rule to a file

## [0.17.0](https://github.com/returntocorp/semgrep/releases/tag/v0.17.0) - 2020-07-28

### Added
- The `metavariable-regex` operator, which filters finding's by metavariable
  value against a Python re.match compatible expression.
- `--timeout` flag to set maximum time a rule is applied to a file
- Typed metavariables moved to official support. See [docs](https://github.com/returntocorp/semgrep/blob/develop/docs/pattern-features.md#typed-metavariables)

### Changed
- Improved `pattern-where-python` error messages

## [0.16.0](https://github.com/returntocorp/semgrep/releases/tag/v0.16.0) - 2020-07-21

### Added
- Match file-name imports against metavariables using `import "$X"` (most
  useful in Go)
- Support for taint-tracking rules on CLI using the key-value pair 'mode: taint'
  (defaults to 'mode: search')

### Changed
- Don't print out parse errors to stdout when using structured output formats

### Fixed
- Parse nested object properties in parameter destructuring in JavaScript
- Parse binding patterns in ECMAScript 2021 catch expressions
- Was mistakenly reporting only one of each type of issue even if multiple issues exist

## [0.15.0](https://github.com/returntocorp/semgrep/releases/tag/v0.15.0) - 2020-07-14

### Added
- Alpha level support for Ruby

### Changed
- Show semgrep rule matches even with --quiet flag

### Fixed
- Fixed a crash when running over a directory with binary files in it.
- Fix SARIF output format
- Parse nested destructured parameters in JavaScript
- True and False are not keywords in Python2
- Send informative error message when user tries to use semgrep on missing files

## [0.14.0](https://github.com/returntocorp/semgrep/releases/tag/v0.14.0) - 2020-07-07

### Changed
- Default Docker code mount point from `/home/repo` to `/src` - this is also
  configurable via the `SEMGREP_SRC_DIRECTORY` environment variable

### Removed
- `--precommit` flag - this is no longer necessary after defaulting to
  `pre-commit`'s code mount point `/src`

### Fixed
- Parse python files with trailing whitespace
- Parse python2 tuple as parameter in function/lambda definition
- Parse python3.8 positional only parameters (PEP 570)
- Parse python2 implicit array in comprehension
- Cache timeout errors in semgrep-core so running multiple rules does not
  retry parsing

## [0.13.0](https://github.com/returntocorp/semgrep/releases/tag/v0.13.0) - 2020-06-30

### Added
- Const propagation now works with Java 'final' keyword and for Python globals
  which were assigned only once in the program

### Fixed
- Parsing Ocaml open overriding
- Parse raise in Python2 can take up to three arguments
- Metavariable matching now works with variables with global scope:
```yaml
$CONST = "..."
...
def $FUNC(...):
  return foo($CONST)
```
will match
```python
GLOBAL_CONST = "SOME_CONST"

def fetch_global_const():
    return foo(GLOBAL_CONST)
```

### Changed
- More clear Parse error message

## [0.12.0](https://github.com/returntocorp/semgrep/releases/tag/v0.12.0) - 2020-06-23

### Added
- Support for a new configuration language: JSON. You can now write
  JSON semgrep patterns with -lang json
- Support for '...' inside set and dictionaries
- Version check to recommend updating when out-of-date, disable with `--disable-version-check`
- Support for multiline pattern-where-python
- `--dryrun` flag to show result of autofixes without modifying any files
- Add capability to use regex replacement for autofixing. See documentaion [here](https://github.com/returntocorp/semgrep/blob/develop/docs/experimental.md#autofix-using-regular-expression-replacement)
- Add version check to recommend upgrading when applicable

### Fixed
- The range of function calls and statement blocks now includes the closing
  `}` and `)`. The range for expression statements now includes the closing
  ';' when there's one. The range of decorators now includes '@'.
- Do not convert certain parenthesized expressions in tuples in Python
- Returned warning when improperly mounting volume in docker container
- Correctly handle uncommited file deletions when using git aware file targeting

### Changed
- Progress bar only displays when in interactive terminal, more than one
  rule is being run, and not being run with `-v` or `-q`
- Colapsed `--include-dir` and `--exclude-dir` functionaity into `--include` and
  `--exclude` respectively

## [0.11.0](https://github.com/returntocorp/semgrep/releases/tag/v0.11.0) - 2020-06-16

### Added
- Support for another programming language: OCaml. You can now write
  OCaml semgrep patterns with -lang ocaml
- Inline whitelisting capabilities via `nosem` comments and the
  `--disable-nosem` flag [#900](https://github.com/returntocorp/semgrep/issues/900)
- Show a progress bar when using semgrep in an interactive shell
- More understandable error messages

### Changed
- If scanning a directory in a git project then skip files that are ignored by the
  project unless `--no-git-ignore` flag is used
- Show aggregate parse errors unless `--verbose` flag is used

### Fixed
- Handle parsing unicode characters

## [0.10.1](https://github.com/returntocorp/semgrep/releases/tag/v0.10.1) - 2020-06-10

### Fixed
- Value of `pattern_id` when using nested pattern operators [#828](https://github.com/returntocorp/semgrep/issues/828)
- `...` now works inside for loops in javascript
- Metavariable
- Infinite loop in python [#923](https://github.com/returntocorp/semgrep/issues/923)
- Treat field definition (`{x: 1}`) differently from assignment (`{x = 1}`)
- Support triple-quoted f-strings in python
- Fix ubuntu build error [#965](https://github.com/returntocorp/semgrep/pull/965)

## [0.10.0](https://github.com/returntocorp/semgrep/releases/tag/v0.10.0) - 2020-06-09

### Fixed

- Support immediately indexed arrays with initializers in Java
- Support object rest parameters in ECMAScript 6+
- Support various array destructuring calls with ommitted arguments in
  ECMAScript 6+
- Fix an issue where an error was raised when matching to Python else
  blocks with a metavariable
- Don't filter out files that are explicitly passed as arguments to semgrep
  even if they do not have expected extension

### Added

- Java imports can now be searched with patterns written like `import
  javax.crypto.$ANYTHING`
- `--debugging-json` flag for use on semgrep.dev

### Changed

- Pattern matches now distinguish between conditionals without `else` blocks
  and those with empty `else` blocks; write two patterns to capture both
  possibilities
- Print output before exiting when using --strict

## [0.9.0](https://github.com/returntocorp/semgrep/releases/tag/v0.9.0) - 2020-06-02

### Fixed
- Performance optimizations in deep statement matching
- Disable normalization of != ==> !(==)
- Support empty variable declaration in javasript
- Support "print expr," in Python 2.X
- Support "async" keyword on inner arrow functions for ECMAScript 7+
- Support optional catch bindings for ECMAScript 2019+
- Support non-ASCII Unicode whitespace code points as lexical whitespace in JavaScript code
- Support assignment expressions in Python 3.8
- Emtpty block in if will only match empty blocks

### Removed
- `--exclude-tests` flag - prefer `--exclude` or `--exclude-dir`
- `--r2c` flag - this was completely unused

## [0.8.1](https://github.com/returntocorp/semgrep/releases/tag/v0.8.1) - 2020-05-26

### Fixed
- `semgrep --version` on ubuntu was not returning the correct version

## [0.8.0](https://github.com/returntocorp/semgrep/releases/tag/v0.8.0) - 2020-05-20

### Added
- `pattern-regex` functionality - see docs for more information.
- Ellipsis used in the final position of a sequence of binary operations
  will match any number of additional arguments:
  ```
  $X = 1 + 2 + ...
  ```
  will match
  ```python
  foo = 1 + 2 + 3 + 4
  ```
- Per rule configuration of paths to include/exclude. See docs for more information.

### Changed
- fstring pattern will only match fstrings in Python:
  ```
  f"..."
  ```
  will match
  ```python
  f"foo {1 + 1}"
  ```
  but not
  ```python
  "foo"
  ```
- Change location of r2c rule config to https://semgrep.live/c/r/all which filters out
  pattern-where-python rules

## [0.7.0](https://github.com/returntocorp/semgrep/releases/tag/v0.7.0) - 2020-05-12

### Added
- `--exclude`, `--include`, `--exclude-dir`, and `--include-dir` flags
  for targeting specific paths with command line options.
  The behavior of these flags mimics `grep`'s behavior.
- A `--sarif` flag to receive output formatted according to the
  [SARIF v2.1.0](https://docs.oasis-open.org/sarif/sarif/v2.1.0/cs01/sarif-v2.1.0-cs01.html)
  specification for static analysis tools.
- Metavariables are now checked for equality across pattern clauses. For example, in the following pattern, `$REQ` must be the same variable name for this to match:
  ```yaml
  - patterns:
    - pattern-inside: |
        $TYPE $METHOD(..., HttpServletRequest $REQ, ...) {
          ...
        }
    - pattern: $REQ.getQueryString(...);
  ```


### Fixed
- Correclty parse implicit tuples in python f-strings
- Correctly parse `%` token in python f-string format
- Correctly parse python fstrings with spaces in interpolants

## [0.6.1](https://github.com/returntocorp/semgrep/releases/tag/v0.6.1) - 2020-05-06

### Fix

- Message field in output was not using proper interpolated message

## [0.6.0](https://github.com/returntocorp/semgrep/releases/tag/v0.6.0) - 2020-05-05

### Added
- The `-j/--jobs` flag for specifying number of subprocesses to use to run checks in parallel.
- expression statements will now match by default also return statements
  ```
  foo();
  ```
  will now match
  ```javascript
  return foo();
  ```
- You can now use regexps for field names:
  ```
  var $X = {"=~/[lL]ocation/": $Y};
  ```
  will now match
  ```javascript
  var x = {"Location": 1};
  ```
- Add severity to json output and prepend the rule line with it. Color yellow if `WARNING`, and red if `ERROR`. e.g. WARNING rule:tests.equivalence-tests
- For languages not allowing the dollar sign in identifiers (e.g., Python),
  semgrep will return an error if your pattern contains an identifier
  starting with a dollar that is actually not considered a metavariable
  (e.g., `$x`)
- Support top level `metadata` field in rule.yaml. Entire metadata object is attached to
  all things that match the rule when using json output format.

### Changed
- Config files in hidden paths can now be used by explicitly specifying
  the hidden path:
    ```
    semgrep --config some/hidden/.directory
    ```
- Metavariables can now contain digits or `_`. `$USERS_2` is now
  a valid metavariable name. A metavariable must start with a letter
  or `_` though.
- Simple calls of the `semgrep` CLI, such as `semgrep --version`, are now 60% faster.
- Display autofix suggestion in regular and json output mode.
- Update command line help texts.

### Fixed
- Correctly parse `f"{foo:,f}"` in Python
- Correctly parse Python files where the last line is a comment

## [0.5.0](https://github.com/returntocorp/semgrep/releases/tag/v0.5.0) - 2020-04-28

### Changed
- Rename executable to semgrep
- Deep expression matching in conditionals requires different syntax:
    ```
    if <... $X = True ...>:
        ...
    ```
    will now match
    ```python
    if foo == bar and baz == True:
        return 1
    ```
- Deduplicate semgrep output in cases where there are multiple ways
  a rule matches section of code
- Deep statement matchings goes into functions and classes:
    ```
    $X = ...
    ...
    bar($X)
    ```
    now matches with
    ```javascript
    QUX = "qux"

    function baz() {
        function foo() {
            bar(QUX)
        }
    }
    ```

### Added
- `python2` is a valid supported language

### Fixed
- Expression will right hand side of assignment/variable definition in javascript. See #429
    ```
    foo();
    ```
    will now match
    ```
    var x = foo();
    ```
- Regression where `"..."` was matching empty list
    ```
    foo("...")
    ```
    does _not_ match
    ```
    foo()
    ```

## [0.4.9](https://github.com/returntocorp/semgrep/releases/tag/v0.4.9) - 2020-04-07

### Changed

- Only print out number of configs and rules when running with verbose flag
- Match let and const to var in javascript:
    ```
    var $F = "hello"
    ```
    will now match any of the following expressions:
    ```javascript
    var foo = "hello";
    let bar = "hello";
    const baz = "hello";
    ```

### Added

- Print out --dump-ast
- Print out version with `--version`
- Allow ... in arrays
    ```
    [..., 1]
    ```
    will now match
    ```
    [3, 2, 1]
    ```
- Support Metavariable match on keyword arguments in python:
    ```
    foo(..., $K=$B, ...)
    ```
    will now match
    ```
    foo(1, 2, bar=baz, 3)
    ```
- Support constant propogation in f-strings in python:
    ```
    $M = "..."
    ...
    $Q = f"...{$M}..."
    ```
    will now match
    ```python
    foo = "bar"
    baz = f"qux {foo}"
    ```
- Constant propogation in javascript:
    ```
    api("literal");
    ```
    will now match with any of the following:
    ```javascript
    api("literal");

    const LITERAL = "literal";
    api(LITERAL);

    const LIT = "lit";
    api(LIT + "eral");

    const LIT = "lit";
    api(`${LIT}eral`);
    ```

- Deep statement matching:
    Elipsis operator (`...`) will also include going deeper in scope (i.e. if-else, try-catch, loop, etc.)
    ```
    foo()
    ...
    bar()
    ```
    will now match
    ```python
    foo()
    if baz():
        try:
            bar()
        except Exception:
            pass
    ```
- Unified import resolution in python:
    ```
    import foo.bar.baz
    ```

    will now match any of the following statements:

    ```python
    import foo.bar.baz
    import foo.bar.baz.qux
    import foo.bar.baz as flob
    import foo.bar.baz.qux as flob
    from foo.bar import baz
    from foo.bar.baz import qux
    from foo.bar import baz as flob
    from foo.bar.bax import qux as flob
    ```
- Support for anonymous functions in javascript:
    ```
    function() {
        ...
    }
    ```
    will now match
    ```javascript
    var bar = foo(
        //matches the following line
        function () { console.log("baz"); }
    );
    ```
- Support arrow function in javascript
    ```
    (a) => { ... }
    ```
    will now match:

    ```javascript
    foo( (a) => { console.log("foo"); });
    foo( a => console.log("foo"));

    // arrows are normalized in regular Lambda, so an arrow pattern
    // will match also old-style anynonous function.
    foo(function (a) { console.log("foo"); });
    ```
- Python implicit string concatenation
    ```
    $X = "..."
    ```
    will now match
    ```python
    # python implicitly concatenates strings
    foo = "bar"       "baz"              "qux"
    ```
- Resolve alias in attributes and decorators in python
    ```
    @foo.bar.baz
    def $X(...):
        ...
    ```
    will now match
    ```python
    from foo.bar import baz

    @baz
    def qux():
        print("hello")
    ```
### Fixed

- Handle misordered multiple object destructuring assignments in javascript:
    ```
    var {foo, bar} = qux;
    ```
    will now match
    ```
    var {bar, baz, foo} = qux;
    ```
- Defining properties/functions in different order:
    ```
    var $F = {
        two: 2,
        one: 1
    };
    ```
    will now match both
    ```javascript
    var foo = {
      two: 2,
      one: 1
    };

    var bar = {
        one: 1,
        two: 2
    };
    ```
- Metavariables were not matching due to go parser adding empty statements in golang


## [0.4.8](https://github.com/returntocorp/semgrep/releases/tag/0.4.8) - 2020-03-09

### Added
* Constant propagation for some langauges. Golang example:
```
pattern: dangerous1("...")
will match:

const Bar = "password"
func foo() {
     dangerous1(Bar);
}
```

* Import matching equivalences
```
pattern: import foo.bar.a2
matches code: from foo.bar import a1, a2
```

* Deep expression matching - see (#264)
```
pattern: bar();
matches code: print(bar())
```<|MERGE_RESOLUTION|>--- conflicted
+++ resolved
@@ -11,13 +11,10 @@
 
 ### Changed
 - Add logging on failure to git ls-files (#3777)
-<<<<<<< HEAD
+- Ignore files whose contents look minified (#3795)
 - Calls to `semgrep --version` now check if Semgrep is up-to-date; this can
   cause a ~ 100 ms delay in run time; use --disable-version-check if you
   don't want this
-=======
-- Ignore files whose contents look minified (#3795)
->>>>>>> a57122f9
 
 ### Fixed
 - Java: separate import static from regular imports during matching (#3772)
