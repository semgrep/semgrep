# Changelog

This project adheres to [Semantic Versioning](http://semver.org/spec/v2.0.0.html).

## NEXT VERSION

### Added
<<<<<<< HEAD
- The `--test` functionality now supports the `--json` flag.
- Alpha support for TypeScript
=======
- Add in alpha support for TypeScript
- Add in alpha support for PHP
>>>>>>> 293821b8

### Changed

### Fixed

## [0.23.0](https://github.com/returntocorp/semgrep/releases/tag/v0.23.0) - 2020-09-09

### Added
- Experimental support for Typescript (with -lang ts). You can currently
  mainly use the Javascript subset of Typescript in patterns, as well
  as type annotations in variable declarations or parameters.
- Ability to read target contents from stdin by specifying "-" target.

### Changed
- You can now specify timeouts using floats instead of integers 
  (e.g., semgrep -timeout 0.5 will timeout after half a second)

### Fixed
- We now respect the -timeout when analyzing languages which have
  both a Tree-sitter and pfff parser (e.g., Javascript, Go).

## [0.22.0](https://github.com/returntocorp/semgrep/releases/tag/v0.22.0) - 2020-09-01

### Added
- The 'languages' key now supports 'none' for running `pattern-regex` on arbitrary files. See [this file](https://github.com/returntocorp/semgrep/blob/develop/semgrep/tests/e2e/rules/regex-any-language.yaml) for an example.
- You can now use the '...' ellipsis operator in OCaml.
- True negatives to '--test' functionality via the 'ok:<rule-id>' annotation.

### Changed
- Groups of rules are now called "Rulesets" in the Semgrep ecosystem,
  instead of their previous name, "Packs".
- We now use also the tree-sitter-javascript Javascript parser, which
  can parse quickly minified files. Thus, we also removed the 5 seconds
  parsing timeout we were using for Javascript.
- We should correctly report ranges when matching array access expressions
  (e.g., 'foo[$X]').
- Breaking: regular expressions in semgrep string patterns (e.g., `"=~/foo/"`)
  are now using the PCRE (Perl Compatible Regular Expressions) syntax instead of
  the OCaml syntax. This means you should not escape parenthesis for grouping
  or escape pipes for dijunctions (e.g., use simply `"=~/foo|bar/"` instead of
  `"=~/foo\|bar/"`). You can also use more advanced regexp features available
  in PCRE such as case-insensitive regexps with '/i' (e.g., `"=~/foo/i"`).
  The semantic of matching changes also to look for the regexp anywhere
  in the string, not just at the beginning, which means if you want to
  enforce a format for the whole string, you will now need to use the '^' anchor
  character (e.g., `"=~/^o+$/"` to check if a string contains only a sequence
  of 'o').

### Removed
- Breaking: install script installation procedure (semgrep-<version>-ubuntu-generic.sh).
  Please use 'pip install' for equivalent Linux installation.

## [0.21.0](https://github.com/returntocorp/semgrep/releases/tag/v0.21.0) - 2020-08-25

### Added
- Parsing JSX (JavaScript React) files is now supported as a beta feature!
  In this release, you need to target .jsx files one by one explicitly to have them be scanned.
  We're planning to scan all .jsx files in targeted directories in our next release
- We now bundle a [json-schema](https://json-schema.org/) spec for rules YAML syntax.

### Changed
- Our custom-made rules YAML validator has been replaced with a jsonschema standard one.
  This results in more reliable and comprehensive error messages
  to help you get back on track when bumping into validation issues.
- Calling `semgrep --validate` now includes more information,
  such as the number of rules validation ran on.

### Fixed
- Fixed a bug where multiple assignment,
  also known as tuple unpacking assignment in Python,
  such as `a, b = foo`,
  could be misinterpreted by semgrep.
- Fixed a bug that would cause a crash when trying to get debug steps output as JSON.
- `.mly` and `.mll` files are no longer targeted implicitly by OCaml scans.
- Fixed the `--skip-unknown-extensions` flag skipping files even with recognized extensions.
- Fixed JavaScript conditionals without braces,
  such as `if (true) return;`,
  not being matched by patterns such as `if (true) { return; }`.

## [0.20.0](https://github.com/returntocorp/semgrep/releases/tag/v0.20.0) - 2020-08-18

### Added
- Support for JSX tag metavariables (e.g., <$TAG />) and ellipsis inside
  JSX attributes (e.g., <foo attr=... />)
- By default Semgrep treats explicitly passed files with unknown extension as possibly any language and so runs all rules on said files. Add a flag `--skip-unknown-extensions` so that Semgrep will treat these files as if they matched no language and will so run no rules on them. [Link: PR](https://github.com/returntocorp/semgrep/pull/1507)

### Fixed
- Python patterns do not have to end with a newline anymore.
- Pattern `$X = '...';` in JavaScript matches `var $X = '...'`. Additionally, semicolon is no longer required to match. [Link: Issue](https://github.com/returntocorp/semgrep/issues/1497); [Link: Example](https://semgrep.dev/7g0Q?version=0.20.0)
- In JavaScript, can now match destructured object properties inside functions. [Link: Issue](https://github.com/returntocorp/semgrep/issues/1005); [Link: Example](https://semgrep.dev/d72E/?version=0.20.0)
- Java annotations can be matched with fully qualified names. [Link: Issue](https://github.com/returntocorp/semgrep/issues/1508); [Link: Example](https://semgrep.dev/vZqY/?version=0.20.0)
- Ensure `/src` exists in Dockerfile; [Link: PR](https://github.com/returntocorp/semgrep/pull/1512)

## [0.19.1](https://github.com/returntocorp/semgrep/releases/tag/v0.19.1) - 2020-08-13

### Fixed
- Update Docker container to run successfully without special volume
  permissions

## [0.19.0](https://github.com/returntocorp/semgrep/releases/tag/v0.19.0) - 2020-08-11

### Added
- `--timeout-threshold` option to set the maximum number of times a file can timeout before it is skipped
- Alpha support for C#

### Fixed
- Match against JavaScript unparameterized catch blocks
- Parse and match against Java generics
- Add ability to match against JSX attributes using ellipses
- Add ability to use ellipses in Go struct definitions
- No longer convert Go expressions with a newline to a statement

## [0.18.0](https://github.com/returntocorp/semgrep/releases/tag/v0.18.0) - 2020-08-04

### Added
- Match arbitrary content with `f"..."`
- Performance improvements by filtering rules if file doesn't contain string needed for match
- Match "OtherAttribute" attributes in any order
- Support Python 3.8 self-documenting fstrings
- `--max-memory` flag to set a maximum amount of memory that can be used to apply a rule to a file

## [0.17.0](https://github.com/returntocorp/semgrep/releases/tag/v0.17.0) - 2020-07-28

### Added
- The `metavariable-regex` operator, which filters finding's by metavariable
  value against a Python re.match compatible expression.
- `--timeout` flag to set maximum time a rule is applied to a file
- Typed metavariables moved to official support. See [docs](https://github.com/returntocorp/semgrep/blob/develop/docs/pattern-features.md#typed-metavariables)

### Changed
- Improved `pattern-where-python` error messages

## [0.16.0](https://github.com/returntocorp/semgrep/releases/tag/v0.16.0) - 2020-07-21

### Added
- Match file-name imports against metavariables using `import "$X"` (most
  useful in Go)
- Support for taint-tracking rules on CLI using the key-value pair 'mode: taint'
  (defaults to 'mode: search')

### Changed
- Don't print out parse errors to stdout when using structured output formats

### Fixed
- Parse nested object properties in parameter destructuring in JavaScript
- Parse binding patterns in ECMAScript 2021 catch expressions
- Was mistakenly reporting only one of each type of issue even if multiple issues exist

## [0.15.0](https://github.com/returntocorp/semgrep/releases/tag/v0.15.0) - 2020-07-14

### Added
- Alpha level support for Ruby

### Changed
- Show semgrep rule matches even with --quiet flag

### Fixed
- Fixed a crash when running over a directory with binary files in it.
- Fix SARIF output format
- Parse nested destructured parameters in JavaScript
- True and False are not keywords in Python2
- Send informative error message when user tries to use semgrep on missing files

## [0.14.0](https://github.com/returntocorp/semgrep/releases/tag/v0.14.0) - 2020-07-07

### Changed
- Default Docker code mount point from `/home/repo` to `/src` - this is also
  configurable via the `SEMGREP_SRC_DIRECTORY` environment variable

### Removed
- `--precommit` flag - this is no longer necessary after defaulting to
  `pre-commit`'s code mount point `/src`

### Fixed
- Parse python files with trailing whitespace
- Parse python2 tuple as parameter in function/lambda definition
- Parse python3.8 positional only parameters (PEP 570)
- Parse python2 implicit array in comprehension
- Cache timeout errors in semgrep-core so running multiple rules does not
  retry parsing

## [0.13.0](https://github.com/returntocorp/semgrep/releases/tag/v0.13.0) - 2020-06-30

### Added
- Const propagation now works with Java 'final' keyword and for Python globals
  which were assigned only once in the program

### Fixed
- Parsing Ocaml open overriding
- Parse raise in Python2 can take up to three arguments
- Metavariable matching now works with variables with global scope:
```yaml
$CONST = "..."
...
def $FUNC(...):
  return foo($CONST)
```
will match
```python
GLOBAL_CONST = "SOME_CONST"

def fetch_global_const():
    return foo(GLOBAL_CONST)
```

### Changed
- More clear Parse error message

## [0.12.0](https://github.com/returntocorp/semgrep/releases/tag/v0.12.0) - 2020-06-23

### Added
- Support for a new configuration language: JSON. You can now write
  JSON semgrep patterns with -lang json
- Support for '...' inside set and dictionaries
- Version check to recommend updating when out-of-date, disable with `--disable-version-check`
- Support for multiline pattern-where-python
- `--dryrun` flag to show result of autofixes without modifying any files
- Add capability to use regex replacement for autofixing. See documentaion [here](https://github.com/returntocorp/semgrep/blob/develop/docs/experimental.md#autofix-using-regular-expression-replacement)
- Add version check to recommend upgrading when applicable

### Fixed
- The range of function calls and statement blocks now includes the closing
  `}` and `)`. The range for expression statements now includes the closing
  ';' when there's one. The range of decorators now includes '@'.
- Do not convert certain parenthesized expressions in tuples in Python
- Returned warning when improperly mounting volume in docker container
- Correctly handle uncommited file deletions when using git aware file targeting

### Changed
- Progress bar only displays when in interactive terminal, more than one
  rule is being run, and not being run with `-v` or `-q`
- Colapsed `--include-dir` and `--exclude-dir` functionaity into `--include` and
  `--exclude` respectively

## [0.11.0](https://github.com/returntocorp/semgrep/releases/tag/v0.11.0) - 2020-06-16

### Added
- Support for another programming language: OCaml. You can now write
  OCaml semgrep patterns with -lang ocaml
- Inline whitelisting capabilities via `nosem` comments and the
  `--disable-nosem` flag [#900](https://github.com/returntocorp/semgrep/issues/900)
- Show a progress bar when using semgrep in an interactive shell
- More understandable error messages

### Changed
- If scanning a directory in a git project then skip files that are ignored by the
  project unless `--no-git-ignore` flag is used
- Show aggregate parse errors unless `--verbose` flag is used

### Fixed
- Handle parsing unicode characters

## [0.10.1](https://github.com/returntocorp/semgrep/releases/tag/v0.10.1) - 2020-06-10

### Fixed
- Value of `pattern_id` when using nested pattern operators [#828](https://github.com/returntocorp/semgrep/issues/828)
- `...` now works inside for loops in javascript
- Metavariable
- Infinite loop in python [#923](https://github.com/returntocorp/semgrep/issues/923)
- Treat field definition (`{x: 1}`) differently from assignment (`{x = 1}`)
- Support triple-quoted f-strings in python
- Fix ubuntu build error [#965](https://github.com/returntocorp/semgrep/pull/965)

## [0.10.0](https://github.com/returntocorp/semgrep/releases/tag/v0.10.0) - 2020-06-09

### Fixed

- Support immediately indexed arrays with initializers in Java
- Support object rest parameters in ECMAScript 6+
- Support various array destructuring calls with ommitted arguments in
  ECMAScript 6+
- Fix an issue where an error was raised when matching to Python else
  blocks with a metavariable
- Don't filter out files that are explicitly passed as arguments to semgrep
  even if they do not have expected extension

### Added

- Java imports can now be searched with patterns written like `import
  javax.crypto.$ANYTHING`
- `--debugging-json` flag for use on semgrep.dev

### Changed

- Pattern matches now distinguish between conditionals without `else` blocks
  and those with empty `else` blocks; write two patterns to capture both
  possibilities
- Print output before exiting when using --strict

## [0.9.0](https://github.com/returntocorp/semgrep/releases/tag/v0.9.0) - 2020-06-02

### Fixed
- Performance optimizations in deep statement matching
- Disable normalization of != ==> !(==)
- Support empty variable declaration in javasript
- Support "print expr," in Python 2.X
- Support "async" keyword on inner arrow functions for ECMAScript 7+
- Support optional catch bindings for ECMAScript 2019+
- Support non-ASCII Unicode whitespace code points as lexical whitespace in JavaScript code
- Support assignment expressions in Python 3.8
- Emtpty block in if will only match empty blocks

### Removed
- `--exclude-tests` flag - prefer `--exclude` or `--exclude-dir`
- `--r2c` flag - this was completely unused

## [0.8.1](https://github.com/returntocorp/semgrep/releases/tag/v0.8.1) - 2020-05-26

### Fixed
- `semgrep --version` on ubuntu was not returning the correct version

## [0.8.0](https://github.com/returntocorp/semgrep/releases/tag/v0.8.0) - 2020-05-20

### Added
- `pattern-regex` functionality - see docs for more information.
- Ellipsis used in the final position of a sequence of binary operations
  will match any number of additional arguments:
  ```
  $X = 1 + 2 + ...
  ```
  will match
  ```python
  foo = 1 + 2 + 3 + 4
  ```
- Per rule configuration of paths to include/exclude. See docs for more information.

### Changed
- fstring pattern will only match fstrings in Python:
  ```
  f"..."
  ```
  will match
  ```python
  f"foo {1 + 1}"
  ```
  but not
  ```python
  "foo"
  ```
- Change location of r2c rule config to https://semgrep.live/c/r/all which filters out
  pattern-where-python rules

## [0.7.0](https://github.com/returntocorp/semgrep/releases/tag/v0.7.0) - 2020-05-12

### Added
- `--exclude`, `--include`, `--exclude-dir`, and `--include-dir` flags
  for targeting specific paths with command line options.
  The behavior of these flags mimics `grep`'s behavior.
- A `--sarif` flag to receive output formatted according to the
  [SARIF v2.1.0](https://docs.oasis-open.org/sarif/sarif/v2.1.0/cs01/sarif-v2.1.0-cs01.html)
  specification for static analysis tools.
- Metavariables are now checked for equality across pattern clauses. For example, in the following pattern, `$REQ` must be the same variable name for this to match:
  ```yaml
  - patterns:
    - pattern-inside: |
        $TYPE $METHOD(..., HttpServletRequest $REQ, ...) {
          ...
        }
    - pattern: $REQ.getQueryString(...);
  ```


### Fixed
- Correclty parse implicit tuples in python f-strings
- Correctly parse `%` token in python f-string format
- Correctly parse python fstrings with spaces in interpolants

## [0.6.1](https://github.com/returntocorp/semgrep/releases/tag/v0.6.1) - 2020-05-06

### Fix

- Message field in output was not using proper interpolated message

## [0.6.0](https://github.com/returntocorp/semgrep/releases/tag/v0.6.0) - 2020-05-05

### Added
- The `-j/--jobs` flag for specifying number of subprocesses to use to run checks in parallel.
- expression statements will now match by default also return statements
  ```
  foo();
  ```
  will now match
  ```javascript
  return foo();
  ```
- You can now use regexps for field names:
  ```
  var $X = {"=~/[lL]ocation/": $Y};
  ```
  will now match
  ```javascript
  var x = {"Location": 1};
  ```
- Add severity to json output and prepend the rule line with it. Color yellow if `WARNING`, and red if `ERROR`. e.g. WARNING rule:tests.equivalence-tests
- For languages not allowing the dollar sign in identifiers (e.g., Python),
  semgrep will return an error if your pattern contains an identifier
  starting with a dollar that is actually not considered a metavariable
  (e.g., `$x`)
- Support top level `metadata` field in rule.yaml. Entire metadata object is attached to
  all things that match the rule when using json output format.

### Changed
- Config files in hidden paths can now be used by explicitly specifying
  the hidden path:
    ```
    semgrep --config some/hidden/.directory
    ```
- Metavariables can now contain digits or `_`. `$USERS_2` is now
  a valid metavariable name. A metavariable must start with a letter
  or `_` though.
- Simple calls of the `semgrep` CLI, such as `semgrep --version`, are now 60% faster.
- Display autofix suggestion in regular and json output mode.
- Update command line help texts.

### Fixed
- Correctly parse `f"{foo:,f}"` in Python
- Correctly parse Python files where the last line is a comment

## [0.5.0](https://github.com/returntocorp/semgrep/releases/tag/v0.5.0) - 2020-04-28

### Changed
- Rename executable to semgrep
- Deep expression matching in conditionals requires different syntax:
    ```
    if <... $X = True ...>:
        ...
    ```
    will now match
    ```python
    if foo == bar and baz == True:
        return 1
    ```
- Deduplicate semgrep output in cases where there are multiple ways
  a rule matches section of code
- Deep statement matchings goes into functions and classes:
    ```
    $X = ...
    ...
    bar($X)
    ```
    now matches with
    ```javascript
    QUX = "qux"

    function baz() {
        function foo() {
            bar(QUX)
        }
    }
    ```

### Added
- `python2` is a valid supported language

### Fixed
- Expression will right hand side of assignment/variable definition in javascript. See #429
    ```
    foo();
    ```
    will now match
    ```
    var x = foo();
    ```
- Regression where `"..."` was matching empty list
    ```
    foo("...")
    ```
    does _not_ match
    ```
    foo()
    ```

## [0.4.9](https://github.com/returntocorp/semgrep/releases/tag/v0.4.9) - 2020-04-07

### Changed

- Only print out number of configs and rules when running with verbose flag
- Match let and const to var in javascript:
    ```
    var $F = "hello"
    ```
    will now match any of the following expressions:
    ```javascript
    var foo = "hello";
    let bar = "hello";
    const baz = "hello";
    ```

### Added

- Print out --dump-ast
- Print out version with `--version`
- Allow ... in arrays
    ```
    [..., 1]
    ```
    will now match
    ```
    [3, 2, 1]
    ```
- Support Metavariable match on keyword arguments in python:
    ```
    foo(..., $K=$B, ...)
    ```
    will now match
    ```
    foo(1, 2, bar=baz, 3)
    ```
- Support constant propogation in f-strings in python:
    ```
    $M = "..."
    ...
    $Q = f"...{$M}..."
    ```
    will now match
    ```python
    foo = "bar"
    baz = f"qux {foo}"
    ```
- Constant propogation in javascript:
    ```
    api("literal");
    ```
    will now match with any of the following:
    ```javascript
    api("literal");

    const LITERAL = "literal";
    api(LITERAL);

    const LIT = "lit";
    api(LIT + "eral");

    const LIT = "lit";
    api(`${LIT}eral`);
    ```

- Deep statement matching:
    Elipsis operator (`...`) will also include going deeper in scope (i.e. if-else, try-catch, loop, etc.)
    ```
    foo()
    ...
    bar()
    ```
    will now match
    ```python
    foo()
    if baz():
        try:
            bar()
        except Exception:
            pass
    ```
- Unified import resolution in python:
    ```
    import foo.bar.baz
    ```

    will now match any of the following statements:

    ```python
    import foo.bar.baz
    import foo.bar.baz.qux
    import foo.bar.baz as flob
    import foo.bar.baz.qux as flob
    from foo.bar import baz
    from foo.bar.baz import qux
    from foo.bar import baz as flob
    from foo.bar.bax import qux as flob
    ```
- Support for anonymous functions in javascript:
    ```
    function() {
        ...
    }
    ```
    will now match
    ```javascript
    var bar = foo(
        //matches the following line
        function () { console.log("baz"); }
    );
    ```
- Support arrow function in javascript
    ```
    (a) => { ... }
    ```
    will now match:

    ```javascript
    foo( (a) => { console.log("foo"); });
    foo( a => console.log("foo"));

    // arrows are normalized in regular Lambda, so an arrow pattern
    // will match also old-style anynonous function.
    foo(function (a) { console.log("foo"); });
    ```
- Python implicit string concatenation
    ```
    $X = "..."
    ```
    will now match
    ```python
    # python implicitly concatenates strings
    foo = "bar"       "baz"              "qux"
    ```
- Resolve alias in attributes and decorators in python
    ```
    @foo.bar.baz
    def $X(...):
        ...
    ```
    will now match
    ```python
    from foo.bar import baz

    @baz
    def qux():
        print("hello")
    ```
### Fixed

- Handle misordered multiple object destructuring assignments in javascript:
    ```
    var {foo, bar} = qux;
    ```
    will now match
    ```
    var {bar, baz, foo} = qux;
    ```
- Defining properties/functions in different order:
    ```
    var $F = {
        two: 2,
        one: 1
    };
    ```
    will now match both
    ```javascript
    var foo = {
      two: 2,
      one: 1
    };

    var bar = {
        one: 1,
        two: 2
    };
    ```
- Metavariables were not matching due to go parser adding empty statements in golang


## [0.4.8](https://github.com/returntocorp/semgrep/releases/tag/0.4.8) - 2020-03-09

### Added
* Constant propagation for some langauges. Golang example:
```
pattern: dangerous1("...")
will match:

const Bar = "password"
func foo() {
     dangerous1(Bar);
}
```

* Import matching equivalences
```
pattern: import foo.bar.a2
matches code: from foo.bar import a1, a2
```

* Deep expression matching - see (#264)
```
pattern: bar();
matches code: print(bar())
```<|MERGE_RESOLUTION|>--- conflicted
+++ resolved
@@ -5,13 +5,9 @@
 ## NEXT VERSION
 
 ### Added
-<<<<<<< HEAD
 - The `--test` functionality now supports the `--json` flag.
 - Alpha support for TypeScript
-=======
-- Add in alpha support for TypeScript
-- Add in alpha support for PHP
->>>>>>> 293821b8
+- Alpha support for PHP
 
 ### Changed
 
