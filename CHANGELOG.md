--- conflicted
+++ resolved
@@ -4,16 +4,11 @@
 
 ## Unreleased
 
-<<<<<<< HEAD
-## Fixed
-
-- JS/TS: `...{$X}...` will no longer match `str`
-=======
 ### Fixed
 
 - `-` is now parsed as a valid identifier in Scala
 - `new $OBJECT(...)` will now work properly as a taint sink (#4858)
->>>>>>> 511009da
+- JS/TS: `...{$X}...` will no longer match `str`
 
 ## [0.86.5](https://github.com/returntocorp/semgrep/releases/tag/v0.86.5) - 2022-03-28
 
