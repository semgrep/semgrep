--- conflicted
+++ resolved
@@ -4,7 +4,6 @@
 
 ## Unreleased
 
-<<<<<<< HEAD
 ### Added
 - C: support ... in parameters and sizeof arguments (#4037)
 - C: support declaration and function patterns
@@ -12,7 +11,6 @@
 ### Fixed
 
 ### Changed
-=======
 ### Changed
 - taint-mode: Introduce a new kind of _not conflicting_ sanitizer that must be
   declared with `not_conflicting: true`. This affects the change made in 0.68.0
@@ -20,7 +18,6 @@
   affect our ability to specify sanitization by side-effect. Now the default
   semantics of sanitizers is reverted back to the same as before 0.68.0, and
   `- pattern: $F(...)` is supported via the new not-conflicting sanitizers.
->>>>>>> 4f61945e
 
 ## [0.68.2](https://github.com/returntocorp/semgrep/releases/tag/v0.68.2) - 10-07-2021
 
