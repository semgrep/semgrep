--- conflicted
+++ resolved
@@ -17,19 +17,16 @@
 - Scala: parse typed patterns with variables that begin with an underscore: 
   `case _x : Int => ...`
 - Scala: parse unicode identifiers
-<<<<<<< HEAD
 - semgrep-core accepts `sh` as an alias for bash
 - Scala: parse nullary constructors with no arguments in more
 positions
 - pattern-regex: Hexadecimal notation of Unicode code points is now
   supported and assumes UTF-8 (#4240).
 - pattern-regex: Update documentation, specifying we use PCRE (#3974).
-=======
 - Scala: parse nullary constructors with no arguments in more positions
 - `metavariable-comparison`: if a metavariable binds to a code variable that
   is known to be constant, then we use that constant value in the comparison (#3727)
 - semgrep-core accepts `sh` as an alias for bash
->>>>>>> fa6c6712
 
 ### Changed
 - C# support is now GA
