# Changelog

This project adheres to [Semantic Versioning](http://semver.org/spec/v2.0.0.html).

## Unreleased

### Added
- New language Solidity with experimental support.
- Scala: Patterns like List(...) now correctly match against patterns in code
<<<<<<< HEAD
- A default set of .semgrepignore patterns (in semgrep/templates/.semgrepignore)  are now used if no .semgrepignore file is provided
=======
- Java: Ellipsis metavariables can now be used for parameters (#4420)
>>>>>>> df44c128

### Fixed
- Go: fixed bug where using an ellipsis to stand for a list of key-value pairs
  would sometimes cause a parse error
- Scala: Translate definitions using patterns like
  `val List(x,y,z) = List(1,2,3)` to the generic AST
- Allow name resolution on imported packages named just vN, where N is a number
- The -json option in semgrep-core works again when used with -e/-f
- Python: get the correct range when matching comprehension (#4221)
- Python and other languages: allow matches of patterns containing
  non-ascii characters, but still with possibly many false positives (#4336)
- Java: parse correctly constructor method patterns (#4418)

### Changed
- Constant propagation is now a proper must-analysis, if a variable is undefined
  in some path then it will be considered as non-constant
- Dataflow: Only consider reachable nodes, which prevents some FPs/FNs
- Timing output handles errors and reports profiling times
- semgrep-core will log a warning when a worker process is consuming above 400 MiB
  of memory, or reached 80% of the specified memory limit, whatever happens first.
  This is meant to help diagnosing OOM-related crashes.

## [0.76.2](https://github.com/returntocorp/semgrep/releases/tag/v0.76.2) - 12-08-2021

## [0.76.2](https://github.com/returntocorp/semgrep/releases/tag/v0.76.2) - 12-08-2021

### Fixed
- Python: set the right scope for comprehension variables (#4260)
- Fixed bug where the presence of .semgrepignore would cause reported targets
  to have absolute instead of relative file paths

## [0.76.1](https://github.com/returntocorp/semgrep/releases/tag/v0.76.1) - 12-07-2021

### Fixed
- Fixed bug where the presence of .semgrepignore would cause runs to fail on
  files that were not subpaths of the directory where semgrep was being run

## [0.76.0](https://github.com/returntocorp/semgrep/releases/tag/v0.76.0) - 12-06-2021

### Added
- Improved filtering of rules based on file content (important speedup
  for nodejsscan rules notably)
- Semgrep CLI now respects .semgrepignore files
- Java: support ellipsis in generics, e.g., `class Foo<...>` (#4335)

### Fixed
- Java: class patterns not using generics will match classes using generics
  (#4335), e.g., `class $X { ...}` will now match `class Foo<T> { }`
- TS: parse correctly type definitions (#4330)
- taint-mode: Findings are now reported when the LHS of an access operator is
  a sink (e.g. as in `$SINK->method`), and the LHS operand is a tainted
  variable (#4320)
- metavariable-comparison: do not throw a NotHandled exn anymore (#4328)
- semgrep-core: Fix a segmentation fault on Apple M1 when using
  `-filter_irrelevant_rules` on rules with very large `pattern-either`s (#4305)
- Python: generate proper lexical exn for unbalanced braces (#4310)  
- YAML: fix off-by-one in location of arrays
- Python: generate proper lexical exn for unbalanced braces (#4310)
- Matching `"$MVAR"` patterns against string literals computed by constant folding
  no longer causes a crash (#4371)

### Changed
- semgrep-core: Log messages are now tagged with the process id
- Optimization: change bloom filters to use sets, move location of filter
- Reduced the size of `--debug` dumps
- Given `--output` Semgrep will no longer print search results to _stdout_,
  but it will only save/post them to the specified file/URL

## [0.75.0](https://github.com/returntocorp/semgrep/releases/tag/v0.75.0) - 11-23-2021

### Fixed
- semgrep-ci relies on `--disable-nosem` still tagging findings with `is_ignored`
  correctly. Reverting optimization in 0.74.0 that left this field None when said
  flag was used

## [0.74.0](https://github.com/returntocorp/semgrep/releases/tag/v0.74.0) - 11-19-2021

### Added
- Support for method chaining patterns in Python, Golang, Ruby,
  and C# (#4300), so all GA languages now have method chaining
- Scala: translate infix operators to generic AST as method calls, 
  so `$X.map($F)` matches `xs map f`
- PHP: support method patterns (#4262)

### Changed
- Add `profiling_times` object in `--time --json` output for more fine
  grained visibility into slow parts of semgrep
- Constant propagation: Any kind of Python string (raw, byte, or unicode) is 
  now evaluated to a string literal and can be matched by `"..."` (#3881)

### Fixed
- Ruby: blocks are now represented with an extra function call in Generic so that
  both `f(...)` and `f($X)` correctly match `f(x)` in `f(x) { |n| puts n }` (#3880)
- Apply generic filters excluding large files and binary files to
  'generic' and 'regex' targets as it was already done for the other
  languages.
- Fix some Stack_overflow when using -filter_irrelevant_rules (#4305)
- Dataflow: When a `switch` had no other statement following it, and the last
  statement of the `switch`'s `default` case was a statement, such as `throw`,
  that can exit the execution of the current function, this caused `break`
  statements within the `switch` to not be resolved during the construction of
  the CFG. This could led to e.g. constant propagation incorrectly flagging
  variables as constants. (#4265)

## [0.73.0](https://github.com/returntocorp/semgrep/releases/tag/v0.73.0) - 11-12-2021

### Added
- experimental support for C++

### Changed
- Dataflow: Assume that any function/method call inside a `try-catch` could
  be raising an exception (#4091)
- cli: if an invalid config is passed to semgrep, it will fail immediately, even 
  if valid configs are also passed

### Fixed
- Performance: Deduplicate rules by rule-id + behavior so rules are not being run
  twice
- Scala: recognize metavariables in patterns
- Scala: translate for loops to the generic ast properly
- Catch PCRE errors
- Constant propagation: Avoid "Impossible" errors due to unhandled cases

## [0.72.0](https://github.com/returntocorp/semgrep/releases/tag/v0.72.0) - 11-10-2021

### Added
- Java: Add partial support for `synchronized` blocks in the dataflow IL (#4150)
- Dataflow: Add partial support for `await`, `yield`, `&`, and other expressions
- Field-definition-as-assignemnt equivalence that allows matching expression
  patterns against field definitions. It is disabled by default but can be
  enabled via rule `options:` with  `flddef_assign: true` (#4187)
- Arrows (a.k.a short lambdas) patterns used to match also regular function
  definitions. This can now be disabled via rule `options:` with
  `arrow_is_function: false` (#4187)
- Javascript variable patterns using the 'var' keyword used to also
  match variable declarations using 'let' or 'const'. This can now be
  disabled via rule `options:` with `let_is_var: false`

### Fixed
- Constant propagation: In a method call `x.f(y)`, if `x` is a constant then
  it will be recognized as such
- Go: match correctly braces in composite literals for autofix (#4210)
- Go: match correctly parens in cast for autofix (#3387)
- Go: support ellipsis in return type parameters (#2746)
- Scala: parse `case object` within blocks
- Scala: parse typed patterns with variables that begin with an underscore:
  `case _x : Int => ...`
- Scala: parse unicode identifiers
- semgrep-core accepts `sh` as an alias for bash
- pattern-regex: Hexadecimal notation of Unicode code points is now
  supported and assumes UTF-8 (#4240)
- pattern-regex: Update documentation, specifying we use PCRE (#3974)
- Scala: parse nullary constructors with no arguments in more positions
- Scala: parse infix type operators with tuple arguments
- Scala: parse nested comments
- Scala: parse `case class` within blocks
- `metavariable-comparison`: if a metavariable binds to a code variable that
  is known to be constant, then we use that constant value in the comparison (#3727)
- Expand `~` when resolving config paths

### Changed
- C# support is now GA
- cli: Only suggest increasing stack size when semgrep-core segfaults
- Semgrep now scans executable scripts whose shebang interpreter matches the
  rule's language

## [0.71.0](https://github.com/returntocorp/semgrep/releases/tag/v0.71.0) - 11-01-2021

### Added
- Metavariable equality is enforced across sources/sanitizers/sinks in
  taint mode, and these metavariables correctly appear in match messages
- Pre-alpha support for Bash as a new target language
- Pre-alpha support for C++ as a new target language
- Increase soft stack limit when running semgrep-core (#4120)
- `semgrep --validate` runs metachecks on the rule

### Fixed
- text_wrapping defaults to MAX_TEXT_WIDTH if get_terminal_size reports
  width < 1
- Metrics report the error type of semgrep core errors (Timeout,
  MaxMemory, etc.)
- Prevent bad settings files from crashing Semgrep (#4164)
- Constant propagation: Tuple/Array destructuring assignments now correctly
  prevent constant propagation
- JS: Correctly parse metavariables in template strings
- Scala: parse underscore separators in number literals, and parse
  'l'/'L' long suffix on number literals
- Scala: parse by name arguments in arbitary function types,
  like `(=> Int) => Int`
- Bash: various fixes and improvements
- Kotlin: support ellipsis in class body and parameters (#4141)
- Go: support method interface pattern (#4172)

### Changed
- Report CI environment variable in metrics for better environment
  determination
- Bash: a simple expression pattern can now match any command argument rather
  than having to match the whole command

## [0.70.0](https://github.com/returntocorp/semgrep/releases/tag/v0.70.0) - 10-19-2021

### Added
- Preliminary support for bash

### Fixed
- Go: support ... in import list (#4067),
  for example `import (... "error" ...)`
- Java: ... in method chain calls can now match also 0 elements, to be
  consistent with other use of ... (#4082), so `o. ... .foo()` will now
  also match just `o.foo()`.
- Config files with only a comment give bad error message (#3773)
- Does not crash if user does not have write permissions on home directory

### Changed
- Resolution of rulesets use legacy registry instead of cdn registry
- Benchmark suite is easier to modify

## [0.69.1](https://github.com/returntocorp/semgrep/releases/tag/v0.69.1) - 10-14-2021

### Fixed
- The `--enable-metrics` flag is now always a flag, does not optionally
  take an argument

## [0.69.0](https://github.com/returntocorp/semgrep/releases/tag/v0.69.0) - 10-13-2021

### Added
- C: support ... in parameters and sizeof arguments (#4037)
- C: support declaration and function patterns
- Java: support @interface pattern (#4030)

### Fixed
- Reverted change to exclude minified files from the scan (see changelog for
  0.66.0)
- Java: Fixed equality of metavariables bounded to imported classes (#3748)
- Python: fix range of tuples (#3832)
- C: fix some wrong typedef inference (#4054)
- Ruby: put back equivalence on old syntax for keyword arguments (#3981)
- OCaml: add body of functor in AST (#3821)

### Changed
- taint-mode: Introduce a new kind of _not conflicting_ sanitizer that must be
  declared with `not_conflicting: true`. This affects the change made in 0.68.0
  that allowed a sanitizer like `- pattern: $F(...)` to work, but turned out to
  affect our ability to specify sanitization by side-effect. Now the default
  semantics of sanitizers is reverted back to the same as before 0.68.0, and
  `- pattern: $F(...)` is supported via the new not-conflicting sanitizers.

## [0.68.2](https://github.com/returntocorp/semgrep/releases/tag/v0.68.2) - 10-07-2021

### Fixed
- Respect --skip-unknown-extensions even for files with no extension
(treat no extension as an unknown extension)
- taint-mode: Fixed (another) bug where a tainted sink could go unreported when
  the sink is a specific argument in a function call

## [0.68.1](https://github.com/returntocorp/semgrep/releases/tag/v0.68.1) - 10-07-2021

### Added
- Added support for `raise`/`throw` expressions in the dataflow engine and
  improved existing support for `try-catch-finally`

### Fixed
- Respect rule level path filtering

## [0.68.0](https://github.com/returntocorp/semgrep/releases/tag/v0.68.0) - 10-06-2021

### Added
- Added "automatic configuration" (`--config auto`), which collaborates with
  the Semgrep Registry to customize rules to a project; to support this, we
  add support for logging-in to the Registry using the project URL; in
  a future release, this will also perform project analysis to determine
  project languages and frameworks
- Input can be derived from subshells: `semgrep --config ... <(...)`
- Java: support '...' in catch (#4002)

### Changed
- taint-mode: Sanitizers that match exactly a source or a sink are filtered out,
  making it possible to use `- pattern: $F(...)` for declaring that any other
  function is a sanitizer
- taint-mode: Remove built-in source `source(...)` and built-in sanitizer
  `sanitize(...)` used for convenience during early development, this was causing
  some unexpected behavior in real code that e.g. had a function called `source`!
- When enabled, metrics now send the hashes of rules that yielded findings;
  these will be used to tailor rules on a per-project basis, and also will be
  used to improve rules over time
- Improved Kotlin parsing from 77% to 90% on our Kotlin corpus.
- Resolution of rulesets (i.e. `p/ci`) use new rule cdn and do client-side hydration
- Set pcre recursion limit so it will not vary with different installations of pcre
- Better pcre error handling in semgrep-core

### Fixed
- taint-mode: Fixed bug where a tainted sink could go unreported when the sink is
  a specific argument in a function call
- PHP: allows more keywords as valid field names (#3954)

## [0.67.0](https://github.com/returntocorp/semgrep/releases/tag/v0.67.0) - 09-29-2021

### Added
- Added support for break and continue in the dataflow engine
- Added support for switch statements in the dataflow engine

### Changed
- Taint no longer analyzes dead/unreachable code
- Improve error message for segmentation faults/stack overflows
- Attribute-expression equivalence that allows matching expression patterns against
  attributes, it is enabled by default but can be disabled via rule `options:` with
  `attr_expr: false` (#3489)
- Improved Kotlin parsing from 35% to 77% on our Kotlin corpus.

### Fixed
- Fix CFG dummy nodes to always connect to exit node
- Deep ellipsis `<... x ...>` now matches sub-expressions of statements
- Ruby: treat 'foo' as a function call when alone on its line (#3811)
- Fixed bug in semgrep-core's `-filter_irrelevant_rules` causing Semgrep to
  incorrectly skip a file (#3755)

## [0.66.0](https://github.com/returntocorp/semgrep/releases/tag/v0.66.0) - 09-22-2021

### Added
- HCL (a.k.a Terraform) experimental support

### Changed
- **METRICS COLLECTION CHANGES**: In order to target development of Semgrep features, performance improvements,
  and language support, we have changed how metrics are collected by default
  - Metrics collection is now controlled with the `--metrics` option, with possible values: `auto`, `on`, or `off`
  - `auto` will send metrics only on runs that include rules are pulled from the Semgrep Registry.
    It will not send metrics when rules are only read from local files or passed directly as
    strings
  - `auto` is now the default metrics collection state
  - `on` forces metrics collection on every run
  - `off` disables metrics collection entirely
  - Metrics collection may still alternatively be controlled with the `SEMGREP_SEND_METRICS`
    environment variable, with the same possible values as the `--metrics` option. If both
    are set, `--metrics` overrides `SEMGREP_SEND_METRICS`
  - See `PRIVACY.md` for more information
- Constant propagation now assumes that void methods may update the callee (#3316)
- Add rule message to emacs output (#3851)
- Show stack trace on fatal errors (#3876)
- Various changes to error messages (#3827)
- Minified files are now automatically excluded from the scan, which
  may result in shorter scanning times for some projects.

### Fixed
- Dataflow: Recognize "concat" method and interpret it in a language-dependent manner (#3316)
- PHP: allows certain keywords as valid field names (#3907)

## [0.65.0](https://github.com/returntocorp/semgrep/releases/tag/v0.65.0) - 09-13-2021

### Added
- Allow autofix using the command line rather than only with the fix: YAML key
- Vardef-assign equivalence can now be disabled via rule `options:` with `vardef_assign: false`

### Changed
- Grouped semgrep CLI options and added constraints when useful (e.g. cannot use `--vim` and `--emacs` at the same time)

### Fixed
- Taint detection with ternary ifs (#3778)
- Fixed corner-case crash affecting the `pattern: $X` optimization ("empty And; no positive terms in And")
- PHP: Added support for parsing labels and goto (#3592)
- PHP: Parse correctly constants named PUBLIC or DEFAULT (#3589)
- Go: Added type inference for struct literals (#3622)
- Fix semgrep-core crash when a cache file exceeds the file size limit
- Sped up Semgrep interface with tree-sitter parsing

## [0.64.0](https://github.com/returntocorp/semgrep/releases/tag/v0.64.0) - 09-01-2021

### Added
- Enable associative matching for string concatenation (#3741)

### Changed
- Add logging on failure to git ls-files (#3777)
- Ignore files whose contents look minified (#3795)
- Display semgrep-core errors in a better way (#3774)
- Calls to `semgrep --version` now check if Semgrep is up-to-date; this can
  cause a ~ 100 ms delay in run time; use --disable-version-check if you
  don't want this

### Fixed
- Java: separate import static from regular imports during matching (#3772)
- Taint mode will now benefit from semgrep-core's -filter_irrelevant_rules
- Taint mode should no longer report duplicate matches (#3742)
- Only change source directory when running in docker context (#3732)

## [0.63.0](https://github.com/returntocorp/semgrep/releases/tag/v0.63.0) - 08-25-2021

### Added
- C#: support ellipsis in declarations (#3720)

### Fixed
- Hack: improved support for metavariables (#3716)
- Dataflow: Disregard type arguments but not the entire instruction

### Changed
- Optimize ending `...` in `pattern-inside`s to simply match anything left

## [0.62.0](https://github.com/returntocorp/semgrep/releases/tag/v0.62.0) - 2021-08-17

### Added
- OCaml: support module aliasing, so looking for `List.map` will also
  find code that renamed `List` as `L` via `module L = List`.
- Add help text to sarif formatter output if defined in metadata field.
- Update shortDescription in sarif formatter output if defined in metadata field.
- Add tags as defined in metadata field in addition to the existing tags.

### Fixed
- core: Fix parsing of numeric literals in rule files
- Java: fix the range and autofix of Cast expressions (#3669)
- Generic mode scanner no longer tries to open submodule folders as files (#3701)
- `pattern-regex` with completely empty files (#3705)
- `--sarif` exit code with suppressed findings (#3680)
- Fixed fatal errors when a pattern results in a large number of matches
- Better error message when rule contains empty pattern

### Changed
- Add backtrace to fatal errors reported by semgrep-core
- Report errors during rule evaluation to the user
- When anded with other patterns, `pattern: $X` will not be evaluated on its own, but will look at the context and find `$X` within the metavariables bound, which should be significantly faster

## [0.61.0](https://github.com/returntocorp/semgrep/releases/tag/v0.61.0) - 2021-08-04

### Added
- Hack: preliminary support for hack-lang
  thanks to David Frankel, Nicholas Lin, and more people at Slack!
- OCaml: support for partial if, match, and try patterns
  (e.g., `if $X = $Y`)
- OCaml: you can match uppercase identifiers (constructors, module names) by
  using a metavariable with an uppercase letter followed by an underscore,
  followed by uppercase letters or digits (e.g. `$X_`, `$F_OO`).
  Instead, `$FOO` will match everything else (lowercase identifiers,
  full expressions, types, patterns, etc.).
- OCaml: match cases patterns are now matched in any order, and ellipsis are
  handled correctly
- Improved error messages sent to the playground

### Changed
- Run version check and print upgrade message after scan instead of before
- OCaml: skip ocamllex and ocamlyacc files. Process only .ml and .mli files.
- Memoize range computation for expressions and speed up taint mode
- Report semgrep-core's message upon a parse error
- Deprecated the following experimental features:
  - pattern-where-python
  - taint-mode
  - equivalences
  - step-by-step evaluation output
- Deduplicate findings that fire on the same line ranges and have the same message.

### Fixed
- Go: Match import module paths correctly (#3484)
- OCaml: use latest ocamllsp 1.7.0 for the -lsp option
- OCaml: include parenthesis tokens in the AST for tuples and constructor
  calls for better range matching and autofix
- OCaml: fixed many matching bugs with ellipsis
- core: Do not crash when is not possible to compute range info
- eliminate 6x slowdown when using the '--max-memory' option

## [0.60.0](https://github.com/returntocorp/semgrep/releases/tag/v0.60.0) - 2021-07-27

### Added
- Detect duplicate keys in YAML dictionaries in semgrep rules when parsing a rule
  (e.g., detect multiple 'metavariable' inside one 'metavariable-regex')

### Fixed
- C/C++: Fixed stack overflows (segmentation faults) when processing very large
  files (#3538)
- JS: Fixed stack overflows (segmentation faults) when processing very large
  files (#3538)
- JS: Detect numeric object keys `1` and `0x1` as equal (#3579)
- OCaml: improved parsing stats by using tree-sitter-ocaml (from 25% to 88%)
- taint-mode: Check nested functions
- taint-mode: `foo.x` is now detected as tainted if `foo` is a source of taint
- taint-mode: Do not crash when is not possible to compute range info
- Rust: recognize ellipsis in macro calls patterns (#3600)
- Ruby: represent correctly a.(b) in the AST (#3603)
- Rust: recognize ellipsis in macro calls patterns

### Changed
- Added precise error location for the semgrep metachecker, to detect for example
  duplicate patterns in a rule

## [0.59.0](https://github.com/returntocorp/semgrep/releases/tag/v0.59.0) - 2021-07-20

### Added
- A new experimental 'join' mode. This mode runs multiple Semgrep rules
  on a codebase and "joins" the results based on metavariable contents. This
  lets users ask questions of codebases like "do any 3rd party
  libraries use a dangerous function, and do I import that library directly?" or
  "is this variable passed to an HTML template, and is it rendered in that template?"
  with several Semgrep rules.

### Fixed
- Improve location reporting of errors
- metavariable-pattern: `pattern-not-regex` now works (#3503)
- Rust: correctly parse macros (#3513)
- Python: imports are unsugared correctly (#3940)
- Ruby: `pattern: $X` in the presence of interpolated strings now works (#3560)

## [0.58.2](https://github.com/returntocorp/semgrep/releases/tag/v0.58.2) - 2021-07-15

### Fixed
- Significant speed improvements, but the binary is now 95MB (from 47MB
  in 0.58.1, but it was 170MB in 0.58.0)

## [0.58.1](https://github.com/returntocorp/semgrep/releases/tag/v0.58.1) - 2021-07-15

### Fixed
- The --debug option now displays which files are currently processed incrementally;
  it will not wait until semgrep-core completely finishes.

### Changed
- Switch from OCaml 4.10.0 to OCaml 4.10.2 (and later to OCaml 4.12.0) resulted in
  smaller semgrep-core binaries (from 170MB to 47MB) and a smaller docker
  image (from 95MB to 40MB).

## [0.58.0](https://github.com/returntocorp/semgrep/releases/tag/v0.58.0) - 2021-07-14

### Added
- New iteration of taint-mode that allows to specify sources/sanitizers/sinks
  using arbitrary pattern formulas. This provides plenty of flexibility. Note
  that we breaks compatibility with the previous taint-mode format, e.g.
  `- source(...)` must now be written as `- pattern: source(...)`.
- HTML experimental support. This does not rely on the "generic" mode
  but instead really parses the HTML using tree-sitter-html. This allows
  some semantic matching (e.g., matching attributes in any order).
- Vue.js alpha support (#1751)
- New matching option `implicit_ellipsis` that allows disabling the implicit
  `...` that are added to record patterns, plus allow matching "spread fields"
  (JS `...x`) at any position (#3120)
- Support globstar (`**`) syntax in path include/exclude (#3173)

### Fixed
- Apple M1: Semgrep installed from HomeBrew no longer hangs (#2432)
- Ruby command shells are distinguished from strings (#3343)
- Java varargs are now correctly matched (#3455)
- Support for partial statements (e.g., `try { ... }`) for Java (#3417)
- Java generics are now correctly stored in the AST (#3505)
- Constant propagation now works inside Python `with` statements (#3402)
- Metavariable value replacement in message/autofix no longer mixes up short and long names like $X vs $X2 (#3458)
- Fixed metavariable name collision during interpolation of message / autofix (#3483)
  Thanks to Justin Timmons for the fix!
- Revert `pattern: $X` optimization (#3476)
- metavariable-pattern: Allow filtering using a single `pattern` or
  `pattern-regex`
- Dataflow: Translate call chains into IL

### Changed
- Faster matching times for generic mode

## [0.57.0](https://github.com/returntocorp/semgrep/releases/tag/v0.57.0) - 2021-06-29

### Added
- new `options:` field in a YAML rule to enable/disable certain features
  (e.g., constant propagation). See https://github.com/returntocorp/semgrep/blob/develop/semgrep-core/src/core/Config_semgrep.atd
  for the list of available features one can enable/disable.
- Capture groups in pattern-regex: in $1, $2, etc. (#3356)
- Support metavariables inside atoms (e.g., `foo(:$ATOM)`)
- Support metavariables and ellipsis inside regexp literals
  (e.g., `foo(/.../)`)
- Associative-commutative matching for bitwise OR, AND, and XOR operations
- Add support for $...MVAR in generic patterns.
- metavariable-pattern: Add support for nested Spacegrep/regex/Comby patterns
- C#: support ellipsis in method parameters (#3289)

### Fixed
- C#: parse `__makeref`, `__reftype`, `__refvalue` (#3364)
- Java: parsing of dots inside function annotations with brackets (#3389)
- Do not pretend that short-circuit Boolean AND and OR operators are commutative (#3399)
- metavariable-pattern: Fix crash when nesting a non-generic pattern within
  a generic rule
- metavariable-pattern: Fix parse info when matching content of a metavariable
  under a different language
- generic mode on Markdown files with very long lines will now work (#2987)

### Changed
- generic mode: files that don't look like nicely-indented programs
  are no longer ignored, which may cause accidental slowdowns in setups
  where excessively large files are not excluded explicitly (#3418).
- metavariable-comparison: Fix crash when comparing integers and floats
  Thanks to Justin Timmons for the fix!
- Do not filter findings with the same range but different metavariable bindings (#3310)
- Set parsing_state.have_timeout when a timeout occurs (#3438)
- Set a timeout of 10s per file (#3434)
- Improvements to contributing documentation (#3353)
- Memoize getting ranges to speed up rules with large ranges
- When anded with other patterns, `pattern: $X` will not be evaluated on its own, but will look at the context and find `$X` within the metavariables bound, which should be significantly faster

## [0.56.0](https://github.com/returntocorp/semgrep/releases/tag/v0.56.0) - 2021-06-15

### Added
- Associative-commutative matching for Boolean AND and OR operations
  (#3198)
- Support metavariables inside strings (e.g., `foo("$VAR")`)
- metavariable-pattern: Allow matching the content of a metavariable under
  a different language.

### Fixed
- C#: Parse attributes for local functions (#3348)
- Go: Recognize other common package naming conventions (#2424)
- PHP: Support for associative-commutative matching (#3198)

### Changed
- Upgrade TypeScript parser (#3102)

### Changed
- `--debug` now prints out semgrep-core debug logs instead of having this
  behavior with `--debugging-json`

## [0.55.1](https://github.com/returntocorp/semgrep/releases/tag/v0.55.1) - 2021-06-9

### Added
- Add helpUri to sarif output if rule source metadata is defined

### Fixed
- JSON: handle correctly metavariables as field (#3279)
- JS: support partial field definitions pattern, like in JSON
- Fixed wrong line numbers for multi-lines match in generic mode (#3315)
- Handle correctly ellipsis inside function types (#3119)
- Taint mode: Allow statement-patterns when these are represented as
  statement-expressions in the Generic AST (#3191)

## [0.55.0](https://github.com/returntocorp/semgrep/releases/tag/v0.55.0) - 2021-06-8

### Added
- Added new metavariable-pattern operator (available only via --optimizations),
  thanks to Kai Zhong for the feature request (#3257).

### Fixed
- Scala: parse correctly symbol literals and interpolated strings containing
  double dollars (#3271)
- Dataflow: Analyze foreach body even if we do not handle the pattern yet (#3155)
- Python: support ellipsis in try-except (#3233)
- Fall back to no optimizations when using unsupported features: pattern-where-python,
  taint rules, and `--debugging-json` (#3265)
- Handle regexp parse errors gracefully when using optimizations (#3266)
- Support equivalences when using optimizations (#3259)
- PHP: Support ellipsis in include/require and echo (#3191, #3245)
- PHP: Prefer expression patterns over statement patterns (#3191)
- C#: Support unsafe block syntax (#3283)


### Changed
- Run rules in semgrep-core (rather than patterns) by default (aka optimizations all)

## [0.54.0](https://github.com/returntocorp/semgrep/releases/tag/v0.54.0) - 2021-06-2

### Added
- Per rule parse times and per rule-file parse and match times added to opt-in metrics
- $...MVAR can now match a list of statements (not just a list of arguments) (#3170)

### Fixed
- JavaScript parsing: [Support decorators on
  properties](https://github.com/tree-sitter/tree-sitter-javascript/pull/166)
- JavaScript parsing: [Allow default export for any declaration](https://github.com/tree-sitter/tree-sitter-javascript/pull/168)
- Metavariables in messages are filled in when using `--optimizations all`
- Python: class variables are matched in any order (#3212)
- Respect `--timeout-threshold` option in `--optimizations all` mode

### Changed
- Moved some debug logging to verbose logging
- $...ARGS can now match an empty list of arguments, just like ... (#3177)
- JSON and SARIF outputs sort keys for predictable results

## [0.53.0](https://github.com/returntocorp/semgrep/releases/tag/v0.53.0) - 2021-05-26

### Added

- Scala alpha support
- Metrics collection of project_hash in cases where git is not available
- Taint mode now also analyzes top-level statements.

### Fixed

- Running with `--strict` will now return results if there are `nosem` mismatches. Semgrep will report a nonzero exit code if `--strict` is set and there are `nosem` mismathces. [#3099](https://github.com/returntocorp/semgrep/issues/3099)
- PHP: parsing correctly ... and metavariables in parameters
- PHP: parsing correctly functions with a single statement in their body
- Evaluate interpolated strings during constant propagation (#3127)
- Fixed #3084 - Semgrep will report an InvalidRuleSchemaError for dictionaries with duplicate key names.
- Basic type inference also for implicit variable declarations (Python, Ruby, PHP, and JS)
- JS/TS: differentiating tagged template literals in the AST (#3187)
- Ruby: storing parenthesis in function calls in the AST (#3178)

## [0.52.0](https://github.com/returntocorp/semgrep/releases/tag/v0.52.0) - 2021-05-18

### Added

- C# alpha support
- Let meta-variables match both a constant variable occurrence and that same
  constant value (#3058)

### Fixed

- OCaml: fix useless-else false positives by generating appropriate AST for
  if without an else.
- JS/TS: Propagate constant definitions without declaration
- Python: Make except ... match except _ as _

## [0.51.0](https://github.com/returntocorp/semgrep/releases/tag/v0.51.0) - 2021-05-13

### Added
- Keep track of and report rule parse time in addition to file parse time.
- v0 of opt-in anonymous aggregate metrics.
- Improved cheatsheet for generic mode, now recommending indented
  patterns (#2911, #3028).

### Fixed

- JS/TS: allow the deep expression operator <... ...> in expression
statement position, for example:
```
$ARG = [$V];
...
<... $O[$ARG] ...>; // this works now
```

- PHP arrays with dots inside parse
- Propagate constants in nested lvalues such as `y` in `x[y]`
- C# experimental support

### Changed
- Show log messages from semgrep-core when running semgrep with
  `--debug`.
- By default, targets larger than 1 MB are now excluded from semgrep
  scans. New option `--max-target-bytes 0` restores the old behavior.
- Report relative path instead of absolute when using `--time`

## [0.50.1](https://github.com/returntocorp/semgrep/releases/tag/v0.50.1) - 2021-05-06

### Changed
- Reinstate `--debugging-json` to avoid stderr output of `--debug`

## [0.50.0](https://github.com/returntocorp/semgrep/releases/tag/v0.50.0) - 2021-05-06

### Added
- JS/TS: Infer global constants even if the `const` qualifier is missing (#2978)
- PHP: Resolve names and infer global constants in the same way as for Python

### Fixed
- Empty yaml files do not crash
- Autofix does not insert newline characters for patterns from semgrep.live (#3045)
- Autofix printout is grouped with its own finding rather than the one below it (#3046)
- Do not assign constant values to assigned variables (#2805)
- A `--time` flag instead of `--json-time` which shows a summary of the
  timing information when invoked with normal output and adds a time field
  to the json output when `--json` is also present

### Changed
- .git/ directories are ignored when scanning
- External Python API (`semgrep_main.invoke_semgrep`) now takes an
  optional `OutputSettings` argument for controlling output
- `OutputSettings.json_time` has moved to `OutputSettings.output_time`,
  this and many other `OutputSettings` arguments have been made optional

### Removed
- `--debugging-json` flag in favor of `--json` + `--debug`
- `--json-time` flag in favor of `--json` + `--time`

## [0.49.0](https://github.com/returntocorp/semgrep/releases/tag/v0.49.0) - 2021-04-28

### Added
- Support for matching multiple arguments with a metavariable (#3009)
  This is done with a 'spread metavariable' operator that looks like
  `$...ARGS`. This used to be available only for JS/TS and is now available
  for the other languages (Python, Java, Go, C, Ruby, PHP, and OCaml).
- A new `--optimizations [STR]` command-line flag to turn on/off some
  optimizations. Use 'none' to turn off everything and 'all' to turn on
  everything.
  Just using `--optimizations` is equivalent to `--optimizations all`, and
  not using `--optimizations` is equivalent to `--optimizations none`.
- JS/TS: Support '...' inside JSX text to match any text, as in
  `<a href="foo">...</a>`  (#2963)
- JS/TS: Support metavariables for JSX attribute values, as in
  `<a href=$X>some text</a>` (#2964)

### Fixed
- Python: correctly parsing fstring with multiple colons
- Ruby: better matching for interpolated strings (#2826 and #2949)
- Ruby: correctly matching numbers

### Changed
- Add required executionSuccessful attribute to SARIF output (#2983)
  Thanks to Simon Engledew
- Remove jsx and tsx from languages, just use javascript or typescript (#3000)
- Add limit max characters in output line (#2958) and add
  flag to control maxmium characters (defaults to 160).
  Thanks to Ankush Menat

## [0.48.0](https://github.com/returntocorp/semgrep/releases/tag/v0.48.0) - 2021-04-20

### Added
- Taint mode: Basic cross-function analysis (#2913)
- Support for the new Java Record extension and Java symbols with accented characters (#2704)

### Fixed
- Capturing functions when used as both expressions and statements in JS (#1007)
- Literal for ocaml tree sitter (#2885)
- Ruby: interpolated strings match correctly (#2967)
- SARIF output now contains the required runs.invocations.executionSuccessful property.

### Changed
- The `extra` `lines` data is now consistent across scan types
  (e.g. `semgrep-core`, `spacegrep`, `pattern-regex`)

## [0.47.0](https://github.com/returntocorp/semgrep/releases/tag/v0.47.0) - 2021-04-15

### Added

- support `for(...)` for Java
- Ability to match lambdas or functions in Javascript with ellipsis after
  the function keyword, (e.g., `function ...(...) { ... }`)
- Rust: Semgrep patterns now support top-level statements (#2910)
- support for utf-8 code with non-ascii chars (#2944)
- Java switch expressions

### Fixed

- fixed single field pattern in JSON, allow `$FLD: { ... }` pattern
- Config detection in files with many suffix delimiters, like `this.that.check.yaml`.
  More concretely: configs end with `.yaml`, YAML language tests end with `.test.yaml`,
  and everything else is handled by its respective language extension (e.g. `.py`).
- Single array field in yaml in a pattern is parsed as a field, not a one element array

## [0.46.0](https://github.com/returntocorp/semgrep/releases/tag/v0.46.0) - 2021-04-08

### Added
- YAML language support to --test
- Ability to list multiple, comma-separated rules on the same line when in --test mode
- Resolve alias in require/import in Javascript
```
child_process.exec(...)
```
will now match
```javascript
var { exec } = require("child_process");
exec("dangerous");
```
- Taint mode: Pattern-sources can now be arbitrary expressions (#2881)

### Fixed
- SARIF output now nests invocations inside runs.
- Go backslashed carets in regexes can be parsed

### Changed
- Deep expression matches (`<... foo ...>`) now match within records, bodies of
  anonymous functions (a.k.a. lambda-expressions), and arbitrary language-specific
  statements (e.g. the Golang `go` statement)

## [0.45.0](https://github.com/returntocorp/semgrep/releases/tag/v0.45.0) - 2021-03-30

### Added

- New `--experimental` flag for passing rules directly to semgrep-core (#2836)

### Fixed

- Ellipses in template strings don't match string literals (#2780)
- Go: correctly parse select/switch clauses like in tree-sitter (#2847)
- Go: parse correctly 'for ...' header in Go patterns (#2838)

## [0.44.0](https://github.com/returntocorp/semgrep/releases/tag/v0.44.0) - 2021-03-25

### Added

- Support for YAML! You can now write YAML patterns in rules
  to match over YAML target files (including semgrep YAML rules, inception!)
- A new Bloomfilter-based optimisation to speedup matching (#2816)
- Many benchmarks to cover semgrep advertised packs (#2772)
- A new semgrep-dev docker container useful for benchmarking semgrep (#2800)
- Titles to rule schema definitions, which can be leveraged in
  the Semgrep playground (#2703)

### Fixed

- Fixed taint mode and added basic test (#2786)
- Included formatted errors in SARIF output (#2748)
- Go: handle correctly the scope of Go's short assignment variables (#2452)
- Go: fixed the range of matched slices (#2763)
- PHP: correctly match the PHP superglobal `$_COOKIE` (#2820)
- PHP: allow ellipsis inside array ranges (#2819)
- JSX/TSX: fixed the range of matched JSX elements (#2685)
- Javascript: allow ellipsis in arrow body (#2802)
- Generic: correctly match the same metavariable when used in different
  generic patterns

#### Fixed in `semgrep-core` only

These features are not yet available via the `semgrep` CLI,
but have been fixed to the internal `semgrep-core` binary.

- Fixed all regressions on semgrep-rules when using -fast
- Handle pattern-not: and pattern-not-inside: as in semgrep
- Handle pattern: and pattern-inside: as in semgrep (#2777)

## [0.43.0](https://github.com/returntocorp/semgrep/releases/tag/v0.43.0) - 2021-03-16

### Added

- Official Python 3.9 support
- Support for generating patterns that will match multiple given code targets
- Gitignore for compiled binaries

### Fixed

- Parsing enum class patterns (#2715)
- Ocaml test metavar_equality_var (#2755)

### Changed

- Pfff java parser and tree-sitter-java parser are now more similar
- Octal numbers parsed correctly in tree-sitter parsers

## [0.42.0](https://github.com/returntocorp/semgrep/releases/tag/v0.42.0) - 2021-03-09

### Added

- Added propagation of metavariables to clauses nested under `patterns:`. Fixes (#2548)[https://github.com/returntocorp/semgrep/issues/2548].
- `--json-time` flag which reports runtimes for (rule, target file)
- `--vim` flag for Syntastic
- PHP - Support for partial if statements
- CSharp - Many improvements to parsing

### Fixed

- Rust can be invoked with `rs` or `rust` as a language

### Changed

- The timeout for downloading config files from a URL was extended from 10s to 20s.

## [0.41.1](https://github.com/returntocorp/semgrep/releases/tag/v0.41.1) - 2021-02-24

### Fixed
- Statically link pcre in semgrep-core for MacOS releases

## [0.41.0](https://github.com/returntocorp/semgrep/releases/tag/v0.41.0) - 2021-02-24

### Added

- Added basic typed metavariables for javascript and typescript (#2588)
- Ability to match integers or floats by values
  e.g., the pattern '8' will now match code like 'x = 0x8'
- Start converting the tree-sitter CST of R to the generic AST
  thx to Ross Nanopoulos!
- Allow 'nosem' in HTML. (#2574)

#### Added in `semgrep-core` only

These features are not yet available via the `semgrep` CLI,
but have been added to the internal `semgrep-core` binary.

- ability to process a whole rule in semgrep-core; this will allow
  whole-rule optimisations and avoid some fork and communication with the
  semgrep Python wrapper
- handling the none (regexp) and generic (spacegrep) patterns in a rule
- handling the metavariable-regexp, metavariable-comparison
- correctly handle boolean formula using inclusion checks on metavariables
- new semgrep-core -test_rules action to test rules; it reports only
  28/2800 mismatches on the semgrep-rules repository

### Changed

- update C# to latest tree-sitter-csharp
  thx to Sjord for the huge work adapting to the new C# grammar
- Improve --generate-config capabilities (#2562)
- optimise the matching of blocks with ellipsis (#2618)
  e.g., the pattern 'function(...) { ... }' will now be more efficient
- Change pattern-not-regex to filter when regex overlaps with a match (#2572)

### Fixed

- remove cycle in named AST for Rust 'fn foo(self)'  (#2584)
  and also typescript, which could cause semgrep to use giga bytes of memory
- fix missing token location on Go type assertion (#2577)

## [0.40.0](https://github.com/returntocorp/semgrep/releases/tag/v0.40.0) - 2021-02-17

### Added

- Documentation for contributing new languages.
- New language Kotlin with experimental support.
- Work on caching improvements for semgrep-core.
- Work on bloom filters for matching performance improvement.

### Changed

- Typescript grammar upgraded.
- Ruby parser updated from the latest tree-sitter-ruby.
- New Semgrep logo!
- metavariable_regex now supported with PCRE.
- Rust macros now parsed. Thanks Ruin0x11!

### Fixed

- Constant propagaion support covers `:=` short assignment in Go. (#2440)
- Functions now match against functions inside classes for PHP. (#2470)
- Import statements for CommonJS Typescript modules now supported. (#2234)
- Ellipsis behave consistently in nested statements for PHP. (#2453)
- Go Autofix does not drop closing parenthesis. (#2316)
- Helpful errors added for Windows installation. (#2533)
- Helpful suggestions provided on output encoding error. (#2514)
- Import metavariables now bind to the entire Java path. (#2502)
- Semgrep matches the short name for a type in Java. (#2400)
- Interface types explicitly handled in Go patterns. (#2376)
- TooManyMatches error generated instead of Timeout error when appropriate. (#2411)

## [0.39.1](https://github.com/returntocorp/semgrep/releases/tag/v0.39.1) - 2021-01-26

No new changes in this version.
This is a re-release of 0.39.0 due to an error in the release process.

## [0.39.0](https://github.com/returntocorp/semgrep/releases/tag/v0.39.0) - 2021-01-26

### Added

- Typed metavariables in C.
  Patterns like `$X == $Y` can now match specific types like so: `(char *$X) == $Y`. (#2431)

#### Added in `semgrep-core` only

These features are not yet available via the `semgrep` CLI,
but have been added to the internal `semgrep-core` binary.

- `semgrep-core` supports rules in JSON and Jsonnet format. (#2428)
- `semgrep-core` supports a new nested format
  for combining patterns into a boolean query. (#2430)

### Changed

- When an unknown language is set on a rule,
  the error message now lists all supported languages. (#2448)
- When semgrep is executed without a config specified,
  the error message now includes some suggestions on how to pick a config. (#2449)
- `-c` is the new shorthand for `--config` in the CLI.
  `-f` is kept as an alias for backward-compatibility. (#2447)

### Fixed

- Disable timeouts if timeout setting is 0 (#2423).
- Typed metavariables in go match literal strings (#2401).
- Fix bug that caused m_compatible_type to only bind the type (#2441).

## [0.38.0](https://github.com/returntocorp/semgrep/releases/tag/v0.38.0) - 2021-01-20

### Added
- Added a new language: Rust. Support for basic semgrep patterns (#2391)
  thanks to Ruin0x11!
- Added a new language: R. Just parsing for now (#2407)
  thanks to Ross Nanopoulos!
- Parse more Rust constructs: Traits, type constraints (#2393, #2413)
  thanks to Ruin0x11!
- Parse more C# constructs: Linq queries, type parameter constraints (#2378, #2408)
  thanks to Sjord!
- new experimental semgrep rule (meta)linter (#2420) with semgrep-core -check_rules


### Changed
- new controlflow-sensitive intraprocedural dataflow-based constant propagation
  (#2386)

### Fixed
- matching correctly Ruby functions with rescue block (#2390)
- semgrep crashing on permission error on a file (#2394)
- metavariable interpolation for pattern-inside (#2361)
- managing Lua assignment correctly (#2406) thanks to Ruin0x11!
- correctly parse metavariables in PHP, and ellipsis in fields (#2419)

## [0.37.0](https://github.com/returntocorp/semgrep/releases/tag/v0.37.0) - 2021-01-13

### Added
- pattern-not-regex added so findings can be filtered using regular expression (#2364)
- Added a new language: Lua. Support for basic semgrep patterns (#2337, #2312)
  thanks to Ruin0x11!
- C# support for basic semgrep patterns (#2336)
- Parse event access, conditional access, async-await in C# (#2314, #2329, #2358)
  thanks to Sjord

### Changed
- Java and Javascript method chaining requires extra "." when using ellipsis (#2354)

### Fixed
- Semgrep crashing due to missing token information in AST (#2380)

## [0.36.0](https://github.com/returntocorp/semgrep/releases/tag/v0.36.0) - 2021-01-05

### Added

- Typed metavariables can now match field access when we can propagate
  the type of a field
- Constant propagation for Java final fields (using this.field syntax)

### Changed

- Packaging and `setup.py` functionality (`.whl` and `pip` install unchanged):
  `SEMGREP_SKIP_BIN`, `SEMGREP_CORE_BIN`, and `SPACEGREP_BIN` now available

### Fixed
- correctly match the same metavariable for a field when used at a definition
  site and use site for Java
- add classname attribute to junit.xml report

## [0.35.0](https://github.com/returntocorp/semgrep/releases/tag/v0.35.0) - 2020-12-16

### Added

- Support for `...` in chains of method calls in JS, e.g. `$O.foo() ... .bar()`
- Official Ruby GA support

### Fixed

- Separate out test and pattern files with `--test` (#1796)

## [0.34.0](https://github.com/returntocorp/semgrep/releases/tag/v0.34.0) - 2020-12-09

### Added

- Experimental support for matching multiple arguments in JS/TS.
  This is done with a 'spread metavariable' operator,
  that looks like `$...ARGS`.
- Support for using `...` inside a Golang `switch` statement.
- Support for matching only
  the `try`, the `catch`, or the `finally` part
  of a `try { } catch (e) { } finally { }` construct in JS/TS.
- Support for matching only
  the `if ()` part of
  an `if () { }` construct in Java
- Support for metavariables inside dictionary keys in Ruby.
  This looks like `{..., $KEY: $VAL, ...}`.
- An experimental `--json-stats` flag.
  The stats output contains
  the number of files and lines of code scanned,
  broken down by language.
  It also contains profiling data broken down by rule ID.
  Please note that as this is an experimental flag,
  the output format is subject to change in later releases.
- Regex-only rules can now use `regex` as their language.
  The previously used language `none` will keep working as well.

### Changed

- Matches are now truncated to 10 lines in Semgrep's output.
  This was done to avoid filling the screen with output
  when a rule captures a whole class or function.
  If you'd like to adjust this behavior,
  you can set the new `--max-lines-per-finding` option.
- Fans of explicit & verbose code can now ignore findings
  with a `// nosemgrep` comment instead of the original `// nosem`.
  The two keywords have identical behavior.
- Generic pattern matching is now 10-20% faster
  on large codebases.

### Fixed

- Semgrep would crash when tens of thousands of matches were found
  for the same rule in one file.
  A new internally used `semgrep-core` flag named `-max_match_per_file`
  prevents these crashes by forcing a 'timeout' state
  when 10,000 matches are reached.
  Semgrep can then gracefully report
  what combination of rules and paths causes too much work.
- `semgrep --debug` works again,
  and now outputs even more debugging information from `semgrep-core`.
  The new debugging output is especially helpful to discover
  which rules have too many matches.
- A pattern that looks like `$X & $Y`
  will now correctly match bitwise AND operations in Ruby.
- Metavariables can now capture the name of a class
  and match its occurrences later in the class definition.
- Semgrep used to crash when a metavariable matched
  over text that cannot be read as UTF-8 text.
  Such matches will now try to recover what they can
  from apparent broken unicode text.

## [0.33.0](https://github.com/returntocorp/semgrep/releases/tag/v0.33.0) - 2020-12-01

### Added

- Allow selecting rules based on severity with the `--severity` flag. Thanks @kishorbhat!

### Changed

- In generic mode, shorter matches are now always preferred over
  longer ones. This avoids matches like `def bar def foo` when the
  pattern is `def ... foo`, instead matching just `def foo`
- In generic mode, leading dots must now match at the beginning of a
  block, allowing patterns like `... foo` to match what comes before `foo`
- Disabled link following for parity with other LINUX tools (e.g. ripgrep)
- spacegrep timeouts are now reported as timeouts instead of another error

### Fixed

- Correctly bind a metavariable in an import to the fully-qualified name. [Issue](https://github.com/returntocorp/semgrep/issues/1771)
- Fix invalid match locations on target files containing both CRLF line
  endings UTF-8 characters (#2111)
- Fix NoTokenLocation error when parsing Python f-strings
- [C] Support `include $X`
- [Go] Fix wrong order of imports

## [0.32.0](https://github.com/returntocorp/semgrep/releases/tag/v0.32.0) - 2020-11-18

### Added

- JSON output now includes an attribute of findings named `is_ignored`.
  This is `false` under regular circumstances,
  but if you run with `--disable-nosem`,
  it will return `true` for findings
  that normally would've been excluded by a `// nosem` comment.

### Changed

- `// nosemgrep` can now also be used to ignore findings,
  in addition to `// nosem`
- Added a default timeout of 30 seconds per file instead of none (#1981).

## [0.31.1](https://github.com/returntocorp/semgrep/releases/tag/v0.31.1) - 2020-11-11

### Fixed

- Regression in 0.31.0 where only a single file was being used when `--config`
  was given a directory with multiple rules (#2019).
- Cheatsheet's html functionality now has correct output.

## [0.31.0](https://github.com/returntocorp/semgrep/releases/tag/v0.31.0) - 2020-11-10

### Fixed

- Gracefully handle empty configuration file.
- Gracefully handle LexicalErrors from semgrep-core.
- Fix stack overflows in spacegrep on large input files (#1944).
- Fix extension-based file selection when the language is `generic` (#1968).
- Fix semgrep error when no valid config on path provided (#1912).
- Fix NO_FILE_INFO_YET error which causes the python wrapper to crash (#1925).
- Fix usage of '...' in special builtin arguments for PHP (#1963).
- Fix automatic semicolon insertion parse error in javascript (#1960).

### Added
- kotlin-tree-sitter integration into semgrep-core. Can now call
  dump-tree-sitter-cst on kotlin files.
- c++ tree-sitter integration into semgrep-core (#1952).
- More documents for language porting.
- Error handling in spacegrep to print stderr when CalledProcessError occurs.

## [0.30.0](https://github.com/returntocorp/semgrep/releases/tag/v0.30.0) - 2020-11-03

### Added

- Better examples for the generic mode aka spacegrep (#1951).

### Fixed

- Fix matching of trailing dots in spacegrep (#1939).
- Allow matching on one-line files with spacegrep (#1929).
- Fix incorrect number of lines matched by dots with spacegrep (#1918).
- Other subtle spacegrep matching bugs (#1913).
- Metavariable for method call should be matched against corresponding
  metavariable in method definition (#1861).
- Typescript class properties/declarations not recognized (#1846).
- Can't match inside Python try/except clause (#1902).

## [0.29.0](https://github.com/returntocorp/semgrep/releases/tag/v0.29.0) - 2020-10-27

### Added
- Semgrep will now partially parse files with parse errors and report findings detected before the parse errors was encountered.
- Allow user to specify registry path without having to add semgrep.dev url
  i.e.: instead of `--config https://semgrep.dev/p/r2c-ci` users can use `--config p/r2c-ci`
- Allow user to specify snippet id without having to add semgrep.dev url
  i.e.: instead of `--config https://semgrep.dev/s/username:snippetname`
  users can use `--config username:snippetname`
- `--test` will now error out if `ruleid` or `ok` is not in reported IDs
- Semgrep will run JavaScript rules on TypeScript files automatically.

### Fixed
- More off by one fixes in autofix
- Support for matching dynamic class names in Ruby
- Removed `nosem` findings from the final findings count
- Matching nested JSX elements works properly. See https://semgrep.dev/s/erlE?version=0.29.0.
- Can now match partial class definitions with annotations in Java. See https://github.com/returntocorp/semgrep/issues/1877.
- Fixed errors in TypeScript "implements" keyword. See https://github.com/returntocorp/semgrep/issues/1850.

## [0.28.0](https://github.com/returntocorp/semgrep/releases/tag/v0.28.0) - 2020-10-21

### Added

- A `metavariable-comparison` operator
  for evaluating numeric comparisons on metavariable values,
  such as `comparison: $KEY_SIZE < 2048`.
  This is a safe alternative to `pattern-where-python` snippets.
  Check the [full documentation of this feature](https://github.com/returntocorp/semgrep/blob/12d25a5c/docs/experimental.md#metavariable-comparison)!
- Matching 1-to-N attributes with a `...` wildcard
  in JSX tags' attribute lists,
  such as `<$TAG attr="1" ... />`
- Matching only the function signature
  without the function body,
  such as `function foo(...)`.
  This is useful to have cleaner match output
  when the body content doesn't matter in a rule.
  This works on JavaScript, TypeScript, and Java code currently.
- SARIF output now includes the exact CWE and OWASP categories as tags.
  Thanks @hunt3rkillerz!
- Matching of annotation patterns for Java (like `@SomeAnnot(...)`) in any context.

### Fixed

- PHP superglobals such as `$_GET`,
  which start with a dollar sign just like Semgrep metavariables,
  are now correctly interpreted as PHP code instead of Semgrep pattern code.
- Calls to `isset(...)` in PHP look like function calls,
  but technically are not functions calls.
  Now you can match them anyway!
- It's now possible to write unit tests for OCaml rules.
- JavaScript's special identifiers,
  such as `this`, can now be captured into a metavariable.
- A Java pattern for `implements B`
  will now also match code that does `implements A, B, C`.
- Addressed off by one errors when applying autofixes
- Missing characters in metavariable interpolation in messages
- And many more minor code parser fixes!

## [0.27.0](https://github.com/returntocorp/semgrep/releases/tag/v0.27.0) - 2020-10-06

### Added
- Added a `--debug` flag and moved most of the output under `--verbose` to it.
- Can run multiple rule configs by repeating `--config` option
- Jenkins information added to integrations
- Added matching with partial patterns for function signatures for Go.

### Changed
- Parse and other errors are mentioned at final output, but not individually displayed unless --verbose is passed
- tree-sitter parse error exceptions converted to parsing_error, improving error location

### Fixed
- Dislayed types using the `message` key are more complete.
- Triple token repeat for EncodedString in semgrep messages fixed.
- Crashes on 3 or more layered jsonschema errors fixed.


## [0.26.0](https://github.com/returntocorp/semgrep/releases/tag/v0.26.0) - 2020-09-30

### Fixed
- Metavariables are able to match empty tuples
- Correctly parse optional chaining (?.) in Typescript
- Correctly parse logical assignment operators (&&=, ||=, ??=) in Typescript
- Some type constraing matching in Typescript

### Changed
- Added default timeout of 5 seconds to javascript parsing (related to ?. on large minified files stalling)


## [0.25.0](https://github.com/returntocorp/semgrep/releases/tag/v0.25.0) - 2020-09-23

### Added
- Added support for the JUnit XML report format (`--junit-xml`)
- C now supports the deep expression operator: `<... $X ...>`. See [this example](https://semgrep.dev/s/boKP/?version=develop).
- Added support for ellipses `...` in PHP. (https://github.com/returntocorp/semgrep/issues/1715). See [this example](https://semgrep.dev/s/NxRn/?version=develop).

### Fixed
- JavaScript will parse empty yields (https://github.com/returntocorp/semgrep/issues/1688).
- In JavaScript, arrow functions are now considered lambdas (https://github.com/returntocorp/semgrep/issues/1691). This allows [matching](https://semgrep.dev/s/Kd1j/?version=develop) arrow functions in `var` assignments.
- `tsx` and `typescript` are now properly recognized in the `languages` key. (https://github.com/returntocorp/semgrep/issues/1705)


## [0.24.0](https://github.com/returntocorp/semgrep/releases/tag/v0.24.0) - 2020-09-16

### Added
- The `--test` functionality now supports the `--json` flag
- Alpha support for TypeScript
- Alpha support for PHP
- PyPI artifacts are now compatible with Alpine Linux

### Fixed
- Can now parse ECMAScript object patterns with ellipses in place of fields

## [0.23.0](https://github.com/returntocorp/semgrep/releases/tag/v0.23.0) - 2020-09-09

### Added
- Experimental support for Typescript (with -lang ts). You can currently
  mainly use the Javascript subset of Typescript in patterns, as well
  as type annotations in variable declarations or parameters.
- Ability to read target contents from stdin by specifying "-" target.

### Changed
- You can now specify timeouts using floats instead of integers
  (e.g., semgrep -timeout 0.5 will timeout after half a second)

### Fixed
- We now respect the -timeout when analyzing languages which have
  both a Tree-sitter and pfff parser (e.g., Javascript, Go).

## [0.22.0](https://github.com/returntocorp/semgrep/releases/tag/v0.22.0) - 2020-09-01

### Added
- The 'languages' key now supports 'none' for running `pattern-regex` on arbitrary files. See [this file](https://github.com/returntocorp/semgrep/blob/develop/semgrep/tests/e2e/rules/regex-any-language.yaml) for an example.
- You can now use the '...' ellipsis operator in OCaml.
- True negatives to '--test' functionality via the 'ok:<rule-id>' annotation.

### Changed
- Groups of rules are now called "Rulesets" in the Semgrep ecosystem,
  instead of their previous name, "Packs".
- We now use also the tree-sitter-javascript Javascript parser, which
  can parse quickly minified files. Thus, we also removed the 5 seconds
  parsing timeout we were using for Javascript.
- We should correctly report ranges when matching array access expressions
  (e.g., 'foo[$X]').
- Breaking: regular expressions in semgrep string patterns (e.g., `"=~/foo/"`)
  are now using the PCRE (Perl Compatible Regular Expressions) syntax instead of
  the OCaml syntax. This means you should not escape parenthesis for grouping
  or escape pipes for dijunctions (e.g., use simply `"=~/foo|bar/"` instead of
  `"=~/foo\|bar/"`). You can also use more advanced regexp features available
  in PCRE such as case-insensitive regexps with '/i' (e.g., `"=~/foo/i"`).
  The semantic of matching changes also to look for the regexp anywhere
  in the string, not just at the beginning, which means if you want to
  enforce a format for the whole string, you will now need to use the '^' anchor
  character (e.g., `"=~/^o+$/"` to check if a string contains only a sequence
  of 'o').

### Removed
- Breaking: install script installation procedure (semgrep-<version>-ubuntu-generic.sh).
  Please use 'pip install' for equivalent Linux installation.

## [0.21.0](https://github.com/returntocorp/semgrep/releases/tag/v0.21.0) - 2020-08-25

### Added
- Parsing JSX (JavaScript React) files is now supported as a beta feature!
  In this release, you need to target .jsx files one by one explicitly to have them be scanned.
  We're planning to scan all .jsx files in targeted directories in our next release
- We now bundle a [json-schema](https://json-schema.org/) spec for rules YAML syntax.

### Changed
- Our custom-made rules YAML validator has been replaced with a jsonschema standard one.
  This results in more reliable and comprehensive error messages
  to help you get back on track when bumping into validation issues.
- Calling `semgrep --validate` now includes more information,
  such as the number of rules validation ran on.

### Fixed
- Fixed a bug where multiple assignment,
  also known as tuple unpacking assignment in Python,
  such as `a, b = foo`,
  could be misinterpreted by semgrep.
- Fixed a bug that would cause a crash when trying to get debug steps output as JSON.
- `.mly` and `.mll` files are no longer targeted implicitly by OCaml scans.
- Fixed the `--skip-unknown-extensions` flag skipping files even with recognized extensions.
- Fixed JavaScript conditionals without braces,
  such as `if (true) return;`,
  not being matched by patterns such as `if (true) { return; }`.

## [0.20.0](https://github.com/returntocorp/semgrep/releases/tag/v0.20.0) - 2020-08-18

### Added
- Support for JSX tag metavariables (e.g., <$TAG />) and ellipsis inside
  JSX attributes (e.g., <foo attr=... />)
- By default Semgrep treats explicitly passed files with unknown extension as possibly any language and so runs all rules on said files. Add a flag `--skip-unknown-extensions` so that Semgrep will treat these files as if they matched no language and will so run no rules on them. [Link: PR](https://github.com/returntocorp/semgrep/pull/1507)

### Fixed
- Python patterns do not have to end with a newline anymore.
- Pattern `$X = '...';` in JavaScript matches `var $X = '...'`. Additionally, semicolon is no longer required to match. [Link: Issue](https://github.com/returntocorp/semgrep/issues/1497); [Link: Example](https://semgrep.dev/7g0Q?version=0.20.0)
- In JavaScript, can now match destructured object properties inside functions. [Link: Issue](https://github.com/returntocorp/semgrep/issues/1005); [Link: Example](https://semgrep.dev/d72E/?version=0.20.0)
- Java annotations can be matched with fully qualified names. [Link: Issue](https://github.com/returntocorp/semgrep/issues/1508); [Link: Example](https://semgrep.dev/vZqY/?version=0.20.0)
- Ensure `/src` exists in Dockerfile; [Link: PR](https://github.com/returntocorp/semgrep/pull/1512)

## [0.19.1](https://github.com/returntocorp/semgrep/releases/tag/v0.19.1) - 2020-08-13

### Fixed
- Update Docker container to run successfully without special volume
  permissions

## [0.19.0](https://github.com/returntocorp/semgrep/releases/tag/v0.19.0) - 2020-08-11

### Added
- `--timeout-threshold` option to set the maximum number of times a file can timeout before it is skipped
- Alpha support for C#

### Fixed
- Match against JavaScript unparameterized catch blocks
- Parse and match against Java generics
- Add ability to match against JSX attributes using ellipses
- Add ability to use ellipses in Go struct definitions
- No longer convert Go expressions with a newline to a statement

## [0.18.0](https://github.com/returntocorp/semgrep/releases/tag/v0.18.0) - 2020-08-04

### Added
- Match arbitrary content with `f"..."`
- Performance improvements by filtering rules if file doesn't contain string needed for match
- Match "OtherAttribute" attributes in any order
- Support Python 3.8 self-documenting fstrings
- `--max-memory` flag to set a maximum amount of memory that can be used to apply a rule to a file

## [0.17.0](https://github.com/returntocorp/semgrep/releases/tag/v0.17.0) - 2020-07-28

### Added
- The `metavariable-regex` operator, which filters finding's by metavariable
  value against a Python re.match compatible expression.
- `--timeout` flag to set maximum time a rule is applied to a file
- Typed metavariables moved to official support. See [docs](https://github.com/returntocorp/semgrep/blob/develop/docs/pattern-features.md#typed-metavariables)

### Changed
- Improved `pattern-where-python` error messages

## [0.16.0](https://github.com/returntocorp/semgrep/releases/tag/v0.16.0) - 2020-07-21

### Added
- Match file-name imports against metavariables using `import "$X"` (most
  useful in Go)
- Support for taint-tracking rules on CLI using the key-value pair 'mode: taint'
  (defaults to 'mode: search')

### Changed
- Don't print out parse errors to stdout when using structured output formats

### Fixed
- Parse nested object properties in parameter destructuring in JavaScript
- Parse binding patterns in ECMAScript 2021 catch expressions
- Was mistakenly reporting only one of each type of issue even if multiple issues exist

## [0.15.0](https://github.com/returntocorp/semgrep/releases/tag/v0.15.0) - 2020-07-14

### Added
- Alpha level support for Ruby

### Changed
- Show semgrep rule matches even with --quiet flag

### Fixed
- Fixed a crash when running over a directory with binary files in it.
- Fix SARIF output format
- Parse nested destructured parameters in JavaScript
- True and False are not keywords in Python2
- Send informative error message when user tries to use semgrep on missing files

## [0.14.0](https://github.com/returntocorp/semgrep/releases/tag/v0.14.0) - 2020-07-07

### Changed
- Default Docker code mount point from `/home/repo` to `/src` - this is also
  configurable via the `SEMGREP_SRC_DIRECTORY` environment variable

### Removed
- `--precommit` flag - this is no longer necessary after defaulting to
  `pre-commit`'s code mount point `/src`

### Fixed
- Parse python files with trailing whitespace
- Parse python2 tuple as parameter in function/lambda definition
- Parse python3.8 positional only parameters (PEP 570)
- Parse python2 implicit array in comprehension
- Cache timeout errors in semgrep-core so running multiple rules does not
  retry parsing

## [0.13.0](https://github.com/returntocorp/semgrep/releases/tag/v0.13.0) - 2020-06-30

### Added
- Const propagation now works with Java 'final' keyword and for Python globals
  which were assigned only once in the program

### Fixed
- Parsing Ocaml open overriding
- Parse raise in Python2 can take up to three arguments
- Metavariable matching now works with variables with global scope:
```yaml
$CONST = "..."
...
def $FUNC(...):
  return foo($CONST)
```
will match
```python
GLOBAL_CONST = "SOME_CONST"

def fetch_global_const():
    return foo(GLOBAL_CONST)
```

### Changed
- More clear Parse error message

## [0.12.0](https://github.com/returntocorp/semgrep/releases/tag/v0.12.0) - 2020-06-23

### Added
- Support for a new configuration language: JSON. You can now write
  JSON semgrep patterns with -lang json
- Support for '...' inside set and dictionaries
- Version check to recommend updating when out-of-date, disable with `--disable-version-check`
- Support for multiline pattern-where-python
- `--dryrun` flag to show result of autofixes without modifying any files
- Add capability to use regex replacement for autofixing. See documentaion [here](https://github.com/returntocorp/semgrep/blob/develop/docs/experimental.md#autofix-using-regular-expression-replacement)
- Add version check to recommend upgrading when applicable

### Fixed
- The range of function calls and statement blocks now includes the closing
  `}` and `)`. The range for expression statements now includes the closing
  ';' when there's one. The range of decorators now includes '@'.
- Do not convert certain parenthesized expressions in tuples in Python
- Returned warning when improperly mounting volume in docker container
- Correctly handle uncommited file deletions when using git aware file targeting

### Changed
- Progress bar only displays when in interactive terminal, more than one
  rule is being run, and not being run with `-v` or `-q`
- Colapsed `--include-dir` and `--exclude-dir` functionaity into `--include` and
  `--exclude` respectively

## [0.11.0](https://github.com/returntocorp/semgrep/releases/tag/v0.11.0) - 2020-06-16

### Added
- Support for another programming language: OCaml. You can now write
  OCaml semgrep patterns with -lang ocaml
- Inline whitelisting capabilities via `nosem` comments and the
  `--disable-nosem` flag [#900](https://github.com/returntocorp/semgrep/issues/900)
- Show a progress bar when using semgrep in an interactive shell
- More understandable error messages

### Changed
- If scanning a directory in a git project then skip files that are ignored by the
  project unless `--no-git-ignore` flag is used
- Show aggregate parse errors unless `--verbose` flag is used

### Fixed
- Handle parsing unicode characters

## [0.10.1](https://github.com/returntocorp/semgrep/releases/tag/v0.10.1) - 2020-06-10

### Fixed
- Value of `pattern_id` when using nested pattern operators [#828](https://github.com/returntocorp/semgrep/issues/828)
- `...` now works inside for loops in javascript
- Metavariable
- Infinite loop in python [#923](https://github.com/returntocorp/semgrep/issues/923)
- Treat field definition (`{x: 1}`) differently from assignment (`{x = 1}`)
- Support triple-quoted f-strings in python
- Fix ubuntu build error [#965](https://github.com/returntocorp/semgrep/pull/965)

## [0.10.0](https://github.com/returntocorp/semgrep/releases/tag/v0.10.0) - 2020-06-09

### Fixed

- Support immediately indexed arrays with initializers in Java
- Support object rest parameters in ECMAScript 6+
- Support various array destructuring calls with ommitted arguments in
  ECMAScript 6+
- Fix an issue where an error was raised when matching to Python else
  blocks with a metavariable
- Don't filter out files that are explicitly passed as arguments to semgrep
  even if they do not have expected extension

### Added

- Java imports can now be searched with patterns written like `import
  javax.crypto.$ANYTHING`
- `--debugging-json` flag for use on semgrep.dev

### Changed

- Pattern matches now distinguish between conditionals without `else` blocks
  and those with empty `else` blocks; write two patterns to capture both
  possibilities
- Print output before exiting when using --strict

## [0.9.0](https://github.com/returntocorp/semgrep/releases/tag/v0.9.0) - 2020-06-02

### Fixed
- Performance optimizations in deep statement matching
- Disable normalization of != ==> !(==)
- Support empty variable declaration in javasript
- Support "print expr," in Python 2.X
- Support "async" keyword on inner arrow functions for ECMAScript 7+
- Support optional catch bindings for ECMAScript 2019+
- Support non-ASCII Unicode whitespace code points as lexical whitespace in JavaScript code
- Support assignment expressions in Python 3.8
- Emtpty block in if will only match empty blocks

### Removed
- `--exclude-tests` flag - prefer `--exclude` or `--exclude-dir`
- `--r2c` flag - this was completely unused

## [0.8.1](https://github.com/returntocorp/semgrep/releases/tag/v0.8.1) - 2020-05-26

### Fixed
- `semgrep --version` on ubuntu was not returning the correct version

## [0.8.0](https://github.com/returntocorp/semgrep/releases/tag/v0.8.0) - 2020-05-20

### Added
- `pattern-regex` functionality - see docs for more information.
- Ellipsis used in the final position of a sequence of binary operations
  will match any number of additional arguments:
  ```
  $X = 1 + 2 + ...
  ```
  will match
  ```python
  foo = 1 + 2 + 3 + 4
  ```
- Per rule configuration of paths to include/exclude. See docs for more information.

### Changed
- fstring pattern will only match fstrings in Python:
  ```
  f"..."
  ```
  will match
  ```python
  f"foo {1 + 1}"
  ```
  but not
  ```python
  "foo"
  ```
- Change location of r2c rule config to https://semgrep.live/c/r/all which filters out
  pattern-where-python rules

## [0.7.0](https://github.com/returntocorp/semgrep/releases/tag/v0.7.0) - 2020-05-12

### Added
- `--exclude`, `--include`, `--exclude-dir`, and `--include-dir` flags
  for targeting specific paths with command line options.
  The behavior of these flags mimics `grep`'s behavior.
- A `--sarif` flag to receive output formatted according to the
  [SARIF v2.1.0](https://docs.oasis-open.org/sarif/sarif/v2.1.0/cs01/sarif-v2.1.0-cs01.html)
  specification for static analysis tools.
- Metavariables are now checked for equality across pattern clauses. For example, in the following pattern, `$REQ` must be the same variable name for this to match:
  ```yaml
  - patterns:
    - pattern-inside: |
        $TYPE $METHOD(..., HttpServletRequest $REQ, ...) {
          ...
        }
    - pattern: $REQ.getQueryString(...);
  ```


### Fixed
- Correclty parse implicit tuples in python f-strings
- Correctly parse `%` token in python f-string format
- Correctly parse python fstrings with spaces in interpolants

## [0.6.1](https://github.com/returntocorp/semgrep/releases/tag/v0.6.1) - 2020-05-06

### Fix

- Message field in output was not using proper interpolated message

## [0.6.0](https://github.com/returntocorp/semgrep/releases/tag/v0.6.0) - 2020-05-05

### Added
- The `-j/--jobs` flag for specifying number of subprocesses to use to run checks in parallel.
- expression statements will now match by default also return statements
  ```
  foo();
  ```
  will now match
  ```javascript
  return foo();
  ```
- You can now use regexps for field names:
  ```
  var $X = {"=~/[lL]ocation/": $Y};
  ```
  will now match
  ```javascript
  var x = {"Location": 1};
  ```
- Add severity to json output and prepend the rule line with it. Color yellow if `WARNING`, and red if `ERROR`. e.g. WARNING rule:tests.equivalence-tests
- For languages not allowing the dollar sign in identifiers (e.g., Python),
  semgrep will return an error if your pattern contains an identifier
  starting with a dollar that is actually not considered a metavariable
  (e.g., `$x`)
- Support top level `metadata` field in rule.yaml. Entire metadata object is attached to
  all things that match the rule when using json output format.

### Changed
- Config files in hidden paths can now be used by explicitly specifying
  the hidden path:
    ```
    semgrep --config some/hidden/.directory
    ```
- Metavariables can now contain digits or `_`. `$USERS_2` is now
  a valid metavariable name. A metavariable must start with a letter
  or `_` though.
- Simple calls of the `semgrep` CLI, such as `semgrep --version`, are now 60% faster.
- Display autofix suggestion in regular and json output mode.
- Update command line help texts.

### Fixed
- Correctly parse `f"{foo:,f}"` in Python
- Correctly parse Python files where the last line is a comment

## [0.5.0](https://github.com/returntocorp/semgrep/releases/tag/v0.5.0) - 2020-04-28

### Changed
- Rename executable to semgrep
- Deep expression matching in conditionals requires different syntax:
    ```
    if <... $X = True ...>:
        ...
    ```
    will now match
    ```python
    if foo == bar and baz == True:
        return 1
    ```
- Deduplicate semgrep output in cases where there are multiple ways
  a rule matches section of code
- Deep statement matchings goes into functions and classes:
    ```
    $X = ...
    ...
    bar($X)
    ```
    now matches with
    ```javascript
    QUX = "qux"

    function baz() {
        function foo() {
            bar(QUX)
        }
    }
    ```

### Added
- `python2` is a valid supported language

### Fixed
- Expression will right hand side of assignment/variable definition in javascript. See #429
    ```
    foo();
    ```
    will now match
    ```
    var x = foo();
    ```
- Regression where `"..."` was matching empty list
    ```
    foo("...")
    ```
    does _not_ match
    ```
    foo()
    ```

## [0.4.9](https://github.com/returntocorp/semgrep/releases/tag/v0.4.9) - 2020-04-07

### Changed

- Only print out number of configs and rules when running with verbose flag
- Match let and const to var in javascript:
    ```
    var $F = "hello"
    ```
    will now match any of the following expressions:
    ```javascript
    var foo = "hello";
    let bar = "hello";
    const baz = "hello";
    ```

### Added

- Print out --dump-ast
- Print out version with `--version`
- Allow ... in arrays
    ```
    [..., 1]
    ```
    will now match
    ```
    [3, 2, 1]
    ```
- Support Metavariable match on keyword arguments in python:
    ```
    foo(..., $K=$B, ...)
    ```
    will now match
    ```
    foo(1, 2, bar=baz, 3)
    ```
- Support constant propogation in f-strings in python:
    ```
    $M = "..."
    ...
    $Q = f"...{$M}..."
    ```
    will now match
    ```python
    foo = "bar"
    baz = f"qux {foo}"
    ```
- Constant propogation in javascript:
    ```
    api("literal");
    ```
    will now match with any of the following:
    ```javascript
    api("literal");

    const LITERAL = "literal";
    api(LITERAL);

    const LIT = "lit";
    api(LIT + "eral");

    const LIT = "lit";
    api(`${LIT}eral`);
    ```

- Deep statement matching:
    Elipsis operator (`...`) will also include going deeper in scope (i.e. if-else, try-catch, loop, etc.)
    ```
    foo()
    ...
    bar()
    ```
    will now match
    ```python
    foo()
    if baz():
        try:
            bar()
        except Exception:
            pass
    ```
- Unified import resolution in python:
    ```
    import foo.bar.baz
    ```

    will now match any of the following statements:

    ```python
    import foo.bar.baz
    import foo.bar.baz.qux
    import foo.bar.baz as flob
    import foo.bar.baz.qux as flob
    from foo.bar import baz
    from foo.bar.baz import qux
    from foo.bar import baz as flob
    from foo.bar.bax import qux as flob
    ```
- Support for anonymous functions in javascript:
    ```
    function() {
        ...
    }
    ```
    will now match
    ```javascript
    var bar = foo(
        //matches the following line
        function () { console.log("baz"); }
    );
    ```
- Support arrow function in javascript
    ```
    (a) => { ... }
    ```
    will now match:

    ```javascript
    foo( (a) => { console.log("foo"); });
    foo( a => console.log("foo"));

    // arrows are normalized in regular Lambda, so an arrow pattern
    // will match also old-style anynonous function.
    foo(function (a) { console.log("foo"); });
    ```
- Python implicit string concatenation
    ```
    $X = "..."
    ```
    will now match
    ```python
    # python implicitly concatenates strings
    foo = "bar"       "baz"              "qux"
    ```
- Resolve alias in attributes and decorators in python
    ```
    @foo.bar.baz
    def $X(...):
        ...
    ```
    will now match
    ```python
    from foo.bar import baz

    @baz
    def qux():
        print("hello")
    ```
### Fixed

- Handle misordered multiple object destructuring assignments in javascript:
    ```
    var {foo, bar} = qux;
    ```
    will now match
    ```
    var {bar, baz, foo} = qux;
    ```
- Defining properties/functions in different order:
    ```
    var $F = {
        two: 2,
        one: 1
    };
    ```
    will now match both
    ```javascript
    var foo = {
      two: 2,
      one: 1
    };

    var bar = {
        one: 1,
        two: 2
    };
    ```
- Metavariables were not matching due to go parser adding empty statements in golang


## [0.4.8](https://github.com/returntocorp/semgrep/releases/tag/0.4.8) - 2020-03-09

### Added
* Constant propagation for some langauges. Golang example:
```
pattern: dangerous1("...")
will match:

const Bar = "password"
func foo() {
     dangerous1(Bar);
}
```

* Import matching equivalences
```
pattern: import foo.bar.a2
matches code: from foo.bar import a1, a2
```

* Deep expression matching - see (#264)
```
pattern: bar();
matches code: print(bar())
```<|MERGE_RESOLUTION|>--- conflicted
+++ resolved
@@ -7,11 +7,8 @@
 ### Added
 - New language Solidity with experimental support.
 - Scala: Patterns like List(...) now correctly match against patterns in code
-<<<<<<< HEAD
 - A default set of .semgrepignore patterns (in semgrep/templates/.semgrepignore)  are now used if no .semgrepignore file is provided
-=======
 - Java: Ellipsis metavariables can now be used for parameters (#4420)
->>>>>>> df44c128
 
 ### Fixed
 - Go: fixed bug where using an ellipsis to stand for a list of key-value pairs
