--- conflicted
+++ resolved
@@ -17,11 +17,8 @@
 
 ### Added
 - Added support for break and continue in the dataflow engine
-<<<<<<< HEAD
-- Input can be derived from subshells: `semgrep -f ... <(...)`
-=======
+- Input can be derived from subshells: `semgrep --config ... <(...)`
 - Added support for switch statements in the dataflow engine
->>>>>>> 0b35ab50
 
 ### Changed
 - Taint no longer analyzes dead/unreachable code
