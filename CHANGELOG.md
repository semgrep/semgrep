--- conflicted
+++ resolved
@@ -19,13 +19,10 @@
 
 ### Fixed
 - Go: Match import module paths correctly (#3484)
-<<<<<<< HEAD
 - OCaml: use latest ocamllsp 1.7.0 for the -lsp option
 - OCaml: include parenthesis tokens in the AST for tuples for better range
   matching and autofix
-=======
 - core: Do not crash when is not possible to compute range info
->>>>>>> 95e95511
 
 ## [0.60.0](https://github.com/returntocorp/semgrep/releases/tag/v0.60.0) - 2021-07-27
 
