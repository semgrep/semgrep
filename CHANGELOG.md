# Changelog

This project adheres to [Semantic Versioning](http://semver.org/spec/v2.0.0.html).

## Unreleased

### Added
- Pre-alpha support for Dockerfile as a new target language
<<<<<<< HEAD
- Semgrep is now able to symbolically propagate simple definitions. E.g., given
  an assignment `x = foo.bar()` followed by a call `x.baz()`, Semgrep will keep
  track of `x`'s definition, and it will successfully match `x.baz()` with a
  pattern like `foo.bar().baz()`. This feature should help writing simple yet
  powerful rules, by letting the dataflow engine take care of any intermediate
  assignments. Symbolic propagation is still experimental and it is disabled by
  default, it must be enabled in a per-rule basis using `options:` and setting
  `symbolic_propagation: true`. (#2783, #2859, #3207)
=======
- `--verbose` outputs a timing and file breakdown summary at the end
>>>>>>> bb1731df

### Fixed
- Rust: inner attributes are allowed again inside functions (#4444) (#4445)
- Python: return statement can contain tuple expansions (#4461)
- metavariable-comparison: do not throw a Not_found exn anymore (#4469)

## [0.77.0](https://github.com/returntocorp/semgrep/releases/tag/v0.77.0) - 12-16-2021

### Added
- New language Solidity with experimental support.
- Scala: Patterns like List(...) now correctly match against patterns in code
- A default set of .semgrepignore patterns (in semgrep/templates/.semgrepignore)  are now used if no .semgrepignore file is provided
- Java: Ellipsis metavariables can now be used for parameters (#4420)
- `semgrep login` and `semgrep logout` commands to save api token

### Fixed
- Go: fixed bug where using an ellipsis to stand for a list of key-value pairs
  would sometimes cause a parse error
- Scala: Translate definitions using patterns like
  `val List(x,y,z) = List(1,2,3)` to the generic AST
- Allow name resolution on imported packages named just vN, where N is a number
- The -json option in semgrep-core works again when used with -e/-f
- Python: get the correct range when matching comprehension (#4221)
- Python and other languages: allow matches of patterns containing
  non-ascii characters, but still with possibly many false positives (#4336)
- Java: parse correctly constructor method patterns (#4418)
- Address several autofix output issues (#4428, #3577, #3338) by adding per-
  file line/column offset tracking

### Changed
- Constant propagation is now a proper must-analysis, if a variable is undefined
  in some path then it will be considered as non-constant
- Dataflow: Only consider reachable nodes, which prevents some FPs/FNs
- Timing output handles errors and reports profiling times
- semgrep-core will log a warning when a worker process is consuming above 400 MiB
  of memory, or reached 80% of the specified memory limit, whatever happens first.
  This is meant to help diagnosing OOM-related crashes.

## [0.76.2](https://github.com/returntocorp/semgrep/releases/tag/v0.76.2) - 12-08-2021

## [0.76.2](https://github.com/returntocorp/semgrep/releases/tag/v0.76.2) - 12-08-2021

### Fixed
- Python: set the right scope for comprehension variables (#4260)
- Fixed bug where the presence of .semgrepignore would cause reported targets
  to have absolute instead of relative file paths

## [0.76.1](https://github.com/returntocorp/semgrep/releases/tag/v0.76.1) - 12-07-2021

### Fixed
- Fixed bug where the presence of .semgrepignore would cause runs to fail on
  files that were not subpaths of the directory where semgrep was being run

## [0.76.0](https://github.com/returntocorp/semgrep/releases/tag/v0.76.0) - 12-06-2021

### Added
- Improved filtering of rules based on file content (important speedup
  for nodejsscan rules notably)
- Semgrep CLI now respects .semgrepignore files
- Java: support ellipsis in generics, e.g., `class Foo<...>` (#4335)

### Fixed
- Java: class patterns not using generics will match classes using generics
  (#4335), e.g., `class $X { ...}` will now match `class Foo<T> { }`
- TS: parse correctly type definitions (#4330)
- taint-mode: Findings are now reported when the LHS of an access operator is
  a sink (e.g. as in `$SINK->method`), and the LHS operand is a tainted
  variable (#4320)
- metavariable-comparison: do not throw a NotHandled exn anymore (#4328)
- semgrep-core: Fix a segmentation fault on Apple M1 when using
  `-filter_irrelevant_rules` on rules with very large `pattern-either`s (#4305)
- Python: generate proper lexical exn for unbalanced braces (#4310)  
- YAML: fix off-by-one in location of arrays
- Python: generate proper lexical exn for unbalanced braces (#4310)
- Matching `"$MVAR"` patterns against string literals computed by constant folding
  no longer causes a crash (#4371)

### Changed
- semgrep-core: Log messages are now tagged with the process id
- Optimization: change bloom filters to use sets, move location of filter
- Reduced the size of `--debug` dumps
- Given `--output` Semgrep will no longer print search results to _stdout_,
  but it will only save/post them to the specified file/URL

## [0.75.0](https://github.com/returntocorp/semgrep/releases/tag/v0.75.0) - 11-23-2021

### Fixed
- semgrep-ci relies on `--disable-nosem` still tagging findings with `is_ignored`
  correctly. Reverting optimization in 0.74.0 that left this field None when said
  flag was used

## [0.74.0](https://github.com/returntocorp/semgrep/releases/tag/v0.74.0) - 11-19-2021

### Added
- Support for method chaining patterns in Python, Golang, Ruby,
  and C# (#4300), so all GA languages now have method chaining
- Scala: translate infix operators to generic AST as method calls, 
  so `$X.map($F)` matches `xs map f`
- PHP: support method patterns (#4262)

### Changed
- Add `profiling_times` object in `--time --json` output for more fine
  grained visibility into slow parts of semgrep
- Constant propagation: Any kind of Python string (raw, byte, or unicode) is 
  now evaluated to a string literal and can be matched by `"..."` (#3881)

### Fixed
- Ruby: blocks are now represented with an extra function call in Generic so that
  both `f(...)` and `f($X)` correctly match `f(x)` in `f(x) { |n| puts n }` (#3880)
- Apply generic filters excluding large files and binary files to
  'generic' and 'regex' targets as it was already done for the other
  languages.
- Fix some Stack_overflow when using -filter_irrelevant_rules (#4305)
- Dataflow: When a `switch` had no other statement following it, and the last
  statement of the `switch`'s `default` case was a statement, such as `throw`,
  that can exit the execution of the current function, this caused `break`
  statements within the `switch` to not be resolved during the construction of
  the CFG. This could led to e.g. constant propagation incorrectly flagging
  variables as constants. (#4265)

## [0.73.0](https://github.com/returntocorp/semgrep/releases/tag/v0.73.0) - 11-12-2021

### Added
- experimental support for C++

### Changed
- Dataflow: Assume that any function/method call inside a `try-catch` could
  be raising an exception (#4091)
- cli: if an invalid config is passed to semgrep, it will fail immediately, even 
  if valid configs are also passed

### Fixed
- Performance: Deduplicate rules by rule-id + behavior so rules are not being run
  twice
- Scala: recognize metavariables in patterns
- Scala: translate for loops to the generic ast properly
- Catch PCRE errors
- Constant propagation: Avoid "Impossible" errors due to unhandled cases

## [0.72.0](https://github.com/returntocorp/semgrep/releases/tag/v0.72.0) - 11-10-2021

### Added
- Java: Add partial support for `synchronized` blocks in the dataflow IL (#4150)
- Dataflow: Add partial support for `await`, `yield`, `&`, and other expressions
- Field-definition-as-assignemnt equivalence that allows matching expression
  patterns against field definitions. It is disabled by default but can be
  enabled via rule `options:` with  `flddef_assign: true` (#4187)
- Arrows (a.k.a short lambdas) patterns used to match also regular function
  definitions. This can now be disabled via rule `options:` with
  `arrow_is_function: false` (#4187)
- Javascript variable patterns using the 'var' keyword used to also
  match variable declarations using 'let' or 'const'. This can now be
  disabled via rule `options:` with `let_is_var: false`

### Fixed
- Constant propagation: In a method call `x.f(y)`, if `x` is a constant then
  it will be recognized as such
- Go: match correctly braces in composite literals for autofix (#4210)
- Go: match correctly parens in cast for autofix (#3387)
- Go: support ellipsis in return type parameters (#2746)
- Scala: parse `case object` within blocks
- Scala: parse typed patterns with variables that begin with an underscore:
  `case _x : Int => ...`
- Scala: parse unicode identifiers
- semgrep-core accepts `sh` as an alias for bash
- pattern-regex: Hexadecimal notation of Unicode code points is now
  supported and assumes UTF-8 (#4240)
- pattern-regex: Update documentation, specifying we use PCRE (#3974)
- Scala: parse nullary constructors with no arguments in more positions
- Scala: parse infix type operators with tuple arguments
- Scala: parse nested comments
- Scala: parse `case class` within blocks
- `metavariable-comparison`: if a metavariable binds to a code variable that
  is known to be constant, then we use that constant value in the comparison (#3727)
- Expand `~` when resolving config paths

### Changed
- C# support is now GA
- cli: Only suggest increasing stack size when semgrep-core segfaults
- Semgrep now scans executable scripts whose shebang interpreter matches the
  rule's language

## [0.71.0](https://github.com/returntocorp/semgrep/releases/tag/v0.71.0) - 11-01-2021

### Added
- Metavariable equality is enforced across sources/sanitizers/sinks in
  taint mode, and these metavariables correctly appear in match messages
- Pre-alpha support for Bash as a new target language
- Pre-alpha support for C++ as a new target language
- Increase soft stack limit when running semgrep-core (#4120)
- `semgrep --validate` runs metachecks on the rule

### Fixed
- text_wrapping defaults to MAX_TEXT_WIDTH if get_terminal_size reports
  width < 1
- Metrics report the error type of semgrep core errors (Timeout,
  MaxMemory, etc.)
- Prevent bad settings files from crashing Semgrep (#4164)
- Constant propagation: Tuple/Array destructuring assignments now correctly
  prevent constant propagation
- JS: Correctly parse metavariables in template strings
- Scala: parse underscore separators in number literals, and parse
  'l'/'L' long suffix on number literals
- Scala: parse by name arguments in arbitary function types,
  like `(=> Int) => Int`
- Bash: various fixes and improvements
- Kotlin: support ellipsis in class body and parameters (#4141)
- Go: support method interface pattern (#4172)

### Changed
- Report CI environment variable in metrics for better environment
  determination
- Bash: a simple expression pattern can now match any command argument rather
  than having to match the whole command

## [0.70.0](https://github.com/returntocorp/semgrep/releases/tag/v0.70.0) - 10-19-2021

### Added
- Preliminary support for bash

### Fixed
- Go: support ... in import list (#4067),
  for example `import (... "error" ...)`
- Java: ... in method chain calls can now match also 0 elements, to be
  consistent with other use of ... (#4082), so `o. ... .foo()` will now
  also match just `o.foo()`.
- Config files with only a comment give bad error message (#3773)
- Does not crash if user does not have write permissions on home directory

### Changed
- Resolution of rulesets use legacy registry instead of cdn registry
- Benchmark suite is easier to modify

## [0.69.1](https://github.com/returntocorp/semgrep/releases/tag/v0.69.1) - 10-14-2021

### Fixed
- The `--enable-metrics` flag is now always a flag, does not optionally
  take an argument

## [0.69.0](https://github.com/returntocorp/semgrep/releases/tag/v0.69.0) - 10-13-2021

### Added
- C: support ... in parameters and sizeof arguments (#4037)
- C: support declaration and function patterns
- Java: support @interface pattern (#4030)

### Fixed
- Reverted change to exclude minified files from the scan (see changelog for
  0.66.0)
- Java: Fixed equality of metavariables bounded to imported classes (#3748)
- Python: fix range of tuples (#3832)
- C: fix some wrong typedef inference (#4054)
- Ruby: put back equivalence on old syntax for keyword arguments (#3981)
- OCaml: add body of functor in AST (#3821)

### Changed
- taint-mode: Introduce a new kind of _not conflicting_ sanitizer that must be
  declared with `not_conflicting: true`. This affects the change made in 0.68.0
  that allowed a sanitizer like `- pattern: $F(...)` to work, but turned out to
  affect our ability to specify sanitization by side-effect. Now the default
  semantics of sanitizers is reverted back to the same as before 0.68.0, and
  `- pattern: $F(...)` is supported via the new not-conflicting sanitizers.

## [0.68.2](https://github.com/returntocorp/semgrep/releases/tag/v0.68.2) - 10-07-2021

### Fixed
- Respect --skip-unknown-extensions even for files with no extension
(treat no extension as an unknown extension)
- taint-mode: Fixed (another) bug where a tainted sink could go unreported when
  the sink is a specific argument in a function call

## [0.68.1](https://github.com/returntocorp/semgrep/releases/tag/v0.68.1) - 10-07-2021

### Added
- Added support for `raise`/`throw` expressions in the dataflow engine and
  improved existing support for `try-catch-finally`

### Fixed
- Respect rule level path filtering

## [0.68.0](https://github.com/returntocorp/semgrep/releases/tag/v0.68.0) - 10-06-2021

### Added
- Added "automatic configuration" (`--config auto`), which collaborates with
  the Semgrep Registry to customize rules to a project; to support this, we
  add support for logging-in to the Registry using the project URL; in
  a future release, this will also perform project analysis to determine
  project languages and frameworks
- Input can be derived from subshells: `semgrep --config ... <(...)`
- Java: support '...' in catch (#4002)

### Changed
- taint-mode: Sanitizers that match exactly a source or a sink are filtered out,
  making it possible to use `- pattern: $F(...)` for declaring that any other
  function is a sanitizer
- taint-mode: Remove built-in source `source(...)` and built-in sanitizer
  `sanitize(...)` used for convenience during early development, this was causing
  some unexpected behavior in real code that e.g. had a function called `source`!
- When enabled, metrics now send the hashes of rules that yielded findings;
  these will be used to tailor rules on a per-project basis, and also will be
  used to improve rules over time
- Improved Kotlin parsing from 77% to 90% on our Kotlin corpus.
- Resolution of rulesets (i.e. `p/ci`) use new rule cdn and do client-side hydration
- Set pcre recursion limit so it will not vary with different installations of pcre
- Better pcre error handling in semgrep-core

### Fixed
- taint-mode: Fixed bug where a tainted sink could go unreported when the sink is
  a specific argument in a function call
- PHP: allows more keywords as valid field names (#3954)

## [0.67.0](https://github.com/returntocorp/semgrep/releases/tag/v0.67.0) - 09-29-2021

### Added
- Added support for break and continue in the dataflow engine
- Added support for switch statements in the dataflow engine

### Changed
- Taint no longer analyzes dead/unreachable code
- Improve error message for segmentation faults/stack overflows
- Attribute-expression equivalence that allows matching expression patterns against
  attributes, it is enabled by default but can be disabled via rule `options:` with
  `attr_expr: false` (#3489)
- Improved Kotlin parsing from 35% to 77% on our Kotlin corpus.

### Fixed
- Fix CFG dummy nodes to always connect to exit node
- Deep ellipsis `<... x ...>` now matches sub-expressions of statements
- Ruby: treat 'foo' as a function call when alone on its line (#3811)
- Fixed bug in semgrep-core's `-filter_irrelevant_rules` causing Semgrep to
  incorrectly skip a file (#3755)

## [0.66.0](https://github.com/returntocorp/semgrep/releases/tag/v0.66.0) - 09-22-2021

### Added
- HCL (a.k.a Terraform) experimental support

### Changed
- **METRICS COLLECTION CHANGES**: In order to target development of Semgrep features, performance improvements,
  and language support, we have changed how metrics are collected by default
  - Metrics collection is now controlled with the `--metrics` option, with possible values: `auto`, `on`, or `off`
  - `auto` will send metrics only on runs that include rules are pulled from the Semgrep Registry.
    It will not send metrics when rules are only read from local files or passed directly as
    strings
  - `auto` is now the default metrics collection state
  - `on` forces metrics collection on every run
  - `off` disables metrics collection entirely
  - Metrics collection may still alternatively be controlled with the `SEMGREP_SEND_METRICS`
    environment variable, with the same possible values as the `--metrics` option. If both
    are set, `--metrics` overrides `SEMGREP_SEND_METRICS`
  - See `PRIVACY.md` for more information
- Constant propagation now assumes that void methods may update the callee (#3316)
- Add rule message to emacs output (#3851)
- Show stack trace on fatal errors (#3876)
- Various changes to error messages (#3827)
- Minified files are now automatically excluded from the scan, which
  may result in shorter scanning times for some projects.

### Fixed
- Dataflow: Recognize "concat" method and interpret it in a language-dependent manner (#3316)
- PHP: allows certain keywords as valid field names (#3907)

## [0.65.0](https://github.com/returntocorp/semgrep/releases/tag/v0.65.0) - 09-13-2021

### Added
- Allow autofix using the command line rather than only with the fix: YAML key
- Vardef-assign equivalence can now be disabled via rule `options:` with `vardef_assign: false`

### Changed
- Grouped semgrep CLI options and added constraints when useful (e.g. cannot use `--vim` and `--emacs` at the same time)

### Fixed
- Taint detection with ternary ifs (#3778)
- Fixed corner-case crash affecting the `pattern: $X` optimization ("empty And; no positive terms in And")
- PHP: Added support for parsing labels and goto (#3592)
- PHP: Parse correctly constants named PUBLIC or DEFAULT (#3589)
- Go: Added type inference for struct literals (#3622)
- Fix semgrep-core crash when a cache file exceeds the file size limit
- Sped up Semgrep interface with tree-sitter parsing

## [0.64.0](https://github.com/returntocorp/semgrep/releases/tag/v0.64.0) - 09-01-2021

### Added
- Enable associative matching for string concatenation (#3741)

### Changed
- Add logging on failure to git ls-files (#3777)
- Ignore files whose contents look minified (#3795)
- Display semgrep-core errors in a better way (#3774)
- Calls to `semgrep --version` now check if Semgrep is up-to-date; this can
  cause a ~ 100 ms delay in run time; use --disable-version-check if you
  don't want this

### Fixed
- Java: separate import static from regular imports during matching (#3772)
- Taint mode will now benefit from semgrep-core's -filter_irrelevant_rules
- Taint mode should no longer report duplicate matches (#3742)
- Only change source directory when running in docker context (#3732)

## [0.63.0](https://github.com/returntocorp/semgrep/releases/tag/v0.63.0) - 08-25-2021

### Added
- C#: support ellipsis in declarations (#3720)

### Fixed
- Hack: improved support for metavariables (#3716)
- Dataflow: Disregard type arguments but not the entire instruction

### Changed
- Optimize ending `...` in `pattern-inside`s to simply match anything left

## [0.62.0](https://github.com/returntocorp/semgrep/releases/tag/v0.62.0) - 2021-08-17

### Added
- OCaml: support module aliasing, so looking for `List.map` will also
  find code that renamed `List` as `L` via `module L = List`.
- Add help text to sarif formatter output if defined in metadata field.
- Update shortDescription in sarif formatter output if defined in metadata field.
- Add tags as defined in metadata field in addition to the existing tags.

### Fixed
- core: Fix parsing of numeric literals in rule files
- Java: fix the range and autofix of Cast expressions (#3669)
- Generic mode scanner no longer tries to open submodule folders as files (#3701)
- `pattern-regex` with completely empty files (#3705)
- `--sarif` exit code with suppressed findings (#3680)
- Fixed fatal errors when a pattern results in a large number of matches
- Better error message when rule contains empty pattern

### Changed
- Add backtrace to fatal errors reported by semgrep-core
- Report errors during rule evaluation to the user
- When anded with other patterns, `pattern: $X` will not be evaluated on its own, but will look at the context and find `$X` within the metavariables bound, which should be significantly faster

## [0.61.0](https://github.com/returntocorp/semgrep/releases/tag/v0.61.0) - 2021-08-04

### Added
- Hack: preliminary support for hack-lang
  thanks to David Frankel, Nicholas Lin, and more people at Slack!
- OCaml: support for partial if, match, and try patterns
  (e.g., `if $X = $Y`)
- OCaml: you can match uppercase identifiers (constructors, module names) by
  using a metavariable with an uppercase letter followed by an underscore,
  followed by uppercase letters or digits (e.g. `$X_`, `$F_OO`).
  Instead, `$FOO` will match everything else (lowercase identifiers,
  full expressions, types, patterns, etc.).
- OCaml: match cases patterns are now matched in any order, and ellipsis are
  handled correctly
- Improved error messages sent to the playground

### Changed
- Run version check and print upgrade message after scan instead of before
- OCaml: skip ocamllex and ocamlyacc files. Process only .ml and .mli files.
- Memoize range computation for expressions and speed up taint mode
- Report semgrep-core's message upon a parse error
- Deprecated the following experimental features:
  - pattern-where-python
  - taint-mode
  - equivalences
  - step-by-step evaluation output
- Deduplicate findings that fire on the same line ranges and have the same message.

### Fixed
- Go: Match import module paths correctly (#3484)
- OCaml: use latest ocamllsp 1.7.0 for the -lsp option
- OCaml: include parenthesis tokens in the AST for tuples and constructor
  calls for better range matching and autofix
- OCaml: fixed many matching bugs with ellipsis
- core: Do not crash when is not possible to compute range info
- eliminate 6x slowdown when using the '--max-memory' option

## [0.60.0](https://github.com/returntocorp/semgrep/releases/tag/v0.60.0) - 2021-07-27

### Added
- Detect duplicate keys in YAML dictionaries in semgrep rules when parsing a rule
  (e.g., detect multiple 'metavariable' inside one 'metavariable-regex')

### Fixed
- C/C++: Fixed stack overflows (segmentation faults) when processing very large
  files (#3538)
- JS: Fixed stack overflows (segmentation faults) when processing very large
  files (#3538)
- JS: Detect numeric object keys `1` and `0x1` as equal (#3579)
- OCaml: improved parsing stats by using tree-sitter-ocaml (from 25% to 88%)
- taint-mode: Check nested functions
- taint-mode: `foo.x` is now detected as tainted if `foo` is a source of taint
- taint-mode: Do not crash when is not possible to compute range info
- Rust: recognize ellipsis in macro calls patterns (#3600)
- Ruby: represent correctly a.(b) in the AST (#3603)
- Rust: recognize ellipsis in macro calls patterns

### Changed
- Added precise error location for the semgrep metachecker, to detect for example
  duplicate patterns in a rule

## [0.59.0](https://github.com/returntocorp/semgrep/releases/tag/v0.59.0) - 2021-07-20

### Added
- A new experimental 'join' mode. This mode runs multiple Semgrep rules
  on a codebase and "joins" the results based on metavariable contents. This
  lets users ask questions of codebases like "do any 3rd party
  libraries use a dangerous function, and do I import that library directly?" or
  "is this variable passed to an HTML template, and is it rendered in that template?"
  with several Semgrep rules.

### Fixed
- Improve location reporting of errors
- metavariable-pattern: `pattern-not-regex` now works (#3503)
- Rust: correctly parse macros (#3513)
- Python: imports are unsugared correctly (#3940)
- Ruby: `pattern: $X` in the presence of interpolated strings now works (#3560)

## [0.58.2](https://github.com/returntocorp/semgrep/releases/tag/v0.58.2) - 2021-07-15

### Fixed
- Significant speed improvements, but the binary is now 95MB (from 47MB
  in 0.58.1, but it was 170MB in 0.58.0)

## [0.58.1](https://github.com/returntocorp/semgrep/releases/tag/v0.58.1) - 2021-07-15

### Fixed
- The --debug option now displays which files are currently processed incrementally;
  it will not wait until semgrep-core completely finishes.

### Changed
- Switch from OCaml 4.10.0 to OCaml 4.10.2 (and later to OCaml 4.12.0) resulted in
  smaller semgrep-core binaries (from 170MB to 47MB) and a smaller docker
  image (from 95MB to 40MB).

## [0.58.0](https://github.com/returntocorp/semgrep/releases/tag/v0.58.0) - 2021-07-14

### Added
- New iteration of taint-mode that allows to specify sources/sanitizers/sinks
  using arbitrary pattern formulas. This provides plenty of flexibility. Note
  that we breaks compatibility with the previous taint-mode format, e.g.
  `- source(...)` must now be written as `- pattern: source(...)`.
- HTML experimental support. This does not rely on the "generic" mode
  but instead really parses the HTML using tree-sitter-html. This allows
  some semantic matching (e.g., matching attributes in any order).
- Vue.js alpha support (#1751)
- New matching option `implicit_ellipsis` that allows disabling the implicit
  `...` that are added to record patterns, plus allow matching "spread fields"
  (JS `...x`) at any position (#3120)
- Support globstar (`**`) syntax in path include/exclude (#3173)

### Fixed
- Apple M1: Semgrep installed from HomeBrew no longer hangs (#2432)
- Ruby command shells are distinguished from strings (#3343)
- Java varargs are now correctly matched (#3455)
- Support for partial statements (e.g., `try { ... }`) for Java (#3417)
- Java generics are now correctly stored in the AST (#3505)
- Constant propagation now works inside Python `with` statements (#3402)
- Metavariable value replacement in message/autofix no longer mixes up short and long names like $X vs $X2 (#3458)
- Fixed metavariable name collision during interpolation of message / autofix (#3483)
  Thanks to Justin Timmons for the fix!
- Revert `pattern: $X` optimization (#3476)
- metavariable-pattern: Allow filtering using a single `pattern` or
  `pattern-regex`
- Dataflow: Translate call chains into IL

### Changed
- Faster matching times for generic mode

## [0.57.0](https://github.com/returntocorp/semgrep/releases/tag/v0.57.0) - 2021-06-29

### Added
- new `options:` field in a YAML rule to enable/disable certain features
  (e.g., constant propagation). See https://github.com/returntocorp/semgrep/blob/develop/semgrep-core/src/core/Config_semgrep.atd
  for the list of available features one can enable/disable.
- Capture groups in pattern-regex: in $1, $2, etc. (#3356)
- Support metavariables inside atoms (e.g., `foo(:$ATOM)`)
- Support metavariables and ellipsis inside regexp literals
  (e.g., `foo(/.../)`)
- Associative-commutative matching for bitwise OR, AND, and XOR operations
- Add support for $...MVAR in generic patterns.
- metavariable-pattern: Add support for nested Spacegrep/regex/Comby patterns
- C#: support ellipsis in method parameters (#3289)

### Fixed
- C#: parse `__makeref`, `__reftype`, `__refvalue` (#3364)
- Java: parsing of dots inside function annotations with brackets (#3389)
- Do not pretend that short-circuit Boolean AND and OR operators are commutative (#3399)
- metavariable-pattern: Fix crash when nesting a non-generic pattern within
  a generic rule
- metavariable-pattern: Fix parse info when matching content of a metavariable
  under a different language
- generic mode on Markdown files with very long lines will now work (#2987)

### Changed
- generic mode: files that don't look like nicely-indented programs
  are no longer ignored, which may cause accidental slowdowns in setups
  where excessively large files are not excluded explicitly (#3418).
- metavariable-comparison: Fix crash when comparing integers and floats
  Thanks to Justin Timmons for the fix!
- Do not filter findings with the same range but different metavariable bindings (#3310)
- Set parsing_state.have_timeout when a timeout occurs (#3438)
- Set a timeout of 10s per file (#3434)
- Improvements to contributing documentation (#3353)
- Memoize getting ranges to speed up rules with large ranges
- When anded with other patterns, `pattern: $X` will not be evaluated on its own, but will look at the context and find `$X` within the metavariables bound, which should be significantly faster

## [0.56.0](https://github.com/returntocorp/semgrep/releases/tag/v0.56.0) - 2021-06-15

### Added
- Associative-commutative matching for Boolean AND and OR operations
  (#3198)
- Support metavariables inside strings (e.g., `foo("$VAR")`)
- metavariable-pattern: Allow matching the content of a metavariable under
  a different language.

### Fixed
- C#: Parse attributes for local functions (#3348)
- Go: Recognize other common package naming conventions (#2424)
- PHP: Support for associative-commutative matching (#3198)

### Changed
- Upgrade TypeScript parser (#3102)

### Changed
- `--debug` now prints out semgrep-core debug logs instead of having this
  behavior with `--debugging-json`

## [0.55.1](https://github.com/returntocorp/semgrep/releases/tag/v0.55.1) - 2021-06-9

### Added
- Add helpUri to sarif output if rule source metadata is defined

### Fixed
- JSON: handle correctly metavariables as field (#3279)
- JS: support partial field definitions pattern, like in JSON
- Fixed wrong line numbers for multi-lines match in generic mode (#3315)
- Handle correctly ellipsis inside function types (#3119)
- Taint mode: Allow statement-patterns when these are represented as
  statement-expressions in the Generic AST (#3191)

## [0.55.0](https://github.com/returntocorp/semgrep/releases/tag/v0.55.0) - 2021-06-8

### Added
- Added new metavariable-pattern operator (available only via --optimizations),
  thanks to Kai Zhong for the feature request (#3257).

### Fixed
- Scala: parse correctly symbol literals and interpolated strings containing
  double dollars (#3271)
- Dataflow: Analyze foreach body even if we do not handle the pattern yet (#3155)
- Python: support ellipsis in try-except (#3233)
- Fall back to no optimizations when using unsupported features: pattern-where-python,
  taint rules, and `--debugging-json` (#3265)
- Handle regexp parse errors gracefully when using optimizations (#3266)
- Support equivalences when using optimizations (#3259)
- PHP: Support ellipsis in include/require and echo (#3191, #3245)
- PHP: Prefer expression patterns over statement patterns (#3191)
- C#: Support unsafe block syntax (#3283)


### Changed
- Run rules in semgrep-core (rather than patterns) by default (aka optimizations all)

## [0.54.0](https://github.com/returntocorp/semgrep/releases/tag/v0.54.0) - 2021-06-2

### Added
- Per rule parse times and per rule-file parse and match times added to opt-in metrics
- $...MVAR can now match a list of statements (not just a list of arguments) (#3170)

### Fixed
- JavaScript parsing: [Support decorators on
  properties](https://github.com/tree-sitter/tree-sitter-javascript/pull/166)
- JavaScript parsing: [Allow default export for any declaration](https://github.com/tree-sitter/tree-sitter-javascript/pull/168)
- Metavariables in messages are filled in when using `--optimizations all`
- Python: class variables are matched in any order (#3212)
- Respect `--timeout-threshold` option in `--optimizations all` mode

### Changed
- Moved some debug logging to verbose logging
- $...ARGS can now match an empty list of arguments, just like ... (#3177)
- JSON and SARIF outputs sort keys for predictable results

## [0.53.0](https://github.com/returntocorp/semgrep/releases/tag/v0.53.0) - 2021-05-26

### Added

- Scala alpha support
- Metrics collection of project_hash in cases where git is not available
- Taint mode now also analyzes top-level statements.

### Fixed

- Running with `--strict` will now return results if there are `nosem` mismatches. Semgrep will report a nonzero exit code if `--strict` is set and there are `nosem` mismathces. [#3099](https://github.com/returntocorp/semgrep/issues/3099)
- PHP: parsing correctly ... and metavariables in parameters
- PHP: parsing correctly functions with a single statement in their body
- Evaluate interpolated strings during constant propagation (#3127)
- Fixed #3084 - Semgrep will report an InvalidRuleSchemaError for dictionaries with duplicate key names.
- Basic type inference also for implicit variable declarations (Python, Ruby, PHP, and JS)
- JS/TS: differentiating tagged template literals in the AST (#3187)
- Ruby: storing parenthesis in function calls in the AST (#3178)

## [0.52.0](https://github.com/returntocorp/semgrep/releases/tag/v0.52.0) - 2021-05-18

### Added

- C# alpha support
- Let meta-variables match both a constant variable occurrence and that same
  constant value (#3058)

### Fixed

- OCaml: fix useless-else false positives by generating appropriate AST for
  if without an else.
- JS/TS: Propagate constant definitions without declaration
- Python: Make except ... match except _ as _

## [0.51.0](https://github.com/returntocorp/semgrep/releases/tag/v0.51.0) - 2021-05-13

### Added
- Keep track of and report rule parse time in addition to file parse time.
- v0 of opt-in anonymous aggregate metrics.
- Improved cheatsheet for generic mode, now recommending indented
  patterns (#2911, #3028).

### Fixed

- JS/TS: allow the deep expression operator <... ...> in expression
statement position, for example:
```
$ARG = [$V];
...
<... $O[$ARG] ...>; // this works now
```

- PHP arrays with dots inside parse
- Propagate constants in nested lvalues such as `y` in `x[y]`
- C# experimental support

### Changed
- Show log messages from semgrep-core when running semgrep with
  `--debug`.
- By default, targets larger than 1 MB are now excluded from semgrep
  scans. New option `--max-target-bytes 0` restores the old behavior.
- Report relative path instead of absolute when using `--time`

## [0.50.1](https://github.com/returntocorp/semgrep/releases/tag/v0.50.1) - 2021-05-06

### Changed
- Reinstate `--debugging-json` to avoid stderr output of `--debug`

## [0.50.0](https://github.com/returntocorp/semgrep/releases/tag/v0.50.0) - 2021-05-06

### Added
- JS/TS: Infer global constants even if the `const` qualifier is missing (#2978)
- PHP: Resolve names and infer global constants in the same way as for Python

### Fixed
- Empty yaml files do not crash
- Autofix does not insert newline characters for patterns from semgrep.live (#3045)
- Autofix printout is grouped with its own finding rather than the one below it (#3046)
- Do not assign constant values to assigned variables (#2805)
- A `--time` flag instead of `--json-time` which shows a summary of the
  timing information when invoked with normal output and adds a time field
  to the json output when `--json` is also present

### Changed
- .git/ directories are ignored when scanning
- External Python API (`semgrep_main.invoke_semgrep`) now takes an
  optional `OutputSettings` argument for controlling output
- `OutputSettings.json_time` has moved to `OutputSettings.output_time`,
  this and many other `OutputSettings` arguments have been made optional

### Removed
- `--debugging-json` flag in favor of `--json` + `--debug`
- `--json-time` flag in favor of `--json` + `--time`

## [0.49.0](https://github.com/returntocorp/semgrep/releases/tag/v0.49.0) - 2021-04-28

### Added
- Support for matching multiple arguments with a metavariable (#3009)
  This is done with a 'spread metavariable' operator that looks like
  `$...ARGS`. This used to be available only for JS/TS and is now available
  for the other languages (Python, Java, Go, C, Ruby, PHP, and OCaml).
- A new `--optimizations [STR]` command-line flag to turn on/off some
  optimizations. Use 'none' to turn off everything and 'all' to turn on
  everything.
  Just using `--optimizations` is equivalent to `--optimizations all`, and
  not using `--optimizations` is equivalent to `--optimizations none`.
- JS/TS: Support '...' inside JSX text to match any text, as in
  `<a href="foo">...</a>`  (#2963)
- JS/TS: Support metavariables for JSX attribute values, as in
  `<a href=$X>some text</a>` (#2964)

### Fixed
- Python: correctly parsing fstring with multiple colons
- Ruby: better matching for interpolated strings (#2826 and #2949)
- Ruby: correctly matching numbers

### Changed
- Add required executionSuccessful attribute to SARIF output (#2983)
  Thanks to Simon Engledew
- Remove jsx and tsx from languages, just use javascript or typescript (#3000)
- Add limit max characters in output line (#2958) and add
  flag to control maxmium characters (defaults to 160).
  Thanks to Ankush Menat

## [0.48.0](https://github.com/returntocorp/semgrep/releases/tag/v0.48.0) - 2021-04-20

### Added
- Taint mode: Basic cross-function analysis (#2913)
- Support for the new Java Record extension and Java symbols with accented characters (#2704)

### Fixed
- Capturing functions when used as both expressions and statements in JS (#1007)
- Literal for ocaml tree sitter (#2885)
- Ruby: interpolated strings match correctly (#2967)
- SARIF output now contains the required runs.invocations.executionSuccessful property.

### Changed
- The `extra` `lines` data is now consistent across scan types
  (e.g. `semgrep-core`, `spacegrep`, `pattern-regex`)

## [0.47.0](https://github.com/returntocorp/semgrep/releases/tag/v0.47.0) - 2021-04-15

### Added

- support `for(...)` for Java
- Ability to match lambdas or functions in Javascript with ellipsis after
  the function keyword, (e.g., `function ...(...) { ... }`)
- Rust: Semgrep patterns now support top-level statements (#2910)
- support for utf-8 code with non-ascii chars (#2944)
- Java switch expressions

### Fixed

- fixed single field pattern in JSON, allow `$FLD: { ... }` pattern
- Config detection in files with many suffix delimiters, like `this.that.check.yaml`.
  More concretely: configs end with `.yaml`, YAML language tests end with `.test.yaml`,
  and everything else is handled by its respective language extension (e.g. `.py`).
- Single array field in yaml in a pattern is parsed as a field, not a one element array

## [0.46.0](https://github.com/returntocorp/semgrep/releases/tag/v0.46.0) - 2021-04-08

### Added
- YAML language support to --test
- Ability to list multiple, comma-separated rules on the same line when in --test mode
- Resolve alias in require/import in Javascript
```
child_process.exec(...)
```
will now match
```javascript
var { exec } = require("child_process");
exec("dangerous");
```
- Taint mode: Pattern-sources can now be arbitrary expressions (#2881)

### Fixed
- SARIF output now nests invocations inside runs.
- Go backslashed carets in regexes can be parsed

### Changed
- Deep expression matches (`<... foo ...>`) now match within records, bodies of
  anonymous functions (a.k.a. lambda-expressions), and arbitrary language-specific
  statements (e.g. the Golang `go` statement)

## [0.45.0](https://github.com/returntocorp/semgrep/releases/tag/v0.45.0) - 2021-03-30

### Added

- New `--experimental` flag for passing rules directly to semgrep-core (#2836)

### Fixed

- Ellipses in template strings don't match string literals (#2780)
- Go: correctly parse select/switch clauses like in tree-sitter (#2847)
- Go: parse correctly 'for ...' header in Go patterns (#2838)

## [0.44.0](https://github.com/returntocorp/semgrep/releases/tag/v0.44.0) - 2021-03-25

### Added

- Support for YAML! You can now write YAML patterns in rules
  to match over YAML target files (including semgrep YAML rules, inception!)
- A new Bloomfilter-based optimisation to speedup matching (#2816)
- Many benchmarks to cover semgrep advertised packs (#2772)
- A new semgrep-dev docker container useful for benchmarking semgrep (#2800)
- Titles to rule schema definitions, which can be leveraged in
  the Semgrep playground (#2703)

### Fixed

- Fixed taint mode and added basic test (#2786)
- Included formatted errors in SARIF output (#2748)
- Go: handle correctly the scope of Go's short assignment variables (#2452)
- Go: fixed the range of matched slices (#2763)
- PHP: correctly match the PHP superglobal `$_COOKIE` (#2820)
- PHP: allow ellipsis inside array ranges (#2819)
- JSX/TSX: fixed the range of matched JSX elements (#2685)
- Javascript: allow ellipsis in arrow body (#2802)
- Generic: correctly match the same metavariable when used in different
  generic patterns

#### Fixed in `semgrep-core` only

These features are not yet available via the `semgrep` CLI,
but have been fixed to the internal `semgrep-core` binary.

- Fixed all regressions on semgrep-rules when using -fast
- Handle pattern-not: and pattern-not-inside: as in semgrep
- Handle pattern: and pattern-inside: as in semgrep (#2777)

## [0.43.0](https://github.com/returntocorp/semgrep/releases/tag/v0.43.0) - 2021-03-16

### Added

- Official Python 3.9 support
- Support for generating patterns that will match multiple given code targets
- Gitignore for compiled binaries

### Fixed

- Parsing enum class patterns (#2715)
- Ocaml test metavar_equality_var (#2755)

### Changed

- Pfff java parser and tree-sitter-java parser are now more similar
- Octal numbers parsed correctly in tree-sitter parsers

## [0.42.0](https://github.com/returntocorp/semgrep/releases/tag/v0.42.0) - 2021-03-09

### Added

- Added propagation of metavariables to clauses nested under `patterns:`. Fixes (#2548)[https://github.com/returntocorp/semgrep/issues/2548].
- `--json-time` flag which reports runtimes for (rule, target file)
- `--vim` flag for Syntastic
- PHP - Support for partial if statements
- CSharp - Many improvements to parsing

### Fixed

- Rust can be invoked with `rs` or `rust` as a language

### Changed

- The timeout for downloading config files from a URL was extended from 10s to 20s.

## [0.41.1](https://github.com/returntocorp/semgrep/releases/tag/v0.41.1) - 2021-02-24

### Fixed
- Statically link pcre in semgrep-core for MacOS releases

## [0.41.0](https://github.com/returntocorp/semgrep/releases/tag/v0.41.0) - 2021-02-24

### Added

- Added basic typed metavariables for javascript and typescript (#2588)
- Ability to match integers or floats by values
  e.g., the pattern '8' will now match code like 'x = 0x8'
- Start converting the tree-sitter CST of R to the generic AST
  thx to Ross Nanopoulos!
- Allow 'nosem' in HTML. (#2574)

#### Added in `semgrep-core` only

These features are not yet available via the `semgrep` CLI,
but have been added to the internal `semgrep-core` binary.

- ability to process a whole rule in semgrep-core; this will allow
  whole-rule optimisations and avoid some fork and communication with the
  semgrep Python wrapper
- handling the none (regexp) and generic (spacegrep) patterns in a rule
- handling the metavariable-regexp, metavariable-comparison
- correctly handle boolean formula using inclusion checks on metavariables
- new semgrep-core -test_rules action to test rules; it reports only
  28/2800 mismatches on the semgrep-rules repository

### Changed

- update C# to latest tree-sitter-csharp
  thx to Sjord for the huge work adapting to the new C# grammar
- Improve --generate-config capabilities (#2562)
- optimise the matching of blocks with ellipsis (#2618)
  e.g., the pattern 'function(...) { ... }' will now be more efficient
- Change pattern-not-regex to filter when regex overlaps with a match (#2572)

### Fixed

- remove cycle in named AST for Rust 'fn foo(self)'  (#2584)
  and also typescript, which could cause semgrep to use giga bytes of memory
- fix missing token location on Go type assertion (#2577)

## [0.40.0](https://github.com/returntocorp/semgrep/releases/tag/v0.40.0) - 2021-02-17

### Added

- Documentation for contributing new languages.
- New language Kotlin with experimental support.
- Work on caching improvements for semgrep-core.
- Work on bloom filters for matching performance improvement.

### Changed

- Typescript grammar upgraded.
- Ruby parser updated from the latest tree-sitter-ruby.
- New Semgrep logo!
- metavariable_regex now supported with PCRE.
- Rust macros now parsed. Thanks Ruin0x11!

### Fixed

- Constant propagaion support covers `:=` short assignment in Go. (#2440)
- Functions now match against functions inside classes for PHP. (#2470)
- Import statements for CommonJS Typescript modules now supported. (#2234)
- Ellipsis behave consistently in nested statements for PHP. (#2453)
- Go Autofix does not drop closing parenthesis. (#2316)
- Helpful errors added for Windows installation. (#2533)
- Helpful suggestions provided on output encoding error. (#2514)
- Import metavariables now bind to the entire Java path. (#2502)
- Semgrep matches the short name for a type in Java. (#2400)
- Interface types explicitly handled in Go patterns. (#2376)
- TooManyMatches error generated instead of Timeout error when appropriate. (#2411)

## [0.39.1](https://github.com/returntocorp/semgrep/releases/tag/v0.39.1) - 2021-01-26

No new changes in this version.
This is a re-release of 0.39.0 due to an error in the release process.

## [0.39.0](https://github.com/returntocorp/semgrep/releases/tag/v0.39.0) - 2021-01-26

### Added

- Typed metavariables in C.
  Patterns like `$X == $Y` can now match specific types like so: `(char *$X) == $Y`. (#2431)

#### Added in `semgrep-core` only

These features are not yet available via the `semgrep` CLI,
but have been added to the internal `semgrep-core` binary.

- `semgrep-core` supports rules in JSON and Jsonnet format. (#2428)
- `semgrep-core` supports a new nested format
  for combining patterns into a boolean query. (#2430)

### Changed

- When an unknown language is set on a rule,
  the error message now lists all supported languages. (#2448)
- When semgrep is executed without a config specified,
  the error message now includes some suggestions on how to pick a config. (#2449)
- `-c` is the new shorthand for `--config` in the CLI.
  `-f` is kept as an alias for backward-compatibility. (#2447)

### Fixed

- Disable timeouts if timeout setting is 0 (#2423).
- Typed metavariables in go match literal strings (#2401).
- Fix bug that caused m_compatible_type to only bind the type (#2441).

## [0.38.0](https://github.com/returntocorp/semgrep/releases/tag/v0.38.0) - 2021-01-20

### Added
- Added a new language: Rust. Support for basic semgrep patterns (#2391)
  thanks to Ruin0x11!
- Added a new language: R. Just parsing for now (#2407)
  thanks to Ross Nanopoulos!
- Parse more Rust constructs: Traits, type constraints (#2393, #2413)
  thanks to Ruin0x11!
- Parse more C# constructs: Linq queries, type parameter constraints (#2378, #2408)
  thanks to Sjord!
- new experimental semgrep rule (meta)linter (#2420) with semgrep-core -check_rules


### Changed
- new controlflow-sensitive intraprocedural dataflow-based constant propagation
  (#2386)

### Fixed
- matching correctly Ruby functions with rescue block (#2390)
- semgrep crashing on permission error on a file (#2394)
- metavariable interpolation for pattern-inside (#2361)
- managing Lua assignment correctly (#2406) thanks to Ruin0x11!
- correctly parse metavariables in PHP, and ellipsis in fields (#2419)

## [0.37.0](https://github.com/returntocorp/semgrep/releases/tag/v0.37.0) - 2021-01-13

### Added
- pattern-not-regex added so findings can be filtered using regular expression (#2364)
- Added a new language: Lua. Support for basic semgrep patterns (#2337, #2312)
  thanks to Ruin0x11!
- C# support for basic semgrep patterns (#2336)
- Parse event access, conditional access, async-await in C# (#2314, #2329, #2358)
  thanks to Sjord

### Changed
- Java and Javascript method chaining requires extra "." when using ellipsis (#2354)

### Fixed
- Semgrep crashing due to missing token information in AST (#2380)

## [0.36.0](https://github.com/returntocorp/semgrep/releases/tag/v0.36.0) - 2021-01-05

### Added

- Typed metavariables can now match field access when we can propagate
  the type of a field
- Constant propagation for Java final fields (using this.field syntax)

### Changed

- Packaging and `setup.py` functionality (`.whl` and `pip` install unchanged):
  `SEMGREP_SKIP_BIN`, `SEMGREP_CORE_BIN`, and `SPACEGREP_BIN` now available

### Fixed
- correctly match the same metavariable for a field when used at a definition
  site and use site for Java
- add classname attribute to junit.xml report

## [0.35.0](https://github.com/returntocorp/semgrep/releases/tag/v0.35.0) - 2020-12-16

### Added

- Support for `...` in chains of method calls in JS, e.g. `$O.foo() ... .bar()`
- Official Ruby GA support

### Fixed

- Separate out test and pattern files with `--test` (#1796)

## [0.34.0](https://github.com/returntocorp/semgrep/releases/tag/v0.34.0) - 2020-12-09

### Added

- Experimental support for matching multiple arguments in JS/TS.
  This is done with a 'spread metavariable' operator,
  that looks like `$...ARGS`.
- Support for using `...` inside a Golang `switch` statement.
- Support for matching only
  the `try`, the `catch`, or the `finally` part
  of a `try { } catch (e) { } finally { }` construct in JS/TS.
- Support for matching only
  the `if ()` part of
  an `if () { }` construct in Java
- Support for metavariables inside dictionary keys in Ruby.
  This looks like `{..., $KEY: $VAL, ...}`.
- An experimental `--json-stats` flag.
  The stats output contains
  the number of files and lines of code scanned,
  broken down by language.
  It also contains profiling data broken down by rule ID.
  Please note that as this is an experimental flag,
  the output format is subject to change in later releases.
- Regex-only rules can now use `regex` as their language.
  The previously used language `none` will keep working as well.

### Changed

- Matches are now truncated to 10 lines in Semgrep's output.
  This was done to avoid filling the screen with output
  when a rule captures a whole class or function.
  If you'd like to adjust this behavior,
  you can set the new `--max-lines-per-finding` option.
- Fans of explicit & verbose code can now ignore findings
  with a `// nosemgrep` comment instead of the original `// nosem`.
  The two keywords have identical behavior.
- Generic pattern matching is now 10-20% faster
  on large codebases.

### Fixed

- Semgrep would crash when tens of thousands of matches were found
  for the same rule in one file.
  A new internally used `semgrep-core` flag named `-max_match_per_file`
  prevents these crashes by forcing a 'timeout' state
  when 10,000 matches are reached.
  Semgrep can then gracefully report
  what combination of rules and paths causes too much work.
- `semgrep --debug` works again,
  and now outputs even more debugging information from `semgrep-core`.
  The new debugging output is especially helpful to discover
  which rules have too many matches.
- A pattern that looks like `$X & $Y`
  will now correctly match bitwise AND operations in Ruby.
- Metavariables can now capture the name of a class
  and match its occurrences later in the class definition.
- Semgrep used to crash when a metavariable matched
  over text that cannot be read as UTF-8 text.
  Such matches will now try to recover what they can
  from apparent broken unicode text.

## [0.33.0](https://github.com/returntocorp/semgrep/releases/tag/v0.33.0) - 2020-12-01

### Added

- Allow selecting rules based on severity with the `--severity` flag. Thanks @kishorbhat!

### Changed

- In generic mode, shorter matches are now always preferred over
  longer ones. This avoids matches like `def bar def foo` when the
  pattern is `def ... foo`, instead matching just `def foo`
- In generic mode, leading dots must now match at the beginning of a
  block, allowing patterns like `... foo` to match what comes before `foo`
- Disabled link following for parity with other LINUX tools (e.g. ripgrep)
- spacegrep timeouts are now reported as timeouts instead of another error

### Fixed

- Correctly bind a metavariable in an import to the fully-qualified name. [Issue](https://github.com/returntocorp/semgrep/issues/1771)
- Fix invalid match locations on target files containing both CRLF line
  endings UTF-8 characters (#2111)
- Fix NoTokenLocation error when parsing Python f-strings
- [C] Support `include $X`
- [Go] Fix wrong order of imports

## [0.32.0](https://github.com/returntocorp/semgrep/releases/tag/v0.32.0) - 2020-11-18

### Added

- JSON output now includes an attribute of findings named `is_ignored`.
  This is `false` under regular circumstances,
  but if you run with `--disable-nosem`,
  it will return `true` for findings
  that normally would've been excluded by a `// nosem` comment.

### Changed

- `// nosemgrep` can now also be used to ignore findings,
  in addition to `// nosem`
- Added a default timeout of 30 seconds per file instead of none (#1981).

## [0.31.1](https://github.com/returntocorp/semgrep/releases/tag/v0.31.1) - 2020-11-11

### Fixed

- Regression in 0.31.0 where only a single file was being used when `--config`
  was given a directory with multiple rules (#2019).
- Cheatsheet's html functionality now has correct output.

## [0.31.0](https://github.com/returntocorp/semgrep/releases/tag/v0.31.0) - 2020-11-10

### Fixed

- Gracefully handle empty configuration file.
- Gracefully handle LexicalErrors from semgrep-core.
- Fix stack overflows in spacegrep on large input files (#1944).
- Fix extension-based file selection when the language is `generic` (#1968).
- Fix semgrep error when no valid config on path provided (#1912).
- Fix NO_FILE_INFO_YET error which causes the python wrapper to crash (#1925).
- Fix usage of '...' in special builtin arguments for PHP (#1963).
- Fix automatic semicolon insertion parse error in javascript (#1960).

### Added
- kotlin-tree-sitter integration into semgrep-core. Can now call
  dump-tree-sitter-cst on kotlin files.
- c++ tree-sitter integration into semgrep-core (#1952).
- More documents for language porting.
- Error handling in spacegrep to print stderr when CalledProcessError occurs.

## [0.30.0](https://github.com/returntocorp/semgrep/releases/tag/v0.30.0) - 2020-11-03

### Added

- Better examples for the generic mode aka spacegrep (#1951).

### Fixed

- Fix matching of trailing dots in spacegrep (#1939).
- Allow matching on one-line files with spacegrep (#1929).
- Fix incorrect number of lines matched by dots with spacegrep (#1918).
- Other subtle spacegrep matching bugs (#1913).
- Metavariable for method call should be matched against corresponding
  metavariable in method definition (#1861).
- Typescript class properties/declarations not recognized (#1846).
- Can't match inside Python try/except clause (#1902).

## [0.29.0](https://github.com/returntocorp/semgrep/releases/tag/v0.29.0) - 2020-10-27

### Added
- Semgrep will now partially parse files with parse errors and report findings detected before the parse errors was encountered.
- Allow user to specify registry path without having to add semgrep.dev url
  i.e.: instead of `--config https://semgrep.dev/p/r2c-ci` users can use `--config p/r2c-ci`
- Allow user to specify snippet id without having to add semgrep.dev url
  i.e.: instead of `--config https://semgrep.dev/s/username:snippetname`
  users can use `--config username:snippetname`
- `--test` will now error out if `ruleid` or `ok` is not in reported IDs
- Semgrep will run JavaScript rules on TypeScript files automatically.

### Fixed
- More off by one fixes in autofix
- Support for matching dynamic class names in Ruby
- Removed `nosem` findings from the final findings count
- Matching nested JSX elements works properly. See https://semgrep.dev/s/erlE?version=0.29.0.
- Can now match partial class definitions with annotations in Java. See https://github.com/returntocorp/semgrep/issues/1877.
- Fixed errors in TypeScript "implements" keyword. See https://github.com/returntocorp/semgrep/issues/1850.

## [0.28.0](https://github.com/returntocorp/semgrep/releases/tag/v0.28.0) - 2020-10-21

### Added

- A `metavariable-comparison` operator
  for evaluating numeric comparisons on metavariable values,
  such as `comparison: $KEY_SIZE < 2048`.
  This is a safe alternative to `pattern-where-python` snippets.
  Check the [full documentation of this feature](https://github.com/returntocorp/semgrep/blob/12d25a5c/docs/experimental.md#metavariable-comparison)!
- Matching 1-to-N attributes with a `...` wildcard
  in JSX tags' attribute lists,
  such as `<$TAG attr="1" ... />`
- Matching only the function signature
  without the function body,
  such as `function foo(...)`.
  This is useful to have cleaner match output
  when the body content doesn't matter in a rule.
  This works on JavaScript, TypeScript, and Java code currently.
- SARIF output now includes the exact CWE and OWASP categories as tags.
  Thanks @hunt3rkillerz!
- Matching of annotation patterns for Java (like `@SomeAnnot(...)`) in any context.

### Fixed

- PHP superglobals such as `$_GET`,
  which start with a dollar sign just like Semgrep metavariables,
  are now correctly interpreted as PHP code instead of Semgrep pattern code.
- Calls to `isset(...)` in PHP look like function calls,
  but technically are not functions calls.
  Now you can match them anyway!
- It's now possible to write unit tests for OCaml rules.
- JavaScript's special identifiers,
  such as `this`, can now be captured into a metavariable.
- A Java pattern for `implements B`
  will now also match code that does `implements A, B, C`.
- Addressed off by one errors when applying autofixes
- Missing characters in metavariable interpolation in messages
- And many more minor code parser fixes!

## [0.27.0](https://github.com/returntocorp/semgrep/releases/tag/v0.27.0) - 2020-10-06

### Added
- Added a `--debug` flag and moved most of the output under `--verbose` to it.
- Can run multiple rule configs by repeating `--config` option
- Jenkins information added to integrations
- Added matching with partial patterns for function signatures for Go.

### Changed
- Parse and other errors are mentioned at final output, but not individually displayed unless --verbose is passed
- tree-sitter parse error exceptions converted to parsing_error, improving error location

### Fixed
- Dislayed types using the `message` key are more complete.
- Triple token repeat for EncodedString in semgrep messages fixed.
- Crashes on 3 or more layered jsonschema errors fixed.


## [0.26.0](https://github.com/returntocorp/semgrep/releases/tag/v0.26.0) - 2020-09-30

### Fixed
- Metavariables are able to match empty tuples
- Correctly parse optional chaining (?.) in Typescript
- Correctly parse logical assignment operators (&&=, ||=, ??=) in Typescript
- Some type constraing matching in Typescript

### Changed
- Added default timeout of 5 seconds to javascript parsing (related to ?. on large minified files stalling)


## [0.25.0](https://github.com/returntocorp/semgrep/releases/tag/v0.25.0) - 2020-09-23

### Added
- Added support for the JUnit XML report format (`--junit-xml`)
- C now supports the deep expression operator: `<... $X ...>`. See [this example](https://semgrep.dev/s/boKP/?version=develop).
- Added support for ellipses `...` in PHP. (https://github.com/returntocorp/semgrep/issues/1715). See [this example](https://semgrep.dev/s/NxRn/?version=develop).

### Fixed
- JavaScript will parse empty yields (https://github.com/returntocorp/semgrep/issues/1688).
- In JavaScript, arrow functions are now considered lambdas (https://github.com/returntocorp/semgrep/issues/1691). This allows [matching](https://semgrep.dev/s/Kd1j/?version=develop) arrow functions in `var` assignments.
- `tsx` and `typescript` are now properly recognized in the `languages` key. (https://github.com/returntocorp/semgrep/issues/1705)


## [0.24.0](https://github.com/returntocorp/semgrep/releases/tag/v0.24.0) - 2020-09-16

### Added
- The `--test` functionality now supports the `--json` flag
- Alpha support for TypeScript
- Alpha support for PHP
- PyPI artifacts are now compatible with Alpine Linux

### Fixed
- Can now parse ECMAScript object patterns with ellipses in place of fields

## [0.23.0](https://github.com/returntocorp/semgrep/releases/tag/v0.23.0) - 2020-09-09

### Added
- Experimental support for Typescript (with -lang ts). You can currently
  mainly use the Javascript subset of Typescript in patterns, as well
  as type annotations in variable declarations or parameters.
- Ability to read target contents from stdin by specifying "-" target.

### Changed
- You can now specify timeouts using floats instead of integers
  (e.g., semgrep -timeout 0.5 will timeout after half a second)

### Fixed
- We now respect the -timeout when analyzing languages which have
  both a Tree-sitter and pfff parser (e.g., Javascript, Go).

## [0.22.0](https://github.com/returntocorp/semgrep/releases/tag/v0.22.0) - 2020-09-01

### Added
- The 'languages' key now supports 'none' for running `pattern-regex` on arbitrary files. See [this file](https://github.com/returntocorp/semgrep/blob/develop/semgrep/tests/e2e/rules/regex-any-language.yaml) for an example.
- You can now use the '...' ellipsis operator in OCaml.
- True negatives to '--test' functionality via the 'ok:<rule-id>' annotation.

### Changed
- Groups of rules are now called "Rulesets" in the Semgrep ecosystem,
  instead of their previous name, "Packs".
- We now use also the tree-sitter-javascript Javascript parser, which
  can parse quickly minified files. Thus, we also removed the 5 seconds
  parsing timeout we were using for Javascript.
- We should correctly report ranges when matching array access expressions
  (e.g., 'foo[$X]').
- Breaking: regular expressions in semgrep string patterns (e.g., `"=~/foo/"`)
  are now using the PCRE (Perl Compatible Regular Expressions) syntax instead of
  the OCaml syntax. This means you should not escape parenthesis for grouping
  or escape pipes for dijunctions (e.g., use simply `"=~/foo|bar/"` instead of
  `"=~/foo\|bar/"`). You can also use more advanced regexp features available
  in PCRE such as case-insensitive regexps with '/i' (e.g., `"=~/foo/i"`).
  The semantic of matching changes also to look for the regexp anywhere
  in the string, not just at the beginning, which means if you want to
  enforce a format for the whole string, you will now need to use the '^' anchor
  character (e.g., `"=~/^o+$/"` to check if a string contains only a sequence
  of 'o').

### Removed
- Breaking: install script installation procedure (semgrep-<version>-ubuntu-generic.sh).
  Please use 'pip install' for equivalent Linux installation.

## [0.21.0](https://github.com/returntocorp/semgrep/releases/tag/v0.21.0) - 2020-08-25

### Added
- Parsing JSX (JavaScript React) files is now supported as a beta feature!
  In this release, you need to target .jsx files one by one explicitly to have them be scanned.
  We're planning to scan all .jsx files in targeted directories in our next release
- We now bundle a [json-schema](https://json-schema.org/) spec for rules YAML syntax.

### Changed
- Our custom-made rules YAML validator has been replaced with a jsonschema standard one.
  This results in more reliable and comprehensive error messages
  to help you get back on track when bumping into validation issues.
- Calling `semgrep --validate` now includes more information,
  such as the number of rules validation ran on.

### Fixed
- Fixed a bug where multiple assignment,
  also known as tuple unpacking assignment in Python,
  such as `a, b = foo`,
  could be misinterpreted by semgrep.
- Fixed a bug that would cause a crash when trying to get debug steps output as JSON.
- `.mly` and `.mll` files are no longer targeted implicitly by OCaml scans.
- Fixed the `--skip-unknown-extensions` flag skipping files even with recognized extensions.
- Fixed JavaScript conditionals without braces,
  such as `if (true) return;`,
  not being matched by patterns such as `if (true) { return; }`.

## [0.20.0](https://github.com/returntocorp/semgrep/releases/tag/v0.20.0) - 2020-08-18

### Added
- Support for JSX tag metavariables (e.g., <$TAG />) and ellipsis inside
  JSX attributes (e.g., <foo attr=... />)
- By default Semgrep treats explicitly passed files with unknown extension as possibly any language and so runs all rules on said files. Add a flag `--skip-unknown-extensions` so that Semgrep will treat these files as if they matched no language and will so run no rules on them. [Link: PR](https://github.com/returntocorp/semgrep/pull/1507)

### Fixed
- Python patterns do not have to end with a newline anymore.
- Pattern `$X = '...';` in JavaScript matches `var $X = '...'`. Additionally, semicolon is no longer required to match. [Link: Issue](https://github.com/returntocorp/semgrep/issues/1497); [Link: Example](https://semgrep.dev/7g0Q?version=0.20.0)
- In JavaScript, can now match destructured object properties inside functions. [Link: Issue](https://github.com/returntocorp/semgrep/issues/1005); [Link: Example](https://semgrep.dev/d72E/?version=0.20.0)
- Java annotations can be matched with fully qualified names. [Link: Issue](https://github.com/returntocorp/semgrep/issues/1508); [Link: Example](https://semgrep.dev/vZqY/?version=0.20.0)
- Ensure `/src` exists in Dockerfile; [Link: PR](https://github.com/returntocorp/semgrep/pull/1512)

## [0.19.1](https://github.com/returntocorp/semgrep/releases/tag/v0.19.1) - 2020-08-13

### Fixed
- Update Docker container to run successfully without special volume
  permissions

## [0.19.0](https://github.com/returntocorp/semgrep/releases/tag/v0.19.0) - 2020-08-11

### Added
- `--timeout-threshold` option to set the maximum number of times a file can timeout before it is skipped
- Alpha support for C#

### Fixed
- Match against JavaScript unparameterized catch blocks
- Parse and match against Java generics
- Add ability to match against JSX attributes using ellipses
- Add ability to use ellipses in Go struct definitions
- No longer convert Go expressions with a newline to a statement

## [0.18.0](https://github.com/returntocorp/semgrep/releases/tag/v0.18.0) - 2020-08-04

### Added
- Match arbitrary content with `f"..."`
- Performance improvements by filtering rules if file doesn't contain string needed for match
- Match "OtherAttribute" attributes in any order
- Support Python 3.8 self-documenting fstrings
- `--max-memory` flag to set a maximum amount of memory that can be used to apply a rule to a file

## [0.17.0](https://github.com/returntocorp/semgrep/releases/tag/v0.17.0) - 2020-07-28

### Added
- The `metavariable-regex` operator, which filters finding's by metavariable
  value against a Python re.match compatible expression.
- `--timeout` flag to set maximum time a rule is applied to a file
- Typed metavariables moved to official support. See [docs](https://github.com/returntocorp/semgrep/blob/develop/docs/pattern-features.md#typed-metavariables)

### Changed
- Improved `pattern-where-python` error messages

## [0.16.0](https://github.com/returntocorp/semgrep/releases/tag/v0.16.0) - 2020-07-21

### Added
- Match file-name imports against metavariables using `import "$X"` (most
  useful in Go)
- Support for taint-tracking rules on CLI using the key-value pair 'mode: taint'
  (defaults to 'mode: search')

### Changed
- Don't print out parse errors to stdout when using structured output formats

### Fixed
- Parse nested object properties in parameter destructuring in JavaScript
- Parse binding patterns in ECMAScript 2021 catch expressions
- Was mistakenly reporting only one of each type of issue even if multiple issues exist

## [0.15.0](https://github.com/returntocorp/semgrep/releases/tag/v0.15.0) - 2020-07-14

### Added
- Alpha level support for Ruby

### Changed
- Show semgrep rule matches even with --quiet flag

### Fixed
- Fixed a crash when running over a directory with binary files in it.
- Fix SARIF output format
- Parse nested destructured parameters in JavaScript
- True and False are not keywords in Python2
- Send informative error message when user tries to use semgrep on missing files

## [0.14.0](https://github.com/returntocorp/semgrep/releases/tag/v0.14.0) - 2020-07-07

### Changed
- Default Docker code mount point from `/home/repo` to `/src` - this is also
  configurable via the `SEMGREP_SRC_DIRECTORY` environment variable

### Removed
- `--precommit` flag - this is no longer necessary after defaulting to
  `pre-commit`'s code mount point `/src`

### Fixed
- Parse python files with trailing whitespace
- Parse python2 tuple as parameter in function/lambda definition
- Parse python3.8 positional only parameters (PEP 570)
- Parse python2 implicit array in comprehension
- Cache timeout errors in semgrep-core so running multiple rules does not
  retry parsing

## [0.13.0](https://github.com/returntocorp/semgrep/releases/tag/v0.13.0) - 2020-06-30

### Added
- Const propagation now works with Java 'final' keyword and for Python globals
  which were assigned only once in the program

### Fixed
- Parsing Ocaml open overriding
- Parse raise in Python2 can take up to three arguments
- Metavariable matching now works with variables with global scope:
```yaml
$CONST = "..."
...
def $FUNC(...):
  return foo($CONST)
```
will match
```python
GLOBAL_CONST = "SOME_CONST"

def fetch_global_const():
    return foo(GLOBAL_CONST)
```

### Changed
- More clear Parse error message

## [0.12.0](https://github.com/returntocorp/semgrep/releases/tag/v0.12.0) - 2020-06-23

### Added
- Support for a new configuration language: JSON. You can now write
  JSON semgrep patterns with -lang json
- Support for '...' inside set and dictionaries
- Version check to recommend updating when out-of-date, disable with `--disable-version-check`
- Support for multiline pattern-where-python
- `--dryrun` flag to show result of autofixes without modifying any files
- Add capability to use regex replacement for autofixing. See documentaion [here](https://github.com/returntocorp/semgrep/blob/develop/docs/experimental.md#autofix-using-regular-expression-replacement)
- Add version check to recommend upgrading when applicable

### Fixed
- The range of function calls and statement blocks now includes the closing
  `}` and `)`. The range for expression statements now includes the closing
  ';' when there's one. The range of decorators now includes '@'.
- Do not convert certain parenthesized expressions in tuples in Python
- Returned warning when improperly mounting volume in docker container
- Correctly handle uncommited file deletions when using git aware file targeting

### Changed
- Progress bar only displays when in interactive terminal, more than one
  rule is being run, and not being run with `-v` or `-q`
- Colapsed `--include-dir` and `--exclude-dir` functionaity into `--include` and
  `--exclude` respectively

## [0.11.0](https://github.com/returntocorp/semgrep/releases/tag/v0.11.0) - 2020-06-16

### Added
- Support for another programming language: OCaml. You can now write
  OCaml semgrep patterns with -lang ocaml
- Inline whitelisting capabilities via `nosem` comments and the
  `--disable-nosem` flag [#900](https://github.com/returntocorp/semgrep/issues/900)
- Show a progress bar when using semgrep in an interactive shell
- More understandable error messages

### Changed
- If scanning a directory in a git project then skip files that are ignored by the
  project unless `--no-git-ignore` flag is used
- Show aggregate parse errors unless `--verbose` flag is used

### Fixed
- Handle parsing unicode characters

## [0.10.1](https://github.com/returntocorp/semgrep/releases/tag/v0.10.1) - 2020-06-10

### Fixed
- Value of `pattern_id` when using nested pattern operators [#828](https://github.com/returntocorp/semgrep/issues/828)
- `...` now works inside for loops in javascript
- Metavariable
- Infinite loop in python [#923](https://github.com/returntocorp/semgrep/issues/923)
- Treat field definition (`{x: 1}`) differently from assignment (`{x = 1}`)
- Support triple-quoted f-strings in python
- Fix ubuntu build error [#965](https://github.com/returntocorp/semgrep/pull/965)

## [0.10.0](https://github.com/returntocorp/semgrep/releases/tag/v0.10.0) - 2020-06-09

### Fixed

- Support immediately indexed arrays with initializers in Java
- Support object rest parameters in ECMAScript 6+
- Support various array destructuring calls with ommitted arguments in
  ECMAScript 6+
- Fix an issue where an error was raised when matching to Python else
  blocks with a metavariable
- Don't filter out files that are explicitly passed as arguments to semgrep
  even if they do not have expected extension

### Added

- Java imports can now be searched with patterns written like `import
  javax.crypto.$ANYTHING`
- `--debugging-json` flag for use on semgrep.dev

### Changed

- Pattern matches now distinguish between conditionals without `else` blocks
  and those with empty `else` blocks; write two patterns to capture both
  possibilities
- Print output before exiting when using --strict

## [0.9.0](https://github.com/returntocorp/semgrep/releases/tag/v0.9.0) - 2020-06-02

### Fixed
- Performance optimizations in deep statement matching
- Disable normalization of != ==> !(==)
- Support empty variable declaration in javasript
- Support "print expr," in Python 2.X
- Support "async" keyword on inner arrow functions for ECMAScript 7+
- Support optional catch bindings for ECMAScript 2019+
- Support non-ASCII Unicode whitespace code points as lexical whitespace in JavaScript code
- Support assignment expressions in Python 3.8
- Emtpty block in if will only match empty blocks

### Removed
- `--exclude-tests` flag - prefer `--exclude` or `--exclude-dir`
- `--r2c` flag - this was completely unused

## [0.8.1](https://github.com/returntocorp/semgrep/releases/tag/v0.8.1) - 2020-05-26

### Fixed
- `semgrep --version` on ubuntu was not returning the correct version

## [0.8.0](https://github.com/returntocorp/semgrep/releases/tag/v0.8.0) - 2020-05-20

### Added
- `pattern-regex` functionality - see docs for more information.
- Ellipsis used in the final position of a sequence of binary operations
  will match any number of additional arguments:
  ```
  $X = 1 + 2 + ...
  ```
  will match
  ```python
  foo = 1 + 2 + 3 + 4
  ```
- Per rule configuration of paths to include/exclude. See docs for more information.

### Changed
- fstring pattern will only match fstrings in Python:
  ```
  f"..."
  ```
  will match
  ```python
  f"foo {1 + 1}"
  ```
  but not
  ```python
  "foo"
  ```
- Change location of r2c rule config to https://semgrep.live/c/r/all which filters out
  pattern-where-python rules

## [0.7.0](https://github.com/returntocorp/semgrep/releases/tag/v0.7.0) - 2020-05-12

### Added
- `--exclude`, `--include`, `--exclude-dir`, and `--include-dir` flags
  for targeting specific paths with command line options.
  The behavior of these flags mimics `grep`'s behavior.
- A `--sarif` flag to receive output formatted according to the
  [SARIF v2.1.0](https://docs.oasis-open.org/sarif/sarif/v2.1.0/cs01/sarif-v2.1.0-cs01.html)
  specification for static analysis tools.
- Metavariables are now checked for equality across pattern clauses. For example, in the following pattern, `$REQ` must be the same variable name for this to match:
  ```yaml
  - patterns:
    - pattern-inside: |
        $TYPE $METHOD(..., HttpServletRequest $REQ, ...) {
          ...
        }
    - pattern: $REQ.getQueryString(...);
  ```


### Fixed
- Correclty parse implicit tuples in python f-strings
- Correctly parse `%` token in python f-string format
- Correctly parse python fstrings with spaces in interpolants

## [0.6.1](https://github.com/returntocorp/semgrep/releases/tag/v0.6.1) - 2020-05-06

### Fix

- Message field in output was not using proper interpolated message

## [0.6.0](https://github.com/returntocorp/semgrep/releases/tag/v0.6.0) - 2020-05-05

### Added
- The `-j/--jobs` flag for specifying number of subprocesses to use to run checks in parallel.
- expression statements will now match by default also return statements
  ```
  foo();
  ```
  will now match
  ```javascript
  return foo();
  ```
- You can now use regexps for field names:
  ```
  var $X = {"=~/[lL]ocation/": $Y};
  ```
  will now match
  ```javascript
  var x = {"Location": 1};
  ```
- Add severity to json output and prepend the rule line with it. Color yellow if `WARNING`, and red if `ERROR`. e.g. WARNING rule:tests.equivalence-tests
- For languages not allowing the dollar sign in identifiers (e.g., Python),
  semgrep will return an error if your pattern contains an identifier
  starting with a dollar that is actually not considered a metavariable
  (e.g., `$x`)
- Support top level `metadata` field in rule.yaml. Entire metadata object is attached to
  all things that match the rule when using json output format.

### Changed
- Config files in hidden paths can now be used by explicitly specifying
  the hidden path:
    ```
    semgrep --config some/hidden/.directory
    ```
- Metavariables can now contain digits or `_`. `$USERS_2` is now
  a valid metavariable name. A metavariable must start with a letter
  or `_` though.
- Simple calls of the `semgrep` CLI, such as `semgrep --version`, are now 60% faster.
- Display autofix suggestion in regular and json output mode.
- Update command line help texts.

### Fixed
- Correctly parse `f"{foo:,f}"` in Python
- Correctly parse Python files where the last line is a comment

## [0.5.0](https://github.com/returntocorp/semgrep/releases/tag/v0.5.0) - 2020-04-28

### Changed
- Rename executable to semgrep
- Deep expression matching in conditionals requires different syntax:
    ```
    if <... $X = True ...>:
        ...
    ```
    will now match
    ```python
    if foo == bar and baz == True:
        return 1
    ```
- Deduplicate semgrep output in cases where there are multiple ways
  a rule matches section of code
- Deep statement matchings goes into functions and classes:
    ```
    $X = ...
    ...
    bar($X)
    ```
    now matches with
    ```javascript
    QUX = "qux"

    function baz() {
        function foo() {
            bar(QUX)
        }
    }
    ```

### Added
- `python2` is a valid supported language

### Fixed
- Expression will right hand side of assignment/variable definition in javascript. See #429
    ```
    foo();
    ```
    will now match
    ```
    var x = foo();
    ```
- Regression where `"..."` was matching empty list
    ```
    foo("...")
    ```
    does _not_ match
    ```
    foo()
    ```

## [0.4.9](https://github.com/returntocorp/semgrep/releases/tag/v0.4.9) - 2020-04-07

### Changed

- Only print out number of configs and rules when running with verbose flag
- Match let and const to var in javascript:
    ```
    var $F = "hello"
    ```
    will now match any of the following expressions:
    ```javascript
    var foo = "hello";
    let bar = "hello";
    const baz = "hello";
    ```

### Added

- Print out --dump-ast
- Print out version with `--version`
- Allow ... in arrays
    ```
    [..., 1]
    ```
    will now match
    ```
    [3, 2, 1]
    ```
- Support Metavariable match on keyword arguments in python:
    ```
    foo(..., $K=$B, ...)
    ```
    will now match
    ```
    foo(1, 2, bar=baz, 3)
    ```
- Support constant propogation in f-strings in python:
    ```
    $M = "..."
    ...
    $Q = f"...{$M}..."
    ```
    will now match
    ```python
    foo = "bar"
    baz = f"qux {foo}"
    ```
- Constant propogation in javascript:
    ```
    api("literal");
    ```
    will now match with any of the following:
    ```javascript
    api("literal");

    const LITERAL = "literal";
    api(LITERAL);

    const LIT = "lit";
    api(LIT + "eral");

    const LIT = "lit";
    api(`${LIT}eral`);
    ```

- Deep statement matching:
    Elipsis operator (`...`) will also include going deeper in scope (i.e. if-else, try-catch, loop, etc.)
    ```
    foo()
    ...
    bar()
    ```
    will now match
    ```python
    foo()
    if baz():
        try:
            bar()
        except Exception:
            pass
    ```
- Unified import resolution in python:
    ```
    import foo.bar.baz
    ```

    will now match any of the following statements:

    ```python
    import foo.bar.baz
    import foo.bar.baz.qux
    import foo.bar.baz as flob
    import foo.bar.baz.qux as flob
    from foo.bar import baz
    from foo.bar.baz import qux
    from foo.bar import baz as flob
    from foo.bar.bax import qux as flob
    ```
- Support for anonymous functions in javascript:
    ```
    function() {
        ...
    }
    ```
    will now match
    ```javascript
    var bar = foo(
        //matches the following line
        function () { console.log("baz"); }
    );
    ```
- Support arrow function in javascript
    ```
    (a) => { ... }
    ```
    will now match:

    ```javascript
    foo( (a) => { console.log("foo"); });
    foo( a => console.log("foo"));

    // arrows are normalized in regular Lambda, so an arrow pattern
    // will match also old-style anynonous function.
    foo(function (a) { console.log("foo"); });
    ```
- Python implicit string concatenation
    ```
    $X = "..."
    ```
    will now match
    ```python
    # python implicitly concatenates strings
    foo = "bar"       "baz"              "qux"
    ```
- Resolve alias in attributes and decorators in python
    ```
    @foo.bar.baz
    def $X(...):
        ...
    ```
    will now match
    ```python
    from foo.bar import baz

    @baz
    def qux():
        print("hello")
    ```
### Fixed

- Handle misordered multiple object destructuring assignments in javascript:
    ```
    var {foo, bar} = qux;
    ```
    will now match
    ```
    var {bar, baz, foo} = qux;
    ```
- Defining properties/functions in different order:
    ```
    var $F = {
        two: 2,
        one: 1
    };
    ```
    will now match both
    ```javascript
    var foo = {
      two: 2,
      one: 1
    };

    var bar = {
        one: 1,
        two: 2
    };
    ```
- Metavariables were not matching due to go parser adding empty statements in golang


## [0.4.8](https://github.com/returntocorp/semgrep/releases/tag/0.4.8) - 2020-03-09

### Added
* Constant propagation for some langauges. Golang example:
```
pattern: dangerous1("...")
will match:

const Bar = "password"
func foo() {
     dangerous1(Bar);
}
```

* Import matching equivalences
```
pattern: import foo.bar.a2
matches code: from foo.bar import a1, a2
```

* Deep expression matching - see (#264)
```
pattern: bar();
matches code: print(bar())
```<|MERGE_RESOLUTION|>--- conflicted
+++ resolved
@@ -6,7 +6,6 @@
 
 ### Added
 - Pre-alpha support for Dockerfile as a new target language
-<<<<<<< HEAD
 - Semgrep is now able to symbolically propagate simple definitions. E.g., given
   an assignment `x = foo.bar()` followed by a call `x.baz()`, Semgrep will keep
   track of `x`'s definition, and it will successfully match `x.baz()` with a
@@ -15,9 +14,7 @@
   assignments. Symbolic propagation is still experimental and it is disabled by
   default, it must be enabled in a per-rule basis using `options:` and setting
   `symbolic_propagation: true`. (#2783, #2859, #3207)
-=======
 - `--verbose` outputs a timing and file breakdown summary at the end
->>>>>>> bb1731df
 
 ### Fixed
 - Rust: inner attributes are allowed again inside functions (#4444) (#4445)
