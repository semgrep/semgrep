--- conflicted
+++ resolved
@@ -5,16 +5,13 @@
 ## Unreleased
 
 ### Added
-<<<<<<< HEAD
 - Add an experimental key for internal team use: `r2c-internal-project-depends-on` that
   allows rules to filter based on the presence of 3rd-party dependencies at specific 
   version ranges.
 - Experimental support for Dockerfile syntax.
-=======
 - Add an experimental key for internal team use:
   `r2c-internal-project-depends-on` that allows rules to filter based on the
   presence of 3rd-party dependencies at specific version ranges.
->>>>>>> e00e6a69
 
 ### Changed
 - CLI: parse errors (reported with `--verbose`) appear once per file, 
