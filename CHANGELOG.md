--- conflicted
+++ resolved
@@ -4,11 +4,10 @@
 
 ## Unreleased
 
-<<<<<<< HEAD
 ### Added
 
 - Scala: ellipsis are now allowed in for loop headers (#5650)
-=======
+
 ### Fixed
 
 - taint-mode: In some scenarios some statements were not being included in the
@@ -16,7 +15,6 @@
   reported (i.e. false negatives). This affected mainly languages like Scala where
   traditional control-flow constructs are expressions rather than statements (or,
   seen in a different way, every statement returns a value). (#5652)
->>>>>>> 175e6d7b
 
 ### Changed
 
