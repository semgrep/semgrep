# Changelog

This project adheres to [Semantic Versioning](http://semver.org/spec/v2.0.0.html).

## Unreleased

### Added

<<<<<<< HEAD
- A new experimental 'extract' mode. This mode runs a Semgrep rule on a
  codebase and "extracts" code from matches, treating it as a different
  language. This allows users to supplement an existing set of rules, e.g., for
  JavaScript, by writing additional rules to find JavaScript in non-JavaScript
  files, e.g., JavaScript contained in HTML or template files. While this is
  somewhat possible with metavariable-pattern, this reduces the work from an M \* N problem to an M + N one.
=======
- Expression statement patterns (e.g. `foo();`) used to also match when
  they were a bit deeper in the expression (e.g., `x = foo();`).
  This can now be disabled via rule `options:`
  with `implicit_deep_exprstmt: false` (#5472)
>>>>>>> d30da762

## [0.102.0](https://github.com/returntocorp/semgrep/releases/tag/v0.102.0) - 2022-06-30

### Added

- Scala: ellipsis are now allowed in for loop headers, so you can write patterns
  like `for (...; $X <- $Y if $COND; ...) { ... }` to match nested for loops. (#5650)
- The `SEMGREP_GHA_MIN_FETCH_DEPTH` environment variable which lets you set how many
  commits `semgrep ci` fetches from the remote at the minimum when calculating the merge-base in GitHub Actions.
  Having more commits available helps Semgrep determine what changes came from the current pull request,
  fixing issues where Semgrep would report findings that weren't touched in a given pull request.
  This value is set to 0 by default (#5664)

### Fixed

- taint-mode: In some scenarios some statements were not being included in the
  CFG used by taint tracking, and as a result some expected findings were not being
  reported (i.e. false negatives). This affected mainly languages like Scala where
  traditional control-flow constructs are expressions rather than statements (or,
  seen in a different way, every statement returns a value). (#5652)
- Yaml: location information is fixed for unicode characters (#5660)

### Changed

- `--verbose` no longer toggles the display of timing information, use
  `--verbose --time` to display this information.
- Change timeout for git operations from 100s to 500s

## [0.101.1](https://github.com/returntocorp/semgrep/releases/tag/v0.101.1) - 2022-06-28

### Fixed

- `semgrep ci`: CI runs in GitHub Actions failed to checkout the commit assoociated with the head branch, and is fixed here.

## [0.101.0](https://github.com/returntocorp/semgrep/releases/tag/v0.101.0) - 2022-06-27

### Added

- Bash: Support for subshell syntax i.e. commands in parentheses (#5629)

### Changed

### Fixed

- `semgrep ci`: CI runs were failing to checkout the PR head in GitHub Actions, which is
  corrected here.
- TS: fixed the parsing of type predicates and typeof queries
- Deep expression matching now works on HTML in JavaScript
- taint-mode: Taint propagation via `pattern-propagators` now works correclty when the
  `from` or `to` metavariables match a function call. For example, given
  `sqlBuilder.append(page.getOrderBy())`, we can now propagate taint from
  `page.getOrderBy()` to `sqlBuilder`.
- Will no longer print "files were not tracked by git" if not in a git repo
- Will no longer print "Some files were skipped" if no files were skipped
- Fixed bug where semgrep would crash in nonexistent directory (#4785)
- taint-mode: Correctly propagate taint in for-each loops with typed iteration
  variables (as in Java or C#). If the iterator object is tainted, that taint will
  now be propagated to the iteration variable. This should fix some false negatives
  (i.e., findings not being reported) in the presence of for-each loops. (#5590)

## [0.100.0](https://github.com/returntocorp/semgrep/releases/tag/v0.100.0) - 2022-06-22

## Added

- taint-mode: New experimental `pattern-propagators` feature that allows to specify
  arbitrary patterns for the propagation of taint by side-effect. In particular,
  this allows to specify how taint propagates through side-effectful function calls.
  For example, you can specify that when tainted data is added to an array then the
  array itself becomes tainted. (#4509)

### Changed

- `--config auto` no longer sends the name of the repository being scanned to the Semgrep Registry.
  As of June 21st, this data is not recorded by the Semgrep Registry backend, even if an old Semgrep version sends it.
  Also as of June 21st, none of the previously collected repository names are retained by the Semgrep team;
  any historical data has been wiped.
- Gitlab SAST output is now v14.1.2 compliant
- Removed the following deprecated `semgrep scan` options:
  `--json-stats`, `--json-time`, `--debugging-json`, `--save-test-output-tar`, `--synthesize-patterns`,
  `--generate-config/-g`, `--dangerously-allow-arbitrary-code-execution-from-rules`,
  and `--apply` (which was an easter egg for job applications, not the same as `--autofix`)
- PHP: switch to GA maturity! Thanks a lot to Sjoerd Langkemper for most of the
  heavy work

### Fixed

- Inline join mode rules can now run taint-mode rules
- Python: correctly handle `with` context expressions where the value is not
  bound (#5513)
- Solidity: update to a more recent tree-sitter-solidity to fix certain parsing
  errors (#4957)

## 0.99.0 - Skipped

Version 0.99.0 of Semgrep was intentionally skipped. Version 0.100.0 immediately follows version 0.98.0.

## [0.98.0](https://github.com/returntocorp/semgrep/releases/tag/v0.98.0) - 2022-06-15

### Added

- New language R with experimental support (#2360)
  Thanks to Zythosec for some contributions.
- Autodetection of CI env now supports Azure Pipelines, Bitbucket, Buildkite, Circle CI, Jenkins,
  and Travis CI in addition to GitHub and GitLab
- You can now disable version checks with an environment variable by setting
  `SEMGREP_ENABLE_VERSION_CHECK=0`
- Dataflow: spread operators in record expressions (e.g. `{...foo}`) are now translated into the Dataflow IL
- An experimental LSP daemon mode for semgrep. Try it with `semgrep lsp --config auto`!

### Changed

- Rules are now downloaded from the Semgrep Registry in JSON format instead of YAML.
  This speeds up rule parsing in the Semgrep CLI,
  making a `semgrep --config auto` run on the semgrep Python package in 14s instead of 16s.

### Fixed

- Fixed a bug where `--disable-version-check` would still send a request
  when a scan resulted in zero findings.
- Fixed a regression in 0.97 where the Docker image's working directory changed from `/src` without notice.
  This also could cause permission issues when running the image.
- Go: single pattern field can now match toplevel fields in a composite
  literal (#5452)
- PHP: metavariable-pattern: works again when used with language: php (#5443)
- PHP: booleans are propagated by constant propagation (#5509)
- PHP: named arguments work in patterns (#5508)
- Fixed a non-deterministic crash when matching a large number of regexes (#5277)
- Fixed issue when running in GithubActions that caused semgrep to report on
  files not changed in the PR (#5453)
- JS/TS: `$X()` no longer matches `new Foo()`, for consistency with other languages (#5510)
- JS/TS: Typed metavariables now match constructor calls (e.g. `($X: C)` matches `new C()`. (#5540)

## [0.97.0](https://github.com/returntocorp/semgrep/releases/tag/v0.97.0) - 2022-06-08

### Added

- Dataflow: XML elements (e.g. JSX elements) have now a basic translation to the
  Dataflow IL, meaning that dataflow analysis (constant propagation, taint tracking)
  can now operate inside these elements (#5115)
- Java: you can now use a metavariable in a package directive (#5420),
  for example, `package $X`, which is useful to bind the package
  name and use it in the error message.

### Fixed

- The output of `semgrep ci` should be clear it is exiting with error code 0
  when there are findings but none of them being blockers
- Java: support for Sealed classes and Text Blocks via tree-sitter-java
  (#3787, #4644)
- The JUnit XML output should serialize the failure messages as a single
  string instead of a python list of strings.
- Typescript: update to latest tree-sitter-typescript, with support
  for 'abstract' modifier in more places
- Scala: stop parsing parenthesized expressions as unary tuples
- `yarn.lock` files with no depenencies, and with dependencies that lack URLs, now parse
- Scala: fixed bug where typed patterns inside classes caused an exception during name resolution
- metavariable-regex: patterns are now unanchored as specified by the
  documentation (#4807)
- When a logged in CI scan encounters a Git failure,
  we now print a helpful error message instead of a traceback.

## [0.96.0](https://github.com/returntocorp/semgrep/releases/tag/v0.96.0) - 2022-06-03

### Added

- Generic mode: new option `generic_ellipsis_max_span` for controlling
  how many lines an ellipsis can match (#5211)
- Generic mode: new option `generic_comment_style` for ignoring
  comments that follow the specified syntax (C style, C++ style, or
  Shell style) (#3428)
- Metrics now include a list of features used during an execution.
  Examples of such features are: languages scanned, CLI options passed, keys used in rules,
  or certain code paths reached, such as using an `:include` instruction in
  a `.semgrepignore` file.
  These strings will NOT include user data or specific settings. As an example,
  with `semgrep scan --output=secret.txt` we might send `"option/output"` but
  will NOT send `"option/output=secret.txt"`.

### Changed

- The output summarizing a scan's results has been simplified.

## [0.95.0](https://github.com/returntocorp/semgrep/releases/tag/v0.95.0) - 2022-06-02

### Added

- Sarif output format now includes `fixes` section
- `--test` flag will now seach for code files with `.fixed` suffix and use
  these to test the behaviour of autofixes of the rules.
- Rust: added support for method chaining patterns.
- `r2c-internal-project-depends-on`: support for poetry and gradle lockfiles
- M1 Mac support added to PyPi
- Accept `SEMGREP_BASELINE_REF` as alias for `SEMGREP_BASELINE_COMMIT`
- `r2c-internal-project-depends-on`:
  - pretty printing for SCA results
  - support for poetry and gradle lockfiles
- taint-mode: Taint tracking will now analyze lambdas in their surrounding context.
  Previously, if a variable became tainted outside a lambda, and this variable was
  used inside the lambda causing the taint to reach a sink, this was not being
  detected because any nested lambdas were "opaque" to the analysis. (Taint tracking
  looked at lambdas but as isolated functions.) Now lambas are simply analyzed as if
  they were statement blocks. However, taint tracking still does not follow the flow
  of taint through the lambda's arguments!
- Metrics now include an anonymous Event ID. This is an ID generated at send-time
  and will be used to de-duplicate events that potentially get duplicated during transmission.
- Metrics now include an anonymous User ID. This ID is stored in the ~/.semgrep/settings.yml file. If the ID disappears, the next run will generate a new one randomly. See the [Anonymous User ID in PRIVACY.md](PRIVACY.md#anonymous-user-id) for more details.

### Fixed

- M1 Mac installed via pip now links tree-sitter properly
- Restore `--sca`

### Changed

- The `ci` CLI command will now include ignored matches in output formats
  that dictate they should always be included
- Previously, you could use `$X` in a message to interpolate the variable captured
  by a metavariable named `$X`, but there was no way to access the underlying value.
  However, sometimes that value is more important than the captured variable.
  Now you can use the syntax `value($X)` to interpolate the underlying
  propagated value if it exists (if not, it will just use the variable name).

  Example:

  Take a target file that looks like

  ```py
  x = 42
  log(x)
  ```

  Now take a rule to find that log command:

  ```yaml
  - id: example_log
    message: Logged $SECRET: value($SECRET)
    pattern: log(42)
    languages: [python]
  ```

  Before, this would have given you the message `Logged x: value(x)`. Now, it
  will give the message `Logged x: 42`.

- A parameter pattern without a default value can now match a parameter
  with a default value (#5021)

### Fixed

- Numerous improvements to PHP parsing by switching to tree-sitter-php
  to parse PHP target code. Huge shoutout to Sjoerd Langkemper for most
  of the heavy lifting work
  (#3941, #2648, #2650, #3590, #3588, #3587, #3576, #3848, #3978, #4589)
- TS: support number and boolean typed metavariables (#5350)
- When a rule from the registry fails to parse, suggest user upgrade to
  latest version of semgrep
- Scala: correctly handle `return` for taint analysis (#4975)
- PHP: correctly handle namespace use declarations when they don't rename
  the imported name (#3964)
- Constant propagation is now faster and memory efficient when analyzing
  large functions with lots of variables.

## [0.94.0](https://github.com/returntocorp/semgrep/releases/tag/v0.94.0) - 2022-05-25

### Added

- `metavariable-regex` now supports an optional `constant-propagation` key.
  When this is set to `true`, information learned from constant propagation
  will be used when matching the metavariable against the regex. By default
  it is set to `false`
- Dockerfile: constant propagation now works on variables declared with `ENV`
- `shouldafound` - False Negative reporting via the CLI

### Changed

- taint-mode: Let's say that e.g. `taint(x)` makes `x` tainted by side-effect.
  Previously, we had to rely on a trick that declared that _any_ occurrence of
  `x` inside `taint(x); ...` was as taint source. If `x` was overwritten with
  safe data, this was not recognized by the taint engine. Also, if `taint(x)`
  occurred inside e.g. an `if` block, any occurrence of `x` outside that block
  was not considered tainted. Now, if you specify that the code variable itself
  is a taint source (using `focus-metavariable`), the taint engine will handle
  this as expected, and it will not suffer from the aforementioned limitations.
  We believe that this change should not break existing taint rules, but please
  report any regressions that you may find.
- taint-mode: Let's say that e.g. `sanitize(x)` sanitizes `x` by side-effect.
  Previously, we had to rely on a trick that declared that _any_ occurrence of
  `x` inside `sanitize(x); ...` was sanitized. If `x` later overwritten with
  tainted data, the taint engine would still regard `x` as safe. Now, if you
  specify that the code variable itself is sanitized (using `focus-metavariable`),
  the taint engine will handle this as expected and it will not suffer from such
  limitation. We believe that this change should not break existing taint rules,
  but please report any regressions that you may find.
- The dot access ellipsis now matches field accesses in addition to method
  calls.
- pattern-regex, pattern-not-regex, metavariable-regex: `^` and `$`
  now match at the beginning and end of each line, respectively,
  rather than previously just at the beginning and end of the input
  file. This corresponds to PCRE's multiline mode. To get the old
  behavior back, use `\A` instead of '^' and `\Z` instead of `$`. See
  the [PCRE
  manual](https://www.pcre.org/original/doc/html/pcrepattern.html#smallassertions)
  for details.
- Made error message for resource exhausion (exit code -11/-9) more actionable
- Made error message for rules with patterns missing positive terms
  more actionable (#5234)
- In this version, we have made several performance improvements
  to the code that surrounds our source parsing and matching core.
  This includes file targeting, rule fetching, and similar parts of the codebase.
  Running `semgrep scan --config auto` on the semgrep repo itself
  went from 50-54 seconds to 28-30 seconds.
  - As part of these changes, we removed `:include .gitignore` and `.git/`
    from the default `.semgrepignore` patterns.
    This should not cause any difference in which files are targeted
    as other parts of Semgrep ignore these files already.
  - A full breakdown of our performance updates,
    including some upcoming ones,
    can be found here https://github.com/returntocorp/semgrep/issues/5257#issuecomment-1133395694
- If a metrics event request times out, we no longer retry the request.
  This avoids Semgrep waiting 10-20 seconds before exiting if these requests are slow.
- The metrics collection timeout has been raised from 2 seconds to 3 seconds.

### Fixed

- TS: support for template literal types after upgrading to a more recent
  tree-sitter-typescript (Oct 2021)
- TS: support for `override` keyword (#4220, #4798)
- TS: better ASI (#4459) and accept code like `(null)(foo)` (#4468)
- TS: parse correctly private properties (#5162)
- Go: Support for ellipsis in multiple return values
  (e.g., `func foo() (..., error, ...) {}`) (#4896)
- semgrep-core: you can use again rules stored in JSON instead of YAML (#5268)
- Python: adds support for parentheses around `with` context expressions
  (e.g., `with (open(x) as a, open(y) as b): pass`) (#5092)
- C++: we now parse correctly const declarations (#5300)

## [0.93.0](https://github.com/returntocorp/semgrep/releases/tag/v0.93.0) - 2022-05-17

### Changed

- Files where only some part of the code had to be skipped due to a parse failure
  will now be listed as "partially scanned" in the end-of-scan skip report.
- Licensing: The ocaml-tree-sitter-core component is now distributed
  under the terms of the LGPL 2.1, rather than previously GPL 3.
- A new field was added to metrics collection: isAuthenticated.
  This is a boolean flag which is true if you ran semgrep login.

### Fixed

- `semgrep ci` used to incorrectly report the base branch as a CI job's branch
  when running on a `pull_request_target` event in GitHub Actions.
  By fixing this, Semgrep App can now track issue status history with `on: pull_request_target` jobs.
- Metrics events were missing timestamps even though `PRIVACY.md` had already documented a timestamp field.

## [0.92.1](https://github.com/returntocorp/semgrep/releases/tag/v0.92.1) - 2022-05-13

### Added

- Datafow: The dataflow engine now handles if-then-else expressions as in OCaml,
  Ruby, etc. Previously it only handled if-then-else statements. (#4965)

### Fixed

- Kotlin: support for ellispis in class parameters, e.g.. `class Foo(...) {}` (#5180)
- JS/TS: allow ellipsis in binding_pattern (e.g., in arrow parameters) (#5230)
- JS/TS: allow ellipsis in imports (e.g., `import {..., Foo, ...} from 'Bar'`) (#5012)
- `fixed_lines` is once again included in JSON output when running with `--autofix --dryrun`

## [0.92.0](https://github.com/returntocorp/semgrep/releases/tag/v0.92.0) - 2022-05-11

### Added

- The JSON output of `semgrep scan` is now fully specified using
  ATD (https://atd.readthedocs.io/) and jsonschema (https://json-schema.org/).
  See the semgrep-interfaces submodule under interfaces/
  (e.g., interfaces/semgrep-interfaces/Semgrep_output_v0.atd for the ATD spec)
- The JSON output of `semgrep scan` now contains a "version": field with the
  version of Semgrep used to generate the match results.
- taint-mode: Previously, to declare a function parameteter as a taint source,
  we had to rely on a trick that declared that _any_ occurence of the parameter
  was a taint source. If the parameter was overwritten with safe data, this was
  not recognized by the taint engine. Now, `focus-metavariable` can be used to
  precisely specify that a function parameter is a source of taint, and the taint
  engine will handle this as expected.
- taint-mode: Add basic support for object destructuring in languages such as
  Javascript. For example, given `let {x} = E`, Semgrep will now infer that `x`
  is tainted if `E` is tainted.

### Fixed

- OCaml: Parenthesis in autofixed code will no longer leave dangling closing-paren.
  Thanks to Elliott Cable for his contribution (#5087)
- When running the Semgrep Docker image, we now mark all directories as safe for use by Git,
  which prevents a crash when the current user does not own the source code directory.
- C++: Ellipsis are now allowed in for loop header (#5164)
- Java: typed metavariables now leverages the type of foreach variables (#5181)

## [0.91.0](https://github.com/returntocorp/semgrep/releases/tag/v0.91.0) - 2022-05-03

### Added

- `--core-opts` flag to send options to semgrep-core. For internal use:
  no guarantees made for semgrep-core options (#5111)

### Changed

- `semgrep ci` prints out all findings instead of hiding nonblocking findings (#5116)

## [0.90.0](https://github.com/returntocorp/semgrep/releases/tag/v0.90.0) - 2022-04-26

### Added

- Users can access the propagated value of a metavariable in the JSON output
  in the extra field
- Join mode now supports inline rules via the `rules:` key underneath the `join:` key.
- Added vendor.name field in gitlab sast output (#5077)

### Changed

- YAML parsing is more tolerant of `{}` appearing when it expects a scalar,
  allowing extensions of YAML that use `{}` to be parsed (#4849)
- Turn off optimization that trades off memory for performance because
  the effect is minor (with current parameters)

### Fixed

- Keep only latest run logs in last.log file (#5070)
- r2c-internal-project-depends-on:
  - Lockfiles that fail to parse will not crash semgrep
  - cargo.lock and Pipfile.lock dependencies that don't specify hashes now parse
  - go.sum files with a trailing newline now parse

## [0.89.0](https://github.com/returntocorp/semgrep/releases/tag/v0.89.0) - 2022-04-20

### Added

- Bash/Dockerfile: Add support for named ellipses such as in
  `echo $...ARGS` (#4887)
- PHP: Constant propagation for static constants (#5022)

### Changed

- When running a baseline scan on a shallow-cloned git repository,
  Semgrep still needs enough git history available
  to reach the branch-off point between the baseline and current branch.
  Previously, Semgrep would try to gradually fetch more and more commits
  up to a thousand commits of history,
  before giving up and just fetching all commits from the remote git server.
  Now, Semgrep will keep trying smaller batches until up to a million commits.
  This change should reduce runtimes on large baseline scans on very large repositories.
- Semgrep-core now logs the rule and file affected by a memory warning.
- Improved error messages from semgrep-core (#5013)
- Small changes to text output (#5008)
- Various exit codes changed so that exit code 1 is only for blocking findings (#5039)
- Subcommand is sent as part of user agent (#5051)

### Fixed

- Lockfiles scanning now respects .semgrepignore
- Workaround for git safe.directory change in github action (#5044)
- When a baseline scan diff showed that a path changed a symlink a proper file,
  Semgrep used incorrectly skip that path. This is now fixed.
- Dockerfile support: handle image aliases correctly (#4881)
- TS: Fixed matching of parameters with type annotations. E.g., it is now possible
  to match `({ params }: Request) => { }` with `({$VAR} : $REQ) => {...}`. (#5004)

## [0.88.0](https://github.com/returntocorp/semgrep/releases/tag/v0.88.0) - 2022-04-13

### Added

- Scala support is now officially GA
  - Ellipsis method chaining is now supported
  - Type metavariables are now supported
- Ruby: Add basic support for lambdas in patterns. You can now write patterns
  of the form `-> (P) {Q}` where `P` and `Q` are sub-patterns. (#4950)
- Experimental `semgrep install-deep-semgrep` command for DeepSemgrep beta (#4993)

### Changed

- Moved description of parse/internal errors to the "skipped" section of output
- Since 0.77.0 semgrep-core logs a warning when a worker process is consuming above
  400 MiB of memory. Now, it will also log an extra warning every time memory usage
  doubles. Again, this is meant to help diagnosing OOM-related crashes.

### Fixed

- Dockerfile: `lang.json` file not found error while building the docker image
- Dockerfile: `EXPOSE 12345` will now parse `12345` as an int instead of a string,
  allowing `metavariable-comparison` with integers (#4875)
- Scala: unicode character literals now parse
- Scala: multiple annotated type parameters now parse (`def f[@an A, @an B](x : A, y : B) = ...`)
- Ruby: Allow 'unless' used as keyword argument or hash key (#4948)
- Ruby: Fix regexp matching in the presence of escape characters (#4999)
- `r2c-internal-project-depends-on`:
  - Generic mode rules work again
  - Semgrep will not fail on targets that contain no relevant lockfiles
  - `package-lock.json` parsing now defaults to `dependencies` instead of `packages`,
    and will not completely fail on dependencies with no version
  - `yarn.lock` parsing has been rewritten to fix a bug where sometimes
    large numbers of dependencies would be ignored
- Go: parse multiline string literals
- Handle utf-8 decoding errors without crashing (#5023)

## [0.87.0](https://github.com/returntocorp/semgrep/releases/tag/v0.87.0) - 2022-04-07

### Added

- New `focus-metavariable` operator that lets you focus (or "zoom in") the match
  on the code region delimited by a metavariable. This operator is useful for
  narrowing down the code matched by a rule, to focus on what really matters. (#4453)
- `semgrep ci` uses "GITHUB_SERVER_URL" to generate urls if it is available
- You can now set `NO_COLOR=1` to force-disable colored output

### Changed

- taint-mode: We no longer force the unification of metavariables between
  sources and sinks by default. It is not clear that this is the most natural
  behavior; and we realized that, in fact, it was confusing even for experienced
  Semgrep users. Instead, each set of metavariables is now considered independent.
  The metavariables available to the rule message are all metavariables bound by
  `pattern-sinks`, plus the subset of metavariables bound by `pattern-sources`
  that do not collide with the ones bound by `pattern-sinks`. We do not expect
  this change to break many taint rules because source-sink metavariable
  unification had a bug (see #4464) that prevented metavariables bound by a
  `pattern-inside` to be unified, thus limiting the usefulness of the feature.
  Nonetheless, it is still possible to force metavariable unification by setting
  `taint_unify_mvars: true` in the rule's `options`.
- `r2c-internal-project-depends-on`: this is now a rule key, and not part of the pattern language.
  The `depends-on-either` key can be used analgously to `pattern-either`
- `r2c-internal-project-depends-on`: each rule with this key will now distinguish between
  _reachable_ and _unreachable_ findings. A _reachable_ finding is one with both a dependency match
  and a pattern match: a vulnerable dependency was found and the vulnerable part of the dependency
  (according to the patterns in the rule) is used somewhere in code. An _unreachable_ finding
  is one with only a dependency match. Reachable findings are reported as coming from the
  code that was pattern matched. Unreachable findings are reported as coming from the lockfile
  that was dependency matched. Both kinds of findings specify their kind, along with all matched
  dependencies, in the `extra` field of semgrep's JSON output, using the `dependency_match_only`
  and `dependency_matches` fields, respectively.
- `r2c-internal-project-depends-on`: a finding will only be considered reachable if the file
  containing the pattern match actually depends on the dependencies in the lockfile containing the
  dependency match. A file depends on a lockfile if it is the nearest lockfile going up the
  directory tree.
- The returntocorp/semgrep Docker image no longer sets `semgrep` as the entrypoint.
  This means that `semgrep` is no longer prepended automatically to any command you run in the image.
  This makes it possible to use the image in CI executors that run provisioning commands within the image.

### Fixed

- `-` is now parsed as a valid identifier in Scala
- `new $OBJECT(...)` will now work properly as a taint sink (#4858)
- JS/TS: `...{$X}...` will no longer match `str`
- taint-mode: Metavariables bound by a `pattern-inside` are now available to the
  rule message. (#4464)
- parsing: fail fast on in semgrep-core if rules fail to validate (broken since 0.86.5)
- Setting either `SEMGREP_URL` or `SEMGREP_APP_URL`
  now updates the URL used both for Semgrep App communication,
  and for fetching Semgrep Registry rules.
- The pre-commit hook exposed from semgrep's repository no longer fails
  when trying to install with recent setuptools versions.

## [0.86.5](https://github.com/returntocorp/semgrep/releases/tag/v0.86.5) - 2022-03-28

## Changed

- Set minimum urllib3 version

## [0.86.4](https://github.com/returntocorp/semgrep/releases/tag/v0.86.4) - 2022-03-25

### Changed

- Increase rule fetch timeout from 20s to 30s

## [0.86.3](https://github.com/returntocorp/semgrep/releases/tag/v0.86.3) - 2022-03-25

### Fixed

- Network timeouts during rule download are now less likely.

## [0.86.2](https://github.com/returntocorp/semgrep/releases/tag/v0.86.2) - 2022-03-24

### Fixed

- Some finding fingerprints were not matching what semgrep-agent would return.

## [0.86.1](https://github.com/returntocorp/semgrep/releases/tag/v0.86.1) - 2022-03-24

### Fixed

- The fingerprint of findings ignored with `# nosemgrep` is supposed to be the same
  as if the ignore comment wasn't there.
  This has previously only worked for single-line findings, including in `semgrep-agent`.
  Now the fingerprint is consistent as expected for multiline findings as well.

### Changed

- `--timeout-threshold` default set to 3 instead of 0

## [0.86.0](https://github.com/returntocorp/semgrep/releases/tag/v0.86.0) - 2022-03-24

### Added

- Semgrep can now output findings in GitLab's SAST report and secret scanning
  report formats with `--gitlab-sast` and `--gitlab-secrets`.
- JSON output now includes a fingerprint of each finding.
  This fingerprint remains consistent when matching code is just moved around
  or reindented.
- Go: use latest tree-sitter-go with support for Go 1.18 generics (#4823)
- Terraform: basic support for constant propagation of locals (#1147)
  and variables (#4816)
- HTML: you can now use metavariable ellipsis inside <script> (#4841)
  (e.g., `<script>$...JS</script>`)
- A `semgrep ci` subcommand that auto-detects settings from your CI environment
  and can upload findings to Semgrep App when logged in.

### Changed

- SARIF output will include matching code snippet (#4812)
- semgrep-core should now be more tolerant to rules using futur extensions by
  skipping those rules instead of just crashing (#4835)
- Removed `tests` from published python wheel
- Findings are now considered identical between baseline and current scans
  based on the same logic as Semgrep CI uses, which means:
  - Two findings are now identical after whitespace changes such as re-indentation
  - Two findings are now identical after a nosemgrep comment is added
  - Findings are now different if the same code triggered them on different lines
- Docker image now runs as root to allow the docker image to be used in CI/CD pipelines
- Support XDG Base directory specification (#4818)

### Fixed

- Entropy analysis: strings made of repeated characters such as
  `'xxxxxxxxxxxxxx'` are no longer reported has having high entropy (#4833)
- Symlinks found in directories are skipped from being scanned again.
  This is a fix for a regression introduced in 0.85.0.
- HTML: multiline raw text tokens now contain the newline characters (#4855)
- Go: fix unicode parsing bugs (#4725) by switching to latest tree-sitter-go
- Constant propagation: A conditional expression where both alternatives are
  constant will also be considered constant (#4301)
- Constant propagation now recognizes operators `++` and `--` as side-effectful
  (#4667)

## [0.85.0](https://github.com/returntocorp/semgrep/releases/tag/v0.85.0) - 2022-03-16

### Added

- C#: use latest tree-sitter-c-sharp with support for most C# 10.0 features
- HTML: support for metavariables on tags (e.g., `<$TAG>...</$TAG>`) (#4078)
- Scala: The data-flow engine can now handle expression blocks.
  This used to cause some false negatives during taint analysis,
  which will now be reported.
- Dockerfile: allow e.g. `CMD ...` to match both `CMD ls` and `CMD ["ls"]`
  (#4770).
- When scanning multiple languages, Semgrep will now print a table of how
  many rules and files are used for each language.

### Fixed

- Fixed Deep expression matching and metavariables interaction. Semgrep will
  not stop anymore at the first match and will enumarate all possible matchings
  if a metavariable is used in a deep expression pattern
  (e.g., `<... $X ...>`). This can introduce some performance regressions.
- JSX: ellipsis in JSX body (e.g., `<div>...</div>`) now matches any
  children (#4678 and #4717)
- > ℹ️ During a `--baseline-commit` scan,
  > Semgrep temporarily deletes files that were created since the baseline commit,
  > and restores them at the end of the scan.

  Previously, when scanning a subdirectory of a git repo with `--baseline-commit`,
  Semgrep would delete all newly created files under the repo root,
  but restore only the ones in the subdirectory.
  Now, Semgrep only ever deletes files in the scanned subdirectory.

- Previous releases allowed incompatible versions (21.1.0 & 21.2.0)
  of the `attrs` dependency to be installed.
  `semgrep` now correctly requires attrs 21.3.0 at the minimum.
- `package-lock.json` parsing defaults to `packages` instead of `dependencies` as the source of dependencies
- `package-lock.json` parsing will ignore dependencies with non-standard versions, and will succesfully parse
  dependencies with no `integrity` field

### Changed

- File targeting logic has been mostly rewritten. (#4776)
  These inconsistencies were fixed in the process:

  - > ℹ️ "Explicitly targeted file" refers to a file
    > that's directly passed on the command line.

    Previously, explicitly targeted files would be unaffected by most global filtering:
    global include/exclude patterns and the file size limit.
    Now `.semgrepignore` patterns don't affect them either,
    so they are unaffected by all global filtering,

  - > ℹ️ With `--skip-unknown-extensions`,
    > Semgrep scans only the explicitly targeted files that are applicable to the language you're scanning.

    Previously, `--skip-unknown-extensions` would skip based only on file extension,
    even though extensionless shell scripts expose their language via the shebang of the first line.
    As a result, explicitly targeted shell files were always skipped when `--skip-unknown-extensions` was set.
    Now, this flag decides if a file is the correct language with the same logic as other parts of Semgrep:
    taking into account both extensions and shebangs.

- Semgrep scans with `--baseline-commit` are now much faster.
  These optimizations were added:

  - > ℹ️ When `--baseline-commit` is set,
    > Semgrep first runs the _current scan_,
    > then switches to the baseline commit,
    > and runs the _baseline scan_.

    The _current scan_ now excludes files
    that are unchanged between the baseline and the current commit
    according to `git status` output.

  - The _baseline scan_ now excludes rules and files that had no matches in the _current scan_.

  - When `git ls-files` is unavailable or `--disable-git-ignore` is set,
    Semgrep walks the file system to find all target files.
    Semgrep now walks the file system 30% faster compared to previous versions.

- The output format has been updated to visually separate lines
  with headings and indentation.

## [0.84.0](https://github.com/returntocorp/semgrep/releases/tag/v0.84.0) - 2022-03-09

### Added

- new --show-supported-languages CLI flag to display the list of languages
  supported by semgrep. Thanks to John Wu for his contribution! (#4754)
- `--validate` will check that metavariable-x doesn't use an invalid
  metavariable
- Add r2c-internal-project-depends on support for Java, Go, Ruby, and Rust
- PHP: .tpl files are now considered PHP files (#4763)
- Scala: Support for custom string interpolators (#4655)
- Scala: Support parsing Scala scripts that contain plain definitions outside
  an Object or Class
- JSX: JSX singleton elements (a.k.a XML elements), e.g., `<foo />` used to
  match also more complex JSX elements, e.g., `<foo >some child</foo>`.
  This can now be disabled via rule `options:`
  with `xml_singleton_loose_matching: false` (#4730)
- JSX: new matching option `xml_attrs_implicit_ellipsis` that allows
  disabling the implicit `...` that was added to JSX attributes patterns.
- new focus-metavariable: experimental operator (#4735) (the syntax may change
  in the near futur)

### Fixed

- Report parse errors even when invoked with `--strict`
- Show correct findings count when using `--config auto` (#4674)
- Kotlin: store trailing lambdas in the AST (#4741)
- Autofix: Semgrep no longer errors during `--dry-run`s where one fix changes the line numbers in a file that also has a second autofix.
- Performance regression when running with --debug (#4761)
- SARIF output formatter not handling lists of OWASP or CWE metadata (#4673)
- Allow metrics flag and metrics env var at the same time if both are set to the same value (#4703)
- Scan `yarn.lock` dependencies that do not specify a hash
- Run `project-depends-on` rules with only `pattern-inside` at their leaves
- Dockerfile patterns no longer need a trailing newline (#4773)

## [0.83.0](https://github.com/returntocorp/semgrep/releases/tag/v0.83.0) - 2022-02-24

### Added

- semgrep saves logs of last run to `~/.semgrep/last.log`
- A new recursive operator, `-->`, for join mode rules for recursively chaining together Semgrep rules based on metavariable contents.
- A new recursive operator, `-->`, for join mode rules for recursively
  chaining together Semgrep rules based on metavariable contents.
- Semgrep now lists the scanned paths in its JSON output under the
  `paths.scanned` key.
- When using `--verbose`, the skipped paths are also listed under the
  `paths.skipped` key.
- C#: added support for typed metavariables (#4657)
- Undocumented, experimental `metavariable-analysis` feature
  supporting two kinds of analyses: prediction of regular expression
  denial-of-service vulnerabilities (ReDoS, `redos` analyzer, #4700)
  and high-entropy string detection (`entropy` analyzer, #4672).
- A new subcommand `semgrep publish` allows users to upload private,
  unlisted, or public rules to the Semgrep Registry

### Fixed

- Configure the PCRE engine with lower match-attempts and recursion limits in order
  to prevent regex matching from potentially "hanging" Semgrep
- Terraform: Parse heredocs respecting newlines and whitespaces, so that it is
  possible to correctly match these strings with `metavariable-regex` or
  `metavariable-pattern`. Previously, Semgrep had problems analyzing e.g. embedded
  YAML content. (#4582)
- Treat Go raw string literals like ordinary string literals (#3938)
- Eliminate zombie uname processes (#4466)
- Fix for: semgrep always highlights one extra character

### Changed

- Improved constant propagation for global constants
- PHP: Constant propagation now has built-in knowledge of `escapeshellarg` and
  `htmlspecialchars_decode`, if these functions are given constant arguments,
  then Semgrep assumes that their output is also constant
- The environment variable used by Semgrep login changed from `SEMGREP_LOGIN_TOKEN` to `SEMGREP_APP_TOKEN`

## [0.82.0](https://github.com/returntocorp/semgrep/releases/tag/v0.82.0) - 2022-02-08

### Added

- Experimental baseline scanning. Run with `--baseline-commit GIT_COMMIT` to only
  show findings that currently exist but did not exist in GIT_COMMIT

### Changed

- Performance: send all rules directly to semgrep-core instead of invoking semgrep-core
- Scans now report a breakdown of how many target paths were skipped for what reason.
  - `--verbose` mode will list all skipped paths along with the reason they were skipped
- Performance: send all rules directly to semgrep-core instead of invoking semgrep-core
  for each rule, reducing the overhead significantly. Other changes resulting from this:
  Sarif output now includes all rules run. Error messages use full path of rules.
  Progress bar reports by file instead of by rule
- Required minimum version of python to run semgrep now 3.7 instead of EOL 3.6
- Bloom filter optimization now considers `import` module file names, thus
  speeding up matching of patterns like `import { $X } from 'foo'`
- Indentation is now removed from matches to conserve horizontal space

### Fixed

- Typescript: Patterns `E as T` will be matched correctly. E.g. previously
  a pattern like `v as $T` would match `v` but not `v as any`, now it
  correctly matches `v as any` but not `v`. (#4515)
- Solidity: ellipsis in contract body are now supported (#4587)
- Highlighting has been restored for matching code fragments within a finding

## [0.81.0](https://github.com/returntocorp/semgrep/releases/tag/v0.81.0) - 2022-02-02

### Added

- Dockerfile language: metavariables and ellipses are now
  supported in most places where it makes sense (#4556, #4577)

### Fixed

- Gracefully handle timeout errors with missing rule_id
- Match resources in Java try-with-resources statements (#4228)

## [0.80.0](https://github.com/returntocorp/semgrep/releases/tag/v0.80.0) - 2022-01-26

### Added

- Autocomplete for CLI options
- Dockerfile: add support for metavariables where argument expansion is already supported

### Changed

- Ruby: a metavariable matching an atom can also be used to match an identifier
  with the same name (#4550)

### Fixed

- Handle missing target files without raising an exception (#4462)

## [0.79.0](https://github.com/returntocorp/semgrep/releases/tag/v0.79.0) - 2022-01-20

### Added

- Add an experimental key for internal team use: `r2c-internal-project-depends-on` that
  allows rules to filter based on the presence of 3rd-party dependencies at specific
  version ranges.
- Experimental support for Dockerfile syntax.
- Support nosemgrep comments placed on the line before a match,
  causing such match to be ignored (#3521)
- Add experimental `semgrep login` and `semgrep logout` to store API token from semgrep.dev
- Add experimenntal config key `semgrep --config policy` that uses stored API token to
  retrieve configured rule policy on semgrep.dev

### Changed

- CLI: parse errors (reported with `--verbose`) appear once per file,
  not once per rule/file

### Fixed

- Solidity: add support for `for(...)` patterns (#4530)

## [0.78.0](https://github.com/returntocorp/semgrep/releases/tag/v0.78.0) - 2022-01-13

### Added

- Pre-alpha support for Dockerfile as a new target language
- Semgrep is now able to symbolically propagate simple definitions. E.g., given
  an assignment `x = foo.bar()` followed by a call `x.baz()`, Semgrep will keep
  track of `x`'s definition, and it will successfully match `x.baz()` with a
  pattern like `foo.bar().baz()`. This feature should help writing simple yet
  powerful rules, by letting the dataflow engine take care of any intermediate
  assignments. Symbolic propagation is still experimental and it is disabled by
  default, it must be enabled in a per-rule basis using `options:` and setting
  `symbolic_propagation: true`. (#2783, #2859, #3207)
- `--verbose` outputs a timing and file breakdown summary at the end
- `metavariable-comparison` now handles metavariables that bind to arbitrary
  constant expressions (instead of just code variables)
- YAML support for anchors and aliases (#3677)

### Fixed

- Rust: inner attributes are allowed again inside functions (#4444) (#4445)
- Python: return statement can contain tuple expansions (#4461)
- metavariable-comparison: do not throw a Not_found exn anymore (#4469)
- better ordering of match results with respect to captured
  metavariables (#4488)
- Go, JavaScript, Java, Python, TypeScript: correct matching of
  multibyte characters (#4490)

## [0.77.0](https://github.com/returntocorp/semgrep/releases/tag/v0.77.0) - 2021-12-16

### Added

- New language Solidity with experimental support.
- Scala: Patterns like List(...) now correctly match against patterns in code
- A default set of .semgrepignore patterns (in semgrep/templates/.semgrepignore) are now used if no .semgrepignore file is provided
- Java: Ellipsis metavariables can now be used for parameters (#4420)
- `semgrep login` and `semgrep logout` commands to save api token

### Fixed

- Go: fixed bug where using an ellipsis to stand for a list of key-value pairs
  would sometimes cause a parse error
- Scala: Translate definitions using patterns like
  `val List(x,y,z) = List(1,2,3)` to the generic AST
- Allow name resolution on imported packages named just vN, where N is a number
- The -json option in semgrep-core works again when used with -e/-f
- Python: get the correct range when matching comprehension (#4221)
- Python and other languages: allow matches of patterns containing
  non-ascii characters, but still with possibly many false positives (#4336)
- Java: parse correctly constructor method patterns (#4418)
- Address several autofix output issues (#4428, #3577, #3338) by adding per-
  file line/column offset tracking

### Changed

- Constant propagation is now a proper must-analysis, if a variable is undefined
  in some path then it will be considered as non-constant
- Dataflow: Only consider reachable nodes, which prevents some FPs/FNs
- Timing output handles errors and reports profiling times
- semgrep-core will log a warning when a worker process is consuming above 400 MiB
  of memory, or reached 80% of the specified memory limit, whatever happens first.
  This is meant to help diagnosing OOM-related crashes.

## [0.76.2](https://github.com/returntocorp/semgrep/releases/tag/v0.76.2) - 2021-12-08

## [0.76.2](https://github.com/returntocorp/semgrep/releases/tag/v0.76.2) - 2021-12-08

### Fixed

- Python: set the right scope for comprehension variables (#4260)
- Fixed bug where the presence of .semgrepignore would cause reported targets
  to have absolute instead of relative file paths

## [0.76.1](https://github.com/returntocorp/semgrep/releases/tag/v0.76.1) - 2021-12-07

### Fixed

- Fixed bug where the presence of .semgrepignore would cause runs to fail on
  files that were not subpaths of the directory where semgrep was being run

## [0.76.0](https://github.com/returntocorp/semgrep/releases/tag/v0.76.0) - 2021-12-06

### Added

- Improved filtering of rules based on file content (important speedup
  for nodejsscan rules notably)
- Semgrep CLI now respects .semgrepignore files
- Java: support ellipsis in generics, e.g., `class Foo<...>` (#4335)

### Fixed

- Java: class patterns not using generics will match classes using generics
  (#4335), e.g., `class $X { ...}` will now match `class Foo<T> { }`
- TS: parse correctly type definitions (#4330)
- taint-mode: Findings are now reported when the LHS of an access operator is
  a sink (e.g. as in `$SINK->method`), and the LHS operand is a tainted
  variable (#4320)
- metavariable-comparison: do not throw a NotHandled exn anymore (#4328)
- semgrep-core: Fix a segmentation fault on Apple M1 when using
  `-filter_irrelevant_rules` on rules with very large `pattern-either`s (#4305)
- Python: generate proper lexical exn for unbalanced braces (#4310)
- YAML: fix off-by-one in location of arrays
- Python: generate proper lexical exn for unbalanced braces (#4310)
- Matching `"$MVAR"` patterns against string literals computed by constant folding
  no longer causes a crash (#4371)

### Changed

- semgrep-core: Log messages are now tagged with the process id
- Optimization: change bloom filters to use sets, move location of filter
- Reduced the size of `--debug` dumps
- Given `--output` Semgrep will no longer print search results to _stdout_,
  but it will only save/post them to the specified file/URL

## [0.75.0](https://github.com/returntocorp/semgrep/releases/tag/v0.75.0) - 2021-11-23

### Fixed

- semgrep-ci relies on `--disable-nosem` still tagging findings with `is_ignored`
  correctly. Reverting optimization in 0.74.0 that left this field None when said
  flag was used

## [0.74.0](https://github.com/returntocorp/semgrep/releases/tag/v0.74.0) - 2021-11-19

### Added

- Support for method chaining patterns in Python, Golang, Ruby,
  and C# (#4300), so all GA languages now have method chaining
- Scala: translate infix operators to generic AST as method calls,
  so `$X.map($F)` matches `xs map f`
- PHP: support method patterns (#4262)

### Changed

- Add `profiling_times` object in `--time --json` output for more fine
  grained visibility into slow parts of semgrep
- Constant propagation: Any kind of Python string (raw, byte, or unicode) is
  now evaluated to a string literal and can be matched by `"..."` (#3881)

### Fixed

- Ruby: blocks are now represented with an extra function call in Generic so that
  both `f(...)` and `f($X)` correctly match `f(x)` in `f(x) { |n| puts n }` (#3880)
- Apply generic filters excluding large files and binary files to
  'generic' and 'regex' targets as it was already done for the other
  languages.
- Fix some Stack_overflow when using -filter_irrelevant_rules (#4305)
- Dataflow: When a `switch` had no other statement following it, and the last
  statement of the `switch`'s `default` case was a statement, such as `throw`,
  that can exit the execution of the current function, this caused `break`
  statements within the `switch` to not be resolved during the construction of
  the CFG. This could led to e.g. constant propagation incorrectly flagging
  variables as constants. (#4265)

## [0.73.0](https://github.com/returntocorp/semgrep/releases/tag/v0.73.0) - 2021-11-12

### Added

- experimental support for C++

### Changed

- Dataflow: Assume that any function/method call inside a `try-catch` could
  be raising an exception (#4091)
- cli: if an invalid config is passed to semgrep, it will fail immediately, even
  if valid configs are also passed

### Fixed

- Performance: Deduplicate rules by rule-id + behavior so rules are not being run
  twice
- Scala: recognize metavariables in patterns
- Scala: translate for loops to the generic ast properly
- Catch PCRE errors
- Constant propagation: Avoid "Impossible" errors due to unhandled cases

## [0.72.0](https://github.com/returntocorp/semgrep/releases/tag/v0.72.0) - 2021-11-10

### Added

- Java: Add partial support for `synchronized` blocks in the dataflow IL (#4150)
- Dataflow: Add partial support for `await`, `yield`, `&`, and other expressions
- Field-definition-as-assignemnt equivalence that allows matching expression
  patterns against field definitions. It is disabled by default but can be
  enabled via rule `options:` with `flddef_assign: true` (#4187)
- Arrows (a.k.a short lambdas) patterns used to match also regular function
  definitions. This can now be disabled via rule `options:` with
  `arrow_is_function: false` (#4187)
- Javascript variable patterns using the 'var' keyword used to also
  match variable declarations using 'let' or 'const'. This can now be
  disabled via rule `options:` with `let_is_var: false`

### Fixed

- Constant propagation: In a method call `x.f(y)`, if `x` is a constant then
  it will be recognized as such
- Go: match correctly braces in composite literals for autofix (#4210)
- Go: match correctly parens in cast for autofix (#3387)
- Go: support ellipsis in return type parameters (#2746)
- Scala: parse `case object` within blocks
- Scala: parse typed patterns with variables that begin with an underscore:
  `case _x : Int => ...`
- Scala: parse unicode identifiers
- semgrep-core accepts `sh` as an alias for bash
- pattern-regex: Hexadecimal notation of Unicode code points is now
  supported and assumes UTF-8 (#4240)
- pattern-regex: Update documentation, specifying we use PCRE (#3974)
- Scala: parse nullary constructors with no arguments in more positions
- Scala: parse infix type operators with tuple arguments
- Scala: parse nested comments
- Scala: parse `case class` within blocks
- `metavariable-comparison`: if a metavariable binds to a code variable that
  is known to be constant, then we use that constant value in the comparison (#3727)
- Expand `~` when resolving config paths

### Changed

- C# support is now GA
- cli: Only suggest increasing stack size when semgrep-core segfaults
- Semgrep now scans executable scripts whose shebang interpreter matches the
  rule's language

## [0.71.0](https://github.com/returntocorp/semgrep/releases/tag/v0.71.0) - 2021-11-01

### Added

- Metavariable equality is enforced across sources/sanitizers/sinks in
  taint mode, and these metavariables correctly appear in match messages
- Pre-alpha support for Bash as a new target language
- Pre-alpha support for C++ as a new target language
- Increase soft stack limit when running semgrep-core (#4120)
- `semgrep --validate` runs metachecks on the rule

### Fixed

- text_wrapping defaults to MAX_TEXT_WIDTH if get_terminal_size reports
  width < 1
- Metrics report the error type of semgrep core errors (Timeout,
  MaxMemory, etc.)
- Prevent bad settings files from crashing Semgrep (#4164)
- Constant propagation: Tuple/Array destructuring assignments now correctly
  prevent constant propagation
- JS: Correctly parse metavariables in template strings
- Scala: parse underscore separators in number literals, and parse
  'l'/'L' long suffix on number literals
- Scala: parse by name arguments in arbitary function types,
  like `(=> Int) => Int`
- Bash: various fixes and improvements
- Kotlin: support ellipsis in class body and parameters (#4141)
- Go: support method interface pattern (#4172)

### Changed

- Report CI environment variable in metrics for better environment
  determination
- Bash: a simple expression pattern can now match any command argument rather
  than having to match the whole command

## [0.70.0](https://github.com/returntocorp/semgrep/releases/tag/v0.70.0) - 2021-10-19

### Added

- Preliminary support for bash

### Fixed

- Go: support ... in import list (#4067),
  for example `import (... "error" ...)`
- Java: ... in method chain calls can now match also 0 elements, to be
  consistent with other use of ... (#4082), so `o. ... .foo()` will now
  also match just `o.foo()`.
- Config files with only a comment give bad error message (#3773)
- Does not crash if user does not have write permissions on home directory

### Changed

- Resolution of rulesets use legacy registry instead of cdn registry
- Benchmark suite is easier to modify

## [0.69.1](https://github.com/returntocorp/semgrep/releases/tag/v0.69.1) - 2021-10-14

### Fixed

- The `--enable-metrics` flag is now always a flag, does not optionally
  take an argument

## [0.69.0](https://github.com/returntocorp/semgrep/releases/tag/v0.69.0) - 2021-10-13

### Added

- C: support ... in parameters and sizeof arguments (#4037)
- C: support declaration and function patterns
- Java: support @interface pattern (#4030)

### Fixed

- Reverted change to exclude minified files from the scan (see changelog for
  0.66.0)
- Java: Fixed equality of metavariables bounded to imported classes (#3748)
- Python: fix range of tuples (#3832)
- C: fix some wrong typedef inference (#4054)
- Ruby: put back equivalence on old syntax for keyword arguments (#3981)
- OCaml: add body of functor in AST (#3821)

### Changed

- taint-mode: Introduce a new kind of _not conflicting_ sanitizer that must be
  declared with `not_conflicting: true`. This affects the change made in 0.68.0
  that allowed a sanitizer like `- pattern: $F(...)` to work, but turned out to
  affect our ability to specify sanitization by side-effect. Now the default
  semantics of sanitizers is reverted back to the same as before 0.68.0, and
  `- pattern: $F(...)` is supported via the new not-conflicting sanitizers.

## [0.68.2](https://github.com/returntocorp/semgrep/releases/tag/v0.68.2) - 2021-10-07

### Fixed

- Respect --skip-unknown-extensions even for files with no extension
  (treat no extension as an unknown extension)
- taint-mode: Fixed (another) bug where a tainted sink could go unreported when
  the sink is a specific argument in a function call

## [0.68.1](https://github.com/returntocorp/semgrep/releases/tag/v0.68.1) - 2021-10-07

### Added

- Added support for `raise`/`throw` expressions in the dataflow engine and
  improved existing support for `try-catch-finally`

### Fixed

- Respect rule level path filtering

## [0.68.0](https://github.com/returntocorp/semgrep/releases/tag/v0.68.0) - 2021-10-06

### Added

- Added "automatic configuration" (`--config auto`), which collaborates with
  the Semgrep Registry to customize rules to a project; to support this, we
  add support for logging-in to the Registry using the project URL; in
  a future release, this will also perform project analysis to determine
  project languages and frameworks
- Input can be derived from subshells: `semgrep --config ... <(...)`
- Java: support '...' in catch (#4002)

### Changed

- taint-mode: Sanitizers that match exactly a source or a sink are filtered out,
  making it possible to use `- pattern: $F(...)` for declaring that any other
  function is a sanitizer
- taint-mode: Remove built-in source `source(...)` and built-in sanitizer
  `sanitize(...)` used for convenience during early development, this was causing
  some unexpected behavior in real code that e.g. had a function called `source`!
- When enabled, metrics now send the hashes of rules that yielded findings;
  these will be used to tailor rules on a per-project basis, and also will be
  used to improve rules over time
- Improved Kotlin parsing from 77% to 90% on our Kotlin corpus.
- Resolution of rulesets (i.e. `p/ci`) use new rule cdn and do client-side hydration
- Set pcre recursion limit so it will not vary with different installations of pcre
- Better pcre error handling in semgrep-core

### Fixed

- taint-mode: Fixed bug where a tainted sink could go unreported when the sink is
  a specific argument in a function call
- PHP: allows more keywords as valid field names (#3954)

## [0.67.0](https://github.com/returntocorp/semgrep/releases/tag/v0.67.0) - 2021-09-29

### Added

- Added support for break and continue in the dataflow engine
- Added support for switch statements in the dataflow engine

### Changed

- Taint no longer analyzes dead/unreachable code
- Improve error message for segmentation faults/stack overflows
- Attribute-expression equivalence that allows matching expression patterns against
  attributes, it is enabled by default but can be disabled via rule `options:` with
  `attr_expr: false` (#3489)
- Improved Kotlin parsing from 35% to 77% on our Kotlin corpus.

### Fixed

- Fix CFG dummy nodes to always connect to exit node
- Deep ellipsis `<... x ...>` now matches sub-expressions of statements
- Ruby: treat 'foo' as a function call when alone on its line (#3811)
- Fixed bug in semgrep-core's `-filter_irrelevant_rules` causing Semgrep to
  incorrectly skip a file (#3755)

## [0.66.0](https://github.com/returntocorp/semgrep/releases/tag/v0.66.0) - 2021-09-22

### Added

- HCL (a.k.a Terraform) experimental support

### Changed

- **METRICS COLLECTION CHANGES**: In order to target development of Semgrep features, performance improvements,
  and language support, we have changed how metrics are collected by default
  - Metrics collection is now controlled with the `--metrics` option, with possible values: `auto`, `on`, or `off`
  - `auto` will send metrics only on runs that include rules are pulled from the Semgrep Registry.
    It will not send metrics when rules are only read from local files or passed directly as
    strings
  - `auto` is now the default metrics collection state
  - `on` forces metrics collection on every run
  - `off` disables metrics collection entirely
  - Metrics collection may still alternatively be controlled with the `SEMGREP_SEND_METRICS`
    environment variable, with the same possible values as the `--metrics` option. If both
    are set, `--metrics` overrides `SEMGREP_SEND_METRICS`
  - See `PRIVACY.md` for more information
- Constant propagation now assumes that void methods may update the callee (#3316)
- Add rule message to emacs output (#3851)
- Show stack trace on fatal errors (#3876)
- Various changes to error messages (#3827)
- Minified files are now automatically excluded from the scan, which
  may result in shorter scanning times for some projects.

### Fixed

- Dataflow: Recognize "concat" method and interpret it in a language-dependent manner (#3316)
- PHP: allows certain keywords as valid field names (#3907)

## [0.65.0](https://github.com/returntocorp/semgrep/releases/tag/v0.65.0) - 2021-09-13

### Added

- Allow autofix using the command line rather than only with the fix: YAML key
- Vardef-assign equivalence can now be disabled via rule `options:` with `vardef_assign: false`

### Changed

- Grouped semgrep CLI options and added constraints when useful (e.g. cannot use `--vim` and `--emacs` at the same time)

### Fixed

- Taint detection with ternary ifs (#3778)
- Fixed corner-case crash affecting the `pattern: $X` optimization ("empty And; no positive terms in And")
- PHP: Added support for parsing labels and goto (#3592)
- PHP: Parse correctly constants named PUBLIC or DEFAULT (#3589)
- Go: Added type inference for struct literals (#3622)
- Fix semgrep-core crash when a cache file exceeds the file size limit
- Sped up Semgrep interface with tree-sitter parsing

## [0.64.0](https://github.com/returntocorp/semgrep/releases/tag/v0.64.0) - 2021-09-01

### Added

- Enable associative matching for string concatenation (#3741)

### Changed

- Add logging on failure to git ls-files (#3777)
- Ignore files whose contents look minified (#3795)
- Display semgrep-core errors in a better way (#3774)
- Calls to `semgrep --version` now check if Semgrep is up-to-date; this can
  cause a ~ 100 ms delay in run time; use --disable-version-check if you
  don't want this

### Fixed

- Java: separate import static from regular imports during matching (#3772)
- Taint mode will now benefit from semgrep-core's -filter_irrelevant_rules
- Taint mode should no longer report duplicate matches (#3742)
- Only change source directory when running in docker context (#3732)

## [0.63.0](https://github.com/returntocorp/semgrep/releases/tag/v0.63.0) - 2021-08-25

### Added

- C#: support ellipsis in declarations (#3720)

### Fixed

- Hack: improved support for metavariables (#3716)
- Dataflow: Disregard type arguments but not the entire instruction

### Changed

- Optimize ending `...` in `pattern-inside`s to simply match anything left

## [0.62.0](https://github.com/returntocorp/semgrep/releases/tag/v0.62.0) - 2021-08-17

### Added

- OCaml: support module aliasing, so looking for `List.map` will also
  find code that renamed `List` as `L` via `module L = List`.
- Add help text to sarif formatter output if defined in metadata field.
- Update shortDescription in sarif formatter output if defined in metadata field.
- Add tags as defined in metadata field in addition to the existing tags.

### Fixed

- core: Fix parsing of numeric literals in rule files
- Java: fix the range and autofix of Cast expressions (#3669)
- Generic mode scanner no longer tries to open submodule folders as files (#3701)
- `pattern-regex` with completely empty files (#3705)
- `--sarif` exit code with suppressed findings (#3680)
- Fixed fatal errors when a pattern results in a large number of matches
- Better error message when rule contains empty pattern

### Changed

- Add backtrace to fatal errors reported by semgrep-core
- Report errors during rule evaluation to the user
- When anded with other patterns, `pattern: $X` will not be evaluated on its own, but will look at the context and find `$X` within the metavariables bound, which should be significantly faster

## [0.61.0](https://github.com/returntocorp/semgrep/releases/tag/v0.61.0) - 2021-08-04

### Added

- Hack: preliminary support for hack-lang
  thanks to David Frankel, Nicholas Lin, and more people at Slack!
- OCaml: support for partial if, match, and try patterns
  (e.g., `if $X = $Y`)
- OCaml: you can match uppercase identifiers (constructors, module names) by
  using a metavariable with an uppercase letter followed by an underscore,
  followed by uppercase letters or digits (e.g. `$X_`, `$F_OO`).
  Instead, `$FOO` will match everything else (lowercase identifiers,
  full expressions, types, patterns, etc.).
- OCaml: match cases patterns are now matched in any order, and ellipsis are
  handled correctly
- Improved error messages sent to the playground

### Changed

- Run version check and print upgrade message after scan instead of before
- OCaml: skip ocamllex and ocamlyacc files. Process only .ml and .mli files.
- Memoize range computation for expressions and speed up taint mode
- Report semgrep-core's message upon a parse error
- Deprecated the following experimental features:
  - pattern-where-python
  - taint-mode
  - equivalences
  - step-by-step evaluation output
- Deduplicate findings that fire on the same line ranges and have the same message.

### Fixed

- Go: Match import module paths correctly (#3484)
- OCaml: use latest ocamllsp 1.7.0 for the -lsp option
- OCaml: include parenthesis tokens in the AST for tuples and constructor
  calls for better range matching and autofix
- OCaml: fixed many matching bugs with ellipsis
- core: Do not crash when is not possible to compute range info
- eliminate 6x slowdown when using the '--max-memory' option

## [0.60.0](https://github.com/returntocorp/semgrep/releases/tag/v0.60.0) - 2021-07-27

### Added

- Detect duplicate keys in YAML dictionaries in semgrep rules when parsing a rule
  (e.g., detect multiple 'metavariable' inside one 'metavariable-regex')

### Fixed

- C/C++: Fixed stack overflows (segmentation faults) when processing very large
  files (#3538)
- JS: Fixed stack overflows (segmentation faults) when processing very large
  files (#3538)
- JS: Detect numeric object keys `1` and `0x1` as equal (#3579)
- OCaml: improved parsing stats by using tree-sitter-ocaml (from 25% to 88%)
- taint-mode: Check nested functions
- taint-mode: `foo.x` is now detected as tainted if `foo` is a source of taint
- taint-mode: Do not crash when is not possible to compute range info
- Rust: recognize ellipsis in macro calls patterns (#3600)
- Ruby: represent correctly a.(b) in the AST (#3603)
- Rust: recognize ellipsis in macro calls patterns

### Changed

- Added precise error location for the semgrep metachecker, to detect for example
  duplicate patterns in a rule

## [0.59.0](https://github.com/returntocorp/semgrep/releases/tag/v0.59.0) - 2021-07-20

### Added

- A new experimental 'join' mode. This mode runs multiple Semgrep rules
  on a codebase and "joins" the results based on metavariable contents. This
  lets users ask questions of codebases like "do any 3rd party
  libraries use a dangerous function, and do I import that library directly?" or
  "is this variable passed to an HTML template, and is it rendered in that template?"
  with several Semgrep rules.

### Fixed

- Improve location reporting of errors
- metavariable-pattern: `pattern-not-regex` now works (#3503)
- Rust: correctly parse macros (#3513)
- Python: imports are unsugared correctly (#3940)
- Ruby: `pattern: $X` in the presence of interpolated strings now works (#3560)

## [0.58.2](https://github.com/returntocorp/semgrep/releases/tag/v0.58.2) - 2021-07-15

### Fixed

- Significant speed improvements, but the binary is now 95MB (from 47MB
  in 0.58.1, but it was 170MB in 0.58.0)

## [0.58.1](https://github.com/returntocorp/semgrep/releases/tag/v0.58.1) - 2021-07-15

### Fixed

- The --debug option now displays which files are currently processed incrementally;
  it will not wait until semgrep-core completely finishes.

### Changed

- Switch from OCaml 4.10.0 to OCaml 4.10.2 (and later to OCaml 4.12.0) resulted in
  smaller semgrep-core binaries (from 170MB to 47MB) and a smaller docker
  image (from 95MB to 40MB).

## [0.58.0](https://github.com/returntocorp/semgrep/releases/tag/v0.58.0) - 2021-07-14

### Added

- New iteration of taint-mode that allows to specify sources/sanitizers/sinks
  using arbitrary pattern formulas. This provides plenty of flexibility. Note
  that we breaks compatibility with the previous taint-mode format, e.g.
  `- source(...)` must now be written as `- pattern: source(...)`.
- HTML experimental support. This does not rely on the "generic" mode
  but instead really parses the HTML using tree-sitter-html. This allows
  some semantic matching (e.g., matching attributes in any order).
- Vue.js alpha support (#1751)
- New matching option `implicit_ellipsis` that allows disabling the implicit
  `...` that are added to record patterns, plus allow matching "spread fields"
  (JS `...x`) at any position (#3120)
- Support globstar (`**`) syntax in path include/exclude (#3173)

### Fixed

- Apple M1: Semgrep installed from HomeBrew no longer hangs (#2432)
- Ruby command shells are distinguished from strings (#3343)
- Java varargs are now correctly matched (#3455)
- Support for partial statements (e.g., `try { ... }`) for Java (#3417)
- Java generics are now correctly stored in the AST (#3505)
- Constant propagation now works inside Python `with` statements (#3402)
- Metavariable value replacement in message/autofix no longer mixes up short and long names like $X vs $X2 (#3458)
- Fixed metavariable name collision during interpolation of message / autofix (#3483)
  Thanks to Justin Timmons for the fix!
- Revert `pattern: $X` optimization (#3476)
- metavariable-pattern: Allow filtering using a single `pattern` or
  `pattern-regex`
- Dataflow: Translate call chains into IL

### Changed

- Faster matching times for generic mode

## [0.57.0](https://github.com/returntocorp/semgrep/releases/tag/v0.57.0) - 2021-06-29

### Added

- new `options:` field in a YAML rule to enable/disable certain features
  (e.g., constant propagation). See https://github.com/returntocorp/semgrep/blob/develop/semgrep-core/src/core/Config_semgrep.atd
  for the list of available features one can enable/disable.
- Capture groups in pattern-regex: in $1, $2, etc. (#3356)
- Support metavariables inside atoms (e.g., `foo(:$ATOM)`)
- Support metavariables and ellipsis inside regexp literals
  (e.g., `foo(/.../)`)
- Associative-commutative matching for bitwise OR, AND, and XOR operations
- Add support for $...MVAR in generic patterns.
- metavariable-pattern: Add support for nested Spacegrep/regex/Comby patterns
- C#: support ellipsis in method parameters (#3289)

### Fixed

- C#: parse `__makeref`, `__reftype`, `__refvalue` (#3364)
- Java: parsing of dots inside function annotations with brackets (#3389)
- Do not pretend that short-circuit Boolean AND and OR operators are commutative (#3399)
- metavariable-pattern: Fix crash when nesting a non-generic pattern within
  a generic rule
- metavariable-pattern: Fix parse info when matching content of a metavariable
  under a different language
- generic mode on Markdown files with very long lines will now work (#2987)

### Changed

- generic mode: files that don't look like nicely-indented programs
  are no longer ignored, which may cause accidental slowdowns in setups
  where excessively large files are not excluded explicitly (#3418).
- metavariable-comparison: Fix crash when comparing integers and floats
  Thanks to Justin Timmons for the fix!
- Do not filter findings with the same range but different metavariable bindings (#3310)
- Set parsing_state.have_timeout when a timeout occurs (#3438)
- Set a timeout of 10s per file (#3434)
- Improvements to contributing documentation (#3353)
- Memoize getting ranges to speed up rules with large ranges
- When anded with other patterns, `pattern: $X` will not be evaluated on its own, but will look at the context and find `$X` within the metavariables bound, which should be significantly faster

## [0.56.0](https://github.com/returntocorp/semgrep/releases/tag/v0.56.0) - 2021-06-15

### Added

- Associative-commutative matching for Boolean AND and OR operations
  (#3198)
- Support metavariables inside strings (e.g., `foo("$VAR")`)
- metavariable-pattern: Allow matching the content of a metavariable under
  a different language.

### Fixed

- C#: Parse attributes for local functions (#3348)
- Go: Recognize other common package naming conventions (#2424)
- PHP: Support for associative-commutative matching (#3198)

### Changed

- Upgrade TypeScript parser (#3102)

### Changed

- `--debug` now prints out semgrep-core debug logs instead of having this
  behavior with `--debugging-json`

## [0.55.1](https://github.com/returntocorp/semgrep/releases/tag/v0.55.1) - 2021-06-9

### Added

- Add helpUri to sarif output if rule source metadata is defined

### Fixed

- JSON: handle correctly metavariables as field (#3279)
- JS: support partial field definitions pattern, like in JSON
- Fixed wrong line numbers for multi-lines match in generic mode (#3315)
- Handle correctly ellipsis inside function types (#3119)
- Taint mode: Allow statement-patterns when these are represented as
  statement-expressions in the Generic AST (#3191)

## [0.55.0](https://github.com/returntocorp/semgrep/releases/tag/v0.55.0) - 2021-06-8

### Added

- Added new metavariable-pattern operator (available only via --optimizations),
  thanks to Kai Zhong for the feature request (#3257).

### Fixed

- Scala: parse correctly symbol literals and interpolated strings containing
  double dollars (#3271)
- Dataflow: Analyze foreach body even if we do not handle the pattern yet (#3155)
- Python: support ellipsis in try-except (#3233)
- Fall back to no optimizations when using unsupported features: pattern-where-python,
  taint rules, and `--debugging-json` (#3265)
- Handle regexp parse errors gracefully when using optimizations (#3266)
- Support equivalences when using optimizations (#3259)
- PHP: Support ellipsis in include/require and echo (#3191, #3245)
- PHP: Prefer expression patterns over statement patterns (#3191)
- C#: Support unsafe block syntax (#3283)

### Changed

- Run rules in semgrep-core (rather than patterns) by default (aka optimizations all)

## [0.54.0](https://github.com/returntocorp/semgrep/releases/tag/v0.54.0) - 2021-06-2

### Added

- Per rule parse times and per rule-file parse and match times added to opt-in metrics
- $...MVAR can now match a list of statements (not just a list of arguments) (#3170)

### Fixed

- JavaScript parsing: [Support decorators on
  properties](https://github.com/tree-sitter/tree-sitter-javascript/pull/166)
- JavaScript parsing: [Allow default export for any declaration](https://github.com/tree-sitter/tree-sitter-javascript/pull/168)
- Metavariables in messages are filled in when using `--optimizations all`
- Python: class variables are matched in any order (#3212)
- Respect `--timeout-threshold` option in `--optimizations all` mode

### Changed

- Moved some debug logging to verbose logging
- $...ARGS can now match an empty list of arguments, just like ... (#3177)
- JSON and SARIF outputs sort keys for predictable results

## [0.53.0](https://github.com/returntocorp/semgrep/releases/tag/v0.53.0) - 2021-05-26

### Added

- Scala alpha support
- Metrics collection of project_hash in cases where git is not available
- Taint mode now also analyzes top-level statements.

### Fixed

- Running with `--strict` will now return results if there are `nosem` mismatches. Semgrep will report a nonzero exit code if `--strict` is set and there are `nosem` mismathces. [#3099](https://github.com/returntocorp/semgrep/issues/3099)
- PHP: parsing correctly ... and metavariables in parameters
- PHP: parsing correctly functions with a single statement in their body
- Evaluate interpolated strings during constant propagation (#3127)
- Fixed #3084 - Semgrep will report an InvalidRuleSchemaError for dictionaries with duplicate key names.
- Basic type inference also for implicit variable declarations (Python, Ruby, PHP, and JS)
- JS/TS: differentiating tagged template literals in the AST (#3187)
- Ruby: storing parenthesis in function calls in the AST (#3178)

## [0.52.0](https://github.com/returntocorp/semgrep/releases/tag/v0.52.0) - 2021-05-18

### Added

- C# alpha support
- Let meta-variables match both a constant variable occurrence and that same
  constant value (#3058)

### Fixed

- OCaml: fix useless-else false positives by generating appropriate AST for
  if without an else.
- JS/TS: Propagate constant definitions without declaration
- Python: Make except ... match except _ as _

## [0.51.0](https://github.com/returntocorp/semgrep/releases/tag/v0.51.0) - 2021-05-13

### Added

- Keep track of and report rule parse time in addition to file parse time.
- v0 of opt-in anonymous aggregate metrics.
- Improved cheatsheet for generic mode, now recommending indented
  patterns (#2911, #3028).

### Fixed

- JS/TS: allow the deep expression operator <... ...> in expression
  statement position, for example:

```
$ARG = [$V];
...
<... $O[$ARG] ...>; // this works now
```

- PHP arrays with dots inside parse
- Propagate constants in nested lvalues such as `y` in `x[y]`
- C# experimental support

### Changed

- Show log messages from semgrep-core when running semgrep with
  `--debug`.
- By default, targets larger than 1 MB are now excluded from semgrep
  scans. New option `--max-target-bytes 0` restores the old behavior.
- Report relative path instead of absolute when using `--time`

## [0.50.1](https://github.com/returntocorp/semgrep/releases/tag/v0.50.1) - 2021-05-06

### Changed

- Reinstate `--debugging-json` to avoid stderr output of `--debug`

## [0.50.0](https://github.com/returntocorp/semgrep/releases/tag/v0.50.0) - 2021-05-06

### Added

- JS/TS: Infer global constants even if the `const` qualifier is missing (#2978)
- PHP: Resolve names and infer global constants in the same way as for Python

### Fixed

- Empty yaml files do not crash
- Autofix does not insert newline characters for patterns from semgrep.live (#3045)
- Autofix printout is grouped with its own finding rather than the one below it (#3046)
- Do not assign constant values to assigned variables (#2805)
- A `--time` flag instead of `--json-time` which shows a summary of the
  timing information when invoked with normal output and adds a time field
  to the json output when `--json` is also present

### Changed

- .git/ directories are ignored when scanning
- External Python API (`semgrep_main.invoke_semgrep`) now takes an
  optional `OutputSettings` argument for controlling output
- `OutputSettings.json_time` has moved to `OutputSettings.output_time`,
  this and many other `OutputSettings` arguments have been made optional

### Removed

- `--debugging-json` flag in favor of `--json` + `--debug`
- `--json-time` flag in favor of `--json` + `--time`

## [0.49.0](https://github.com/returntocorp/semgrep/releases/tag/v0.49.0) - 2021-04-28

### Added

- Support for matching multiple arguments with a metavariable (#3009)
  This is done with a 'spread metavariable' operator that looks like
  `$...ARGS`. This used to be available only for JS/TS and is now available
  for the other languages (Python, Java, Go, C, Ruby, PHP, and OCaml).
- A new `--optimizations [STR]` command-line flag to turn on/off some
  optimizations. Use 'none' to turn off everything and 'all' to turn on
  everything.
  Just using `--optimizations` is equivalent to `--optimizations all`, and
  not using `--optimizations` is equivalent to `--optimizations none`.
- JS/TS: Support '...' inside JSX text to match any text, as in
  `<a href="foo">...</a>` (#2963)
- JS/TS: Support metavariables for JSX attribute values, as in
  `<a href=$X>some text</a>` (#2964)

### Fixed

- Python: correctly parsing fstring with multiple colons
- Ruby: better matching for interpolated strings (#2826 and #2949)
- Ruby: correctly matching numbers

### Changed

- Add required executionSuccessful attribute to SARIF output (#2983)
  Thanks to Simon Engledew
- Remove jsx and tsx from languages, just use javascript or typescript (#3000)
- Add limit max characters in output line (#2958) and add
  flag to control maxmium characters (defaults to 160).
  Thanks to Ankush Menat

## [0.48.0](https://github.com/returntocorp/semgrep/releases/tag/v0.48.0) - 2021-04-20

### Added

- Taint mode: Basic cross-function analysis (#2913)
- Support for the new Java Record extension and Java symbols with accented characters (#2704)

### Fixed

- Capturing functions when used as both expressions and statements in JS (#1007)
- Literal for ocaml tree sitter (#2885)
- Ruby: interpolated strings match correctly (#2967)
- SARIF output now contains the required runs.invocations.executionSuccessful property.

### Changed

- The `extra` `lines` data is now consistent across scan types
  (e.g. `semgrep-core`, `spacegrep`, `pattern-regex`)

## [0.47.0](https://github.com/returntocorp/semgrep/releases/tag/v0.47.0) - 2021-04-15

### Added

- support `for(...)` for Java
- Ability to match lambdas or functions in Javascript with ellipsis after
  the function keyword, (e.g., `function ...(...) { ... }`)
- Rust: Semgrep patterns now support top-level statements (#2910)
- support for utf-8 code with non-ascii chars (#2944)
- Java switch expressions

### Fixed

- fixed single field pattern in JSON, allow `$FLD: { ... }` pattern
- Config detection in files with many suffix delimiters, like `this.that.check.yaml`.
  More concretely: configs end with `.yaml`, YAML language tests end with `.test.yaml`,
  and everything else is handled by its respective language extension (e.g. `.py`).
- Single array field in yaml in a pattern is parsed as a field, not a one element array

## [0.46.0](https://github.com/returntocorp/semgrep/releases/tag/v0.46.0) - 2021-04-08

### Added

- YAML language support to --test
- Ability to list multiple, comma-separated rules on the same line when in --test mode
- Resolve alias in require/import in Javascript

```
child_process.exec(...)
```

will now match

```javascript
var { exec } = require("child_process");
exec("dangerous");
```

- Taint mode: Pattern-sources can now be arbitrary expressions (#2881)

### Fixed

- SARIF output now nests invocations inside runs.
- Go backslashed carets in regexes can be parsed

### Changed

- Deep expression matches (`<... foo ...>`) now match within records, bodies of
  anonymous functions (a.k.a. lambda-expressions), and arbitrary language-specific
  statements (e.g. the Golang `go` statement)

## [0.45.0](https://github.com/returntocorp/semgrep/releases/tag/v0.45.0) - 2021-03-30

### Added

- New `--experimental` flag for passing rules directly to semgrep-core (#2836)

### Fixed

- Ellipses in template strings don't match string literals (#2780)
- Go: correctly parse select/switch clauses like in tree-sitter (#2847)
- Go: parse correctly 'for ...' header in Go patterns (#2838)

## [0.44.0](https://github.com/returntocorp/semgrep/releases/tag/v0.44.0) - 2021-03-25

### Added

- Support for YAML! You can now write YAML patterns in rules
  to match over YAML target files (including semgrep YAML rules, inception!)
- A new Bloomfilter-based optimisation to speedup matching (#2816)
- Many benchmarks to cover semgrep advertised packs (#2772)
- A new semgrep-dev docker container useful for benchmarking semgrep (#2800)
- Titles to rule schema definitions, which can be leveraged in
  the Semgrep playground (#2703)

### Fixed

- Fixed taint mode and added basic test (#2786)
- Included formatted errors in SARIF output (#2748)
- Go: handle correctly the scope of Go's short assignment variables (#2452)
- Go: fixed the range of matched slices (#2763)
- PHP: correctly match the PHP superglobal `$_COOKIE` (#2820)
- PHP: allow ellipsis inside array ranges (#2819)
- JSX/TSX: fixed the range of matched JSX elements (#2685)
- Javascript: allow ellipsis in arrow body (#2802)
- Generic: correctly match the same metavariable when used in different
  generic patterns

#### Fixed in `semgrep-core` only

These features are not yet available via the `semgrep` CLI,
but have been fixed to the internal `semgrep-core` binary.

- Fixed all regressions on semgrep-rules when using -fast
- Handle pattern-not: and pattern-not-inside: as in semgrep
- Handle pattern: and pattern-inside: as in semgrep (#2777)

## [0.43.0](https://github.com/returntocorp/semgrep/releases/tag/v0.43.0) - 2021-03-16

### Added

- Official Python 3.9 support
- Support for generating patterns that will match multiple given code targets
- Gitignore for compiled binaries

### Fixed

- Parsing enum class patterns (#2715)
- Ocaml test metavar_equality_var (#2755)

### Changed

- Pfff java parser and tree-sitter-java parser are now more similar
- Octal numbers parsed correctly in tree-sitter parsers

## [0.42.0](https://github.com/returntocorp/semgrep/releases/tag/v0.42.0) - 2021-03-09

### Added

- Added propagation of metavariables to clauses nested under `patterns:`. Fixes (#2548)[https://github.com/returntocorp/semgrep/issues/2548].
- `--json-time` flag which reports runtimes for (rule, target file)
- `--vim` flag for Syntastic
- PHP - Support for partial if statements
- CSharp - Many improvements to parsing

### Fixed

- Rust can be invoked with `rs` or `rust` as a language

### Changed

- The timeout for downloading config files from a URL was extended from 10s to 20s.

## [0.41.1](https://github.com/returntocorp/semgrep/releases/tag/v0.41.1) - 2021-02-24

### Fixed

- Statically link pcre in semgrep-core for MacOS releases

## [0.41.0](https://github.com/returntocorp/semgrep/releases/tag/v0.41.0) - 2021-02-24

### Added

- Added basic typed metavariables for javascript and typescript (#2588)
- Ability to match integers or floats by values
  e.g., the pattern '8' will now match code like 'x = 0x8'
- Start converting the tree-sitter CST of R to the generic AST
  thx to Ross Nanopoulos!
- Allow 'nosem' in HTML. (#2574)

#### Added in `semgrep-core` only

These features are not yet available via the `semgrep` CLI,
but have been added to the internal `semgrep-core` binary.

- ability to process a whole rule in semgrep-core; this will allow
  whole-rule optimisations and avoid some fork and communication with the
  semgrep Python wrapper
- handling the none (regexp) and generic (spacegrep) patterns in a rule
- handling the metavariable-regexp, metavariable-comparison
- correctly handle boolean formula using inclusion checks on metavariables
- new semgrep-core -test_rules action to test rules; it reports only
  28/2800 mismatches on the semgrep-rules repository

### Changed

- update C# to latest tree-sitter-csharp
  thx to Sjord for the huge work adapting to the new C# grammar
- Improve --generate-config capabilities (#2562)
- optimise the matching of blocks with ellipsis (#2618)
  e.g., the pattern 'function(...) { ... }' will now be more efficient
- Change pattern-not-regex to filter when regex overlaps with a match (#2572)

### Fixed

- remove cycle in named AST for Rust 'fn foo(self)' (#2584)
  and also typescript, which could cause semgrep to use giga bytes of memory
- fix missing token location on Go type assertion (#2577)

## [0.40.0](https://github.com/returntocorp/semgrep/releases/tag/v0.40.0) - 2021-02-17

### Added

- Documentation for contributing new languages.
- New language Kotlin with experimental support.
- Work on caching improvements for semgrep-core.
- Work on bloom filters for matching performance improvement.

### Changed

- Typescript grammar upgraded.
- Ruby parser updated from the latest tree-sitter-ruby.
- New Semgrep logo!
- metavariable_regex now supported with PCRE.
- Rust macros now parsed. Thanks Ruin0x11!

### Fixed

- Constant propagaion support covers `:=` short assignment in Go. (#2440)
- Functions now match against functions inside classes for PHP. (#2470)
- Import statements for CommonJS Typescript modules now supported. (#2234)
- Ellipsis behave consistently in nested statements for PHP. (#2453)
- Go Autofix does not drop closing parenthesis. (#2316)
- Helpful errors added for Windows installation. (#2533)
- Helpful suggestions provided on output encoding error. (#2514)
- Import metavariables now bind to the entire Java path. (#2502)
- Semgrep matches the short name for a type in Java. (#2400)
- Interface types explicitly handled in Go patterns. (#2376)
- TooManyMatches error generated instead of Timeout error when appropriate. (#2411)

## [0.39.1](https://github.com/returntocorp/semgrep/releases/tag/v0.39.1) - 2021-01-26

No new changes in this version.
This is a re-release of 0.39.0 due to an error in the release process.

## [0.39.0](https://github.com/returntocorp/semgrep/releases/tag/v0.39.0) - 2021-01-26

### Added

- Typed metavariables in C.
  Patterns like `$X == $Y` can now match specific types like so: `(char *$X) == $Y`. (#2431)

#### Added in `semgrep-core` only

These features are not yet available via the `semgrep` CLI,
but have been added to the internal `semgrep-core` binary.

- `semgrep-core` supports rules in JSON and Jsonnet format. (#2428)
- `semgrep-core` supports a new nested format
  for combining patterns into a boolean query. (#2430)

### Changed

- When an unknown language is set on a rule,
  the error message now lists all supported languages. (#2448)
- When semgrep is executed without a config specified,
  the error message now includes some suggestions on how to pick a config. (#2449)
- `-c` is the new shorthand for `--config` in the CLI.
  `-f` is kept as an alias for backward-compatibility. (#2447)

### Fixed

- Disable timeouts if timeout setting is 0 (#2423).
- Typed metavariables in go match literal strings (#2401).
- Fix bug that caused m_compatible_type to only bind the type (#2441).

## [0.38.0](https://github.com/returntocorp/semgrep/releases/tag/v0.38.0) - 2021-01-20

### Added

- Added a new language: Rust. Support for basic semgrep patterns (#2391)
  thanks to Ruin0x11!
- Added a new language: R. Just parsing for now (#2407)
  thanks to Ross Nanopoulos!
- Parse more Rust constructs: Traits, type constraints (#2393, #2413)
  thanks to Ruin0x11!
- Parse more C# constructs: Linq queries, type parameter constraints (#2378, #2408)
  thanks to Sjord!
- new experimental semgrep rule (meta)linter (#2420) with semgrep-core -check_rules

### Changed

- new controlflow-sensitive intraprocedural dataflow-based constant propagation
  (#2386)

### Fixed

- matching correctly Ruby functions with rescue block (#2390)
- semgrep crashing on permission error on a file (#2394)
- metavariable interpolation for pattern-inside (#2361)
- managing Lua assignment correctly (#2406) thanks to Ruin0x11!
- correctly parse metavariables in PHP, and ellipsis in fields (#2419)

## [0.37.0](https://github.com/returntocorp/semgrep/releases/tag/v0.37.0) - 2021-01-13

### Added

- pattern-not-regex added so findings can be filtered using regular expression (#2364)
- Added a new language: Lua. Support for basic semgrep patterns (#2337, #2312)
  thanks to Ruin0x11!
- C# support for basic semgrep patterns (#2336)
- Parse event access, conditional access, async-await in C# (#2314, #2329, #2358)
  thanks to Sjord

### Changed

- Java and Javascript method chaining requires extra "." when using ellipsis (#2354)

### Fixed

- Semgrep crashing due to missing token information in AST (#2380)

## [0.36.0](https://github.com/returntocorp/semgrep/releases/tag/v0.36.0) - 2021-01-05

### Added

- Typed metavariables can now match field access when we can propagate
  the type of a field
- Constant propagation for Java final fields (using this.field syntax)

### Changed

- Packaging and `setup.py` functionality (`.whl` and `pip` install unchanged):
  `SEMGREP_SKIP_BIN`, `SEMGREP_CORE_BIN`, and `SPACEGREP_BIN` now available

### Fixed

- correctly match the same metavariable for a field when used at a definition
  site and use site for Java
- add classname attribute to junit.xml report

## [0.35.0](https://github.com/returntocorp/semgrep/releases/tag/v0.35.0) - 2020-12-16

### Added

- Support for `...` in chains of method calls in JS, e.g. `$O.foo() ... .bar()`
- Official Ruby GA support

### Fixed

- Separate out test and pattern files with `--test` (#1796)

## [0.34.0](https://github.com/returntocorp/semgrep/releases/tag/v0.34.0) - 2020-12-09

### Added

- Experimental support for matching multiple arguments in JS/TS.
  This is done with a 'spread metavariable' operator,
  that looks like `$...ARGS`.
- Support for using `...` inside a Golang `switch` statement.
- Support for matching only
  the `try`, the `catch`, or the `finally` part
  of a `try { } catch (e) { } finally { }` construct in JS/TS.
- Support for matching only
  the `if ()` part of
  an `if () { }` construct in Java
- Support for metavariables inside dictionary keys in Ruby.
  This looks like `{..., $KEY: $VAL, ...}`.
- An experimental `--json-stats` flag.
  The stats output contains
  the number of files and lines of code scanned,
  broken down by language.
  It also contains profiling data broken down by rule ID.
  Please note that as this is an experimental flag,
  the output format is subject to change in later releases.
- Regex-only rules can now use `regex` as their language.
  The previously used language `none` will keep working as well.

### Changed

- Matches are now truncated to 10 lines in Semgrep's output.
  This was done to avoid filling the screen with output
  when a rule captures a whole class or function.
  If you'd like to adjust this behavior,
  you can set the new `--max-lines-per-finding` option.
- Fans of explicit & verbose code can now ignore findings
  with a `// nosemgrep` comment instead of the original `// nosem`.
  The two keywords have identical behavior.
- Generic pattern matching is now 10-20% faster
  on large codebases.

### Fixed

- Semgrep would crash when tens of thousands of matches were found
  for the same rule in one file.
  A new internally used `semgrep-core` flag named `-max_match_per_file`
  prevents these crashes by forcing a 'timeout' state
  when 10,000 matches are reached.
  Semgrep can then gracefully report
  what combination of rules and paths causes too much work.
- `semgrep --debug` works again,
  and now outputs even more debugging information from `semgrep-core`.
  The new debugging output is especially helpful to discover
  which rules have too many matches.
- A pattern that looks like `$X & $Y`
  will now correctly match bitwise AND operations in Ruby.
- Metavariables can now capture the name of a class
  and match its occurrences later in the class definition.
- Semgrep used to crash when a metavariable matched
  over text that cannot be read as UTF-8 text.
  Such matches will now try to recover what they can
  from apparent broken unicode text.

## [0.33.0](https://github.com/returntocorp/semgrep/releases/tag/v0.33.0) - 2020-12-01

### Added

- Allow selecting rules based on severity with the `--severity` flag. Thanks @kishorbhat!

### Changed

- In generic mode, shorter matches are now always preferred over
  longer ones. This avoids matches like `def bar def foo` when the
  pattern is `def ... foo`, instead matching just `def foo`
- In generic mode, leading dots must now match at the beginning of a
  block, allowing patterns like `... foo` to match what comes before `foo`
- Disabled link following for parity with other LINUX tools (e.g. ripgrep)
- spacegrep timeouts are now reported as timeouts instead of another error

### Fixed

- Correctly bind a metavariable in an import to the fully-qualified name. [Issue](https://github.com/returntocorp/semgrep/issues/1771)
- Fix invalid match locations on target files containing both CRLF line
  endings UTF-8 characters (#2111)
- Fix NoTokenLocation error when parsing Python f-strings
- [C] Support `include $X`
- [Go] Fix wrong order of imports

## [0.32.0](https://github.com/returntocorp/semgrep/releases/tag/v0.32.0) - 2020-11-18

### Added

- JSON output now includes an attribute of findings named `is_ignored`.
  This is `false` under regular circumstances,
  but if you run with `--disable-nosem`,
  it will return `true` for findings
  that normally would've been excluded by a `// nosem` comment.

### Changed

- `// nosemgrep` can now also be used to ignore findings,
  in addition to `// nosem`
- Added a default timeout of 30 seconds per file instead of none (#1981).

## [0.31.1](https://github.com/returntocorp/semgrep/releases/tag/v0.31.1) - 2020-11-11

### Fixed

- Regression in 0.31.0 where only a single file was being used when `--config`
  was given a directory with multiple rules (#2019).
- Cheatsheet's html functionality now has correct output.

## [0.31.0](https://github.com/returntocorp/semgrep/releases/tag/v0.31.0) - 2020-11-10

### Fixed

- Gracefully handle empty configuration file.
- Gracefully handle LexicalErrors from semgrep-core.
- Fix stack overflows in spacegrep on large input files (#1944).
- Fix extension-based file selection when the language is `generic` (#1968).
- Fix semgrep error when no valid config on path provided (#1912).
- Fix NO_FILE_INFO_YET error which causes the python wrapper to crash (#1925).
- Fix usage of '...' in special builtin arguments for PHP (#1963).
- Fix automatic semicolon insertion parse error in javascript (#1960).

### Added

- kotlin-tree-sitter integration into semgrep-core. Can now call
  dump-tree-sitter-cst on kotlin files.
- c++ tree-sitter integration into semgrep-core (#1952).
- More documents for language porting.
- Error handling in spacegrep to print stderr when CalledProcessError occurs.

## [0.30.0](https://github.com/returntocorp/semgrep/releases/tag/v0.30.0) - 2020-11-03

### Added

- Better examples for the generic mode aka spacegrep (#1951).

### Fixed

- Fix matching of trailing dots in spacegrep (#1939).
- Allow matching on one-line files with spacegrep (#1929).
- Fix incorrect number of lines matched by dots with spacegrep (#1918).
- Other subtle spacegrep matching bugs (#1913).
- Metavariable for method call should be matched against corresponding
  metavariable in method definition (#1861).
- Typescript class properties/declarations not recognized (#1846).
- Can't match inside Python try/except clause (#1902).

## [0.29.0](https://github.com/returntocorp/semgrep/releases/tag/v0.29.0) - 2020-10-27

### Added

- Semgrep will now partially parse files with parse errors and report findings detected before the parse errors was encountered.
- Allow user to specify registry path without having to add semgrep.dev url
  i.e.: instead of `--config https://semgrep.dev/p/r2c-ci` users can use `--config p/r2c-ci`
- Allow user to specify snippet id without having to add semgrep.dev url
  i.e.: instead of `--config https://semgrep.dev/s/username:snippetname`
  users can use `--config username:snippetname`
- `--test` will now error out if `ruleid` or `ok` is not in reported IDs
- Semgrep will run JavaScript rules on TypeScript files automatically.

### Fixed

- More off by one fixes in autofix
- Support for matching dynamic class names in Ruby
- Removed `nosem` findings from the final findings count
- Matching nested JSX elements works properly. See https://semgrep.dev/s/erlE?version=0.29.0.
- Can now match partial class definitions with annotations in Java. See https://github.com/returntocorp/semgrep/issues/1877.
- Fixed errors in TypeScript "implements" keyword. See https://github.com/returntocorp/semgrep/issues/1850.

## [0.28.0](https://github.com/returntocorp/semgrep/releases/tag/v0.28.0) - 2020-10-21

### Added

- A `metavariable-comparison` operator
  for evaluating numeric comparisons on metavariable values,
  such as `comparison: $KEY_SIZE < 2048`.
  This is a safe alternative to `pattern-where-python` snippets.
  Check the [full documentation of this feature](https://github.com/returntocorp/semgrep/blob/12d25a5c/docs/experimental.md#metavariable-comparison)!
- Matching 1-to-N attributes with a `...` wildcard
  in JSX tags' attribute lists,
  such as `<$TAG attr="1" ... />`
- Matching only the function signature
  without the function body,
  such as `function foo(...)`.
  This is useful to have cleaner match output
  when the body content doesn't matter in a rule.
  This works on JavaScript, TypeScript, and Java code currently.
- SARIF output now includes the exact CWE and OWASP categories as tags.
  Thanks @hunt3rkillerz!
- Matching of annotation patterns for Java (like `@SomeAnnot(...)`) in any context.

### Fixed

- PHP superglobals such as `$_GET`,
  which start with a dollar sign just like Semgrep metavariables,
  are now correctly interpreted as PHP code instead of Semgrep pattern code.
- Calls to `isset(...)` in PHP look like function calls,
  but technically are not functions calls.
  Now you can match them anyway!
- It's now possible to write unit tests for OCaml rules.
- JavaScript's special identifiers,
  such as `this`, can now be captured into a metavariable.
- A Java pattern for `implements B`
  will now also match code that does `implements A, B, C`.
- Addressed off by one errors when applying autofixes
- Missing characters in metavariable interpolation in messages
- And many more minor code parser fixes!

## [0.27.0](https://github.com/returntocorp/semgrep/releases/tag/v0.27.0) - 2020-10-06

### Added

- Added a `--debug` flag and moved most of the output under `--verbose` to it.
- Can run multiple rule configs by repeating `--config` option
- Jenkins information added to integrations
- Added matching with partial patterns for function signatures for Go.

### Changed

- Parse and other errors are mentioned at final output, but not individually displayed unless --verbose is passed
- tree-sitter parse error exceptions converted to parsing_error, improving error location

### Fixed

- Dislayed types using the `message` key are more complete.
- Triple token repeat for EncodedString in semgrep messages fixed.
- Crashes on 3 or more layered jsonschema errors fixed.

## [0.26.0](https://github.com/returntocorp/semgrep/releases/tag/v0.26.0) - 2020-09-30

### Fixed

- Metavariables are able to match empty tuples
- Correctly parse optional chaining (?.) in Typescript
- Correctly parse logical assignment operators (&&=, ||=, ??=) in Typescript
- Some type constraing matching in Typescript

### Changed

- Added default timeout of 5 seconds to javascript parsing (related to ?. on large minified files stalling)

## [0.25.0](https://github.com/returntocorp/semgrep/releases/tag/v0.25.0) - 2020-09-23

### Added

- Added support for the JUnit XML report format (`--junit-xml`)
- C now supports the deep expression operator: `<... $X ...>`. See [this example](https://semgrep.dev/s/boKP/?version=develop).
- Added support for ellipses `...` in PHP. (https://github.com/returntocorp/semgrep/issues/1715). See [this example](https://semgrep.dev/s/NxRn/?version=develop).

### Fixed

- JavaScript will parse empty yields (https://github.com/returntocorp/semgrep/issues/1688).
- In JavaScript, arrow functions are now considered lambdas (https://github.com/returntocorp/semgrep/issues/1691). This allows [matching](https://semgrep.dev/s/Kd1j/?version=develop) arrow functions in `var` assignments.
- `tsx` and `typescript` are now properly recognized in the `languages` key. (https://github.com/returntocorp/semgrep/issues/1705)

## [0.24.0](https://github.com/returntocorp/semgrep/releases/tag/v0.24.0) - 2020-09-16

### Added

- The `--test` functionality now supports the `--json` flag
- Alpha support for TypeScript
- Alpha support for PHP
- PyPI artifacts are now compatible with Alpine Linux

### Fixed

- Can now parse ECMAScript object patterns with ellipses in place of fields

## [0.23.0](https://github.com/returntocorp/semgrep/releases/tag/v0.23.0) - 2020-09-09

### Added

- Experimental support for Typescript (with -lang ts). You can currently
  mainly use the Javascript subset of Typescript in patterns, as well
  as type annotations in variable declarations or parameters.
- Ability to read target contents from stdin by specifying "-" target.

### Changed

- You can now specify timeouts using floats instead of integers
  (e.g., semgrep -timeout 0.5 will timeout after half a second)

### Fixed

- We now respect the -timeout when analyzing languages which have
  both a Tree-sitter and pfff parser (e.g., Javascript, Go).

## [0.22.0](https://github.com/returntocorp/semgrep/releases/tag/v0.22.0) - 2020-09-01

### Added

- The 'languages' key now supports 'none' for running `pattern-regex` on arbitrary files. See [this file](https://github.com/returntocorp/semgrep/blob/develop/semgrep/tests/e2e/rules/regex-any-language.yaml) for an example.
- You can now use the '...' ellipsis operator in OCaml.
- True negatives to '--test' functionality via the 'ok:<rule-id>' annotation.

### Changed

- Groups of rules are now called "Rulesets" in the Semgrep ecosystem,
  instead of their previous name, "Packs".
- We now use also the tree-sitter-javascript Javascript parser, which
  can parse quickly minified files. Thus, we also removed the 5 seconds
  parsing timeout we were using for Javascript.
- We should correctly report ranges when matching array access expressions
  (e.g., 'foo[$X]').
- Breaking: regular expressions in semgrep string patterns (e.g., `"=~/foo/"`)
  are now using the PCRE (Perl Compatible Regular Expressions) syntax instead of
  the OCaml syntax. This means you should not escape parenthesis for grouping
  or escape pipes for dijunctions (e.g., use simply `"=~/foo|bar/"` instead of
  `"=~/foo\|bar/"`). You can also use more advanced regexp features available
  in PCRE such as case-insensitive regexps with '/i' (e.g., `"=~/foo/i"`).
  The semantic of matching changes also to look for the regexp anywhere
  in the string, not just at the beginning, which means if you want to
  enforce a format for the whole string, you will now need to use the '^' anchor
  character (e.g., `"=~/^o+$/"` to check if a string contains only a sequence
  of 'o').

### Removed

- Breaking: install script installation procedure (semgrep-<version>-ubuntu-generic.sh).
  Please use 'pip install' for equivalent Linux installation.

## [0.21.0](https://github.com/returntocorp/semgrep/releases/tag/v0.21.0) - 2020-08-25

### Added

- Parsing JSX (JavaScript React) files is now supported as a beta feature!
  In this release, you need to target .jsx files one by one explicitly to have them be scanned.
  We're planning to scan all .jsx files in targeted directories in our next release
- We now bundle a [json-schema](https://json-schema.org/) spec for rules YAML syntax.

### Changed

- Our custom-made rules YAML validator has been replaced with a jsonschema standard one.
  This results in more reliable and comprehensive error messages
  to help you get back on track when bumping into validation issues.
- Calling `semgrep --validate` now includes more information,
  such as the number of rules validation ran on.

### Fixed

- Fixed a bug where multiple assignment,
  also known as tuple unpacking assignment in Python,
  such as `a, b = foo`,
  could be misinterpreted by semgrep.
- Fixed a bug that would cause a crash when trying to get debug steps output as JSON.
- `.mly` and `.mll` files are no longer targeted implicitly by OCaml scans.
- Fixed the `--skip-unknown-extensions` flag skipping files even with recognized extensions.
- Fixed JavaScript conditionals without braces,
  such as `if (true) return;`,
  not being matched by patterns such as `if (true) { return; }`.

## [0.20.0](https://github.com/returntocorp/semgrep/releases/tag/v0.20.0) - 2020-08-18

### Added

- Support for JSX tag metavariables (e.g., <$TAG />) and ellipsis inside
  JSX attributes (e.g., <foo attr=... />)
- By default Semgrep treats explicitly passed files with unknown extension as possibly any language and so runs all rules on said files. Add a flag `--skip-unknown-extensions` so that Semgrep will treat these files as if they matched no language and will so run no rules on them. [Link: PR](https://github.com/returntocorp/semgrep/pull/1507)

### Fixed

- Python patterns do not have to end with a newline anymore.
- Pattern `$X = '...';` in JavaScript matches `var $X = '...'`. Additionally, semicolon is no longer required to match. [Link: Issue](https://github.com/returntocorp/semgrep/issues/1497); [Link: Example](https://semgrep.dev/7g0Q?version=0.20.0)
- In JavaScript, can now match destructured object properties inside functions. [Link: Issue](https://github.com/returntocorp/semgrep/issues/1005); [Link: Example](https://semgrep.dev/d72E/?version=0.20.0)
- Java annotations can be matched with fully qualified names. [Link: Issue](https://github.com/returntocorp/semgrep/issues/1508); [Link: Example](https://semgrep.dev/vZqY/?version=0.20.0)
- Ensure `/src` exists in Dockerfile; [Link: PR](https://github.com/returntocorp/semgrep/pull/1512)

## [0.19.1](https://github.com/returntocorp/semgrep/releases/tag/v0.19.1) - 2020-08-13

### Fixed

- Update Docker container to run successfully without special volume
  permissions

## [0.19.0](https://github.com/returntocorp/semgrep/releases/tag/v0.19.0) - 2020-08-11

### Added

- `--timeout-threshold` option to set the maximum number of times a file can timeout before it is skipped
- Alpha support for C#

### Fixed

- Match against JavaScript unparameterized catch blocks
- Parse and match against Java generics
- Add ability to match against JSX attributes using ellipses
- Add ability to use ellipses in Go struct definitions
- No longer convert Go expressions with a newline to a statement

## [0.18.0](https://github.com/returntocorp/semgrep/releases/tag/v0.18.0) - 2020-08-04

### Added

- Match arbitrary content with `f"..."`
- Performance improvements by filtering rules if file doesn't contain string needed for match
- Match "OtherAttribute" attributes in any order
- Support Python 3.8 self-documenting fstrings
- `--max-memory` flag to set a maximum amount of memory that can be used to apply a rule to a file

## [0.17.0](https://github.com/returntocorp/semgrep/releases/tag/v0.17.0) - 2020-07-28

### Added

- The `metavariable-regex` operator, which filters finding's by metavariable
  value against a Python re.match compatible expression.
- `--timeout` flag to set maximum time a rule is applied to a file
- Typed metavariables moved to official support. See [docs](https://github.com/returntocorp/semgrep/blob/develop/docs/pattern-features.md#typed-metavariables)

### Changed

- Improved `pattern-where-python` error messages

## [0.16.0](https://github.com/returntocorp/semgrep/releases/tag/v0.16.0) - 2020-07-21

### Added

- Match file-name imports against metavariables using `import "$X"` (most
  useful in Go)
- Support for taint-tracking rules on CLI using the key-value pair 'mode: taint'
  (defaults to 'mode: search')

### Changed

- Don't print out parse errors to stdout when using structured output formats

### Fixed

- Parse nested object properties in parameter destructuring in JavaScript
- Parse binding patterns in ECMAScript 2021 catch expressions
- Was mistakenly reporting only one of each type of issue even if multiple issues exist

## [0.15.0](https://github.com/returntocorp/semgrep/releases/tag/v0.15.0) - 2020-07-14

### Added

- Alpha level support for Ruby

### Changed

- Show semgrep rule matches even with --quiet flag

### Fixed

- Fixed a crash when running over a directory with binary files in it.
- Fix SARIF output format
- Parse nested destructured parameters in JavaScript
- True and False are not keywords in Python2
- Send informative error message when user tries to use semgrep on missing files

## [0.14.0](https://github.com/returntocorp/semgrep/releases/tag/v0.14.0) - 2020-07-07

### Changed

- Default Docker code mount point from `/home/repo` to `/src` - this is also
  configurable via the `SEMGREP_SRC_DIRECTORY` environment variable

### Removed

- `--precommit` flag - this is no longer necessary after defaulting to
  `pre-commit`'s code mount point `/src`

### Fixed

- Parse python files with trailing whitespace
- Parse python2 tuple as parameter in function/lambda definition
- Parse python3.8 positional only parameters (PEP 570)
- Parse python2 implicit array in comprehension
- Cache timeout errors in semgrep-core so running multiple rules does not
  retry parsing

## [0.13.0](https://github.com/returntocorp/semgrep/releases/tag/v0.13.0) - 2020-06-30

### Added

- Const propagation now works with Java 'final' keyword and for Python globals
  which were assigned only once in the program

### Fixed

- Parsing Ocaml open overriding
- Parse raise in Python2 can take up to three arguments
- Metavariable matching now works with variables with global scope:

```yaml
$CONST = "..."
---
def $FUNC(...): return foo($CONST)
```

will match

```python
GLOBAL_CONST = "SOME_CONST"

def fetch_global_const():
    return foo(GLOBAL_CONST)
```

### Changed

- More clear Parse error message

## [0.12.0](https://github.com/returntocorp/semgrep/releases/tag/v0.12.0) - 2020-06-23

### Added

- Support for a new configuration language: JSON. You can now write
  JSON semgrep patterns with -lang json
- Support for '...' inside set and dictionaries
- Version check to recommend updating when out-of-date, disable with `--disable-version-check`
- Support for multiline pattern-where-python
- `--dryrun` flag to show result of autofixes without modifying any files
- Add capability to use regex replacement for autofixing. See documentaion [here](https://github.com/returntocorp/semgrep/blob/develop/docs/experimental.md#autofix-using-regular-expression-replacement)
- Add version check to recommend upgrading when applicable

### Fixed

- The range of function calls and statement blocks now includes the closing
  `}` and `)`. The range for expression statements now includes the closing
  ';' when there's one. The range of decorators now includes '@'.
- Do not convert certain parenthesized expressions in tuples in Python
- Returned warning when improperly mounting volume in docker container
- Correctly handle uncommited file deletions when using git aware file targeting

### Changed

- Progress bar only displays when in interactive terminal, more than one
  rule is being run, and not being run with `-v` or `-q`
- Colapsed `--include-dir` and `--exclude-dir` functionaity into `--include` and
  `--exclude` respectively

## [0.11.0](https://github.com/returntocorp/semgrep/releases/tag/v0.11.0) - 2020-06-16

### Added

- Support for another programming language: OCaml. You can now write
  OCaml semgrep patterns with -lang ocaml
- Inline whitelisting capabilities via `nosem` comments and the
  `--disable-nosem` flag [#900](https://github.com/returntocorp/semgrep/issues/900)
- Show a progress bar when using semgrep in an interactive shell
- More understandable error messages

### Changed

- If scanning a directory in a git project then skip files that are ignored by the
  project unless `--no-git-ignore` flag is used
- Show aggregate parse errors unless `--verbose` flag is used

### Fixed

- Handle parsing unicode characters

## [0.10.1](https://github.com/returntocorp/semgrep/releases/tag/v0.10.1) - 2020-06-10

### Fixed

- Value of `pattern_id` when using nested pattern operators [#828](https://github.com/returntocorp/semgrep/issues/828)
- `...` now works inside for loops in javascript
- Metavariable
- Infinite loop in python [#923](https://github.com/returntocorp/semgrep/issues/923)
- Treat field definition (`{x: 1}`) differently from assignment (`{x = 1}`)
- Support triple-quoted f-strings in python
- Fix ubuntu build error [#965](https://github.com/returntocorp/semgrep/pull/965)

## [0.10.0](https://github.com/returntocorp/semgrep/releases/tag/v0.10.0) - 2020-06-09

### Fixed

- Support immediately indexed arrays with initializers in Java
- Support object rest parameters in ECMAScript 6+
- Support various array destructuring calls with ommitted arguments in
  ECMAScript 6+
- Fix an issue where an error was raised when matching to Python else
  blocks with a metavariable
- Don't filter out files that are explicitly passed as arguments to semgrep
  even if they do not have expected extension

### Added

- Java imports can now be searched with patterns written like `import javax.crypto.$ANYTHING`
- `--debugging-json` flag for use on semgrep.dev

### Changed

- Pattern matches now distinguish between conditionals without `else` blocks
  and those with empty `else` blocks; write two patterns to capture both
  possibilities
- Print output before exiting when using --strict

## [0.9.0](https://github.com/returntocorp/semgrep/releases/tag/v0.9.0) - 2020-06-02

### Fixed

- Performance optimizations in deep statement matching
- Disable normalization of != ==> !(==)
- Support empty variable declaration in javasript
- Support "print expr," in Python 2.X
- Support "async" keyword on inner arrow functions for ECMAScript 7+
- Support optional catch bindings for ECMAScript 2019+
- Support non-ASCII Unicode whitespace code points as lexical whitespace in JavaScript code
- Support assignment expressions in Python 3.8
- Emtpty block in if will only match empty blocks

### Removed

- `--exclude-tests` flag - prefer `--exclude` or `--exclude-dir`
- `--r2c` flag - this was completely unused

## [0.8.1](https://github.com/returntocorp/semgrep/releases/tag/v0.8.1) - 2020-05-26

### Fixed

- `semgrep --version` on ubuntu was not returning the correct version

## [0.8.0](https://github.com/returntocorp/semgrep/releases/tag/v0.8.0) - 2020-05-20

### Added

- `pattern-regex` functionality - see docs for more information.
- Ellipsis used in the final position of a sequence of binary operations
  will match any number of additional arguments:
  ```
  $X = 1 + 2 + ...
  ```
  will match
  ```python
  foo = 1 + 2 + 3 + 4
  ```
- Per rule configuration of paths to include/exclude. See docs for more information.

### Changed

- fstring pattern will only match fstrings in Python:
  ```
  f"..."
  ```
  will match
  ```python
  f"foo {1 + 1}"
  ```
  but not
  ```python
  "foo"
  ```
- Change location of r2c rule config to https://semgrep.live/c/r/all which filters out
  pattern-where-python rules

## [0.7.0](https://github.com/returntocorp/semgrep/releases/tag/v0.7.0) - 2020-05-12

### Added

- `--exclude`, `--include`, `--exclude-dir`, and `--include-dir` flags
  for targeting specific paths with command line options.
  The behavior of these flags mimics `grep`'s behavior.
- A `--sarif` flag to receive output formatted according to the
  [SARIF v2.1.0](https://docs.oasis-open.org/sarif/sarif/v2.1.0/cs01/sarif-v2.1.0-cs01.html)
  specification for static analysis tools.
- Metavariables are now checked for equality across pattern clauses. For example, in the following pattern, `$REQ` must be the same variable name for this to match:
  ```yaml
  - patterns:
      - pattern-inside: |
          $TYPE $METHOD(..., HttpServletRequest $REQ, ...) {
            ...
          }
      - pattern: $REQ.getQueryString(...);
  ```

### Fixed

- Correclty parse implicit tuples in python f-strings
- Correctly parse `%` token in python f-string format
- Correctly parse python fstrings with spaces in interpolants

## [0.6.1](https://github.com/returntocorp/semgrep/releases/tag/v0.6.1) - 2020-05-06

### Fix

- Message field in output was not using proper interpolated message

## [0.6.0](https://github.com/returntocorp/semgrep/releases/tag/v0.6.0) - 2020-05-05

### Added

- The `-j/--jobs` flag for specifying number of subprocesses to use to run checks in parallel.
- expression statements will now match by default also return statements
  ```
  foo();
  ```
  will now match
  ```javascript
  return foo();
  ```
- You can now use regexps for field names:
  ```
  var $X = {"=~/[lL]ocation/": $Y};
  ```
  will now match
  ```javascript
  var x = { Location: 1 };
  ```
- Add severity to json output and prepend the rule line with it. Color yellow if `WARNING`, and red if `ERROR`. e.g. WARNING rule:tests.equivalence-tests
- For languages not allowing the dollar sign in identifiers (e.g., Python),
  semgrep will return an error if your pattern contains an identifier
  starting with a dollar that is actually not considered a metavariable
  (e.g., `$x`)
- Support top level `metadata` field in rule.yaml. Entire metadata object is attached to
  all things that match the rule when using json output format.

### Changed

- Config files in hidden paths can now be used by explicitly specifying
  the hidden path:
  ```
  semgrep --config some/hidden/.directory
  ```
- Metavariables can now contain digits or `_`. `$USERS_2` is now
  a valid metavariable name. A metavariable must start with a letter
  or `_` though.
- Simple calls of the `semgrep` CLI, such as `semgrep --version`, are now 60% faster.
- Display autofix suggestion in regular and json output mode.
- Update command line help texts.

### Fixed

- Correctly parse `f"{foo:,f}"` in Python
- Correctly parse Python files where the last line is a comment

## [0.5.0](https://github.com/returntocorp/semgrep/releases/tag/v0.5.0) - 2020-04-28

### Changed

- Rename executable to semgrep
- Deep expression matching in conditionals requires different syntax:
  ```
  if <... $X = True ...>:
      ...
  ```
  will now match
  ```python
  if foo == bar and baz == True:
      return 1
  ```
- Deduplicate semgrep output in cases where there are multiple ways
  a rule matches section of code
- Deep statement matchings goes into functions and classes:

  ```
  $X = ...
  ...
  bar($X)
  ```

  now matches with

  ```javascript
  QUX = "qux";

  function baz() {
    function foo() {
      bar(QUX);
    }
  }
  ```

### Added

- `python2` is a valid supported language

### Fixed

- Expression will right hand side of assignment/variable definition in javascript. See #429
  ```
  foo();
  ```
  will now match
  ```
  var x = foo();
  ```
- Regression where `"..."` was matching empty list
  ```
  foo("...")
  ```
  does _not_ match
  ```
  foo()
  ```

## [0.4.9](https://github.com/returntocorp/semgrep/releases/tag/v0.4.9) - 2020-04-07

### Changed

- Only print out number of configs and rules when running with verbose flag
- Match let and const to var in javascript:
  ```
  var $F = "hello"
  ```
  will now match any of the following expressions:
  ```javascript
  var foo = "hello";
  let bar = "hello";
  const baz = "hello";
  ```

### Added

- Print out --dump-ast
- Print out version with `--version`
- Allow ... in arrays
  ```
  [..., 1]
  ```
  will now match
  ```
  [3, 2, 1]
  ```
- Support Metavariable match on keyword arguments in python:
  ```
  foo(..., $K=$B, ...)
  ```
  will now match
  ```
  foo(1, 2, bar=baz, 3)
  ```
- Support constant propogation in f-strings in python:
  ```
  $M = "..."
  ...
  $Q = f"...{$M}..."
  ```
  will now match
  ```python
  foo = "bar"
  baz = f"qux {foo}"
  ```
- Constant propogation in javascript:

  ```
  api("literal");
  ```

  will now match with any of the following:

  ```javascript
  api("literal");

  const LITERAL = "literal";
  api(LITERAL);

  const LIT = "lit";
  api(LIT + "eral");

  const LIT = "lit";
  api(`${LIT}eral`);
  ```

- Deep statement matching:
  Elipsis operator (`...`) will also include going deeper in scope (i.e. if-else, try-catch, loop, etc.)
  ```
  foo()
  ...
  bar()
  ```
  will now match
  ```python
  foo()
  if baz():
      try:
          bar()
      except Exception:
          pass
  ```
- Unified import resolution in python:

  ```
  import foo.bar.baz
  ```

  will now match any of the following statements:

  ```python
  import foo.bar.baz
  import foo.bar.baz.qux
  import foo.bar.baz as flob
  import foo.bar.baz.qux as flob
  from foo.bar import baz
  from foo.bar.baz import qux
  from foo.bar import baz as flob
  from foo.bar.bax import qux as flob
  ```

- Support for anonymous functions in javascript:
  ```
  function() {
      ...
  }
  ```
  will now match
  ```javascript
  var bar = foo(
    //matches the following line
    function () {
      console.log("baz");
    }
  );
  ```
- Support arrow function in javascript

  ```
  (a) => { ... }
  ```

  will now match:

  ```javascript
  foo((a) => {
    console.log("foo");
  });
  foo((a) => console.log("foo"));

  // arrows are normalized in regular Lambda, so an arrow pattern
  // will match also old-style anynonous function.
  foo(function (a) {
    console.log("foo");
  });
  ```

- Python implicit string concatenation
  ```
  $X = "..."
  ```
  will now match
  ```python
  # python implicitly concatenates strings
  foo = "bar"       "baz"              "qux"
  ```
- Resolve alias in attributes and decorators in python

  ```
  @foo.bar.baz
  def $X(...):
      ...
  ```

  will now match

  ```python
  from foo.bar import baz

  @baz
  def qux():
      print("hello")
  ```

### Fixed

- Handle misordered multiple object destructuring assignments in javascript:
  ```
  var {foo, bar} = qux;
  ```
  will now match
  ```
  var {bar, baz, foo} = qux;
  ```
- Defining properties/functions in different order:

  ```
  var $F = {
      two: 2,
      one: 1
  };
  ```

  will now match both

  ```javascript
  var foo = {
    two: 2,
    one: 1,
  };

  var bar = {
    one: 1,
    two: 2,
  };
  ```

- Metavariables were not matching due to go parser adding empty statements in golang

## [0.4.8](https://github.com/returntocorp/semgrep/releases/tag/0.4.8) - 2020-03-09

### Added

- Constant propagation for some languages. Golang example:

```
pattern: dangerous1("...")
will match:

const Bar = "password"
func foo() {
     dangerous1(Bar);
}
```

- Import matching equivalences

```
pattern: import foo.bar.a2
matches code: from foo.bar import a1, a2
```

- Deep expression matching - see (#264)

```
pattern: bar();
matches code: print(bar())
```<|MERGE_RESOLUTION|>--- conflicted
+++ resolved
@@ -6,19 +6,16 @@
 
 ### Added
 
-<<<<<<< HEAD
 - A new experimental 'extract' mode. This mode runs a Semgrep rule on a
   codebase and "extracts" code from matches, treating it as a different
   language. This allows users to supplement an existing set of rules, e.g., for
   JavaScript, by writing additional rules to find JavaScript in non-JavaScript
   files, e.g., JavaScript contained in HTML or template files. While this is
   somewhat possible with metavariable-pattern, this reduces the work from an M \* N problem to an M + N one.
-=======
 - Expression statement patterns (e.g. `foo();`) used to also match when
   they were a bit deeper in the expression (e.g., `x = foo();`).
   This can now be disabled via rule `options:`
   with `implicit_deep_exprstmt: false` (#5472)
->>>>>>> d30da762
 
 ## [0.102.0](https://github.com/returntocorp/semgrep/releases/tag/v0.102.0) - 2022-06-30
 
