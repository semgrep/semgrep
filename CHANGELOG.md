--- conflicted
+++ resolved
@@ -8,10 +8,8 @@
 
 - Sarif output format now includes `fixes` section
 - Rust: added support for method chaining patterns.
-<<<<<<< HEAD
 - `r2c-internal-project-depends-on`: support for poetry and gradle lockfiles
 - M1 Mac support added to PyPi
-=======
 - Accept `SEMGREP_BASELINE_REF` as alias for `SEMGREP_BASELINE_COMMIT`
 - `r2c-internal-project-depends-on`:
   - pretty printing for SCA results
@@ -23,7 +21,6 @@
   looked at lambdas but as isolated functions.) Now lambas are simply analyzed as if
   they were statement blocks. However, taint tracking still does not follow the flow
   of taint through the lambda's arguments!
->>>>>>> 97b17933
 
 ### Changed
 
