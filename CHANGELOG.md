# Changelog

This project adheres to [Semantic Versioning](http://semver.org/spec/v2.0.0.html).

## Unreleased

### Added
- Java: Add partial support for `synchronized` blocks in the dataflow IL (#4150)

### Fixed
- Constant propagation: In a method call `x.f(y)`, if `x` is a constant then it will be recognized as such
- Scala: parse `case object` within blocks
- Go: match correctly braces in composite literals for autofix (#4210)
- Scala: parse typed patterns with variables that begin with an underscore: `case _x : Int => ...`
<<<<<<< HEAD
- Scala: parse unicode identifiers
=======
- semgrep-core accepts `sh` as an alias for bash
>>>>>>> 919b4830

### Changed
- C# support is now GA
- cli: Only suggest increasing stack size when semgrep-core segfaults

## [0.71.0](https://github.com/returntocorp/semgrep/releases/tag/v0.71.0) - 11-01-2021

### Added
- Metavariable equality is enforced across sources/sanitizers/sinks in 
  taint mode, and these metavariables correctly appear in match messages
- Pre-alpha support for Bash as a new target language
- Pre-alpha support for C++ as a new target language
- Increase soft stack limit when running semgrep-core (#4120)
- `semgrep --validate` runs metachecks on the rule

### Fixed
- text_wrapping defaults to MAX_TEXT_WIDTH if get_terminal_size reports
  width < 1
- Metrics report the error type of semgrep core errors (Timeout, 
  MaxMemory, etc.)
- Prevent bad settings files from crashing Semgrep (#4164)
- Dataflow: translate await into the IL
- Constant propagation: Tuple/Array destructuring assignments now correctly 
  prevent constant propagation
- JS: Correctly parse metavariables in template strings
- Scala: parse underscore separators in number literals, and parse 
  'l'/'L' long suffix on number literals
- Scala: parse by name arguments in arbitary function types, 
  like `(=> Int) => Int`
- Scala: parse `case class` within blocks
- Bash: various fixes and improvements
- Kotlin: support ellipsis in class body and parameters (#4141)
- Go: support method interface pattern (#4172)

### Changed
- Report CI environment variable in metrics for better environment
  determination
- Bash: a simple expression pattern can now match any command argument rather
  than having to match the whole command

## [0.70.0](https://github.com/returntocorp/semgrep/releases/tag/v0.70.0) - 10-19-2021

### Added
- Preliminary support for bash

### Fixed
- Go: support ... in import list (#4067),
  for example `import (... "error" ...)`
- Java: ... in method chain calls can now match also 0 elements, to be
  consistent with other use of ... (#4082), so `o. ... .foo()` will now
  also match just `o.foo()`.
- Config files with only a comment give bad error message (#3773)
- Does not crash if user does not have write permissions on home directory

### Changed
- Resolution of rulesets use legacy registry instead of cdn registry
- Benchmark suite is easier to modify

## [0.69.1](https://github.com/returntocorp/semgrep/releases/tag/v0.69.1) - 10-14-2021

### Fixed
- The `--enable-metrics` flag is now always a flag, does not optionally
  take an argument

## [0.69.0](https://github.com/returntocorp/semgrep/releases/tag/v0.69.0) - 10-13-2021

### Added
- C: support ... in parameters and sizeof arguments (#4037)
- C: support declaration and function patterns
- Java: support @interface pattern (#4030)

### Fixed
- Reverted change to exclude minified files from the scan (see changelog for
  0.66.0)
- Java: Fixed equality of metavariables bounded to imported classes (#3748)
- Python: fix range of tuples (#3832)
- C: fix some wrong typedef inference (#4054)
- Ruby: put back equivalence on old syntax for keyword arguments (#3981)
- OCaml: add body of functor in AST (#3821)

### Changed
- taint-mode: Introduce a new kind of _not conflicting_ sanitizer that must be
  declared with `not_conflicting: true`. This affects the change made in 0.68.0
  that allowed a sanitizer like `- pattern: $F(...)` to work, but turned out to
  affect our ability to specify sanitization by side-effect. Now the default
  semantics of sanitizers is reverted back to the same as before 0.68.0, and
  `- pattern: $F(...)` is supported via the new not-conflicting sanitizers.

## [0.68.2](https://github.com/returntocorp/semgrep/releases/tag/v0.68.2) - 10-07-2021

### Fixed
- Respect --skip-unknown-extensions even for files with no extension
(treat no extension as an unknown extension)
- taint-mode: Fixed (another) bug where a tainted sink could go unreported when
  the sink is a specific argument in a function call

## [0.68.1](https://github.com/returntocorp/semgrep/releases/tag/v0.68.1) - 10-07-2021

### Added
- Added support for `raise`/`throw` expressions in the dataflow engine and
  improved existing support for `try-catch-finally`

### Fixed
- Respect rule level path filtering

## [0.68.0](https://github.com/returntocorp/semgrep/releases/tag/v0.68.0) - 10-06-2021

### Added
- Added "automatic configuration" (`--config auto`), which collaborates with
  the Semgrep Registry to customize rules to a project; to support this, we
  add support for logging-in to the Registry using the project URL; in
  a future release, this will also perform project analysis to determine
  project languages and frameworks
- Input can be derived from subshells: `semgrep --config ... <(...)`
- Java: support '...' in catch (#4002)

### Changed
- taint-mode: Sanitizers that match exactly a source or a sink are filtered out,
  making it possible to use `- pattern: $F(...)` for declaring that any other
  function is a sanitizer
- taint-mode: Remove built-in source `source(...)` and built-in sanitizer
  `sanitize(...)` used for convenience during early development, this was causing
  some unexpected behavior in real code that e.g. had a function called `source`!
- When enabled, metrics now send the hashes of rules that yielded findings;
  these will be used to tailor rules on a per-project basis, and also will be
  used to improve rules over time
- Improved Kotlin parsing from 77% to 90% on our Kotlin corpus.
- Resolution of rulesets (i.e. `p/ci`) use new rule cdn and do client-side hydration
- Set pcre recursion limit so it will not vary with different installations of pcre
- Better pcre error handling in semgrep-core

### Fixed
- taint-mode: Fixed bug where a tainted sink could go unreported when the sink is
  a specific argument in a function call
- PHP: allows more keywords as valid field names (#3954)

## [0.67.0](https://github.com/returntocorp/semgrep/releases/tag/v0.67.0) - 09-29-2021

### Added
- Added support for break and continue in the dataflow engine
- Added support for switch statements in the dataflow engine

### Changed
- Taint no longer analyzes dead/unreachable code
- Improve error message for segmentation faults/stack overflows
- Attribute-expression equivalence that allows matching expression patterns against
  attributes, it is enabled by default but can be disabled via rule `options:` with
  `attr_expr: false` (#3489)
- Improved Kotlin parsing from 35% to 77% on our Kotlin corpus.

### Fixed
- Fix CFG dummy nodes to always connect to exit node
- Deep ellipsis `<... x ...>` now matches sub-expressions of statements
- Ruby: treat 'foo' as a function call when alone on its line (#3811)
- Fixed bug in semgrep-core's `-filter_irrelevant_rules` causing Semgrep to
  incorrectly skip a file (#3755)

## [0.66.0](https://github.com/returntocorp/semgrep/releases/tag/v0.66.0) - 09-22-2021

### Added
- HCL (a.k.a Terraform) experimental support

### Changed
- **METRICS COLLECTION CHANGES**: In order to target development of Semgrep features, performance improvements,
  and language support, we have changed how metrics are collected by default
  - Metrics collection is now controlled with the `--metrics` option, with possible values: `auto`, `on`, or `off`
  - `auto` will send metrics only on runs that include rules are pulled from the Semgrep Registry.
    It will not send metrics when rules are only read from local files or passed directly as
    strings
  - `auto` is now the default metrics collection state
  - `on` forces metrics collection on every run
  - `off` disables metrics collection entirely
  - Metrics collection may still alternatively be controlled with the `SEMGREP_SEND_METRICS`
    environment variable, with the same possible values as the `--metrics` option. If both
    are set, `--metrics` overrides `SEMGREP_SEND_METRICS` 
  - See `PRIVACY.md` for more information
- Constant propagation now assumes that void methods may update the callee (#3316)
- Add rule message to emacs output (#3851)
- Show stack trace on fatal errors (#3876)
- Various changes to error messages (#3827)
- Minified files are now automatically excluded from the scan, which
  may result in shorter scanning times for some projects.

### Fixed
- Dataflow: Recognize "concat" method and interpret it in a language-dependent manner (#3316)
- PHP: allows certain keywords as valid field names (#3907)

## [0.65.0](https://github.com/returntocorp/semgrep/releases/tag/v0.65.0) - 09-13-2021

### Added
- Allow autofix using the command line rather than only with the fix: YAML key
- Vardef-assign equivalence can now be disabled via rule `options:` with `vardef_assign: false`

### Changed
- Grouped semgrep CLI options and added constraints when useful (e.g. cannot use `--vim` and `--emacs` at the same time)

### Fixed
- Taint detection with ternary ifs (#3778)
- Fixed corner-case crash affecting the `pattern: $X` optimization ("empty And; no positive terms in And")
- PHP: Added support for parsing labels and goto (#3592)
- PHP: Parse correctly constants named PUBLIC or DEFAULT (#3589)
- Go: Added type inference for struct literals (#3622)
- Fix semgrep-core crash when a cache file exceeds the file size limit
- Sped up Semgrep interface with tree-sitter parsing

## [0.64.0](https://github.com/returntocorp/semgrep/releases/tag/v0.64.0) - 09-01-2021

### Added
- Enable associative matching for string concatenation (#3741)

### Changed
- Add logging on failure to git ls-files (#3777)
- Ignore files whose contents look minified (#3795)
- Display semgrep-core errors in a better way (#3774)
- Calls to `semgrep --version` now check if Semgrep is up-to-date; this can
  cause a ~ 100 ms delay in run time; use --disable-version-check if you
  don't want this

### Fixed
- Java: separate import static from regular imports during matching (#3772)
- Taint mode will now benefit from semgrep-core's -filter_irrelevant_rules
- Taint mode should no longer report duplicate matches (#3742)
- Only change source directory when running in docker context (#3732)

## [0.63.0](https://github.com/returntocorp/semgrep/releases/tag/v0.63.0) - 08-25-2021

### Added
- C#: support ellipsis in declarations (#3720)

### Fixed
- Hack: improved support for metavariables (#3716)
- Dataflow: Disregard type arguments but not the entire instruction

### Changed
- Optimize ending `...` in `pattern-inside`s to simply match anything left

## [0.62.0](https://github.com/returntocorp/semgrep/releases/tag/v0.62.0) - 2021-08-17

### Added
- OCaml: support module aliasing, so looking for `List.map` will also
  find code that renamed `List` as `L` via `module L = List`.
- Add help text to sarif formatter output if defined in metadata field.
- Update shortDescription in sarif formatter output if defined in metadata field.
- Add tags as defined in metadata field in addition to the existing tags.

### Fixed
- core: Fix parsing of numeric literals in rule files
- Java: fix the range and autofix of Cast expressions (#3669)
- Generic mode scanner no longer tries to open submodule folders as files (#3701)
- `pattern-regex` with completely empty files (#3705)
- `--sarif` exit code with suppressed findings (#3680)
- Fixed fatal errors when a pattern results in a large number of matches
- Better error message when rule contains empty pattern

### Changed
- Add backtrace to fatal errors reported by semgrep-core
- Report errors during rule evaluation to the user
- When anded with other patterns, `pattern: $X` will not be evaluated on its own, but will look at the context and find `$X` within the metavariables bound, which should be significantly faster

## [0.61.0](https://github.com/returntocorp/semgrep/releases/tag/v0.61.0) - 2021-08-04

### Added
- Hack: preliminary support for hack-lang
  thanks to David Frankel, Nicholas Lin, and more people at Slack!
- OCaml: support for partial if, match, and try patterns
  (e.g., `if $X = $Y`)
- OCaml: you can match uppercase identifiers (constructors, module names) by
  using a metavariable with an uppercase letter followed by an underscore,
  followed by uppercase letters or digits (e.g. `$X_`, `$F_OO`).
  Instead, `$FOO` will match everything else (lowercase identifiers,
  full expressions, types, patterns, etc.).
- OCaml: match cases patterns are now matched in any order, and ellipsis are
  handled correctly
- Improved error messages sent to the playground

### Changed
- Run version check and print upgrade message after scan instead of before
- OCaml: skip ocamllex and ocamlyacc files. Process only .ml and .mli files.
- Memoize range computation for expressions and speed up taint mode
- Report semgrep-core's message upon a parse error
- Deprecated the following experimental features:
  - pattern-where-python
  - taint-mode
  - equivalences
  - step-by-step evaluation output
- Deduplicate findings that fire on the same line ranges and have the same message.

### Fixed
- Go: Match import module paths correctly (#3484)
- OCaml: use latest ocamllsp 1.7.0 for the -lsp option
- OCaml: include parenthesis tokens in the AST for tuples and constructor
  calls for better range matching and autofix
- OCaml: fixed many matching bugs with ellipsis
- core: Do not crash when is not possible to compute range info
- eliminate 6x slowdown when using the '--max-memory' option

## [0.60.0](https://github.com/returntocorp/semgrep/releases/tag/v0.60.0) - 2021-07-27

### Added
- Detect duplicate keys in YAML dictionaries in semgrep rules when parsing a rule
  (e.g., detect multiple 'metavariable' inside one 'metavariable-regex')

### Fixed
- C/C++: Fixed stack overflows (segmentation faults) when processing very large
  files (#3538)
- JS: Fixed stack overflows (segmentation faults) when processing very large
  files (#3538)
- JS: Detect numeric object keys `1` and `0x1` as equal (#3579)
- OCaml: improved parsing stats by using tree-sitter-ocaml (from 25% to 88%)
- taint-mode: Check nested functions
- taint-mode: `foo.x` is now detected as tainted if `foo` is a source of taint
- taint-mode: Do not crash when is not possible to compute range info
- Rust: recognize ellipsis in macro calls patterns (#3600)
- Ruby: represent correctly a.(b) in the AST (#3603)
- Rust: recognize ellipsis in macro calls patterns

### Changed
- Added precise error location for the semgrep metachecker, to detect for example
  duplicate patterns in a rule

## [0.59.0](https://github.com/returntocorp/semgrep/releases/tag/v0.59.0) - 2021-07-20

### Added
- A new experimental 'join' mode. This mode runs multiple Semgrep rules
  on a codebase and "joins" the results based on metavariable contents. This
  lets users ask questions of codebases like "do any 3rd party
  libraries use a dangerous function, and do I import that library directly?" or
  "is this variable passed to an HTML template, and is it rendered in that template?"
  with several Semgrep rules.

### Fixed
- Improve location reporting of errors
- metavariable-pattern: `pattern-not-regex` now works (#3503)
- Rust: correctly parse macros (#3513)
- Python: imports are unsugared correctly (#3940)
- Ruby: `pattern: $X` in the presence of interpolated strings now works (#3560)

## [0.58.2](https://github.com/returntocorp/semgrep/releases/tag/v0.58.2) - 2021-07-15

### Fixed
- Significant speed improvements, but the binary is now 95MB (from 47MB
  in 0.58.1, but it was 170MB in 0.58.0)

## [0.58.1](https://github.com/returntocorp/semgrep/releases/tag/v0.58.1) - 2021-07-15

### Fixed
- The --debug option now displays which files are currently processed incrementally;
  it will not wait until semgrep-core completely finishes.

### Changed
- Switch from OCaml 4.10.0 to OCaml 4.10.2 (and later to OCaml 4.12.0) resulted in
  smaller semgrep-core binaries (from 170MB to 47MB) and a smaller docker
  image (from 95MB to 40MB).

## [0.58.0](https://github.com/returntocorp/semgrep/releases/tag/v0.58.0) - 2021-07-14

### Added
- New iteration of taint-mode that allows to specify sources/sanitizers/sinks
  using arbitrary pattern formulas. This provides plenty of flexibility. Note
  that we breaks compatibility with the previous taint-mode format, e.g.
  `- source(...)` must now be written as `- pattern: source(...)`.
- HTML experimental support. This does not rely on the "generic" mode
  but instead really parses the HTML using tree-sitter-html. This allows
  some semantic matching (e.g., matching attributes in any order).
- Vue.js alpha support (#1751)
- New matching option `implicit_ellipsis` that allows disabling the implicit
  `...` that are added to record patterns, plus allow matching "spread fields"
  (JS `...x`) at any position (#3120)
- Support globstar (`**`) syntax in path include/exclude (#3173)

### Fixed
- Apple M1: Semgrep installed from HomeBrew no longer hangs (#2432)
- Ruby command shells are distinguished from strings (#3343)
- Java varargs are now correctly matched (#3455)
- Support for partial statements (e.g., `try { ... }`) for Java (#3417)
- Java generics are now correctly stored in the AST (#3505)
- Constant propagation now works inside Python `with` statements (#3402)
- Metavariable value replacement in message/autofix no longer mixes up short and long names like $X vs $X2 (#3458)
- Fixed metavariable name collision during interpolation of message / autofix (#3483)
  Thanks to Justin Timmons for the fix!
- Revert `pattern: $X` optimization (#3476)
- metavariable-pattern: Allow filtering using a single `pattern` or
  `pattern-regex`
- Dataflow: Translate call chains into IL

### Changed
- Faster matching times for generic mode

## [0.57.0](https://github.com/returntocorp/semgrep/releases/tag/v0.57.0) - 2021-06-29

### Added
- new `options:` field in a YAML rule to enable/disable certain features
  (e.g., constant propagation). See https://github.com/returntocorp/semgrep/blob/develop/semgrep-core/src/core/Config_semgrep.atd
  for the list of available features one can enable/disable.
- Capture groups in pattern-regex: in $1, $2, etc. (#3356)
- Support metavariables inside atoms (e.g., `foo(:$ATOM)`)
- Support metavariables and ellipsis inside regexp literals
  (e.g., `foo(/.../)`)
- Associative-commutative matching for bitwise OR, AND, and XOR operations
- Add support for $...MVAR in generic patterns.
- metavariable-pattern: Add support for nested Spacegrep/regex/Comby patterns
- C#: support ellipsis in method parameters (#3289)

### Fixed
- C#: parse `__makeref`, `__reftype`, `__refvalue` (#3364)
- Java: parsing of dots inside function annotations with brackets (#3389)
- Do not pretend that short-circuit Boolean AND and OR operators are commutative (#3399)
- metavariable-pattern: Fix crash when nesting a non-generic pattern within
  a generic rule
- metavariable-pattern: Fix parse info when matching content of a metavariable
  under a different language
- generic mode on Markdown files with very long lines will now work (#2987)

### Changed
- generic mode: files that don't look like nicely-indented programs
  are no longer ignored, which may cause accidental slowdowns in setups
  where excessively large files are not excluded explicitly (#3418).
- metavariable-comparison: Fix crash when comparing integers and floats
  Thanks to Justin Timmons for the fix!
- Do not filter findings with the same range but different metavariable bindings (#3310)
- Set parsing_state.have_timeout when a timeout occurs (#3438)
- Set a timeout of 10s per file (#3434)
- Improvements to contributing documentation (#3353)
- Memoize getting ranges to speed up rules with large ranges
- When anded with other patterns, `pattern: $X` will not be evaluated on its own, but will look at the context and find `$X` within the metavariables bound, which should be significantly faster

## [0.56.0](https://github.com/returntocorp/semgrep/releases/tag/v0.56.0) - 2021-06-15

### Added
- Associative-commutative matching for Boolean AND and OR operations
  (#3198)
- Support metavariables inside strings (e.g., `foo("$VAR")`)
- metavariable-pattern: Allow matching the content of a metavariable under
  a different language.

### Fixed
- C#: Parse attributes for local functions (#3348)
- Go: Recognize other common package naming conventions (#2424)
- PHP: Support for associative-commutative matching (#3198)

### Changed
- Upgrade TypeScript parser (#3102)

### Changed
- `--debug` now prints out semgrep-core debug logs instead of having this
  behavior with `--debugging-json`

## [0.55.1](https://github.com/returntocorp/semgrep/releases/tag/v0.55.1) - 2021-06-9

### Added
- Add helpUri to sarif output if rule source metadata is defined

### Fixed
- JSON: handle correctly metavariables as field (#3279)
- JS: support partial field definitions pattern, like in JSON
- Fixed wrong line numbers for multi-lines match in generic mode (#3315)
- Handle correctly ellipsis inside function types (#3119)
- Taint mode: Allow statement-patterns when these are represented as
  statement-expressions in the Generic AST (#3191)

## [0.55.0](https://github.com/returntocorp/semgrep/releases/tag/v0.55.0) - 2021-06-8

### Added
- Added new metavariable-pattern operator (available only via --optimizations),
  thanks to Kai Zhong for the feature request (#3257).

### Fixed
- Scala: parse correctly symbol literals and interpolated strings containing
  double dollars (#3271)
- Dataflow: Analyze foreach body even if we do not handle the pattern yet (#3155)
- Python: support ellipsis in try-except (#3233)
- Fall back to no optimizations when using unsupported features: pattern-where-python,
  taint rules, and `--debugging-json` (#3265)
- Handle regexp parse errors gracefully when using optimizations (#3266)
- Support equivalences when using optimizations (#3259)
- PHP: Support ellipsis in include/require and echo (#3191, #3245)
- PHP: Prefer expression patterns over statement patterns (#3191)
- C#: Support unsafe block syntax (#3283)


### Changed
- Run rules in semgrep-core (rather than patterns) by default (aka optimizations all)

## [0.54.0](https://github.com/returntocorp/semgrep/releases/tag/v0.54.0) - 2021-06-2

### Added
- Per rule parse times and per rule-file parse and match times added to opt-in metrics
- $...MVAR can now match a list of statements (not just a list of arguments) (#3170)

### Fixed
- JavaScript parsing: [Support decorators on
  properties](https://github.com/tree-sitter/tree-sitter-javascript/pull/166)
- JavaScript parsing: [Allow default export for any declaration](https://github.com/tree-sitter/tree-sitter-javascript/pull/168)
- Metavariables in messages are filled in when using `--optimizations all`
- Python: class variables are matched in any order (#3212)
- Respect `--timeout-threshold` option in `--optimizations all` mode

### Changed
- Moved some debug logging to verbose logging
- $...ARGS can now match an empty list of arguments, just like ... (#3177)
- JSON and SARIF outputs sort keys for predictable results

## [0.53.0](https://github.com/returntocorp/semgrep/releases/tag/v0.53.0) - 2021-05-26

### Added

- Scala alpha support
- Metrics collection of project_hash in cases where git is not available
- Taint mode now also analyzes top-level statements.

### Fixed

- Running with `--strict` will now return results if there are `nosem` mismatches. Semgrep will report a nonzero exit code if `--strict` is set and there are `nosem` mismathces. [#3099](https://github.com/returntocorp/semgrep/issues/3099)
- PHP: parsing correctly ... and metavariables in parameters
- PHP: parsing correctly functions with a single statement in their body
- Evaluate interpolated strings during constant propagation (#3127)
- Fixed #3084 - Semgrep will report an InvalidRuleSchemaError for dictionaries with duplicate key names.
- Basic type inference also for implicit variable declarations (Python, Ruby, PHP, and JS)
- JS/TS: differentiating tagged template literals in the AST (#3187)
- Ruby: storing parenthesis in function calls in the AST (#3178)

## [0.52.0](https://github.com/returntocorp/semgrep/releases/tag/v0.52.0) - 2021-05-18

### Added

- C# alpha support
- Let meta-variables match both a constant variable occurrence and that same
  constant value (#3058)

### Fixed

- OCaml: fix useless-else false positives by generating appropriate AST for
  if without an else.
- JS/TS: Propagate constant definitions without declaration
- Python: Make except ... match except _ as _

## [0.51.0](https://github.com/returntocorp/semgrep/releases/tag/v0.51.0) - 2021-05-13

### Added
- Keep track of and report rule parse time in addition to file parse time.
- v0 of opt-in anonymous aggregate metrics.
- Improved cheatsheet for generic mode, now recommending indented
  patterns (#2911, #3028).

### Fixed

- JS/TS: allow the deep expression operator <... ...> in expression
statement position, for example:
```
$ARG = [$V];
...
<... $O[$ARG] ...>; // this works now
```

- PHP arrays with dots inside parse
- Propagate constants in nested lvalues such as `y` in `x[y]`
- C# experimental support

### Changed
- Show log messages from semgrep-core when running semgrep with
  `--debug`.
- By default, targets larger than 1 MB are now excluded from semgrep
  scans. New option `--max-target-bytes 0` restores the old behavior.
- Report relative path instead of absolute when using `--time`

## [0.50.1](https://github.com/returntocorp/semgrep/releases/tag/v0.50.1) - 2021-05-06

### Changed
- Reinstate `--debugging-json` to avoid stderr output of `--debug`

## [0.50.0](https://github.com/returntocorp/semgrep/releases/tag/v0.50.0) - 2021-05-06

### Added
- JS/TS: Infer global constants even if the `const` qualifier is missing (#2978)
- PHP: Resolve names and infer global constants in the same way as for Python

### Fixed
- Empty yaml files do not crash
- Autofix does not insert newline characters for patterns from semgrep.live (#3045)
- Autofix printout is grouped with its own finding rather than the one below it (#3046)
- Do not assign constant values to assigned variables (#2805)
- A `--time` flag instead of `--json-time` which shows a summary of the
  timing information when invoked with normal output and adds a time field
  to the json output when `--json` is also present

### Changed
- .git/ directories are ignored when scanning
- External Python API (`semgrep_main.invoke_semgrep`) now takes an
  optional `OutputSettings` argument for controlling output
- `OutputSettings.json_time` has moved to `OutputSettings.output_time`,
  this and many other `OutputSettings` arguments have been made optional

### Removed
- `--debugging-json` flag in favor of `--json` + `--debug`
- `--json-time` flag in favor of `--json` + `--time`

## [0.49.0](https://github.com/returntocorp/semgrep/releases/tag/v0.49.0) - 2021-04-28

### Added
- Support for matching multiple arguments with a metavariable (#3009)
  This is done with a 'spread metavariable' operator that looks like
  `$...ARGS`. This used to be available only for JS/TS and is now available
  for the other languages (Python, Java, Go, C, Ruby, PHP, and OCaml).
- A new `--optimizations [STR]` command-line flag to turn on/off some
  optimizations. Use 'none' to turn off everything and 'all' to turn on
  everything.
  Just using `--optimizations` is equivalent to `--optimizations all`, and
  not using `--optimizations` is equivalent to `--optimizations none`.
- JS/TS: Support '...' inside JSX text to match any text, as in
  `<a href="foo">...</a>`  (#2963)
- JS/TS: Support metavariables for JSX attribute values, as in
  `<a href=$X>some text</a>` (#2964)

### Fixed
- Python: correctly parsing fstring with multiple colons
- Ruby: better matching for interpolated strings (#2826 and #2949)
- Ruby: correctly matching numbers

### Changed
- Add required executionSuccessful attribute to SARIF output (#2983)
  Thanks to Simon Engledew
- Remove jsx and tsx from languages, just use javascript or typescript (#3000)
- Add limit max characters in output line (#2958) and add
  flag to control maxmium characters (defaults to 160).
  Thanks to Ankush Menat

## [0.48.0](https://github.com/returntocorp/semgrep/releases/tag/v0.48.0) - 2021-04-20

### Added
- Taint mode: Basic cross-function analysis (#2913)
- Support for the new Java Record extension and Java symbols with accented characters (#2704)

### Fixed
- Capturing functions when used as both expressions and statements in JS (#1007)
- Literal for ocaml tree sitter (#2885)
- Ruby: interpolated strings match correctly (#2967)
- SARIF output now contains the required runs.invocations.executionSuccessful property.

### Changed
- The `extra` `lines` data is now consistent across scan types
  (e.g. `semgrep-core`, `spacegrep`, `pattern-regex`)

## [0.47.0](https://github.com/returntocorp/semgrep/releases/tag/v0.47.0) - 2021-04-15

### Added

- support `for(...)` for Java
- Ability to match lambdas or functions in Javascript with ellipsis after
  the function keyword, (e.g., `function ...(...) { ... }`)
- Rust: Semgrep patterns now support top-level statements (#2910)
- support for utf-8 code with non-ascii chars (#2944)
- Java switch expressions

### Fixed

- fixed single field pattern in JSON, allow `$FLD: { ... }` pattern
- Config detection in files with many suffix delimiters, like `this.that.check.yaml`.
  More concretely: configs end with `.yaml`, YAML language tests end with `.test.yaml`,
  and everything else is handled by its respective language extension (e.g. `.py`).
- Single array field in yaml in a pattern is parsed as a field, not a one element array

## [0.46.0](https://github.com/returntocorp/semgrep/releases/tag/v0.46.0) - 2021-04-08

### Added
- YAML language support to --test
- Ability to list multiple, comma-separated rules on the same line when in --test mode
- Resolve alias in require/import in Javascript
```
child_process.exec(...)
```
will now match
```javascript
var { exec } = require("child_process");
exec("dangerous");
```
- Taint mode: Pattern-sources can now be arbitrary expressions (#2881)

### Fixed
- SARIF output now nests invocations inside runs.
- Go backslashed carets in regexes can be parsed

### Changed
- Deep expression matches (`<... foo ...>`) now match within records, bodies of
  anonymous functions (a.k.a. lambda-expressions), and arbitrary language-specific
  statements (e.g. the Golang `go` statement)

## [0.45.0](https://github.com/returntocorp/semgrep/releases/tag/v0.45.0) - 2021-03-30

### Added

- New `--experimental` flag for passing rules directly to semgrep-core (#2836)

### Fixed

- Ellipses in template strings don't match string literals (#2780)
- Go: correctly parse select/switch clauses like in tree-sitter (#2847)
- Go: parse correctly 'for ...' header in Go patterns (#2838)

## [0.44.0](https://github.com/returntocorp/semgrep/releases/tag/v0.44.0) - 2021-03-25

### Added

- Support for YAML! You can now write YAML patterns in rules
  to match over YAML target files (including semgrep YAML rules, inception!)
- A new Bloomfilter-based optimisation to speedup matching (#2816)
- Many benchmarks to cover semgrep advertised packs (#2772)
- A new semgrep-dev docker container useful for benchmarking semgrep (#2800)
- Titles to rule schema definitions, which can be leveraged in
  the Semgrep playground (#2703)

### Fixed

- Fixed taint mode and added basic test (#2786)
- Included formatted errors in SARIF output (#2748)
- Go: handle correctly the scope of Go's short assignment variables (#2452)
- Go: fixed the range of matched slices (#2763)
- PHP: correctly match the PHP superglobal `$_COOKIE` (#2820)
- PHP: allow ellipsis inside array ranges (#2819)
- JSX/TSX: fixed the range of matched JSX elements (#2685)
- Javascript: allow ellipsis in arrow body (#2802)
- Generic: correctly match the same metavariable when used in different
  generic patterns

#### Fixed in `semgrep-core` only

These features are not yet available via the `semgrep` CLI,
but have been fixed to the internal `semgrep-core` binary.

- Fixed all regressions on semgrep-rules when using -fast
- Handle pattern-not: and pattern-not-inside: as in semgrep
- Handle pattern: and pattern-inside: as in semgrep (#2777)

## [0.43.0](https://github.com/returntocorp/semgrep/releases/tag/v0.43.0) - 2021-03-16

### Added

- Official Python 3.9 support
- Support for generating patterns that will match multiple given code targets
- Gitignore for compiled binaries

### Fixed

- Parsing enum class patterns (#2715)
- Ocaml test metavar_equality_var (#2755)

### Changed

- Pfff java parser and tree-sitter-java parser are now more similar
- Octal numbers parsed correctly in tree-sitter parsers

## [0.42.0](https://github.com/returntocorp/semgrep/releases/tag/v0.42.0) - 2021-03-09

### Added

- Added propagation of metavariables to clauses nested under `patterns:`. Fixes (#2548)[https://github.com/returntocorp/semgrep/issues/2548].
- `--json-time` flag which reports runtimes for (rule, target file)
- `--vim` flag for Syntastic
- PHP - Support for partial if statements
- CSharp - Many improvements to parsing

### Fixed

- Rust can be invoked with `rs` or `rust` as a language

### Changed

- The timeout for downloading config files from a URL was extended from 10s to 20s.

## [0.41.1](https://github.com/returntocorp/semgrep/releases/tag/v0.41.1) - 2021-02-24

### Fixed
- Statically link pcre in semgrep-core for MacOS releases

## [0.41.0](https://github.com/returntocorp/semgrep/releases/tag/v0.41.0) - 2021-02-24

### Added

- Added basic typed metavariables for javascript and typescript (#2588)
- Ability to match integers or floats by values
  e.g., the pattern '8' will now match code like 'x = 0x8'
- Start converting the tree-sitter CST of R to the generic AST
  thx to Ross Nanopoulos!
- Allow 'nosem' in HTML. (#2574)

#### Added in `semgrep-core` only

These features are not yet available via the `semgrep` CLI,
but have been added to the internal `semgrep-core` binary.

- ability to process a whole rule in semgrep-core; this will allow
  whole-rule optimisations and avoid some fork and communication with the
  semgrep Python wrapper
- handling the none (regexp) and generic (spacegrep) patterns in a rule
- handling the metavariable-regexp, metavariable-comparison
- correctly handle boolean formula using inclusion checks on metavariables
- new semgrep-core -test_rules action to test rules; it reports only
  28/2800 mismatches on the semgrep-rules repository

### Changed

- update C# to latest tree-sitter-csharp
  thx to Sjord for the huge work adapting to the new C# grammar
- Improve --generate-config capabilities (#2562)
- optimise the matching of blocks with ellipsis (#2618)
  e.g., the pattern 'function(...) { ... }' will now be more efficient
- Change pattern-not-regex to filter when regex overlaps with a match (#2572)

### Fixed

- remove cycle in named AST for Rust 'fn foo(self)'  (#2584)
  and also typescript, which could cause semgrep to use giga bytes of memory
- fix missing token location on Go type assertion (#2577)

## [0.40.0](https://github.com/returntocorp/semgrep/releases/tag/v0.40.0) - 2021-02-17

### Added

- Documentation for contributing new languages.
- New language Kotlin with experimental support.
- Work on caching improvements for semgrep-core.
- Work on bloom filters for matching performance improvement.

### Changed

- Typescript grammar upgraded.
- Ruby parser updated from the latest tree-sitter-ruby.
- New Semgrep logo!
- metavariable_regex now supported with PCRE.
- Rust macros now parsed. Thanks Ruin0x11!

### Fixed

- Constant propagaion support covers `:=` short assignment in Go. (#2440)
- Functions now match against functions inside classes for PHP. (#2470)
- Import statements for CommonJS Typescript modules now supported. (#2234)
- Ellipsis behave consistently in nested statements for PHP. (#2453)
- Go Autofix does not drop closing parenthesis. (#2316)
- Helpful errors added for Windows installation. (#2533)
- Helpful suggestions provided on output encoding error. (#2514)
- Import metavariables now bind to the entire Java path. (#2502)
- Semgrep matches the short name for a type in Java. (#2400)
- Interface types explicitly handled in Go patterns. (#2376)
- TooManyMatches error generated instead of Timeout error when appropriate. (#2411)

## [0.39.1](https://github.com/returntocorp/semgrep/releases/tag/v0.39.1) - 2021-01-26

No new changes in this version.
This is a re-release of 0.39.0 due to an error in the release process.

## [0.39.0](https://github.com/returntocorp/semgrep/releases/tag/v0.39.0) - 2021-01-26

### Added

- Typed metavariables in C.
  Patterns like `$X == $Y` can now match specific types like so: `(char *$X) == $Y`. (#2431)

#### Added in `semgrep-core` only

These features are not yet available via the `semgrep` CLI,
but have been added to the internal `semgrep-core` binary.

- `semgrep-core` supports rules in JSON and Jsonnet format. (#2428)
- `semgrep-core` supports a new nested format
  for combining patterns into a boolean query. (#2430)

### Changed

- When an unknown language is set on a rule,
  the error message now lists all supported languages. (#2448)
- When semgrep is executed without a config specified,
  the error message now includes some suggestions on how to pick a config. (#2449)
- `-c` is the new shorthand for `--config` in the CLI.
  `-f` is kept as an alias for backward-compatibility. (#2447)

### Fixed

- Disable timeouts if timeout setting is 0 (#2423).
- Typed metavariables in go match literal strings (#2401).
- Fix bug that caused m_compatible_type to only bind the type (#2441).

## [0.38.0](https://github.com/returntocorp/semgrep/releases/tag/v0.38.0) - 2021-01-20

### Added
- Added a new language: Rust. Support for basic semgrep patterns (#2391)
  thanks to Ruin0x11!
- Added a new language: R. Just parsing for now (#2407)
  thanks to Ross Nanopoulos!
- Parse more Rust constructs: Traits, type constraints (#2393, #2413)
  thanks to Ruin0x11!
- Parse more C# constructs: Linq queries, type parameter constraints (#2378, #2408)
  thanks to Sjord!
- new experimental semgrep rule (meta)linter (#2420) with semgrep-core -check_rules


### Changed
- new controlflow-sensitive intraprocedural dataflow-based constant propagation
  (#2386)

### Fixed
- matching correctly Ruby functions with rescue block (#2390)
- semgrep crashing on permission error on a file (#2394)
- metavariable interpolation for pattern-inside (#2361)
- managing Lua assignment correctly (#2406) thanks to Ruin0x11!
- correctly parse metavariables in PHP, and ellipsis in fields (#2419)

## [0.37.0](https://github.com/returntocorp/semgrep/releases/tag/v0.37.0) - 2021-01-13

### Added
- pattern-not-regex added so findings can be filtered using regular expression (#2364)
- Added a new language: Lua. Support for basic semgrep patterns (#2337, #2312)
  thanks to Ruin0x11!
- C# support for basic semgrep patterns (#2336)
- Parse event access, conditional access, async-await in C# (#2314, #2329, #2358)
  thanks to Sjord

### Changed
- Java and Javascript method chaining requires extra "." when using ellipsis (#2354)

### Fixed
- Semgrep crashing due to missing token information in AST (#2380)

## [0.36.0](https://github.com/returntocorp/semgrep/releases/tag/v0.36.0) - 2021-01-05

### Added

- Typed metavariables can now match field access when we can propagate
  the type of a field
- Constant propagation for Java final fields (using this.field syntax)

### Changed

- Packaging and `setup.py` functionality (`.whl` and `pip` install unchanged):
  `SEMGREP_SKIP_BIN`, `SEMGREP_CORE_BIN`, and `SPACEGREP_BIN` now available

### Fixed
- correctly match the same metavariable for a field when used at a definition
  site and use site for Java
- add classname attribute to junit.xml report

## [0.35.0](https://github.com/returntocorp/semgrep/releases/tag/v0.35.0) - 2020-12-16

### Added

- Support for `...` in chains of method calls in JS, e.g. `$O.foo() ... .bar()`
- Official Ruby GA support

### Fixed

- Separate out test and pattern files with `--test` (#1796)

## [0.34.0](https://github.com/returntocorp/semgrep/releases/tag/v0.34.0) - 2020-12-09

### Added

- Experimental support for matching multiple arguments in JS/TS.
  This is done with a 'spread metavariable' operator,
  that looks like `$...ARGS`.
- Support for using `...` inside a Golang `switch` statement.
- Support for matching only
  the `try`, the `catch`, or the `finally` part
  of a `try { } catch (e) { } finally { }` construct in JS/TS.
- Support for matching only
  the `if ()` part of
  an `if () { }` construct in Java
- Support for metavariables inside dictionary keys in Ruby.
  This looks like `{..., $KEY: $VAL, ...}`.
- An experimental `--json-stats` flag.
  The stats output contains
  the number of files and lines of code scanned,
  broken down by language.
  It also contains profiling data broken down by rule ID.
  Please note that as this is an experimental flag,
  the output format is subject to change in later releases.
- Regex-only rules can now use `regex` as their language.
  The previously used language `none` will keep working as well.

### Changed

- Matches are now truncated to 10 lines in Semgrep's output.
  This was done to avoid filling the screen with output
  when a rule captures a whole class or function.
  If you'd like to adjust this behavior,
  you can set the new `--max-lines-per-finding` option.
- Fans of explicit & verbose code can now ignore findings
  with a `// nosemgrep` comment instead of the original `// nosem`.
  The two keywords have identical behavior.
- Generic pattern matching is now 10-20% faster
  on large codebases.

### Fixed

- Semgrep would crash when tens of thousands of matches were found
  for the same rule in one file.
  A new internally used `semgrep-core` flag named `-max_match_per_file`
  prevents these crashes by forcing a 'timeout' state
  when 10,000 matches are reached.
  Semgrep can then gracefully report
  what combination of rules and paths causes too much work.
- `semgrep --debug` works again,
  and now outputs even more debugging information from `semgrep-core`.
  The new debugging output is especially helpful to discover
  which rules have too many matches.
- A pattern that looks like `$X & $Y`
  will now correctly match bitwise AND operations in Ruby.
- Metavariables can now capture the name of a class
  and match its occurrences later in the class definition.
- Semgrep used to crash when a metavariable matched
  over text that cannot be read as UTF-8 text.
  Such matches will now try to recover what they can
  from apparent broken unicode text.

## [0.33.0](https://github.com/returntocorp/semgrep/releases/tag/v0.33.0) - 2020-12-01

### Added

- Allow selecting rules based on severity with the `--severity` flag. Thanks @kishorbhat!

### Changed

- In generic mode, shorter matches are now always preferred over
  longer ones. This avoids matches like `def bar def foo` when the
  pattern is `def ... foo`, instead matching just `def foo`
- In generic mode, leading dots must now match at the beginning of a
  block, allowing patterns like `... foo` to match what comes before `foo`
- Disabled link following for parity with other LINUX tools (e.g. ripgrep)
- spacegrep timeouts are now reported as timeouts instead of another error

### Fixed

- Correctly bind a metavariable in an import to the fully-qualified name. [Issue](https://github.com/returntocorp/semgrep/issues/1771)
- Fix invalid match locations on target files containing both CRLF line
  endings UTF-8 characters (#2111)
- Fix NoTokenLocation error when parsing Python f-strings
- [C] Support `include $X`
- [Go] Fix wrong order of imports

## [0.32.0](https://github.com/returntocorp/semgrep/releases/tag/v0.32.0) - 2020-11-18

### Added

- JSON output now includes an attribute of findings named `is_ignored`.
  This is `false` under regular circumstances,
  but if you run with `--disable-nosem`,
  it will return `true` for findings
  that normally would've been excluded by a `// nosem` comment.

### Changed

- `// nosemgrep` can now also be used to ignore findings,
  in addition to `// nosem`
- Added a default timeout of 30 seconds per file instead of none (#1981).

## [0.31.1](https://github.com/returntocorp/semgrep/releases/tag/v0.31.1) - 2020-11-11

### Fixed

- Regression in 0.31.0 where only a single file was being used when `--config`
  was given a directory with multiple rules (#2019).
- Cheatsheet's html functionality now has correct output.

## [0.31.0](https://github.com/returntocorp/semgrep/releases/tag/v0.31.0) - 2020-11-10

### Fixed

- Gracefully handle empty configuration file.
- Gracefully handle LexicalErrors from semgrep-core.
- Fix stack overflows in spacegrep on large input files (#1944).
- Fix extension-based file selection when the language is `generic` (#1968).
- Fix semgrep error when no valid config on path provided (#1912).
- Fix NO_FILE_INFO_YET error which causes the python wrapper to crash (#1925).
- Fix usage of '...' in special builtin arguments for PHP (#1963).
- Fix automatic semicolon insertion parse error in javascript (#1960).

### Added
- kotlin-tree-sitter integration into semgrep-core. Can now call
  dump-tree-sitter-cst on kotlin files.
- c++ tree-sitter integration into semgrep-core (#1952).
- More documents for language porting.
- Error handling in spacegrep to print stderr when CalledProcessError occurs.

## [0.30.0](https://github.com/returntocorp/semgrep/releases/tag/v0.30.0) - 2020-11-03

### Added

- Better examples for the generic mode aka spacegrep (#1951).

### Fixed

- Fix matching of trailing dots in spacegrep (#1939).
- Allow matching on one-line files with spacegrep (#1929).
- Fix incorrect number of lines matched by dots with spacegrep (#1918).
- Other subtle spacegrep matching bugs (#1913).
- Metavariable for method call should be matched against corresponding
  metavariable in method definition (#1861).
- Typescript class properties/declarations not recognized (#1846).
- Can't match inside Python try/except clause (#1902).

## [0.29.0](https://github.com/returntocorp/semgrep/releases/tag/v0.29.0) - 2020-10-27

### Added
- Semgrep will now partially parse files with parse errors and report findings detected before the parse errors was encountered.
- Allow user to specify registry path without having to add semgrep.dev url
  i.e.: instead of `--config https://semgrep.dev/p/r2c-ci` users can use `--config p/r2c-ci`
- Allow user to specify snippet id without having to add semgrep.dev url
  i.e.: instead of `--config https://semgrep.dev/s/username:snippetname`
  users can use `--config username:snippetname`
- `--test` will now error out if `ruleid` or `ok` is not in reported IDs
- Semgrep will run JavaScript rules on TypeScript files automatically.

### Fixed
- More off by one fixes in autofix
- Support for matching dynamic class names in Ruby
- Removed `nosem` findings from the final findings count
- Matching nested JSX elements works properly. See https://semgrep.dev/s/erlE?version=0.29.0.
- Can now match partial class definitions with annotations in Java. See https://github.com/returntocorp/semgrep/issues/1877.
- Fixed errors in TypeScript "implements" keyword. See https://github.com/returntocorp/semgrep/issues/1850.

## [0.28.0](https://github.com/returntocorp/semgrep/releases/tag/v0.28.0) - 2020-10-21

### Added

- A `metavariable-comparison` operator
  for evaluating numeric comparisons on metavariable values,
  such as `comparison: $KEY_SIZE < 2048`.
  This is a safe alternative to `pattern-where-python` snippets.
  Check the [full documentation of this feature](https://github.com/returntocorp/semgrep/blob/12d25a5c/docs/experimental.md#metavariable-comparison)!
- Matching 1-to-N attributes with a `...` wildcard
  in JSX tags' attribute lists,
  such as `<$TAG attr="1" ... />`
- Matching only the function signature
  without the function body,
  such as `function foo(...)`.
  This is useful to have cleaner match output
  when the body content doesn't matter in a rule.
  This works on JavaScript, TypeScript, and Java code currently.
- SARIF output now includes the exact CWE and OWASP categories as tags.
  Thanks @hunt3rkillerz!
- Matching of annotation patterns for Java (like `@SomeAnnot(...)`) in any context.

### Fixed

- PHP superglobals such as `$_GET`,
  which start with a dollar sign just like Semgrep metavariables,
  are now correctly interpreted as PHP code instead of Semgrep pattern code.
- Calls to `isset(...)` in PHP look like function calls,
  but technically are not functions calls.
  Now you can match them anyway!
- It's now possible to write unit tests for OCaml rules.
- JavaScript's special identifiers,
  such as `this`, can now be captured into a metavariable.
- A Java pattern for `implements B`
  will now also match code that does `implements A, B, C`.
- Addressed off by one errors when applying autofixes
- Missing characters in metavariable interpolation in messages
- And many more minor code parser fixes!

## [0.27.0](https://github.com/returntocorp/semgrep/releases/tag/v0.27.0) - 2020-10-06

### Added
- Added a `--debug` flag and moved most of the output under `--verbose` to it.
- Can run multiple rule configs by repeating `--config` option
- Jenkins information added to integrations
- Added matching with partial patterns for function signatures for Go.

### Changed
- Parse and other errors are mentioned at final output, but not individually displayed unless --verbose is passed
- tree-sitter parse error exceptions converted to parsing_error, improving error location

### Fixed
- Dislayed types using the `message` key are more complete.
- Triple token repeat for EncodedString in semgrep messages fixed.
- Crashes on 3 or more layered jsonschema errors fixed.


## [0.26.0](https://github.com/returntocorp/semgrep/releases/tag/v0.26.0) - 2020-09-30

### Fixed
- Metavariables are able to match empty tuples
- Correctly parse optional chaining (?.) in Typescript
- Correctly parse logical assignment operators (&&=, ||=, ??=) in Typescript
- Some type constraing matching in Typescript

### Changed
- Added default timeout of 5 seconds to javascript parsing (related to ?. on large minified files stalling)


## [0.25.0](https://github.com/returntocorp/semgrep/releases/tag/v0.25.0) - 2020-09-23

### Added
- Added support for the JUnit XML report format (`--junit-xml`)
- C now supports the deep expression operator: `<... $X ...>`. See [this example](https://semgrep.dev/s/boKP/?version=develop).
- Added support for ellipses `...` in PHP. (https://github.com/returntocorp/semgrep/issues/1715). See [this example](https://semgrep.dev/s/NxRn/?version=develop).

### Fixed
- JavaScript will parse empty yields (https://github.com/returntocorp/semgrep/issues/1688).
- In JavaScript, arrow functions are now considered lambdas (https://github.com/returntocorp/semgrep/issues/1691). This allows [matching](https://semgrep.dev/s/Kd1j/?version=develop) arrow functions in `var` assignments.
- `tsx` and `typescript` are now properly recognized in the `languages` key. (https://github.com/returntocorp/semgrep/issues/1705)


## [0.24.0](https://github.com/returntocorp/semgrep/releases/tag/v0.24.0) - 2020-09-16

### Added
- The `--test` functionality now supports the `--json` flag
- Alpha support for TypeScript
- Alpha support for PHP
- PyPI artifacts are now compatible with Alpine Linux

### Fixed
- Can now parse ECMAScript object patterns with ellipses in place of fields

## [0.23.0](https://github.com/returntocorp/semgrep/releases/tag/v0.23.0) - 2020-09-09

### Added
- Experimental support for Typescript (with -lang ts). You can currently
  mainly use the Javascript subset of Typescript in patterns, as well
  as type annotations in variable declarations or parameters.
- Ability to read target contents from stdin by specifying "-" target.

### Changed
- You can now specify timeouts using floats instead of integers
  (e.g., semgrep -timeout 0.5 will timeout after half a second)

### Fixed
- We now respect the -timeout when analyzing languages which have
  both a Tree-sitter and pfff parser (e.g., Javascript, Go).

## [0.22.0](https://github.com/returntocorp/semgrep/releases/tag/v0.22.0) - 2020-09-01

### Added
- The 'languages' key now supports 'none' for running `pattern-regex` on arbitrary files. See [this file](https://github.com/returntocorp/semgrep/blob/develop/semgrep/tests/e2e/rules/regex-any-language.yaml) for an example.
- You can now use the '...' ellipsis operator in OCaml.
- True negatives to '--test' functionality via the 'ok:<rule-id>' annotation.

### Changed
- Groups of rules are now called "Rulesets" in the Semgrep ecosystem,
  instead of their previous name, "Packs".
- We now use also the tree-sitter-javascript Javascript parser, which
  can parse quickly minified files. Thus, we also removed the 5 seconds
  parsing timeout we were using for Javascript.
- We should correctly report ranges when matching array access expressions
  (e.g., 'foo[$X]').
- Breaking: regular expressions in semgrep string patterns (e.g., `"=~/foo/"`)
  are now using the PCRE (Perl Compatible Regular Expressions) syntax instead of
  the OCaml syntax. This means you should not escape parenthesis for grouping
  or escape pipes for dijunctions (e.g., use simply `"=~/foo|bar/"` instead of
  `"=~/foo\|bar/"`). You can also use more advanced regexp features available
  in PCRE such as case-insensitive regexps with '/i' (e.g., `"=~/foo/i"`).
  The semantic of matching changes also to look for the regexp anywhere
  in the string, not just at the beginning, which means if you want to
  enforce a format for the whole string, you will now need to use the '^' anchor
  character (e.g., `"=~/^o+$/"` to check if a string contains only a sequence
  of 'o').

### Removed
- Breaking: install script installation procedure (semgrep-<version>-ubuntu-generic.sh).
  Please use 'pip install' for equivalent Linux installation.

## [0.21.0](https://github.com/returntocorp/semgrep/releases/tag/v0.21.0) - 2020-08-25

### Added
- Parsing JSX (JavaScript React) files is now supported as a beta feature!
  In this release, you need to target .jsx files one by one explicitly to have them be scanned.
  We're planning to scan all .jsx files in targeted directories in our next release
- We now bundle a [json-schema](https://json-schema.org/) spec for rules YAML syntax.

### Changed
- Our custom-made rules YAML validator has been replaced with a jsonschema standard one.
  This results in more reliable and comprehensive error messages
  to help you get back on track when bumping into validation issues.
- Calling `semgrep --validate` now includes more information,
  such as the number of rules validation ran on.

### Fixed
- Fixed a bug where multiple assignment,
  also known as tuple unpacking assignment in Python,
  such as `a, b = foo`,
  could be misinterpreted by semgrep.
- Fixed a bug that would cause a crash when trying to get debug steps output as JSON.
- `.mly` and `.mll` files are no longer targeted implicitly by OCaml scans.
- Fixed the `--skip-unknown-extensions` flag skipping files even with recognized extensions.
- Fixed JavaScript conditionals without braces,
  such as `if (true) return;`,
  not being matched by patterns such as `if (true) { return; }`.

## [0.20.0](https://github.com/returntocorp/semgrep/releases/tag/v0.20.0) - 2020-08-18

### Added
- Support for JSX tag metavariables (e.g., <$TAG />) and ellipsis inside
  JSX attributes (e.g., <foo attr=... />)
- By default Semgrep treats explicitly passed files with unknown extension as possibly any language and so runs all rules on said files. Add a flag `--skip-unknown-extensions` so that Semgrep will treat these files as if they matched no language and will so run no rules on them. [Link: PR](https://github.com/returntocorp/semgrep/pull/1507)

### Fixed
- Python patterns do not have to end with a newline anymore.
- Pattern `$X = '...';` in JavaScript matches `var $X = '...'`. Additionally, semicolon is no longer required to match. [Link: Issue](https://github.com/returntocorp/semgrep/issues/1497); [Link: Example](https://semgrep.dev/7g0Q?version=0.20.0)
- In JavaScript, can now match destructured object properties inside functions. [Link: Issue](https://github.com/returntocorp/semgrep/issues/1005); [Link: Example](https://semgrep.dev/d72E/?version=0.20.0)
- Java annotations can be matched with fully qualified names. [Link: Issue](https://github.com/returntocorp/semgrep/issues/1508); [Link: Example](https://semgrep.dev/vZqY/?version=0.20.0)
- Ensure `/src` exists in Dockerfile; [Link: PR](https://github.com/returntocorp/semgrep/pull/1512)

## [0.19.1](https://github.com/returntocorp/semgrep/releases/tag/v0.19.1) - 2020-08-13

### Fixed
- Update Docker container to run successfully without special volume
  permissions

## [0.19.0](https://github.com/returntocorp/semgrep/releases/tag/v0.19.0) - 2020-08-11

### Added
- `--timeout-threshold` option to set the maximum number of times a file can timeout before it is skipped
- Alpha support for C#

### Fixed
- Match against JavaScript unparameterized catch blocks
- Parse and match against Java generics
- Add ability to match against JSX attributes using ellipses
- Add ability to use ellipses in Go struct definitions
- No longer convert Go expressions with a newline to a statement

## [0.18.0](https://github.com/returntocorp/semgrep/releases/tag/v0.18.0) - 2020-08-04

### Added
- Match arbitrary content with `f"..."`
- Performance improvements by filtering rules if file doesn't contain string needed for match
- Match "OtherAttribute" attributes in any order
- Support Python 3.8 self-documenting fstrings
- `--max-memory` flag to set a maximum amount of memory that can be used to apply a rule to a file

## [0.17.0](https://github.com/returntocorp/semgrep/releases/tag/v0.17.0) - 2020-07-28

### Added
- The `metavariable-regex` operator, which filters finding's by metavariable
  value against a Python re.match compatible expression.
- `--timeout` flag to set maximum time a rule is applied to a file
- Typed metavariables moved to official support. See [docs](https://github.com/returntocorp/semgrep/blob/develop/docs/pattern-features.md#typed-metavariables)

### Changed
- Improved `pattern-where-python` error messages

## [0.16.0](https://github.com/returntocorp/semgrep/releases/tag/v0.16.0) - 2020-07-21

### Added
- Match file-name imports against metavariables using `import "$X"` (most
  useful in Go)
- Support for taint-tracking rules on CLI using the key-value pair 'mode: taint'
  (defaults to 'mode: search')

### Changed
- Don't print out parse errors to stdout when using structured output formats

### Fixed
- Parse nested object properties in parameter destructuring in JavaScript
- Parse binding patterns in ECMAScript 2021 catch expressions
- Was mistakenly reporting only one of each type of issue even if multiple issues exist

## [0.15.0](https://github.com/returntocorp/semgrep/releases/tag/v0.15.0) - 2020-07-14

### Added
- Alpha level support for Ruby

### Changed
- Show semgrep rule matches even with --quiet flag

### Fixed
- Fixed a crash when running over a directory with binary files in it.
- Fix SARIF output format
- Parse nested destructured parameters in JavaScript
- True and False are not keywords in Python2
- Send informative error message when user tries to use semgrep on missing files

## [0.14.0](https://github.com/returntocorp/semgrep/releases/tag/v0.14.0) - 2020-07-07

### Changed
- Default Docker code mount point from `/home/repo` to `/src` - this is also
  configurable via the `SEMGREP_SRC_DIRECTORY` environment variable

### Removed
- `--precommit` flag - this is no longer necessary after defaulting to
  `pre-commit`'s code mount point `/src`

### Fixed
- Parse python files with trailing whitespace
- Parse python2 tuple as parameter in function/lambda definition
- Parse python3.8 positional only parameters (PEP 570)
- Parse python2 implicit array in comprehension
- Cache timeout errors in semgrep-core so running multiple rules does not
  retry parsing

## [0.13.0](https://github.com/returntocorp/semgrep/releases/tag/v0.13.0) - 2020-06-30

### Added
- Const propagation now works with Java 'final' keyword and for Python globals
  which were assigned only once in the program

### Fixed
- Parsing Ocaml open overriding
- Parse raise in Python2 can take up to three arguments
- Metavariable matching now works with variables with global scope:
```yaml
$CONST = "..."
...
def $FUNC(...):
  return foo($CONST)
```
will match
```python
GLOBAL_CONST = "SOME_CONST"

def fetch_global_const():
    return foo(GLOBAL_CONST)
```

### Changed
- More clear Parse error message

## [0.12.0](https://github.com/returntocorp/semgrep/releases/tag/v0.12.0) - 2020-06-23

### Added
- Support for a new configuration language: JSON. You can now write
  JSON semgrep patterns with -lang json
- Support for '...' inside set and dictionaries
- Version check to recommend updating when out-of-date, disable with `--disable-version-check`
- Support for multiline pattern-where-python
- `--dryrun` flag to show result of autofixes without modifying any files
- Add capability to use regex replacement for autofixing. See documentaion [here](https://github.com/returntocorp/semgrep/blob/develop/docs/experimental.md#autofix-using-regular-expression-replacement)
- Add version check to recommend upgrading when applicable

### Fixed
- The range of function calls and statement blocks now includes the closing
  `}` and `)`. The range for expression statements now includes the closing
  ';' when there's one. The range of decorators now includes '@'.
- Do not convert certain parenthesized expressions in tuples in Python
- Returned warning when improperly mounting volume in docker container
- Correctly handle uncommited file deletions when using git aware file targeting

### Changed
- Progress bar only displays when in interactive terminal, more than one
  rule is being run, and not being run with `-v` or `-q`
- Colapsed `--include-dir` and `--exclude-dir` functionaity into `--include` and
  `--exclude` respectively

## [0.11.0](https://github.com/returntocorp/semgrep/releases/tag/v0.11.0) - 2020-06-16

### Added
- Support for another programming language: OCaml. You can now write
  OCaml semgrep patterns with -lang ocaml
- Inline whitelisting capabilities via `nosem` comments and the
  `--disable-nosem` flag [#900](https://github.com/returntocorp/semgrep/issues/900)
- Show a progress bar when using semgrep in an interactive shell
- More understandable error messages

### Changed
- If scanning a directory in a git project then skip files that are ignored by the
  project unless `--no-git-ignore` flag is used
- Show aggregate parse errors unless `--verbose` flag is used

### Fixed
- Handle parsing unicode characters

## [0.10.1](https://github.com/returntocorp/semgrep/releases/tag/v0.10.1) - 2020-06-10

### Fixed
- Value of `pattern_id` when using nested pattern operators [#828](https://github.com/returntocorp/semgrep/issues/828)
- `...` now works inside for loops in javascript
- Metavariable
- Infinite loop in python [#923](https://github.com/returntocorp/semgrep/issues/923)
- Treat field definition (`{x: 1}`) differently from assignment (`{x = 1}`)
- Support triple-quoted f-strings in python
- Fix ubuntu build error [#965](https://github.com/returntocorp/semgrep/pull/965)

## [0.10.0](https://github.com/returntocorp/semgrep/releases/tag/v0.10.0) - 2020-06-09

### Fixed

- Support immediately indexed arrays with initializers in Java
- Support object rest parameters in ECMAScript 6+
- Support various array destructuring calls with ommitted arguments in
  ECMAScript 6+
- Fix an issue where an error was raised when matching to Python else
  blocks with a metavariable
- Don't filter out files that are explicitly passed as arguments to semgrep
  even if they do not have expected extension

### Added

- Java imports can now be searched with patterns written like `import
  javax.crypto.$ANYTHING`
- `--debugging-json` flag for use on semgrep.dev

### Changed

- Pattern matches now distinguish between conditionals without `else` blocks
  and those with empty `else` blocks; write two patterns to capture both
  possibilities
- Print output before exiting when using --strict

## [0.9.0](https://github.com/returntocorp/semgrep/releases/tag/v0.9.0) - 2020-06-02

### Fixed
- Performance optimizations in deep statement matching
- Disable normalization of != ==> !(==)
- Support empty variable declaration in javasript
- Support "print expr," in Python 2.X
- Support "async" keyword on inner arrow functions for ECMAScript 7+
- Support optional catch bindings for ECMAScript 2019+
- Support non-ASCII Unicode whitespace code points as lexical whitespace in JavaScript code
- Support assignment expressions in Python 3.8
- Emtpty block in if will only match empty blocks

### Removed
- `--exclude-tests` flag - prefer `--exclude` or `--exclude-dir`
- `--r2c` flag - this was completely unused

## [0.8.1](https://github.com/returntocorp/semgrep/releases/tag/v0.8.1) - 2020-05-26

### Fixed
- `semgrep --version` on ubuntu was not returning the correct version

## [0.8.0](https://github.com/returntocorp/semgrep/releases/tag/v0.8.0) - 2020-05-20

### Added
- `pattern-regex` functionality - see docs for more information.
- Ellipsis used in the final position of a sequence of binary operations
  will match any number of additional arguments:
  ```
  $X = 1 + 2 + ...
  ```
  will match
  ```python
  foo = 1 + 2 + 3 + 4
  ```
- Per rule configuration of paths to include/exclude. See docs for more information.

### Changed
- fstring pattern will only match fstrings in Python:
  ```
  f"..."
  ```
  will match
  ```python
  f"foo {1 + 1}"
  ```
  but not
  ```python
  "foo"
  ```
- Change location of r2c rule config to https://semgrep.live/c/r/all which filters out
  pattern-where-python rules

## [0.7.0](https://github.com/returntocorp/semgrep/releases/tag/v0.7.0) - 2020-05-12

### Added
- `--exclude`, `--include`, `--exclude-dir`, and `--include-dir` flags
  for targeting specific paths with command line options.
  The behavior of these flags mimics `grep`'s behavior.
- A `--sarif` flag to receive output formatted according to the
  [SARIF v2.1.0](https://docs.oasis-open.org/sarif/sarif/v2.1.0/cs01/sarif-v2.1.0-cs01.html)
  specification for static analysis tools.
- Metavariables are now checked for equality across pattern clauses. For example, in the following pattern, `$REQ` must be the same variable name for this to match:
  ```yaml
  - patterns:
    - pattern-inside: |
        $TYPE $METHOD(..., HttpServletRequest $REQ, ...) {
          ...
        }
    - pattern: $REQ.getQueryString(...);
  ```


### Fixed
- Correclty parse implicit tuples in python f-strings
- Correctly parse `%` token in python f-string format
- Correctly parse python fstrings with spaces in interpolants

## [0.6.1](https://github.com/returntocorp/semgrep/releases/tag/v0.6.1) - 2020-05-06

### Fix

- Message field in output was not using proper interpolated message

## [0.6.0](https://github.com/returntocorp/semgrep/releases/tag/v0.6.0) - 2020-05-05

### Added
- The `-j/--jobs` flag for specifying number of subprocesses to use to run checks in parallel.
- expression statements will now match by default also return statements
  ```
  foo();
  ```
  will now match
  ```javascript
  return foo();
  ```
- You can now use regexps for field names:
  ```
  var $X = {"=~/[lL]ocation/": $Y};
  ```
  will now match
  ```javascript
  var x = {"Location": 1};
  ```
- Add severity to json output and prepend the rule line with it. Color yellow if `WARNING`, and red if `ERROR`. e.g. WARNING rule:tests.equivalence-tests
- For languages not allowing the dollar sign in identifiers (e.g., Python),
  semgrep will return an error if your pattern contains an identifier
  starting with a dollar that is actually not considered a metavariable
  (e.g., `$x`)
- Support top level `metadata` field in rule.yaml. Entire metadata object is attached to
  all things that match the rule when using json output format.

### Changed
- Config files in hidden paths can now be used by explicitly specifying
  the hidden path:
    ```
    semgrep --config some/hidden/.directory
    ```
- Metavariables can now contain digits or `_`. `$USERS_2` is now
  a valid metavariable name. A metavariable must start with a letter
  or `_` though.
- Simple calls of the `semgrep` CLI, such as `semgrep --version`, are now 60% faster.
- Display autofix suggestion in regular and json output mode.
- Update command line help texts.

### Fixed
- Correctly parse `f"{foo:,f}"` in Python
- Correctly parse Python files where the last line is a comment

## [0.5.0](https://github.com/returntocorp/semgrep/releases/tag/v0.5.0) - 2020-04-28

### Changed
- Rename executable to semgrep
- Deep expression matching in conditionals requires different syntax:
    ```
    if <... $X = True ...>:
        ...
    ```
    will now match
    ```python
    if foo == bar and baz == True:
        return 1
    ```
- Deduplicate semgrep output in cases where there are multiple ways
  a rule matches section of code
- Deep statement matchings goes into functions and classes:
    ```
    $X = ...
    ...
    bar($X)
    ```
    now matches with
    ```javascript
    QUX = "qux"

    function baz() {
        function foo() {
            bar(QUX)
        }
    }
    ```

### Added
- `python2` is a valid supported language

### Fixed
- Expression will right hand side of assignment/variable definition in javascript. See #429
    ```
    foo();
    ```
    will now match
    ```
    var x = foo();
    ```
- Regression where `"..."` was matching empty list
    ```
    foo("...")
    ```
    does _not_ match
    ```
    foo()
    ```

## [0.4.9](https://github.com/returntocorp/semgrep/releases/tag/v0.4.9) - 2020-04-07

### Changed

- Only print out number of configs and rules when running with verbose flag
- Match let and const to var in javascript:
    ```
    var $F = "hello"
    ```
    will now match any of the following expressions:
    ```javascript
    var foo = "hello";
    let bar = "hello";
    const baz = "hello";
    ```

### Added

- Print out --dump-ast
- Print out version with `--version`
- Allow ... in arrays
    ```
    [..., 1]
    ```
    will now match
    ```
    [3, 2, 1]
    ```
- Support Metavariable match on keyword arguments in python:
    ```
    foo(..., $K=$B, ...)
    ```
    will now match
    ```
    foo(1, 2, bar=baz, 3)
    ```
- Support constant propogation in f-strings in python:
    ```
    $M = "..."
    ...
    $Q = f"...{$M}..."
    ```
    will now match
    ```python
    foo = "bar"
    baz = f"qux {foo}"
    ```
- Constant propogation in javascript:
    ```
    api("literal");
    ```
    will now match with any of the following:
    ```javascript
    api("literal");

    const LITERAL = "literal";
    api(LITERAL);

    const LIT = "lit";
    api(LIT + "eral");

    const LIT = "lit";
    api(`${LIT}eral`);
    ```

- Deep statement matching:
    Elipsis operator (`...`) will also include going deeper in scope (i.e. if-else, try-catch, loop, etc.)
    ```
    foo()
    ...
    bar()
    ```
    will now match
    ```python
    foo()
    if baz():
        try:
            bar()
        except Exception:
            pass
    ```
- Unified import resolution in python:
    ```
    import foo.bar.baz
    ```

    will now match any of the following statements:

    ```python
    import foo.bar.baz
    import foo.bar.baz.qux
    import foo.bar.baz as flob
    import foo.bar.baz.qux as flob
    from foo.bar import baz
    from foo.bar.baz import qux
    from foo.bar import baz as flob
    from foo.bar.bax import qux as flob
    ```
- Support for anonymous functions in javascript:
    ```
    function() {
        ...
    }
    ```
    will now match
    ```javascript
    var bar = foo(
        //matches the following line
        function () { console.log("baz"); }
    );
    ```
- Support arrow function in javascript
    ```
    (a) => { ... }
    ```
    will now match:

    ```javascript
    foo( (a) => { console.log("foo"); });
    foo( a => console.log("foo"));

    // arrows are normalized in regular Lambda, so an arrow pattern
    // will match also old-style anynonous function.
    foo(function (a) { console.log("foo"); });
    ```
- Python implicit string concatenation
    ```
    $X = "..."
    ```
    will now match
    ```python
    # python implicitly concatenates strings
    foo = "bar"       "baz"              "qux"
    ```
- Resolve alias in attributes and decorators in python
    ```
    @foo.bar.baz
    def $X(...):
        ...
    ```
    will now match
    ```python
    from foo.bar import baz

    @baz
    def qux():
        print("hello")
    ```
### Fixed

- Handle misordered multiple object destructuring assignments in javascript:
    ```
    var {foo, bar} = qux;
    ```
    will now match
    ```
    var {bar, baz, foo} = qux;
    ```
- Defining properties/functions in different order:
    ```
    var $F = {
        two: 2,
        one: 1
    };
    ```
    will now match both
    ```javascript
    var foo = {
      two: 2,
      one: 1
    };

    var bar = {
        one: 1,
        two: 2
    };
    ```
- Metavariables were not matching due to go parser adding empty statements in golang


## [0.4.8](https://github.com/returntocorp/semgrep/releases/tag/0.4.8) - 2020-03-09

### Added
* Constant propagation for some langauges. Golang example:
```
pattern: dangerous1("...")
will match:

const Bar = "password"
func foo() {
     dangerous1(Bar);
}
```

* Import matching equivalences
```
pattern: import foo.bar.a2
matches code: from foo.bar import a1, a2
```

* Deep expression matching - see (#264)
```
pattern: bar();
matches code: print(bar())
```<|MERGE_RESOLUTION|>--- conflicted
+++ resolved
@@ -12,11 +12,8 @@
 - Scala: parse `case object` within blocks
 - Go: match correctly braces in composite literals for autofix (#4210)
 - Scala: parse typed patterns with variables that begin with an underscore: `case _x : Int => ...`
-<<<<<<< HEAD
 - Scala: parse unicode identifiers
-=======
 - semgrep-core accepts `sh` as an alias for bash
->>>>>>> 919b4830
 
 ### Changed
 - C# support is now GA
