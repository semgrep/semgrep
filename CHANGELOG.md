# Changelog

This project adheres to [Semantic Versioning](http://semver.org/spec/v2.0.0.html).

## Unreleased

### Added

- Sarif output format now includes `fixes` section
- Rust: added support for method chaining patterns.
- Accept `SEMGREP_BASELINE_REF` as alias for `SEMGREP_BASELINE_COMMIT`
- `r2c-internal-project-depends-on`:
  - pretty printing for SCA results
  - support for poetry and gradle lockfiles
- taint-mode: Taint tracking will now analyze lambdas in their surrounding context.
  Previously, if a variable became tainted outside a lambda, and this variable was
  used inside the lambda causing the taint to reach a sink, this was not being
  detected because any nested lambdas were "opaque" to the analysis. (Taint tracking
  looked at lambdas but as isolated functions.) Now lambas are simply analyzed as if
  they were statement blocks. However, taint tracking still does not follow the flow
  of taint through the lambda's arguments!

### Changed

- The `ci` CLI command will now include ignored matches in output formats
  that dictate they should always be included
- A parameter pattern without a default value can now match a parameter
  with a default value (#5021)

### Fixed

- Numerous improvements to PHP parsing by switching to tree-sitter-php
  to parse PHP target code. Huge shoutout to Sjoerd Langkemper for most
  of the heavy lifting work
  (#3941, #2648, #2650, #3590, #3588, #3587, #3576, #3848, #3978, #4589)
- TS: support number and boolean typed metavariables (#5350)
- When a rule from the registry fails to parse, suggest user upgrade to
  latest version of semgrep
- Scala: correctly handle `return` for taint analysis (#4975)
- PHP: correctly handle namespace use declarations when they don't rename
  the imported name (#3964)
<<<<<<< HEAD
- Scala: stop parsing parenthesized expressions as unary tuples
=======
- Constant propagation is now faster and memory efficient when analyzing
  large functions with lots of variables.
>>>>>>> 97b17933

## [0.94.0](https://github.com/returntocorp/semgrep/releases/tag/v0.94.0) - 2022-05-25

### Added

- `metavariable-regex` now supports an optional `constant-propagation` key.
  When this is set to `true`, information learned from constant propagation
  will be used when matching the metavariable against the regex. By default
  it is set to `false`
- Dockerfile: constant propagation now works on variables declared with `ENV`
- `shouldafound` - False Negative reporting via the CLI

### Changed

- taint-mode: Let's say that e.g. `taint(x)` makes `x` tainted by side-effect.
  Previously, we had to rely on a trick that declared that _any_ occurrence of
  `x` inside `taint(x); ...` was as taint source. If `x` was overwritten with
  safe data, this was not recognized by the taint engine. Also, if `taint(x)`
  occurred inside e.g. an `if` block, any occurrence of `x` outside that block
  was not considered tainted. Now, if you specify that the code variable itself
  is a taint source (using `focus-metavariable`), the taint engine will handle
  this as expected, and it will not suffer from the aforementioned limitations.
  We believe that this change should not break existing taint rules, but please
  report any regressions that you may find.
- taint-mode: Let's say that e.g. `sanitize(x)` sanitizes `x` by side-effect.
  Previously, we had to rely on a trick that declared that _any_ occurrence of
  `x` inside `sanitize(x); ...` was sanitized. If `x` later overwritten with
  tainted data, the taint engine would still regard `x` as safe. Now, if you
  specify that the code variable itself is sanitized (using `focus-metavariable`),
  the taint engine will handle this as expected and it will not suffer from such
  limitation. We believe that this change should not break existing taint rules,
  but please report any regressions that you may find.
- The dot access ellipsis now matches field accesses in addition to method
  calls.
- pattern-regex, pattern-not-regex, metavariable-regex: `^` and `$`
  now match at the beginning and end of each line, respectively,
  rather than previously just at the beginning and end of the input
  file. This corresponds to PCRE's multiline mode. To get the old
  behavior back, use `\A` instead of '^' and `\Z` instead of `$`. See
  the [PCRE
  manual](https://www.pcre.org/original/doc/html/pcrepattern.html#smallassertions)
  for details.
- Made error message for resource exhausion (exit code -11/-9) more actionable
- Made error message for rules with patterns missing positive terms
  more actionable (#5234)
- In this version, we have made several performance improvements
  to the code that surrounds our source parsing and matching core.
  This includes file targeting, rule fetching, and similar parts of the codebase.
  Running `semgrep scan --config auto` on the semgrep repo itself
  went from 50-54 seconds to 28-30 seconds.
  - As part of these changes, we removed `:include .gitignore` and `.git/`
    from the default `.semgrepignore` patterns.
    This should not cause any difference in which files are targeted
    as other parts of Semgrep ignore these files already.
  - A full breakdown of our performance updates,
    including some upcoming ones,
    can be found here https://github.com/returntocorp/semgrep/issues/5257#issuecomment-1133395694
- If a metrics event request times out, we no longer retry the request.
  This avoids Semgrep waiting 10-20 seconds before exiting if these requests are slow.
- The metrics collection timeout has been raised from 2 seconds to 3 seconds.

### Fixed

- TS: support for template literal types after upgrading to a more recent
  tree-sitter-typescript (Oct 2021)
- TS: support for `override` keyword (#4220, #4798)
- TS: better ASI (#4459) and accept code like `(null)(foo)` (#4468)
- TS: parse correctly private properties (#5162)
- Go: Support for ellipsis in multiple return values
  (e.g., `func foo() (..., error, ...) {}`) (#4896)
- semgrep-core: you can use again rules stored in JSON instead of YAML (#5268)
- Python: adds support for parentheses around `with` context expressions
  (e.g., `with (open(x) as a, open(y) as b): pass`) (#5092)
- C++: we now parse correctly const declarations (#5300)

## [0.93.0](https://github.com/returntocorp/semgrep/releases/tag/v0.93.0) - 2022-05-17

### Changed

- Files where only some part of the code had to be skipped due to a parse failure
  will now be listed as "partially scanned" in the end-of-scan skip report.
- Licensing: The ocaml-tree-sitter-core component is now distributed
  under the terms of the LGPL 2.1, rather than previously GPL 3.
- A new field was added to metrics collection: isAuthenticated.
  This is a boolean flag which is true if you ran semgrep login.

### Fixed

- `semgrep ci` used to incorrectly report the base branch as a CI job's branch
  when running on a `pull_request_target` event in GitHub Actions.
  By fixing this, Semgrep App can now track issue status history with `on: pull_request_target` jobs.
- Metrics events were missing timestamps even though `PRIVACY.md` had already documented a timestamp field.

## [0.92.1](https://github.com/returntocorp/semgrep/releases/tag/v0.92.1) - 2022-05-13

### Added

- Datafow: The dataflow engine now handles if-then-else expressions as in OCaml,
  Ruby, etc. Previously it only handled if-then-else statements. (#4965)

### Fixed

- Kotlin: support for ellispis in class parameters, e.g.. `class Foo(...) {}` (#5180)
- JS/TS: allow ellipsis in binding_pattern (e.g., in arrow parameters) (#5230)
- JS/TS: allow ellipsis in imports (e.g., `import {..., Foo, ...} from 'Bar'`) (#5012)
- `fixed_lines` is once again included in JSON output when running with `--autofix --dryrun`

## [0.92.0](https://github.com/returntocorp/semgrep/releases/tag/v0.92.0) - 2022-05-11

### Added

- The JSON output of `semgrep scan` is now fully specified using
  ATD (https://atd.readthedocs.io/) and jsonschema (https://json-schema.org/).
  See the semgrep-interfaces submodule under interfaces/
  (e.g., interfaces/semgrep-interfaces/Semgrep_output_v0.atd for the ATD spec)
- The JSON output of `semgrep scan` now contains a "version": field with the
  version of Semgrep used to generate the match results.
- taint-mode: Previously, to declare a function parameteter as a taint source,
  we had to rely on a trick that declared that _any_ occurence of the parameter
  was a taint source. If the parameter was overwritten with safe data, this was
  not recognized by the taint engine. Now, `focus-metavariable` can be used to
  precisely specify that a function parameter is a source of taint, and the taint
  engine will handle this as expected.
- taint-mode: Add basic support for object destructuring in languages such as
  Javascript. For example, given `let {x} = E`, Semgrep will now infer that `x`
  is tainted if `E` is tainted.

### Fixed

- OCaml: Parenthesis in autofixed code will no longer leave dangling closing-paren.
  Thanks to Elliott Cable for his contribution (#5087)
- When running the Semgrep Docker image, we now mark all directories as safe for use by Git,
  which prevents a crash when the current user does not own the source code directory.
- C++: Ellipsis are now allowed in for loop header (#5164)
- Java: typed metavariables now leverages the type of foreach variables (#5181)

## [0.91.0](https://github.com/returntocorp/semgrep/releases/tag/v0.91.0) - 2022-05-03

### Added

- `--core-opts` flag to send options to semgrep-core. For internal use:
  no guarantees made for semgrep-core options (#5111)

### Changed

- `semgrep ci` prints out all findings instead of hiding nonblocking findings (#5116)

## [0.90.0](https://github.com/returntocorp/semgrep/releases/tag/v0.90.0) - 2022-04-26

### Added

- Users can access the propagated value of a metavariable in the JSON output
  in the extra field
- Join mode now supports inline rules via the `rules:` key underneath the `join:` key.
- Added vendor.name field in gitlab sast output (#5077)

### Changed

- YAML parsing is more tolerant of `{}` appearing when it expects a scalar,
  allowing extensions of YAML that use `{}` to be parsed (#4849)
- Turn off optimization that trades off memory for performance because
  the effect is minor (with current parameters)

### Fixed

- Keep only latest run logs in last.log file (#5070)
- r2c-internal-project-depends-on:
  - Lockfiles that fail to parse will not crash semgrep
  - cargo.lock and Pipfile.lock dependencies that don't specify hashes now parse
  - go.sum files with a trailing newline now parse

## [0.89.0](https://github.com/returntocorp/semgrep/releases/tag/v0.89.0) - 2022-04-20

### Added

- Bash/Dockerfile: Add support for named ellipses such as in
  `echo $...ARGS` (#4887)
- PHP: Constant propagation for static constants (#5022)

### Changed

- When running a baseline scan on a shallow-cloned git repository,
  Semgrep still needs enough git history available
  to reach the branch-off point between the baseline and current branch.
  Previously, Semgrep would try to gradually fetch more and more commits
  up to a thousand commits of history,
  before giving up and just fetching all commits from the remote git server.
  Now, Semgrep will keep trying smaller batches until up to a million commits.
  This change should reduce runtimes on large baseline scans on very large repositories.
- Semgrep-core now logs the rule and file affected by a memory warning.
- Improved error messages from semgrep-core (#5013)
- Small changes to text output (#5008)
- Various exit codes changed so that exit code 1 is only for blocking findings (#5039)
- Subcommand is sent as part of user agent (#5051)

### Fixed

- Lockfiles scanning now respects .semgrepignore
- Workaround for git safe.directory change in github action (#5044)
- When a baseline scan diff showed that a path changed a symlink a proper file,
  Semgrep used incorrectly skip that path. This is now fixed.
- Dockerfile support: handle image aliases correctly (#4881)
- TS: Fixed matching of parameters with type annotations. E.g., it is now possible
  to match `({ params }: Request) => { }` with `({$VAR} : $REQ) => {...}`. (#5004)

## [0.88.0](https://github.com/returntocorp/semgrep/releases/tag/v0.88.0) - 2022-04-13

### Added

- Scala support is now officially GA
  - Ellipsis method chaining is now supported
  - Type metavariables are now supported
- Ruby: Add basic support for lambdas in patterns. You can now write patterns
  of the form `-> (P) {Q}` where `P` and `Q` are sub-patterns. (#4950)
- Experimental `semgrep install-deep-semgrep` command for DeepSemgrep beta (#4993)

### Changed

- Moved description of parse/internal errors to the "skipped" section of output
- Since 0.77.0 semgrep-core logs a warning when a worker process is consuming above
  400 MiB of memory. Now, it will also log an extra warning every time memory usage
  doubles. Again, this is meant to help diagnosing OOM-related crashes.

### Fixed

- Dockerfile: `lang.json` file not found error while building the docker image
- Dockerfile: `EXPOSE 12345` will now parse `12345` as an int instead of a string,
  allowing `metavariable-comparison` with integers (#4875)
- Scala: unicode character literals now parse
- Scala: multiple annotated type parameters now parse (`def f[@an A, @an B](x : A, y : B) = ...`)
- Ruby: Allow 'unless' used as keyword argument or hash key (#4948)
- Ruby: Fix regexp matching in the presence of escape characters (#4999)
- `r2c-internal-project-depends-on`:
  - Generic mode rules work again
  - Semgrep will not fail on targets that contain no relevant lockfiles
  - `package-lock.json` parsing now defaults to `dependencies` instead of `packages`,
    and will not completely fail on dependencies with no version
  - `yarn.lock` parsing has been rewritten to fix a bug where sometimes
    large numbers of dependencies would be ignored
- Go: parse multiline string literals
- Handle utf-8 decoding errors without crashing (#5023)

## [0.87.0](https://github.com/returntocorp/semgrep/releases/tag/v0.87.0) - 2022-04-07

### Added

- New `focus-metavariable` operator that lets you focus (or "zoom in") the match
  on the code region delimited by a metavariable. This operator is useful for
  narrowing down the code matched by a rule, to focus on what really matters. (#4453)
- `semgrep ci` uses "GITHUB_SERVER_URL" to generate urls if it is available
- You can now set `NO_COLOR=1` to force-disable colored output

### Changed

- taint-mode: We no longer force the unification of metavariables between
  sources and sinks by default. It is not clear that this is the most natural
  behavior; and we realized that, in fact, it was confusing even for experienced
  Semgrep users. Instead, each set of metavariables is now considered independent.
  The metavariables available to the rule message are all metavariables bound by
  `pattern-sinks`, plus the subset of metavariables bound by `pattern-sources`
  that do not collide with the ones bound by `pattern-sinks`. We do not expect
  this change to break many taint rules because source-sink metavariable
  unification had a bug (see #4464) that prevented metavariables bound by a
  `pattern-inside` to be unified, thus limiting the usefulness of the feature.
  Nonetheless, it is still possible to force metavariable unification by setting
  `taint_unify_mvars: true` in the rule's `options`.
- `r2c-internal-project-depends-on`: this is now a rule key, and not part of the pattern language.
  The `depends-on-either` key can be used analgously to `pattern-either`
- `r2c-internal-project-depends-on`: each rule with this key will now distinguish between
  _reachable_ and _unreachable_ findings. A _reachable_ finding is one with both a dependency match
  and a pattern match: a vulnerable dependency was found and the vulnerable part of the dependency
  (according to the patterns in the rule) is used somewhere in code. An _unreachable_ finding
  is one with only a dependency match. Reachable findings are reported as coming from the
  code that was pattern matched. Unreachable findings are reported as coming from the lockfile
  that was dependency matched. Both kinds of findings specify their kind, along with all matched
  dependencies, in the `extra` field of semgrep's JSON output, using the `dependency_match_only`
  and `dependency_matches` fields, respectively.
- `r2c-internal-project-depends-on`: a finding will only be considered reachable if the file
  containing the pattern match actually depends on the dependencies in the lockfile containing the
  dependency match. A file depends on a lockfile if it is the nearest lockfile going up the
  directory tree.
- The returntocorp/semgrep Docker image no longer sets `semgrep` as the entrypoint.
  This means that `semgrep` is no longer prepended automatically to any command you run in the image.
  This makes it possible to use the image in CI executors that run provisioning commands within the image.

### Fixed

- `-` is now parsed as a valid identifier in Scala
- `new $OBJECT(...)` will now work properly as a taint sink (#4858)
- JS/TS: `...{$X}...` will no longer match `str`
- taint-mode: Metavariables bound by a `pattern-inside` are now available to the
  rule message. (#4464)
- parsing: fail fast on in semgrep-core if rules fail to validate (broken since 0.86.5)
- Setting either `SEMGREP_URL` or `SEMGREP_APP_URL`
  now updates the URL used both for Semgrep App communication,
  and for fetching Semgrep Registry rules.
- The pre-commit hook exposed from semgrep's repository no longer fails
  when trying to install with recent setuptools versions.

## [0.86.5](https://github.com/returntocorp/semgrep/releases/tag/v0.86.5) - 2022-03-28

## Changed

- Set minimum urllib3 version

## [0.86.4](https://github.com/returntocorp/semgrep/releases/tag/v0.86.4) - 2022-03-25

### Changed

- Increase rule fetch timeout from 20s to 30s

## [0.86.3](https://github.com/returntocorp/semgrep/releases/tag/v0.86.3) - 2022-03-25

### Fixed

- Network timeouts during rule download are now less likely.

## [0.86.2](https://github.com/returntocorp/semgrep/releases/tag/v0.86.2) - 2022-03-24

### Fixed

- Some finding fingerprints were not matching what semgrep-agent would return.

## [0.86.1](https://github.com/returntocorp/semgrep/releases/tag/v0.86.1) - 2022-03-24

### Fixed

- The fingerprint of findings ignored with `# nosemgrep` is supposed to be the same
  as if the ignore comment wasn't there.
  This has previously only worked for single-line findings, including in `semgrep-agent`.
  Now the fingerprint is consistent as expected for multiline findings as well.

### Changed

- `--timeout-threshold` default set to 3 instead of 0

## [0.86.0](https://github.com/returntocorp/semgrep/releases/tag/v0.86.0) - 2022-03-24

### Added

- Semgrep can now output findings in GitLab's SAST report and secret scanning
  report formats with `--gitlab-sast` and `--gitlab-secrets`.
- JSON output now includes a fingerprint of each finding.
  This fingerprint remains consistent when matching code is just moved around
  or reindented.
- Go: use latest tree-sitter-go with support for Go 1.18 generics (#4823)
- Terraform: basic support for constant propagation of locals (#1147)
  and variables (#4816)
- HTML: you can now use metavariable ellipsis inside <script> (#4841)
  (e.g., `<script>$...JS</script>`)
- A `semgrep ci` subcommand that auto-detects settings from your CI environment
  and can upload findings to Semgrep App when logged in.

### Changed

- SARIF output will include matching code snippet (#4812)
- semgrep-core should now be more tolerant to rules using futur extensions by
  skipping those rules instead of just crashing (#4835)
- Removed `tests` from published python wheel
- Findings are now considered identical between baseline and current scans
  based on the same logic as Semgrep CI uses, which means:
  - Two findings are now identical after whitespace changes such as re-indentation
  - Two findings are now identical after a nosemgrep comment is added
  - Findings are now different if the same code triggered them on different lines
- Docker image now runs as root to allow the docker image to be used in CI/CD pipelines
- Support XDG Base directory specification (#4818)

### Fixed

- Entropy analysis: strings made of repeated characters such as
  `'xxxxxxxxxxxxxx'` are no longer reported has having high entropy (#4833)
- Symlinks found in directories are skipped from being scanned again.
  This is a fix for a regression introduced in 0.85.0.
- HTML: multiline raw text tokens now contain the newline characters (#4855)
- Go: fix unicode parsing bugs (#4725) by switching to latest tree-sitter-go
- Constant propagation: A conditional expression where both alternatives are
  constant will also be considered constant (#4301)
- Constant propagation now recognizes operators `++` and `--` as side-effectful
  (#4667)

## [0.85.0](https://github.com/returntocorp/semgrep/releases/tag/v0.85.0) - 2022-03-16

### Added

- C#: use latest tree-sitter-c-sharp with support for most C# 10.0 features
- HTML: support for metavariables on tags (e.g., `<$TAG>...</$TAG>`) (#4078)
- Scala: The data-flow engine can now handle expression blocks.
  This used to cause some false negatives during taint analysis,
  which will now be reported.
- Dockerfile: allow e.g. `CMD ...` to match both `CMD ls` and `CMD ["ls"]`
  (#4770).
- When scanning multiple languages, Semgrep will now print a table of how
  many rules and files are used for each language.

### Fixed

- Fixed Deep expression matching and metavariables interaction. Semgrep will
  not stop anymore at the first match and will enumarate all possible matchings
  if a metavariable is used in a deep expression pattern
  (e.g., `<... $X ...>`). This can introduce some performance regressions.
- JSX: ellipsis in JSX body (e.g., `<div>...</div>`) now matches any
  children (#4678 and #4717)
- > ℹ️ During a `--baseline-commit` scan,
  > Semgrep temporarily deletes files that were created since the baseline commit,
  > and restores them at the end of the scan.

  Previously, when scanning a subdirectory of a git repo with `--baseline-commit`,
  Semgrep would delete all newly created files under the repo root,
  but restore only the ones in the subdirectory.
  Now, Semgrep only ever deletes files in the scanned subdirectory.

- Previous releases allowed incompatible versions (21.1.0 & 21.2.0)
  of the `attrs` dependency to be installed.
  `semgrep` now correctly requires attrs 21.3.0 at the minimum.
- `package-lock.json` parsing defaults to `packages` instead of `dependencies` as the source of dependencies
- `package-lock.json` parsing will ignore dependencies with non-standard versions, and will succesfully parse
  dependencies with no `integrity` field

### Changed

- File targeting logic has been mostly rewritten. (#4776)
  These inconsistencies were fixed in the process:

  - > ℹ️ "Explicitly targeted file" refers to a file
    > that's directly passed on the command line.

    Previously, explicitly targeted files would be unaffected by most global filtering:
    global include/exclude patterns and the file size limit.
    Now `.semgrepignore` patterns don't affect them either,
    so they are unaffected by all global filtering,

  - > ℹ️ With `--skip-unknown-extensions`,
    > Semgrep scans only the explicitly targeted files that are applicable to the language you're scanning.

    Previously, `--skip-unknown-extensions` would skip based only on file extension,
    even though extensionless shell scripts expose their language via the shebang of the first line.
    As a result, explicitly targeted shell files were always skipped when `--skip-unknown-extensions` was set.
    Now, this flag decides if a file is the correct language with the same logic as other parts of Semgrep:
    taking into account both extensions and shebangs.

- Semgrep scans with `--baseline-commit` are now much faster.
  These optimizations were added:

  - > ℹ️ When `--baseline-commit` is set,
    > Semgrep first runs the _current scan_,
    > then switches to the baseline commit,
    > and runs the _baseline scan_.

    The _current scan_ now excludes files
    that are unchanged between the baseline and the current commit
    according to `git status` output.

  - The _baseline scan_ now excludes rules and files that had no matches in the _current scan_.

  - When `git ls-files` is unavailable or `--disable-git-ignore` is set,
    Semgrep walks the file system to find all target files.
    Semgrep now walks the file system 30% faster compared to previous versions.

- The output format has been updated to visually separate lines
  with headings and indentation.

## [0.84.0](https://github.com/returntocorp/semgrep/releases/tag/v0.84.0) - 2022-03-09

### Added

- new --show-supported-languages CLI flag to display the list of languages
  supported by semgrep. Thanks to John Wu for his contribution! (#4754)
- `--validate` will check that metavariable-x doesn't use an invalid
  metavariable
- Add r2c-internal-project-depends on support for Java, Go, Ruby, and Rust
- PHP: .tpl files are now considered PHP files (#4763)
- Scala: Support for custom string interpolators (#4655)
- Scala: Support parsing Scala scripts that contain plain definitions outside
  an Object or Class
- JSX: JSX singleton elements (a.k.a XML elements), e.g., `<foo />` used to
  match also more complex JSX elements, e.g., `<foo >some child</foo>`.
  This can now be disabled via rule `options:`
  with `xml_singleton_loose_matching: false` (#4730)
- JSX: new matching option `xml_attrs_implicit_ellipsis` that allows
  disabling the implicit `...` that was added to JSX attributes patterns.
- new focus-metavariable: experimental operator (#4735) (the syntax may change
  in the near futur)

### Fixed

- Report parse errors even when invoked with `--strict`
- Show correct findings count when using `--config auto` (#4674)
- Kotlin: store trailing lambdas in the AST (#4741)
- Autofix: Semgrep no longer errors during `--dry-run`s where one fix changes the line numbers in a file that also has a second autofix.
- Performance regression when running with --debug (#4761)
- SARIF output formatter not handling lists of OWASP or CWE metadata (#4673)
- Allow metrics flag and metrics env var at the same time if both are set to the same value (#4703)
- Scan `yarn.lock` dependencies that do not specify a hash
- Run `project-depends-on` rules with only `pattern-inside` at their leaves
- Dockerfile patterns no longer need a trailing newline (#4773)

## [0.83.0](https://github.com/returntocorp/semgrep/releases/tag/v0.83.0) - 2022-02-24

### Added

- semgrep saves logs of last run to `~/.semgrep/last.log`
- A new recursive operator, `-->`, for join mode rules for recursively chaining together Semgrep rules based on metavariable contents.
- A new recursive operator, `-->`, for join mode rules for recursively
  chaining together Semgrep rules based on metavariable contents.
- Semgrep now lists the scanned paths in its JSON output under the
  `paths.scanned` key.
- When using `--verbose`, the skipped paths are also listed under the
  `paths.skipped` key.
- C#: added support for typed metavariables (#4657)
- Undocumented, experimental `metavariable-analysis` feature
  supporting two kinds of analyses: prediction of regular expression
  denial-of-service vulnerabilities (ReDoS, `redos` analyzer, #4700)
  and high-entropy string detection (`entropy` analyzer, #4672).
- A new subcommand `semgrep publish` allows users to upload private,
  unlisted, or public rules to the Semgrep Registry

### Fixed

- Configure the PCRE engine with lower match-attempts and recursion limits in order
  to prevent regex matching from potentially "hanging" Semgrep
- Terraform: Parse heredocs respecting newlines and whitespaces, so that it is
  possible to correctly match these strings with `metavariable-regex` or
  `metavariable-pattern`. Previously, Semgrep had problems analyzing e.g. embedded
  YAML content. (#4582)
- Treat Go raw string literals like ordinary string literals (#3938)
- Eliminate zombie uname processes (#4466)
- Fix for: semgrep always highlights one extra character

### Changed

- Improved constant propagation for global constants
- PHP: Constant propagation now has built-in knowledge of `escapeshellarg` and
  `htmlspecialchars_decode`, if these functions are given constant arguments,
  then Semgrep assumes that their output is also constant
- The environment variable used by Semgrep login changed from `SEMGREP_LOGIN_TOKEN` to `SEMGREP_APP_TOKEN`

## [0.82.0](https://github.com/returntocorp/semgrep/releases/tag/v0.82.0) - 2022-02-08

### Added

- Experimental baseline scanning. Run with `--baseline-commit GIT_COMMIT` to only
  show findings that currently exist but did not exist in GIT_COMMIT

### Changed

- Performance: send all rules directly to semgrep-core instead of invoking semgrep-core
- Scans now report a breakdown of how many target paths were skipped for what reason.
  - `--verbose` mode will list all skipped paths along with the reason they were skipped
- Performance: send all rules directly to semgrep-core instead of invoking semgrep-core
  for each rule, reducing the overhead significantly. Other changes resulting from this:
  Sarif output now includes all rules run. Error messages use full path of rules.
  Progress bar reports by file instead of by rule
- Required minimum version of python to run semgrep now 3.7 instead of EOL 3.6
- Bloom filter optimization now considers `import` module file names, thus
  speeding up matching of patterns like `import { $X } from 'foo'`
- Indentation is now removed from matches to conserve horizontal space

### Fixed

- Typescript: Patterns `E as T` will be matched correctly. E.g. previously
  a pattern like `v as $T` would match `v` but not `v as any`, now it
  correctly matches `v as any` but not `v`. (#4515)
- Solidity: ellipsis in contract body are now supported (#4587)
- Highlighting has been restored for matching code fragments within a finding

## [0.81.0](https://github.com/returntocorp/semgrep/releases/tag/v0.81.0) - 2022-02-02

### Added

- Dockerfile language: metavariables and ellipses are now
  supported in most places where it makes sense (#4556, #4577)

### Fixed

- Gracefully handle timeout errors with missing rule_id
- Match resources in Java try-with-resources statements (#4228)

## [0.80.0](https://github.com/returntocorp/semgrep/releases/tag/v0.80.0) - 2022-01-26

### Added

- Autocomplete for CLI options
- Dockerfile: add support for metavariables where argument expansion is already supported

### Changed

- Ruby: a metavariable matching an atom can also be used to match an identifier
  with the same name (#4550)

### Fixed

- Handle missing target files without raising an exception (#4462)

## [0.79.0](https://github.com/returntocorp/semgrep/releases/tag/v0.79.0) - 2022-01-20

### Added

- Add an experimental key for internal team use: `r2c-internal-project-depends-on` that
  allows rules to filter based on the presence of 3rd-party dependencies at specific
  version ranges.
- Experimental support for Dockerfile syntax.
- Support nosemgrep comments placed on the line before a match,
  causing such match to be ignored (#3521)
- Add experimental `semgrep login` and `semgrep logout` to store API token from semgrep.dev
- Add experimenntal config key `semgrep --config policy` that uses stored API token to
  retrieve configured rule policy on semgrep.dev

### Changed

- CLI: parse errors (reported with `--verbose`) appear once per file,
  not once per rule/file

### Fixed

- Solidity: add support for `for(...)` patterns (#4530)

## [0.78.0](https://github.com/returntocorp/semgrep/releases/tag/v0.78.0) - 2022-01-13

### Added

- Pre-alpha support for Dockerfile as a new target language
- Semgrep is now able to symbolically propagate simple definitions. E.g., given
  an assignment `x = foo.bar()` followed by a call `x.baz()`, Semgrep will keep
  track of `x`'s definition, and it will successfully match `x.baz()` with a
  pattern like `foo.bar().baz()`. This feature should help writing simple yet
  powerful rules, by letting the dataflow engine take care of any intermediate
  assignments. Symbolic propagation is still experimental and it is disabled by
  default, it must be enabled in a per-rule basis using `options:` and setting
  `symbolic_propagation: true`. (#2783, #2859, #3207)
- `--verbose` outputs a timing and file breakdown summary at the end
- `metavariable-comparison` now handles metavariables that bind to arbitrary
  constant expressions (instead of just code variables)
- YAML support for anchors and aliases (#3677)

### Fixed

- Rust: inner attributes are allowed again inside functions (#4444) (#4445)
- Python: return statement can contain tuple expansions (#4461)
- metavariable-comparison: do not throw a Not_found exn anymore (#4469)
- better ordering of match results with respect to captured
  metavariables (#4488)
- Go, JavaScript, Java, Python, TypeScript: correct matching of
  multibyte characters (#4490)

## [0.77.0](https://github.com/returntocorp/semgrep/releases/tag/v0.77.0) - 2021-12-16

### Added

- New language Solidity with experimental support.
- Scala: Patterns like List(...) now correctly match against patterns in code
- A default set of .semgrepignore patterns (in semgrep/templates/.semgrepignore) are now used if no .semgrepignore file is provided
- Java: Ellipsis metavariables can now be used for parameters (#4420)
- `semgrep login` and `semgrep logout` commands to save api token

### Fixed

- Go: fixed bug where using an ellipsis to stand for a list of key-value pairs
  would sometimes cause a parse error
- Scala: Translate definitions using patterns like
  `val List(x,y,z) = List(1,2,3)` to the generic AST
- Allow name resolution on imported packages named just vN, where N is a number
- The -json option in semgrep-core works again when used with -e/-f
- Python: get the correct range when matching comprehension (#4221)
- Python and other languages: allow matches of patterns containing
  non-ascii characters, but still with possibly many false positives (#4336)
- Java: parse correctly constructor method patterns (#4418)
- Address several autofix output issues (#4428, #3577, #3338) by adding per-
  file line/column offset tracking

### Changed

- Constant propagation is now a proper must-analysis, if a variable is undefined
  in some path then it will be considered as non-constant
- Dataflow: Only consider reachable nodes, which prevents some FPs/FNs
- Timing output handles errors and reports profiling times
- semgrep-core will log a warning when a worker process is consuming above 400 MiB
  of memory, or reached 80% of the specified memory limit, whatever happens first.
  This is meant to help diagnosing OOM-related crashes.

## [0.76.2](https://github.com/returntocorp/semgrep/releases/tag/v0.76.2) - 2021-12-08

## [0.76.2](https://github.com/returntocorp/semgrep/releases/tag/v0.76.2) - 2021-12-08

### Fixed

- Python: set the right scope for comprehension variables (#4260)
- Fixed bug where the presence of .semgrepignore would cause reported targets
  to have absolute instead of relative file paths

## [0.76.1](https://github.com/returntocorp/semgrep/releases/tag/v0.76.1) - 2021-12-07

### Fixed

- Fixed bug where the presence of .semgrepignore would cause runs to fail on
  files that were not subpaths of the directory where semgrep was being run

## [0.76.0](https://github.com/returntocorp/semgrep/releases/tag/v0.76.0) - 2021-12-06

### Added

- Improved filtering of rules based on file content (important speedup
  for nodejsscan rules notably)
- Semgrep CLI now respects .semgrepignore files
- Java: support ellipsis in generics, e.g., `class Foo<...>` (#4335)

### Fixed

- Java: class patterns not using generics will match classes using generics
  (#4335), e.g., `class $X { ...}` will now match `class Foo<T> { }`
- TS: parse correctly type definitions (#4330)
- taint-mode: Findings are now reported when the LHS of an access operator is
  a sink (e.g. as in `$SINK->method`), and the LHS operand is a tainted
  variable (#4320)
- metavariable-comparison: do not throw a NotHandled exn anymore (#4328)
- semgrep-core: Fix a segmentation fault on Apple M1 when using
  `-filter_irrelevant_rules` on rules with very large `pattern-either`s (#4305)
- Python: generate proper lexical exn for unbalanced braces (#4310)
- YAML: fix off-by-one in location of arrays
- Python: generate proper lexical exn for unbalanced braces (#4310)
- Matching `"$MVAR"` patterns against string literals computed by constant folding
  no longer causes a crash (#4371)

### Changed

- semgrep-core: Log messages are now tagged with the process id
- Optimization: change bloom filters to use sets, move location of filter
- Reduced the size of `--debug` dumps
- Given `--output` Semgrep will no longer print search results to _stdout_,
  but it will only save/post them to the specified file/URL

## [0.75.0](https://github.com/returntocorp/semgrep/releases/tag/v0.75.0) - 2021-11-23

### Fixed

- semgrep-ci relies on `--disable-nosem` still tagging findings with `is_ignored`
  correctly. Reverting optimization in 0.74.0 that left this field None when said
  flag was used

## [0.74.0](https://github.com/returntocorp/semgrep/releases/tag/v0.74.0) - 2021-11-19

### Added

- Support for method chaining patterns in Python, Golang, Ruby,
  and C# (#4300), so all GA languages now have method chaining
- Scala: translate infix operators to generic AST as method calls,
  so `$X.map($F)` matches `xs map f`
- PHP: support method patterns (#4262)

### Changed

- Add `profiling_times` object in `--time --json` output for more fine
  grained visibility into slow parts of semgrep
- Constant propagation: Any kind of Python string (raw, byte, or unicode) is
  now evaluated to a string literal and can be matched by `"..."` (#3881)

### Fixed

- Ruby: blocks are now represented with an extra function call in Generic so that
  both `f(...)` and `f($X)` correctly match `f(x)` in `f(x) { |n| puts n }` (#3880)
- Apply generic filters excluding large files and binary files to
  'generic' and 'regex' targets as it was already done for the other
  languages.
- Fix some Stack_overflow when using -filter_irrelevant_rules (#4305)
- Dataflow: When a `switch` had no other statement following it, and the last
  statement of the `switch`'s `default` case was a statement, such as `throw`,
  that can exit the execution of the current function, this caused `break`
  statements within the `switch` to not be resolved during the construction of
  the CFG. This could led to e.g. constant propagation incorrectly flagging
  variables as constants. (#4265)

## [0.73.0](https://github.com/returntocorp/semgrep/releases/tag/v0.73.0) - 2021-11-12

### Added

- experimental support for C++

### Changed

- Dataflow: Assume that any function/method call inside a `try-catch` could
  be raising an exception (#4091)
- cli: if an invalid config is passed to semgrep, it will fail immediately, even
  if valid configs are also passed

### Fixed

- Performance: Deduplicate rules by rule-id + behavior so rules are not being run
  twice
- Scala: recognize metavariables in patterns
- Scala: translate for loops to the generic ast properly
- Catch PCRE errors
- Constant propagation: Avoid "Impossible" errors due to unhandled cases

## [0.72.0](https://github.com/returntocorp/semgrep/releases/tag/v0.72.0) - 2021-11-10

### Added

- Java: Add partial support for `synchronized` blocks in the dataflow IL (#4150)
- Dataflow: Add partial support for `await`, `yield`, `&`, and other expressions
- Field-definition-as-assignemnt equivalence that allows matching expression
  patterns against field definitions. It is disabled by default but can be
  enabled via rule `options:` with `flddef_assign: true` (#4187)
- Arrows (a.k.a short lambdas) patterns used to match also regular function
  definitions. This can now be disabled via rule `options:` with
  `arrow_is_function: false` (#4187)
- Javascript variable patterns using the 'var' keyword used to also
  match variable declarations using 'let' or 'const'. This can now be
  disabled via rule `options:` with `let_is_var: false`

### Fixed

- Constant propagation: In a method call `x.f(y)`, if `x` is a constant then
  it will be recognized as such
- Go: match correctly braces in composite literals for autofix (#4210)
- Go: match correctly parens in cast for autofix (#3387)
- Go: support ellipsis in return type parameters (#2746)
- Scala: parse `case object` within blocks
- Scala: parse typed patterns with variables that begin with an underscore:
  `case _x : Int => ...`
- Scala: parse unicode identifiers
- semgrep-core accepts `sh` as an alias for bash
- pattern-regex: Hexadecimal notation of Unicode code points is now
  supported and assumes UTF-8 (#4240)
- pattern-regex: Update documentation, specifying we use PCRE (#3974)
- Scala: parse nullary constructors with no arguments in more positions
- Scala: parse infix type operators with tuple arguments
- Scala: parse nested comments
- Scala: parse `case class` within blocks
- `metavariable-comparison`: if a metavariable binds to a code variable that
  is known to be constant, then we use that constant value in the comparison (#3727)
- Expand `~` when resolving config paths

### Changed

- C# support is now GA
- cli: Only suggest increasing stack size when semgrep-core segfaults
- Semgrep now scans executable scripts whose shebang interpreter matches the
  rule's language

## [0.71.0](https://github.com/returntocorp/semgrep/releases/tag/v0.71.0) - 2021-11-01

### Added

- Metavariable equality is enforced across sources/sanitizers/sinks in
  taint mode, and these metavariables correctly appear in match messages
- Pre-alpha support for Bash as a new target language
- Pre-alpha support for C++ as a new target language
- Increase soft stack limit when running semgrep-core (#4120)
- `semgrep --validate` runs metachecks on the rule

### Fixed

- text_wrapping defaults to MAX_TEXT_WIDTH if get_terminal_size reports
  width < 1
- Metrics report the error type of semgrep core errors (Timeout,
  MaxMemory, etc.)
- Prevent bad settings files from crashing Semgrep (#4164)
- Constant propagation: Tuple/Array destructuring assignments now correctly
  prevent constant propagation
- JS: Correctly parse metavariables in template strings
- Scala: parse underscore separators in number literals, and parse
  'l'/'L' long suffix on number literals
- Scala: parse by name arguments in arbitary function types,
  like `(=> Int) => Int`
- Bash: various fixes and improvements
- Kotlin: support ellipsis in class body and parameters (#4141)
- Go: support method interface pattern (#4172)

### Changed

- Report CI environment variable in metrics for better environment
  determination
- Bash: a simple expression pattern can now match any command argument rather
  than having to match the whole command

## [0.70.0](https://github.com/returntocorp/semgrep/releases/tag/v0.70.0) - 2021-10-19

### Added

- Preliminary support for bash

### Fixed

- Go: support ... in import list (#4067),
  for example `import (... "error" ...)`
- Java: ... in method chain calls can now match also 0 elements, to be
  consistent with other use of ... (#4082), so `o. ... .foo()` will now
  also match just `o.foo()`.
- Config files with only a comment give bad error message (#3773)
- Does not crash if user does not have write permissions on home directory

### Changed

- Resolution of rulesets use legacy registry instead of cdn registry
- Benchmark suite is easier to modify

## [0.69.1](https://github.com/returntocorp/semgrep/releases/tag/v0.69.1) - 2021-10-14

### Fixed

- The `--enable-metrics` flag is now always a flag, does not optionally
  take an argument

## [0.69.0](https://github.com/returntocorp/semgrep/releases/tag/v0.69.0) - 2021-10-13

### Added

- C: support ... in parameters and sizeof arguments (#4037)
- C: support declaration and function patterns
- Java: support @interface pattern (#4030)

### Fixed

- Reverted change to exclude minified files from the scan (see changelog for
  0.66.0)
- Java: Fixed equality of metavariables bounded to imported classes (#3748)
- Python: fix range of tuples (#3832)
- C: fix some wrong typedef inference (#4054)
- Ruby: put back equivalence on old syntax for keyword arguments (#3981)
- OCaml: add body of functor in AST (#3821)

### Changed

- taint-mode: Introduce a new kind of _not conflicting_ sanitizer that must be
  declared with `not_conflicting: true`. This affects the change made in 0.68.0
  that allowed a sanitizer like `- pattern: $F(...)` to work, but turned out to
  affect our ability to specify sanitization by side-effect. Now the default
  semantics of sanitizers is reverted back to the same as before 0.68.0, and
  `- pattern: $F(...)` is supported via the new not-conflicting sanitizers.

## [0.68.2](https://github.com/returntocorp/semgrep/releases/tag/v0.68.2) - 2021-10-07

### Fixed

- Respect --skip-unknown-extensions even for files with no extension
  (treat no extension as an unknown extension)
- taint-mode: Fixed (another) bug where a tainted sink could go unreported when
  the sink is a specific argument in a function call

## [0.68.1](https://github.com/returntocorp/semgrep/releases/tag/v0.68.1) - 2021-10-07

### Added

- Added support for `raise`/`throw` expressions in the dataflow engine and
  improved existing support for `try-catch-finally`

### Fixed

- Respect rule level path filtering

## [0.68.0](https://github.com/returntocorp/semgrep/releases/tag/v0.68.0) - 2021-10-06

### Added

- Added "automatic configuration" (`--config auto`), which collaborates with
  the Semgrep Registry to customize rules to a project; to support this, we
  add support for logging-in to the Registry using the project URL; in
  a future release, this will also perform project analysis to determine
  project languages and frameworks
- Input can be derived from subshells: `semgrep --config ... <(...)`
- Java: support '...' in catch (#4002)

### Changed

- taint-mode: Sanitizers that match exactly a source or a sink are filtered out,
  making it possible to use `- pattern: $F(...)` for declaring that any other
  function is a sanitizer
- taint-mode: Remove built-in source `source(...)` and built-in sanitizer
  `sanitize(...)` used for convenience during early development, this was causing
  some unexpected behavior in real code that e.g. had a function called `source`!
- When enabled, metrics now send the hashes of rules that yielded findings;
  these will be used to tailor rules on a per-project basis, and also will be
  used to improve rules over time
- Improved Kotlin parsing from 77% to 90% on our Kotlin corpus.
- Resolution of rulesets (i.e. `p/ci`) use new rule cdn and do client-side hydration
- Set pcre recursion limit so it will not vary with different installations of pcre
- Better pcre error handling in semgrep-core

### Fixed

- taint-mode: Fixed bug where a tainted sink could go unreported when the sink is
  a specific argument in a function call
- PHP: allows more keywords as valid field names (#3954)

## [0.67.0](https://github.com/returntocorp/semgrep/releases/tag/v0.67.0) - 2021-09-29

### Added

- Added support for break and continue in the dataflow engine
- Added support for switch statements in the dataflow engine

### Changed

- Taint no longer analyzes dead/unreachable code
- Improve error message for segmentation faults/stack overflows
- Attribute-expression equivalence that allows matching expression patterns against
  attributes, it is enabled by default but can be disabled via rule `options:` with
  `attr_expr: false` (#3489)
- Improved Kotlin parsing from 35% to 77% on our Kotlin corpus.

### Fixed

- Fix CFG dummy nodes to always connect to exit node
- Deep ellipsis `<... x ...>` now matches sub-expressions of statements
- Ruby: treat 'foo' as a function call when alone on its line (#3811)
- Fixed bug in semgrep-core's `-filter_irrelevant_rules` causing Semgrep to
  incorrectly skip a file (#3755)

## [0.66.0](https://github.com/returntocorp/semgrep/releases/tag/v0.66.0) - 2021-09-22

### Added

- HCL (a.k.a Terraform) experimental support

### Changed

- **METRICS COLLECTION CHANGES**: In order to target development of Semgrep features, performance improvements,
  and language support, we have changed how metrics are collected by default
  - Metrics collection is now controlled with the `--metrics` option, with possible values: `auto`, `on`, or `off`
  - `auto` will send metrics only on runs that include rules are pulled from the Semgrep Registry.
    It will not send metrics when rules are only read from local files or passed directly as
    strings
  - `auto` is now the default metrics collection state
  - `on` forces metrics collection on every run
  - `off` disables metrics collection entirely
  - Metrics collection may still alternatively be controlled with the `SEMGREP_SEND_METRICS`
    environment variable, with the same possible values as the `--metrics` option. If both
    are set, `--metrics` overrides `SEMGREP_SEND_METRICS`
  - See `PRIVACY.md` for more information
- Constant propagation now assumes that void methods may update the callee (#3316)
- Add rule message to emacs output (#3851)
- Show stack trace on fatal errors (#3876)
- Various changes to error messages (#3827)
- Minified files are now automatically excluded from the scan, which
  may result in shorter scanning times for some projects.

### Fixed

- Dataflow: Recognize "concat" method and interpret it in a language-dependent manner (#3316)
- PHP: allows certain keywords as valid field names (#3907)

## [0.65.0](https://github.com/returntocorp/semgrep/releases/tag/v0.65.0) - 2021-09-13

### Added

- Allow autofix using the command line rather than only with the fix: YAML key
- Vardef-assign equivalence can now be disabled via rule `options:` with `vardef_assign: false`

### Changed

- Grouped semgrep CLI options and added constraints when useful (e.g. cannot use `--vim` and `--emacs` at the same time)

### Fixed

- Taint detection with ternary ifs (#3778)
- Fixed corner-case crash affecting the `pattern: $X` optimization ("empty And; no positive terms in And")
- PHP: Added support for parsing labels and goto (#3592)
- PHP: Parse correctly constants named PUBLIC or DEFAULT (#3589)
- Go: Added type inference for struct literals (#3622)
- Fix semgrep-core crash when a cache file exceeds the file size limit
- Sped up Semgrep interface with tree-sitter parsing

## [0.64.0](https://github.com/returntocorp/semgrep/releases/tag/v0.64.0) - 2021-09-01

### Added

- Enable associative matching for string concatenation (#3741)

### Changed

- Add logging on failure to git ls-files (#3777)
- Ignore files whose contents look minified (#3795)
- Display semgrep-core errors in a better way (#3774)
- Calls to `semgrep --version` now check if Semgrep is up-to-date; this can
  cause a ~ 100 ms delay in run time; use --disable-version-check if you
  don't want this

### Fixed

- Java: separate import static from regular imports during matching (#3772)
- Taint mode will now benefit from semgrep-core's -filter_irrelevant_rules
- Taint mode should no longer report duplicate matches (#3742)
- Only change source directory when running in docker context (#3732)

## [0.63.0](https://github.com/returntocorp/semgrep/releases/tag/v0.63.0) - 2021-08-25

### Added

- C#: support ellipsis in declarations (#3720)

### Fixed

- Hack: improved support for metavariables (#3716)
- Dataflow: Disregard type arguments but not the entire instruction

### Changed

- Optimize ending `...` in `pattern-inside`s to simply match anything left

## [0.62.0](https://github.com/returntocorp/semgrep/releases/tag/v0.62.0) - 2021-08-17

### Added

- OCaml: support module aliasing, so looking for `List.map` will also
  find code that renamed `List` as `L` via `module L = List`.
- Add help text to sarif formatter output if defined in metadata field.
- Update shortDescription in sarif formatter output if defined in metadata field.
- Add tags as defined in metadata field in addition to the existing tags.

### Fixed

- core: Fix parsing of numeric literals in rule files
- Java: fix the range and autofix of Cast expressions (#3669)
- Generic mode scanner no longer tries to open submodule folders as files (#3701)
- `pattern-regex` with completely empty files (#3705)
- `--sarif` exit code with suppressed findings (#3680)
- Fixed fatal errors when a pattern results in a large number of matches
- Better error message when rule contains empty pattern

### Changed

- Add backtrace to fatal errors reported by semgrep-core
- Report errors during rule evaluation to the user
- When anded with other patterns, `pattern: $X` will not be evaluated on its own, but will look at the context and find `$X` within the metavariables bound, which should be significantly faster

## [0.61.0](https://github.com/returntocorp/semgrep/releases/tag/v0.61.0) - 2021-08-04

### Added

- Hack: preliminary support for hack-lang
  thanks to David Frankel, Nicholas Lin, and more people at Slack!
- OCaml: support for partial if, match, and try patterns
  (e.g., `if $X = $Y`)
- OCaml: you can match uppercase identifiers (constructors, module names) by
  using a metavariable with an uppercase letter followed by an underscore,
  followed by uppercase letters or digits (e.g. `$X_`, `$F_OO`).
  Instead, `$FOO` will match everything else (lowercase identifiers,
  full expressions, types, patterns, etc.).
- OCaml: match cases patterns are now matched in any order, and ellipsis are
  handled correctly
- Improved error messages sent to the playground

### Changed

- Run version check and print upgrade message after scan instead of before
- OCaml: skip ocamllex and ocamlyacc files. Process only .ml and .mli files.
- Memoize range computation for expressions and speed up taint mode
- Report semgrep-core's message upon a parse error
- Deprecated the following experimental features:
  - pattern-where-python
  - taint-mode
  - equivalences
  - step-by-step evaluation output
- Deduplicate findings that fire on the same line ranges and have the same message.

### Fixed

- Go: Match import module paths correctly (#3484)
- OCaml: use latest ocamllsp 1.7.0 for the -lsp option
- OCaml: include parenthesis tokens in the AST for tuples and constructor
  calls for better range matching and autofix
- OCaml: fixed many matching bugs with ellipsis
- core: Do not crash when is not possible to compute range info
- eliminate 6x slowdown when using the '--max-memory' option

## [0.60.0](https://github.com/returntocorp/semgrep/releases/tag/v0.60.0) - 2021-07-27

### Added

- Detect duplicate keys in YAML dictionaries in semgrep rules when parsing a rule
  (e.g., detect multiple 'metavariable' inside one 'metavariable-regex')

### Fixed

- C/C++: Fixed stack overflows (segmentation faults) when processing very large
  files (#3538)
- JS: Fixed stack overflows (segmentation faults) when processing very large
  files (#3538)
- JS: Detect numeric object keys `1` and `0x1` as equal (#3579)
- OCaml: improved parsing stats by using tree-sitter-ocaml (from 25% to 88%)
- taint-mode: Check nested functions
- taint-mode: `foo.x` is now detected as tainted if `foo` is a source of taint
- taint-mode: Do not crash when is not possible to compute range info
- Rust: recognize ellipsis in macro calls patterns (#3600)
- Ruby: represent correctly a.(b) in the AST (#3603)
- Rust: recognize ellipsis in macro calls patterns

### Changed

- Added precise error location for the semgrep metachecker, to detect for example
  duplicate patterns in a rule

## [0.59.0](https://github.com/returntocorp/semgrep/releases/tag/v0.59.0) - 2021-07-20

### Added

- A new experimental 'join' mode. This mode runs multiple Semgrep rules
  on a codebase and "joins" the results based on metavariable contents. This
  lets users ask questions of codebases like "do any 3rd party
  libraries use a dangerous function, and do I import that library directly?" or
  "is this variable passed to an HTML template, and is it rendered in that template?"
  with several Semgrep rules.

### Fixed

- Improve location reporting of errors
- metavariable-pattern: `pattern-not-regex` now works (#3503)
- Rust: correctly parse macros (#3513)
- Python: imports are unsugared correctly (#3940)
- Ruby: `pattern: $X` in the presence of interpolated strings now works (#3560)

## [0.58.2](https://github.com/returntocorp/semgrep/releases/tag/v0.58.2) - 2021-07-15

### Fixed

- Significant speed improvements, but the binary is now 95MB (from 47MB
  in 0.58.1, but it was 170MB in 0.58.0)

## [0.58.1](https://github.com/returntocorp/semgrep/releases/tag/v0.58.1) - 2021-07-15

### Fixed

- The --debug option now displays which files are currently processed incrementally;
  it will not wait until semgrep-core completely finishes.

### Changed

- Switch from OCaml 4.10.0 to OCaml 4.10.2 (and later to OCaml 4.12.0) resulted in
  smaller semgrep-core binaries (from 170MB to 47MB) and a smaller docker
  image (from 95MB to 40MB).

## [0.58.0](https://github.com/returntocorp/semgrep/releases/tag/v0.58.0) - 2021-07-14

### Added

- New iteration of taint-mode that allows to specify sources/sanitizers/sinks
  using arbitrary pattern formulas. This provides plenty of flexibility. Note
  that we breaks compatibility with the previous taint-mode format, e.g.
  `- source(...)` must now be written as `- pattern: source(...)`.
- HTML experimental support. This does not rely on the "generic" mode
  but instead really parses the HTML using tree-sitter-html. This allows
  some semantic matching (e.g., matching attributes in any order).
- Vue.js alpha support (#1751)
- New matching option `implicit_ellipsis` that allows disabling the implicit
  `...` that are added to record patterns, plus allow matching "spread fields"
  (JS `...x`) at any position (#3120)
- Support globstar (`**`) syntax in path include/exclude (#3173)

### Fixed

- Apple M1: Semgrep installed from HomeBrew no longer hangs (#2432)
- Ruby command shells are distinguished from strings (#3343)
- Java varargs are now correctly matched (#3455)
- Support for partial statements (e.g., `try { ... }`) for Java (#3417)
- Java generics are now correctly stored in the AST (#3505)
- Constant propagation now works inside Python `with` statements (#3402)
- Metavariable value replacement in message/autofix no longer mixes up short and long names like $X vs $X2 (#3458)
- Fixed metavariable name collision during interpolation of message / autofix (#3483)
  Thanks to Justin Timmons for the fix!
- Revert `pattern: $X` optimization (#3476)
- metavariable-pattern: Allow filtering using a single `pattern` or
  `pattern-regex`
- Dataflow: Translate call chains into IL

### Changed

- Faster matching times for generic mode

## [0.57.0](https://github.com/returntocorp/semgrep/releases/tag/v0.57.0) - 2021-06-29

### Added

- new `options:` field in a YAML rule to enable/disable certain features
  (e.g., constant propagation). See https://github.com/returntocorp/semgrep/blob/develop/semgrep-core/src/core/Config_semgrep.atd
  for the list of available features one can enable/disable.
- Capture groups in pattern-regex: in $1, $2, etc. (#3356)
- Support metavariables inside atoms (e.g., `foo(:$ATOM)`)
- Support metavariables and ellipsis inside regexp literals
  (e.g., `foo(/.../)`)
- Associative-commutative matching for bitwise OR, AND, and XOR operations
- Add support for $...MVAR in generic patterns.
- metavariable-pattern: Add support for nested Spacegrep/regex/Comby patterns
- C#: support ellipsis in method parameters (#3289)

### Fixed

- C#: parse `__makeref`, `__reftype`, `__refvalue` (#3364)
- Java: parsing of dots inside function annotations with brackets (#3389)
- Do not pretend that short-circuit Boolean AND and OR operators are commutative (#3399)
- metavariable-pattern: Fix crash when nesting a non-generic pattern within
  a generic rule
- metavariable-pattern: Fix parse info when matching content of a metavariable
  under a different language
- generic mode on Markdown files with very long lines will now work (#2987)

### Changed

- generic mode: files that don't look like nicely-indented programs
  are no longer ignored, which may cause accidental slowdowns in setups
  where excessively large files are not excluded explicitly (#3418).
- metavariable-comparison: Fix crash when comparing integers and floats
  Thanks to Justin Timmons for the fix!
- Do not filter findings with the same range but different metavariable bindings (#3310)
- Set parsing_state.have_timeout when a timeout occurs (#3438)
- Set a timeout of 10s per file (#3434)
- Improvements to contributing documentation (#3353)
- Memoize getting ranges to speed up rules with large ranges
- When anded with other patterns, `pattern: $X` will not be evaluated on its own, but will look at the context and find `$X` within the metavariables bound, which should be significantly faster

## [0.56.0](https://github.com/returntocorp/semgrep/releases/tag/v0.56.0) - 2021-06-15

### Added

- Associative-commutative matching for Boolean AND and OR operations
  (#3198)
- Support metavariables inside strings (e.g., `foo("$VAR")`)
- metavariable-pattern: Allow matching the content of a metavariable under
  a different language.

### Fixed

- C#: Parse attributes for local functions (#3348)
- Go: Recognize other common package naming conventions (#2424)
- PHP: Support for associative-commutative matching (#3198)

### Changed

- Upgrade TypeScript parser (#3102)

### Changed

- `--debug` now prints out semgrep-core debug logs instead of having this
  behavior with `--debugging-json`

## [0.55.1](https://github.com/returntocorp/semgrep/releases/tag/v0.55.1) - 2021-06-9

### Added

- Add helpUri to sarif output if rule source metadata is defined

### Fixed

- JSON: handle correctly metavariables as field (#3279)
- JS: support partial field definitions pattern, like in JSON
- Fixed wrong line numbers for multi-lines match in generic mode (#3315)
- Handle correctly ellipsis inside function types (#3119)
- Taint mode: Allow statement-patterns when these are represented as
  statement-expressions in the Generic AST (#3191)

## [0.55.0](https://github.com/returntocorp/semgrep/releases/tag/v0.55.0) - 2021-06-8

### Added

- Added new metavariable-pattern operator (available only via --optimizations),
  thanks to Kai Zhong for the feature request (#3257).

### Fixed

- Scala: parse correctly symbol literals and interpolated strings containing
  double dollars (#3271)
- Dataflow: Analyze foreach body even if we do not handle the pattern yet (#3155)
- Python: support ellipsis in try-except (#3233)
- Fall back to no optimizations when using unsupported features: pattern-where-python,
  taint rules, and `--debugging-json` (#3265)
- Handle regexp parse errors gracefully when using optimizations (#3266)
- Support equivalences when using optimizations (#3259)
- PHP: Support ellipsis in include/require and echo (#3191, #3245)
- PHP: Prefer expression patterns over statement patterns (#3191)
- C#: Support unsafe block syntax (#3283)

### Changed

- Run rules in semgrep-core (rather than patterns) by default (aka optimizations all)

## [0.54.0](https://github.com/returntocorp/semgrep/releases/tag/v0.54.0) - 2021-06-2

### Added

- Per rule parse times and per rule-file parse and match times added to opt-in metrics
- $...MVAR can now match a list of statements (not just a list of arguments) (#3170)

### Fixed

- JavaScript parsing: [Support decorators on
  properties](https://github.com/tree-sitter/tree-sitter-javascript/pull/166)
- JavaScript parsing: [Allow default export for any declaration](https://github.com/tree-sitter/tree-sitter-javascript/pull/168)
- Metavariables in messages are filled in when using `--optimizations all`
- Python: class variables are matched in any order (#3212)
- Respect `--timeout-threshold` option in `--optimizations all` mode

### Changed

- Moved some debug logging to verbose logging
- $...ARGS can now match an empty list of arguments, just like ... (#3177)
- JSON and SARIF outputs sort keys for predictable results

## [0.53.0](https://github.com/returntocorp/semgrep/releases/tag/v0.53.0) - 2021-05-26

### Added

- Scala alpha support
- Metrics collection of project_hash in cases where git is not available
- Taint mode now also analyzes top-level statements.

### Fixed

- Running with `--strict` will now return results if there are `nosem` mismatches. Semgrep will report a nonzero exit code if `--strict` is set and there are `nosem` mismathces. [#3099](https://github.com/returntocorp/semgrep/issues/3099)
- PHP: parsing correctly ... and metavariables in parameters
- PHP: parsing correctly functions with a single statement in their body
- Evaluate interpolated strings during constant propagation (#3127)
- Fixed #3084 - Semgrep will report an InvalidRuleSchemaError for dictionaries with duplicate key names.
- Basic type inference also for implicit variable declarations (Python, Ruby, PHP, and JS)
- JS/TS: differentiating tagged template literals in the AST (#3187)
- Ruby: storing parenthesis in function calls in the AST (#3178)

## [0.52.0](https://github.com/returntocorp/semgrep/releases/tag/v0.52.0) - 2021-05-18

### Added

- C# alpha support
- Let meta-variables match both a constant variable occurrence and that same
  constant value (#3058)

### Fixed

- OCaml: fix useless-else false positives by generating appropriate AST for
  if without an else.
- JS/TS: Propagate constant definitions without declaration
- Python: Make except ... match except _ as _

## [0.51.0](https://github.com/returntocorp/semgrep/releases/tag/v0.51.0) - 2021-05-13

### Added

- Keep track of and report rule parse time in addition to file parse time.
- v0 of opt-in anonymous aggregate metrics.
- Improved cheatsheet for generic mode, now recommending indented
  patterns (#2911, #3028).

### Fixed

- JS/TS: allow the deep expression operator <... ...> in expression
  statement position, for example:

```
$ARG = [$V];
...
<... $O[$ARG] ...>; // this works now
```

- PHP arrays with dots inside parse
- Propagate constants in nested lvalues such as `y` in `x[y]`
- C# experimental support

### Changed

- Show log messages from semgrep-core when running semgrep with
  `--debug`.
- By default, targets larger than 1 MB are now excluded from semgrep
  scans. New option `--max-target-bytes 0` restores the old behavior.
- Report relative path instead of absolute when using `--time`

## [0.50.1](https://github.com/returntocorp/semgrep/releases/tag/v0.50.1) - 2021-05-06

### Changed

- Reinstate `--debugging-json` to avoid stderr output of `--debug`

## [0.50.0](https://github.com/returntocorp/semgrep/releases/tag/v0.50.0) - 2021-05-06

### Added

- JS/TS: Infer global constants even if the `const` qualifier is missing (#2978)
- PHP: Resolve names and infer global constants in the same way as for Python

### Fixed

- Empty yaml files do not crash
- Autofix does not insert newline characters for patterns from semgrep.live (#3045)
- Autofix printout is grouped with its own finding rather than the one below it (#3046)
- Do not assign constant values to assigned variables (#2805)
- A `--time` flag instead of `--json-time` which shows a summary of the
  timing information when invoked with normal output and adds a time field
  to the json output when `--json` is also present

### Changed

- .git/ directories are ignored when scanning
- External Python API (`semgrep_main.invoke_semgrep`) now takes an
  optional `OutputSettings` argument for controlling output
- `OutputSettings.json_time` has moved to `OutputSettings.output_time`,
  this and many other `OutputSettings` arguments have been made optional

### Removed

- `--debugging-json` flag in favor of `--json` + `--debug`
- `--json-time` flag in favor of `--json` + `--time`

## [0.49.0](https://github.com/returntocorp/semgrep/releases/tag/v0.49.0) - 2021-04-28

### Added

- Support for matching multiple arguments with a metavariable (#3009)
  This is done with a 'spread metavariable' operator that looks like
  `$...ARGS`. This used to be available only for JS/TS and is now available
  for the other languages (Python, Java, Go, C, Ruby, PHP, and OCaml).
- A new `--optimizations [STR]` command-line flag to turn on/off some
  optimizations. Use 'none' to turn off everything and 'all' to turn on
  everything.
  Just using `--optimizations` is equivalent to `--optimizations all`, and
  not using `--optimizations` is equivalent to `--optimizations none`.
- JS/TS: Support '...' inside JSX text to match any text, as in
  `<a href="foo">...</a>` (#2963)
- JS/TS: Support metavariables for JSX attribute values, as in
  `<a href=$X>some text</a>` (#2964)

### Fixed

- Python: correctly parsing fstring with multiple colons
- Ruby: better matching for interpolated strings (#2826 and #2949)
- Ruby: correctly matching numbers

### Changed

- Add required executionSuccessful attribute to SARIF output (#2983)
  Thanks to Simon Engledew
- Remove jsx and tsx from languages, just use javascript or typescript (#3000)
- Add limit max characters in output line (#2958) and add
  flag to control maxmium characters (defaults to 160).
  Thanks to Ankush Menat

## [0.48.0](https://github.com/returntocorp/semgrep/releases/tag/v0.48.0) - 2021-04-20

### Added

- Taint mode: Basic cross-function analysis (#2913)
- Support for the new Java Record extension and Java symbols with accented characters (#2704)

### Fixed

- Capturing functions when used as both expressions and statements in JS (#1007)
- Literal for ocaml tree sitter (#2885)
- Ruby: interpolated strings match correctly (#2967)
- SARIF output now contains the required runs.invocations.executionSuccessful property.

### Changed

- The `extra` `lines` data is now consistent across scan types
  (e.g. `semgrep-core`, `spacegrep`, `pattern-regex`)

## [0.47.0](https://github.com/returntocorp/semgrep/releases/tag/v0.47.0) - 2021-04-15

### Added

- support `for(...)` for Java
- Ability to match lambdas or functions in Javascript with ellipsis after
  the function keyword, (e.g., `function ...(...) { ... }`)
- Rust: Semgrep patterns now support top-level statements (#2910)
- support for utf-8 code with non-ascii chars (#2944)
- Java switch expressions

### Fixed

- fixed single field pattern in JSON, allow `$FLD: { ... }` pattern
- Config detection in files with many suffix delimiters, like `this.that.check.yaml`.
  More concretely: configs end with `.yaml`, YAML language tests end with `.test.yaml`,
  and everything else is handled by its respective language extension (e.g. `.py`).
- Single array field in yaml in a pattern is parsed as a field, not a one element array

## [0.46.0](https://github.com/returntocorp/semgrep/releases/tag/v0.46.0) - 2021-04-08

### Added

- YAML language support to --test
- Ability to list multiple, comma-separated rules on the same line when in --test mode
- Resolve alias in require/import in Javascript

```
child_process.exec(...)
```

will now match

```javascript
var { exec } = require("child_process");
exec("dangerous");
```

- Taint mode: Pattern-sources can now be arbitrary expressions (#2881)

### Fixed

- SARIF output now nests invocations inside runs.
- Go backslashed carets in regexes can be parsed

### Changed

- Deep expression matches (`<... foo ...>`) now match within records, bodies of
  anonymous functions (a.k.a. lambda-expressions), and arbitrary language-specific
  statements (e.g. the Golang `go` statement)

## [0.45.0](https://github.com/returntocorp/semgrep/releases/tag/v0.45.0) - 2021-03-30

### Added

- New `--experimental` flag for passing rules directly to semgrep-core (#2836)

### Fixed

- Ellipses in template strings don't match string literals (#2780)
- Go: correctly parse select/switch clauses like in tree-sitter (#2847)
- Go: parse correctly 'for ...' header in Go patterns (#2838)

## [0.44.0](https://github.com/returntocorp/semgrep/releases/tag/v0.44.0) - 2021-03-25

### Added

- Support for YAML! You can now write YAML patterns in rules
  to match over YAML target files (including semgrep YAML rules, inception!)
- A new Bloomfilter-based optimisation to speedup matching (#2816)
- Many benchmarks to cover semgrep advertised packs (#2772)
- A new semgrep-dev docker container useful for benchmarking semgrep (#2800)
- Titles to rule schema definitions, which can be leveraged in
  the Semgrep playground (#2703)

### Fixed

- Fixed taint mode and added basic test (#2786)
- Included formatted errors in SARIF output (#2748)
- Go: handle correctly the scope of Go's short assignment variables (#2452)
- Go: fixed the range of matched slices (#2763)
- PHP: correctly match the PHP superglobal `$_COOKIE` (#2820)
- PHP: allow ellipsis inside array ranges (#2819)
- JSX/TSX: fixed the range of matched JSX elements (#2685)
- Javascript: allow ellipsis in arrow body (#2802)
- Generic: correctly match the same metavariable when used in different
  generic patterns

#### Fixed in `semgrep-core` only

These features are not yet available via the `semgrep` CLI,
but have been fixed to the internal `semgrep-core` binary.

- Fixed all regressions on semgrep-rules when using -fast
- Handle pattern-not: and pattern-not-inside: as in semgrep
- Handle pattern: and pattern-inside: as in semgrep (#2777)

## [0.43.0](https://github.com/returntocorp/semgrep/releases/tag/v0.43.0) - 2021-03-16

### Added

- Official Python 3.9 support
- Support for generating patterns that will match multiple given code targets
- Gitignore for compiled binaries

### Fixed

- Parsing enum class patterns (#2715)
- Ocaml test metavar_equality_var (#2755)

### Changed

- Pfff java parser and tree-sitter-java parser are now more similar
- Octal numbers parsed correctly in tree-sitter parsers

## [0.42.0](https://github.com/returntocorp/semgrep/releases/tag/v0.42.0) - 2021-03-09

### Added

- Added propagation of metavariables to clauses nested under `patterns:`. Fixes (#2548)[https://github.com/returntocorp/semgrep/issues/2548].
- `--json-time` flag which reports runtimes for (rule, target file)
- `--vim` flag for Syntastic
- PHP - Support for partial if statements
- CSharp - Many improvements to parsing

### Fixed

- Rust can be invoked with `rs` or `rust` as a language

### Changed

- The timeout for downloading config files from a URL was extended from 10s to 20s.

## [0.41.1](https://github.com/returntocorp/semgrep/releases/tag/v0.41.1) - 2021-02-24

### Fixed

- Statically link pcre in semgrep-core for MacOS releases

## [0.41.0](https://github.com/returntocorp/semgrep/releases/tag/v0.41.0) - 2021-02-24

### Added

- Added basic typed metavariables for javascript and typescript (#2588)
- Ability to match integers or floats by values
  e.g., the pattern '8' will now match code like 'x = 0x8'
- Start converting the tree-sitter CST of R to the generic AST
  thx to Ross Nanopoulos!
- Allow 'nosem' in HTML. (#2574)

#### Added in `semgrep-core` only

These features are not yet available via the `semgrep` CLI,
but have been added to the internal `semgrep-core` binary.

- ability to process a whole rule in semgrep-core; this will allow
  whole-rule optimisations and avoid some fork and communication with the
  semgrep Python wrapper
- handling the none (regexp) and generic (spacegrep) patterns in a rule
- handling the metavariable-regexp, metavariable-comparison
- correctly handle boolean formula using inclusion checks on metavariables
- new semgrep-core -test_rules action to test rules; it reports only
  28/2800 mismatches on the semgrep-rules repository

### Changed

- update C# to latest tree-sitter-csharp
  thx to Sjord for the huge work adapting to the new C# grammar
- Improve --generate-config capabilities (#2562)
- optimise the matching of blocks with ellipsis (#2618)
  e.g., the pattern 'function(...) { ... }' will now be more efficient
- Change pattern-not-regex to filter when regex overlaps with a match (#2572)

### Fixed

- remove cycle in named AST for Rust 'fn foo(self)' (#2584)
  and also typescript, which could cause semgrep to use giga bytes of memory
- fix missing token location on Go type assertion (#2577)

## [0.40.0](https://github.com/returntocorp/semgrep/releases/tag/v0.40.0) - 2021-02-17

### Added

- Documentation for contributing new languages.
- New language Kotlin with experimental support.
- Work on caching improvements for semgrep-core.
- Work on bloom filters for matching performance improvement.

### Changed

- Typescript grammar upgraded.
- Ruby parser updated from the latest tree-sitter-ruby.
- New Semgrep logo!
- metavariable_regex now supported with PCRE.
- Rust macros now parsed. Thanks Ruin0x11!

### Fixed

- Constant propagaion support covers `:=` short assignment in Go. (#2440)
- Functions now match against functions inside classes for PHP. (#2470)
- Import statements for CommonJS Typescript modules now supported. (#2234)
- Ellipsis behave consistently in nested statements for PHP. (#2453)
- Go Autofix does not drop closing parenthesis. (#2316)
- Helpful errors added for Windows installation. (#2533)
- Helpful suggestions provided on output encoding error. (#2514)
- Import metavariables now bind to the entire Java path. (#2502)
- Semgrep matches the short name for a type in Java. (#2400)
- Interface types explicitly handled in Go patterns. (#2376)
- TooManyMatches error generated instead of Timeout error when appropriate. (#2411)

## [0.39.1](https://github.com/returntocorp/semgrep/releases/tag/v0.39.1) - 2021-01-26

No new changes in this version.
This is a re-release of 0.39.0 due to an error in the release process.

## [0.39.0](https://github.com/returntocorp/semgrep/releases/tag/v0.39.0) - 2021-01-26

### Added

- Typed metavariables in C.
  Patterns like `$X == $Y` can now match specific types like so: `(char *$X) == $Y`. (#2431)

#### Added in `semgrep-core` only

These features are not yet available via the `semgrep` CLI,
but have been added to the internal `semgrep-core` binary.

- `semgrep-core` supports rules in JSON and Jsonnet format. (#2428)
- `semgrep-core` supports a new nested format
  for combining patterns into a boolean query. (#2430)

### Changed

- When an unknown language is set on a rule,
  the error message now lists all supported languages. (#2448)
- When semgrep is executed without a config specified,
  the error message now includes some suggestions on how to pick a config. (#2449)
- `-c` is the new shorthand for `--config` in the CLI.
  `-f` is kept as an alias for backward-compatibility. (#2447)

### Fixed

- Disable timeouts if timeout setting is 0 (#2423).
- Typed metavariables in go match literal strings (#2401).
- Fix bug that caused m_compatible_type to only bind the type (#2441).

## [0.38.0](https://github.com/returntocorp/semgrep/releases/tag/v0.38.0) - 2021-01-20

### Added

- Added a new language: Rust. Support for basic semgrep patterns (#2391)
  thanks to Ruin0x11!
- Added a new language: R. Just parsing for now (#2407)
  thanks to Ross Nanopoulos!
- Parse more Rust constructs: Traits, type constraints (#2393, #2413)
  thanks to Ruin0x11!
- Parse more C# constructs: Linq queries, type parameter constraints (#2378, #2408)
  thanks to Sjord!
- new experimental semgrep rule (meta)linter (#2420) with semgrep-core -check_rules

### Changed

- new controlflow-sensitive intraprocedural dataflow-based constant propagation
  (#2386)

### Fixed

- matching correctly Ruby functions with rescue block (#2390)
- semgrep crashing on permission error on a file (#2394)
- metavariable interpolation for pattern-inside (#2361)
- managing Lua assignment correctly (#2406) thanks to Ruin0x11!
- correctly parse metavariables in PHP, and ellipsis in fields (#2419)

## [0.37.0](https://github.com/returntocorp/semgrep/releases/tag/v0.37.0) - 2021-01-13

### Added

- pattern-not-regex added so findings can be filtered using regular expression (#2364)
- Added a new language: Lua. Support for basic semgrep patterns (#2337, #2312)
  thanks to Ruin0x11!
- C# support for basic semgrep patterns (#2336)
- Parse event access, conditional access, async-await in C# (#2314, #2329, #2358)
  thanks to Sjord

### Changed

- Java and Javascript method chaining requires extra "." when using ellipsis (#2354)

### Fixed

- Semgrep crashing due to missing token information in AST (#2380)

## [0.36.0](https://github.com/returntocorp/semgrep/releases/tag/v0.36.0) - 2021-01-05

### Added

- Typed metavariables can now match field access when we can propagate
  the type of a field
- Constant propagation for Java final fields (using this.field syntax)

### Changed

- Packaging and `setup.py` functionality (`.whl` and `pip` install unchanged):
  `SEMGREP_SKIP_BIN`, `SEMGREP_CORE_BIN`, and `SPACEGREP_BIN` now available

### Fixed

- correctly match the same metavariable for a field when used at a definition
  site and use site for Java
- add classname attribute to junit.xml report

## [0.35.0](https://github.com/returntocorp/semgrep/releases/tag/v0.35.0) - 2020-12-16

### Added

- Support for `...` in chains of method calls in JS, e.g. `$O.foo() ... .bar()`
- Official Ruby GA support

### Fixed

- Separate out test and pattern files with `--test` (#1796)

## [0.34.0](https://github.com/returntocorp/semgrep/releases/tag/v0.34.0) - 2020-12-09

### Added

- Experimental support for matching multiple arguments in JS/TS.
  This is done with a 'spread metavariable' operator,
  that looks like `$...ARGS`.
- Support for using `...` inside a Golang `switch` statement.
- Support for matching only
  the `try`, the `catch`, or the `finally` part
  of a `try { } catch (e) { } finally { }` construct in JS/TS.
- Support for matching only
  the `if ()` part of
  an `if () { }` construct in Java
- Support for metavariables inside dictionary keys in Ruby.
  This looks like `{..., $KEY: $VAL, ...}`.
- An experimental `--json-stats` flag.
  The stats output contains
  the number of files and lines of code scanned,
  broken down by language.
  It also contains profiling data broken down by rule ID.
  Please note that as this is an experimental flag,
  the output format is subject to change in later releases.
- Regex-only rules can now use `regex` as their language.
  The previously used language `none` will keep working as well.

### Changed

- Matches are now truncated to 10 lines in Semgrep's output.
  This was done to avoid filling the screen with output
  when a rule captures a whole class or function.
  If you'd like to adjust this behavior,
  you can set the new `--max-lines-per-finding` option.
- Fans of explicit & verbose code can now ignore findings
  with a `// nosemgrep` comment instead of the original `// nosem`.
  The two keywords have identical behavior.
- Generic pattern matching is now 10-20% faster
  on large codebases.

### Fixed

- Semgrep would crash when tens of thousands of matches were found
  for the same rule in one file.
  A new internally used `semgrep-core` flag named `-max_match_per_file`
  prevents these crashes by forcing a 'timeout' state
  when 10,000 matches are reached.
  Semgrep can then gracefully report
  what combination of rules and paths causes too much work.
- `semgrep --debug` works again,
  and now outputs even more debugging information from `semgrep-core`.
  The new debugging output is especially helpful to discover
  which rules have too many matches.
- A pattern that looks like `$X & $Y`
  will now correctly match bitwise AND operations in Ruby.
- Metavariables can now capture the name of a class
  and match its occurrences later in the class definition.
- Semgrep used to crash when a metavariable matched
  over text that cannot be read as UTF-8 text.
  Such matches will now try to recover what they can
  from apparent broken unicode text.

## [0.33.0](https://github.com/returntocorp/semgrep/releases/tag/v0.33.0) - 2020-12-01

### Added

- Allow selecting rules based on severity with the `--severity` flag. Thanks @kishorbhat!

### Changed

- In generic mode, shorter matches are now always preferred over
  longer ones. This avoids matches like `def bar def foo` when the
  pattern is `def ... foo`, instead matching just `def foo`
- In generic mode, leading dots must now match at the beginning of a
  block, allowing patterns like `... foo` to match what comes before `foo`
- Disabled link following for parity with other LINUX tools (e.g. ripgrep)
- spacegrep timeouts are now reported as timeouts instead of another error

### Fixed

- Correctly bind a metavariable in an import to the fully-qualified name. [Issue](https://github.com/returntocorp/semgrep/issues/1771)
- Fix invalid match locations on target files containing both CRLF line
  endings UTF-8 characters (#2111)
- Fix NoTokenLocation error when parsing Python f-strings
- [C] Support `include $X`
- [Go] Fix wrong order of imports

## [0.32.0](https://github.com/returntocorp/semgrep/releases/tag/v0.32.0) - 2020-11-18

### Added

- JSON output now includes an attribute of findings named `is_ignored`.
  This is `false` under regular circumstances,
  but if you run with `--disable-nosem`,
  it will return `true` for findings
  that normally would've been excluded by a `// nosem` comment.

### Changed

- `// nosemgrep` can now also be used to ignore findings,
  in addition to `// nosem`
- Added a default timeout of 30 seconds per file instead of none (#1981).

## [0.31.1](https://github.com/returntocorp/semgrep/releases/tag/v0.31.1) - 2020-11-11

### Fixed

- Regression in 0.31.0 where only a single file was being used when `--config`
  was given a directory with multiple rules (#2019).
- Cheatsheet's html functionality now has correct output.

## [0.31.0](https://github.com/returntocorp/semgrep/releases/tag/v0.31.0) - 2020-11-10

### Fixed

- Gracefully handle empty configuration file.
- Gracefully handle LexicalErrors from semgrep-core.
- Fix stack overflows in spacegrep on large input files (#1944).
- Fix extension-based file selection when the language is `generic` (#1968).
- Fix semgrep error when no valid config on path provided (#1912).
- Fix NO_FILE_INFO_YET error which causes the python wrapper to crash (#1925).
- Fix usage of '...' in special builtin arguments for PHP (#1963).
- Fix automatic semicolon insertion parse error in javascript (#1960).

### Added

- kotlin-tree-sitter integration into semgrep-core. Can now call
  dump-tree-sitter-cst on kotlin files.
- c++ tree-sitter integration into semgrep-core (#1952).
- More documents for language porting.
- Error handling in spacegrep to print stderr when CalledProcessError occurs.

## [0.30.0](https://github.com/returntocorp/semgrep/releases/tag/v0.30.0) - 2020-11-03

### Added

- Better examples for the generic mode aka spacegrep (#1951).

### Fixed

- Fix matching of trailing dots in spacegrep (#1939).
- Allow matching on one-line files with spacegrep (#1929).
- Fix incorrect number of lines matched by dots with spacegrep (#1918).
- Other subtle spacegrep matching bugs (#1913).
- Metavariable for method call should be matched against corresponding
  metavariable in method definition (#1861).
- Typescript class properties/declarations not recognized (#1846).
- Can't match inside Python try/except clause (#1902).

## [0.29.0](https://github.com/returntocorp/semgrep/releases/tag/v0.29.0) - 2020-10-27

### Added

- Semgrep will now partially parse files with parse errors and report findings detected before the parse errors was encountered.
- Allow user to specify registry path without having to add semgrep.dev url
  i.e.: instead of `--config https://semgrep.dev/p/r2c-ci` users can use `--config p/r2c-ci`
- Allow user to specify snippet id without having to add semgrep.dev url
  i.e.: instead of `--config https://semgrep.dev/s/username:snippetname`
  users can use `--config username:snippetname`
- `--test` will now error out if `ruleid` or `ok` is not in reported IDs
- Semgrep will run JavaScript rules on TypeScript files automatically.

### Fixed

- More off by one fixes in autofix
- Support for matching dynamic class names in Ruby
- Removed `nosem` findings from the final findings count
- Matching nested JSX elements works properly. See https://semgrep.dev/s/erlE?version=0.29.0.
- Can now match partial class definitions with annotations in Java. See https://github.com/returntocorp/semgrep/issues/1877.
- Fixed errors in TypeScript "implements" keyword. See https://github.com/returntocorp/semgrep/issues/1850.

## [0.28.0](https://github.com/returntocorp/semgrep/releases/tag/v0.28.0) - 2020-10-21

### Added

- A `metavariable-comparison` operator
  for evaluating numeric comparisons on metavariable values,
  such as `comparison: $KEY_SIZE < 2048`.
  This is a safe alternative to `pattern-where-python` snippets.
  Check the [full documentation of this feature](https://github.com/returntocorp/semgrep/blob/12d25a5c/docs/experimental.md#metavariable-comparison)!
- Matching 1-to-N attributes with a `...` wildcard
  in JSX tags' attribute lists,
  such as `<$TAG attr="1" ... />`
- Matching only the function signature
  without the function body,
  such as `function foo(...)`.
  This is useful to have cleaner match output
  when the body content doesn't matter in a rule.
  This works on JavaScript, TypeScript, and Java code currently.
- SARIF output now includes the exact CWE and OWASP categories as tags.
  Thanks @hunt3rkillerz!
- Matching of annotation patterns for Java (like `@SomeAnnot(...)`) in any context.

### Fixed

- PHP superglobals such as `$_GET`,
  which start with a dollar sign just like Semgrep metavariables,
  are now correctly interpreted as PHP code instead of Semgrep pattern code.
- Calls to `isset(...)` in PHP look like function calls,
  but technically are not functions calls.
  Now you can match them anyway!
- It's now possible to write unit tests for OCaml rules.
- JavaScript's special identifiers,
  such as `this`, can now be captured into a metavariable.
- A Java pattern for `implements B`
  will now also match code that does `implements A, B, C`.
- Addressed off by one errors when applying autofixes
- Missing characters in metavariable interpolation in messages
- And many more minor code parser fixes!

## [0.27.0](https://github.com/returntocorp/semgrep/releases/tag/v0.27.0) - 2020-10-06

### Added

- Added a `--debug` flag and moved most of the output under `--verbose` to it.
- Can run multiple rule configs by repeating `--config` option
- Jenkins information added to integrations
- Added matching with partial patterns for function signatures for Go.

### Changed

- Parse and other errors are mentioned at final output, but not individually displayed unless --verbose is passed
- tree-sitter parse error exceptions converted to parsing_error, improving error location

### Fixed

- Dislayed types using the `message` key are more complete.
- Triple token repeat for EncodedString in semgrep messages fixed.
- Crashes on 3 or more layered jsonschema errors fixed.

## [0.26.0](https://github.com/returntocorp/semgrep/releases/tag/v0.26.0) - 2020-09-30

### Fixed

- Metavariables are able to match empty tuples
- Correctly parse optional chaining (?.) in Typescript
- Correctly parse logical assignment operators (&&=, ||=, ??=) in Typescript
- Some type constraing matching in Typescript

### Changed

- Added default timeout of 5 seconds to javascript parsing (related to ?. on large minified files stalling)

## [0.25.0](https://github.com/returntocorp/semgrep/releases/tag/v0.25.0) - 2020-09-23

### Added

- Added support for the JUnit XML report format (`--junit-xml`)
- C now supports the deep expression operator: `<... $X ...>`. See [this example](https://semgrep.dev/s/boKP/?version=develop).
- Added support for ellipses `...` in PHP. (https://github.com/returntocorp/semgrep/issues/1715). See [this example](https://semgrep.dev/s/NxRn/?version=develop).

### Fixed

- JavaScript will parse empty yields (https://github.com/returntocorp/semgrep/issues/1688).
- In JavaScript, arrow functions are now considered lambdas (https://github.com/returntocorp/semgrep/issues/1691). This allows [matching](https://semgrep.dev/s/Kd1j/?version=develop) arrow functions in `var` assignments.
- `tsx` and `typescript` are now properly recognized in the `languages` key. (https://github.com/returntocorp/semgrep/issues/1705)

## [0.24.0](https://github.com/returntocorp/semgrep/releases/tag/v0.24.0) - 2020-09-16

### Added

- The `--test` functionality now supports the `--json` flag
- Alpha support for TypeScript
- Alpha support for PHP
- PyPI artifacts are now compatible with Alpine Linux

### Fixed

- Can now parse ECMAScript object patterns with ellipses in place of fields

## [0.23.0](https://github.com/returntocorp/semgrep/releases/tag/v0.23.0) - 2020-09-09

### Added

- Experimental support for Typescript (with -lang ts). You can currently
  mainly use the Javascript subset of Typescript in patterns, as well
  as type annotations in variable declarations or parameters.
- Ability to read target contents from stdin by specifying "-" target.

### Changed

- You can now specify timeouts using floats instead of integers
  (e.g., semgrep -timeout 0.5 will timeout after half a second)

### Fixed

- We now respect the -timeout when analyzing languages which have
  both a Tree-sitter and pfff parser (e.g., Javascript, Go).

## [0.22.0](https://github.com/returntocorp/semgrep/releases/tag/v0.22.0) - 2020-09-01

### Added

- The 'languages' key now supports 'none' for running `pattern-regex` on arbitrary files. See [this file](https://github.com/returntocorp/semgrep/blob/develop/semgrep/tests/e2e/rules/regex-any-language.yaml) for an example.
- You can now use the '...' ellipsis operator in OCaml.
- True negatives to '--test' functionality via the 'ok:<rule-id>' annotation.

### Changed

- Groups of rules are now called "Rulesets" in the Semgrep ecosystem,
  instead of their previous name, "Packs".
- We now use also the tree-sitter-javascript Javascript parser, which
  can parse quickly minified files. Thus, we also removed the 5 seconds
  parsing timeout we were using for Javascript.
- We should correctly report ranges when matching array access expressions
  (e.g., 'foo[$X]').
- Breaking: regular expressions in semgrep string patterns (e.g., `"=~/foo/"`)
  are now using the PCRE (Perl Compatible Regular Expressions) syntax instead of
  the OCaml syntax. This means you should not escape parenthesis for grouping
  or escape pipes for dijunctions (e.g., use simply `"=~/foo|bar/"` instead of
  `"=~/foo\|bar/"`). You can also use more advanced regexp features available
  in PCRE such as case-insensitive regexps with '/i' (e.g., `"=~/foo/i"`).
  The semantic of matching changes also to look for the regexp anywhere
  in the string, not just at the beginning, which means if you want to
  enforce a format for the whole string, you will now need to use the '^' anchor
  character (e.g., `"=~/^o+$/"` to check if a string contains only a sequence
  of 'o').

### Removed

- Breaking: install script installation procedure (semgrep-<version>-ubuntu-generic.sh).
  Please use 'pip install' for equivalent Linux installation.

## [0.21.0](https://github.com/returntocorp/semgrep/releases/tag/v0.21.0) - 2020-08-25

### Added

- Parsing JSX (JavaScript React) files is now supported as a beta feature!
  In this release, you need to target .jsx files one by one explicitly to have them be scanned.
  We're planning to scan all .jsx files in targeted directories in our next release
- We now bundle a [json-schema](https://json-schema.org/) spec for rules YAML syntax.

### Changed

- Our custom-made rules YAML validator has been replaced with a jsonschema standard one.
  This results in more reliable and comprehensive error messages
  to help you get back on track when bumping into validation issues.
- Calling `semgrep --validate` now includes more information,
  such as the number of rules validation ran on.

### Fixed

- Fixed a bug where multiple assignment,
  also known as tuple unpacking assignment in Python,
  such as `a, b = foo`,
  could be misinterpreted by semgrep.
- Fixed a bug that would cause a crash when trying to get debug steps output as JSON.
- `.mly` and `.mll` files are no longer targeted implicitly by OCaml scans.
- Fixed the `--skip-unknown-extensions` flag skipping files even with recognized extensions.
- Fixed JavaScript conditionals without braces,
  such as `if (true) return;`,
  not being matched by patterns such as `if (true) { return; }`.

## [0.20.0](https://github.com/returntocorp/semgrep/releases/tag/v0.20.0) - 2020-08-18

### Added

- Support for JSX tag metavariables (e.g., <$TAG />) and ellipsis inside
  JSX attributes (e.g., <foo attr=... />)
- By default Semgrep treats explicitly passed files with unknown extension as possibly any language and so runs all rules on said files. Add a flag `--skip-unknown-extensions` so that Semgrep will treat these files as if they matched no language and will so run no rules on them. [Link: PR](https://github.com/returntocorp/semgrep/pull/1507)

### Fixed

- Python patterns do not have to end with a newline anymore.
- Pattern `$X = '...';` in JavaScript matches `var $X = '...'`. Additionally, semicolon is no longer required to match. [Link: Issue](https://github.com/returntocorp/semgrep/issues/1497); [Link: Example](https://semgrep.dev/7g0Q?version=0.20.0)
- In JavaScript, can now match destructured object properties inside functions. [Link: Issue](https://github.com/returntocorp/semgrep/issues/1005); [Link: Example](https://semgrep.dev/d72E/?version=0.20.0)
- Java annotations can be matched with fully qualified names. [Link: Issue](https://github.com/returntocorp/semgrep/issues/1508); [Link: Example](https://semgrep.dev/vZqY/?version=0.20.0)
- Ensure `/src` exists in Dockerfile; [Link: PR](https://github.com/returntocorp/semgrep/pull/1512)

## [0.19.1](https://github.com/returntocorp/semgrep/releases/tag/v0.19.1) - 2020-08-13

### Fixed

- Update Docker container to run successfully without special volume
  permissions

## [0.19.0](https://github.com/returntocorp/semgrep/releases/tag/v0.19.0) - 2020-08-11

### Added

- `--timeout-threshold` option to set the maximum number of times a file can timeout before it is skipped
- Alpha support for C#

### Fixed

- Match against JavaScript unparameterized catch blocks
- Parse and match against Java generics
- Add ability to match against JSX attributes using ellipses
- Add ability to use ellipses in Go struct definitions
- No longer convert Go expressions with a newline to a statement

## [0.18.0](https://github.com/returntocorp/semgrep/releases/tag/v0.18.0) - 2020-08-04

### Added

- Match arbitrary content with `f"..."`
- Performance improvements by filtering rules if file doesn't contain string needed for match
- Match "OtherAttribute" attributes in any order
- Support Python 3.8 self-documenting fstrings
- `--max-memory` flag to set a maximum amount of memory that can be used to apply a rule to a file

## [0.17.0](https://github.com/returntocorp/semgrep/releases/tag/v0.17.0) - 2020-07-28

### Added

- The `metavariable-regex` operator, which filters finding's by metavariable
  value against a Python re.match compatible expression.
- `--timeout` flag to set maximum time a rule is applied to a file
- Typed metavariables moved to official support. See [docs](https://github.com/returntocorp/semgrep/blob/develop/docs/pattern-features.md#typed-metavariables)

### Changed

- Improved `pattern-where-python` error messages

## [0.16.0](https://github.com/returntocorp/semgrep/releases/tag/v0.16.0) - 2020-07-21

### Added

- Match file-name imports against metavariables using `import "$X"` (most
  useful in Go)
- Support for taint-tracking rules on CLI using the key-value pair 'mode: taint'
  (defaults to 'mode: search')

### Changed

- Don't print out parse errors to stdout when using structured output formats

### Fixed

- Parse nested object properties in parameter destructuring in JavaScript
- Parse binding patterns in ECMAScript 2021 catch expressions
- Was mistakenly reporting only one of each type of issue even if multiple issues exist

## [0.15.0](https://github.com/returntocorp/semgrep/releases/tag/v0.15.0) - 2020-07-14

### Added

- Alpha level support for Ruby

### Changed

- Show semgrep rule matches even with --quiet flag

### Fixed

- Fixed a crash when running over a directory with binary files in it.
- Fix SARIF output format
- Parse nested destructured parameters in JavaScript
- True and False are not keywords in Python2
- Send informative error message when user tries to use semgrep on missing files

## [0.14.0](https://github.com/returntocorp/semgrep/releases/tag/v0.14.0) - 2020-07-07

### Changed

- Default Docker code mount point from `/home/repo` to `/src` - this is also
  configurable via the `SEMGREP_SRC_DIRECTORY` environment variable

### Removed

- `--precommit` flag - this is no longer necessary after defaulting to
  `pre-commit`'s code mount point `/src`

### Fixed

- Parse python files with trailing whitespace
- Parse python2 tuple as parameter in function/lambda definition
- Parse python3.8 positional only parameters (PEP 570)
- Parse python2 implicit array in comprehension
- Cache timeout errors in semgrep-core so running multiple rules does not
  retry parsing

## [0.13.0](https://github.com/returntocorp/semgrep/releases/tag/v0.13.0) - 2020-06-30

### Added

- Const propagation now works with Java 'final' keyword and for Python globals
  which were assigned only once in the program

### Fixed

- Parsing Ocaml open overriding
- Parse raise in Python2 can take up to three arguments
- Metavariable matching now works with variables with global scope:

```yaml
$CONST = "..."
---
def $FUNC(...): return foo($CONST)
```

will match

```python
GLOBAL_CONST = "SOME_CONST"

def fetch_global_const():
    return foo(GLOBAL_CONST)
```

### Changed

- More clear Parse error message

## [0.12.0](https://github.com/returntocorp/semgrep/releases/tag/v0.12.0) - 2020-06-23

### Added

- Support for a new configuration language: JSON. You can now write
  JSON semgrep patterns with -lang json
- Support for '...' inside set and dictionaries
- Version check to recommend updating when out-of-date, disable with `--disable-version-check`
- Support for multiline pattern-where-python
- `--dryrun` flag to show result of autofixes without modifying any files
- Add capability to use regex replacement for autofixing. See documentaion [here](https://github.com/returntocorp/semgrep/blob/develop/docs/experimental.md#autofix-using-regular-expression-replacement)
- Add version check to recommend upgrading when applicable

### Fixed

- The range of function calls and statement blocks now includes the closing
  `}` and `)`. The range for expression statements now includes the closing
  ';' when there's one. The range of decorators now includes '@'.
- Do not convert certain parenthesized expressions in tuples in Python
- Returned warning when improperly mounting volume in docker container
- Correctly handle uncommited file deletions when using git aware file targeting

### Changed

- Progress bar only displays when in interactive terminal, more than one
  rule is being run, and not being run with `-v` or `-q`
- Colapsed `--include-dir` and `--exclude-dir` functionaity into `--include` and
  `--exclude` respectively

## [0.11.0](https://github.com/returntocorp/semgrep/releases/tag/v0.11.0) - 2020-06-16

### Added

- Support for another programming language: OCaml. You can now write
  OCaml semgrep patterns with -lang ocaml
- Inline whitelisting capabilities via `nosem` comments and the
  `--disable-nosem` flag [#900](https://github.com/returntocorp/semgrep/issues/900)
- Show a progress bar when using semgrep in an interactive shell
- More understandable error messages

### Changed

- If scanning a directory in a git project then skip files that are ignored by the
  project unless `--no-git-ignore` flag is used
- Show aggregate parse errors unless `--verbose` flag is used

### Fixed

- Handle parsing unicode characters

## [0.10.1](https://github.com/returntocorp/semgrep/releases/tag/v0.10.1) - 2020-06-10

### Fixed

- Value of `pattern_id` when using nested pattern operators [#828](https://github.com/returntocorp/semgrep/issues/828)
- `...` now works inside for loops in javascript
- Metavariable
- Infinite loop in python [#923](https://github.com/returntocorp/semgrep/issues/923)
- Treat field definition (`{x: 1}`) differently from assignment (`{x = 1}`)
- Support triple-quoted f-strings in python
- Fix ubuntu build error [#965](https://github.com/returntocorp/semgrep/pull/965)

## [0.10.0](https://github.com/returntocorp/semgrep/releases/tag/v0.10.0) - 2020-06-09

### Fixed

- Support immediately indexed arrays with initializers in Java
- Support object rest parameters in ECMAScript 6+
- Support various array destructuring calls with ommitted arguments in
  ECMAScript 6+
- Fix an issue where an error was raised when matching to Python else
  blocks with a metavariable
- Don't filter out files that are explicitly passed as arguments to semgrep
  even if they do not have expected extension

### Added

- Java imports can now be searched with patterns written like `import javax.crypto.$ANYTHING`
- `--debugging-json` flag for use on semgrep.dev

### Changed

- Pattern matches now distinguish between conditionals without `else` blocks
  and those with empty `else` blocks; write two patterns to capture both
  possibilities
- Print output before exiting when using --strict

## [0.9.0](https://github.com/returntocorp/semgrep/releases/tag/v0.9.0) - 2020-06-02

### Fixed

- Performance optimizations in deep statement matching
- Disable normalization of != ==> !(==)
- Support empty variable declaration in javasript
- Support "print expr," in Python 2.X
- Support "async" keyword on inner arrow functions for ECMAScript 7+
- Support optional catch bindings for ECMAScript 2019+
- Support non-ASCII Unicode whitespace code points as lexical whitespace in JavaScript code
- Support assignment expressions in Python 3.8
- Emtpty block in if will only match empty blocks

### Removed

- `--exclude-tests` flag - prefer `--exclude` or `--exclude-dir`
- `--r2c` flag - this was completely unused

## [0.8.1](https://github.com/returntocorp/semgrep/releases/tag/v0.8.1) - 2020-05-26

### Fixed

- `semgrep --version` on ubuntu was not returning the correct version

## [0.8.0](https://github.com/returntocorp/semgrep/releases/tag/v0.8.0) - 2020-05-20

### Added

- `pattern-regex` functionality - see docs for more information.
- Ellipsis used in the final position of a sequence of binary operations
  will match any number of additional arguments:
  ```
  $X = 1 + 2 + ...
  ```
  will match
  ```python
  foo = 1 + 2 + 3 + 4
  ```
- Per rule configuration of paths to include/exclude. See docs for more information.

### Changed

- fstring pattern will only match fstrings in Python:
  ```
  f"..."
  ```
  will match
  ```python
  f"foo {1 + 1}"
  ```
  but not
  ```python
  "foo"
  ```
- Change location of r2c rule config to https://semgrep.live/c/r/all which filters out
  pattern-where-python rules

## [0.7.0](https://github.com/returntocorp/semgrep/releases/tag/v0.7.0) - 2020-05-12

### Added

- `--exclude`, `--include`, `--exclude-dir`, and `--include-dir` flags
  for targeting specific paths with command line options.
  The behavior of these flags mimics `grep`'s behavior.
- A `--sarif` flag to receive output formatted according to the
  [SARIF v2.1.0](https://docs.oasis-open.org/sarif/sarif/v2.1.0/cs01/sarif-v2.1.0-cs01.html)
  specification for static analysis tools.
- Metavariables are now checked for equality across pattern clauses. For example, in the following pattern, `$REQ` must be the same variable name for this to match:
  ```yaml
  - patterns:
      - pattern-inside: |
          $TYPE $METHOD(..., HttpServletRequest $REQ, ...) {
            ...
          }
      - pattern: $REQ.getQueryString(...);
  ```

### Fixed

- Correclty parse implicit tuples in python f-strings
- Correctly parse `%` token in python f-string format
- Correctly parse python fstrings with spaces in interpolants

## [0.6.1](https://github.com/returntocorp/semgrep/releases/tag/v0.6.1) - 2020-05-06

### Fix

- Message field in output was not using proper interpolated message

## [0.6.0](https://github.com/returntocorp/semgrep/releases/tag/v0.6.0) - 2020-05-05

### Added

- The `-j/--jobs` flag for specifying number of subprocesses to use to run checks in parallel.
- expression statements will now match by default also return statements
  ```
  foo();
  ```
  will now match
  ```javascript
  return foo();
  ```
- You can now use regexps for field names:
  ```
  var $X = {"=~/[lL]ocation/": $Y};
  ```
  will now match
  ```javascript
  var x = { Location: 1 };
  ```
- Add severity to json output and prepend the rule line with it. Color yellow if `WARNING`, and red if `ERROR`. e.g. WARNING rule:tests.equivalence-tests
- For languages not allowing the dollar sign in identifiers (e.g., Python),
  semgrep will return an error if your pattern contains an identifier
  starting with a dollar that is actually not considered a metavariable
  (e.g., `$x`)
- Support top level `metadata` field in rule.yaml. Entire metadata object is attached to
  all things that match the rule when using json output format.

### Changed

- Config files in hidden paths can now be used by explicitly specifying
  the hidden path:
  ```
  semgrep --config some/hidden/.directory
  ```
- Metavariables can now contain digits or `_`. `$USERS_2` is now
  a valid metavariable name. A metavariable must start with a letter
  or `_` though.
- Simple calls of the `semgrep` CLI, such as `semgrep --version`, are now 60% faster.
- Display autofix suggestion in regular and json output mode.
- Update command line help texts.

### Fixed

- Correctly parse `f"{foo:,f}"` in Python
- Correctly parse Python files where the last line is a comment

## [0.5.0](https://github.com/returntocorp/semgrep/releases/tag/v0.5.0) - 2020-04-28

### Changed

- Rename executable to semgrep
- Deep expression matching in conditionals requires different syntax:
  ```
  if <... $X = True ...>:
      ...
  ```
  will now match
  ```python
  if foo == bar and baz == True:
      return 1
  ```
- Deduplicate semgrep output in cases where there are multiple ways
  a rule matches section of code
- Deep statement matchings goes into functions and classes:

  ```
  $X = ...
  ...
  bar($X)
  ```

  now matches with

  ```javascript
  QUX = "qux";

  function baz() {
    function foo() {
      bar(QUX);
    }
  }
  ```

### Added

- `python2` is a valid supported language

### Fixed

- Expression will right hand side of assignment/variable definition in javascript. See #429
  ```
  foo();
  ```
  will now match
  ```
  var x = foo();
  ```
- Regression where `"..."` was matching empty list
  ```
  foo("...")
  ```
  does _not_ match
  ```
  foo()
  ```

## [0.4.9](https://github.com/returntocorp/semgrep/releases/tag/v0.4.9) - 2020-04-07

### Changed

- Only print out number of configs and rules when running with verbose flag
- Match let and const to var in javascript:
  ```
  var $F = "hello"
  ```
  will now match any of the following expressions:
  ```javascript
  var foo = "hello";
  let bar = "hello";
  const baz = "hello";
  ```

### Added

- Print out --dump-ast
- Print out version with `--version`
- Allow ... in arrays
  ```
  [..., 1]
  ```
  will now match
  ```
  [3, 2, 1]
  ```
- Support Metavariable match on keyword arguments in python:
  ```
  foo(..., $K=$B, ...)
  ```
  will now match
  ```
  foo(1, 2, bar=baz, 3)
  ```
- Support constant propogation in f-strings in python:
  ```
  $M = "..."
  ...
  $Q = f"...{$M}..."
  ```
  will now match
  ```python
  foo = "bar"
  baz = f"qux {foo}"
  ```
- Constant propogation in javascript:

  ```
  api("literal");
  ```

  will now match with any of the following:

  ```javascript
  api("literal");

  const LITERAL = "literal";
  api(LITERAL);

  const LIT = "lit";
  api(LIT + "eral");

  const LIT = "lit";
  api(`${LIT}eral`);
  ```

- Deep statement matching:
  Elipsis operator (`...`) will also include going deeper in scope (i.e. if-else, try-catch, loop, etc.)
  ```
  foo()
  ...
  bar()
  ```
  will now match
  ```python
  foo()
  if baz():
      try:
          bar()
      except Exception:
          pass
  ```
- Unified import resolution in python:

  ```
  import foo.bar.baz
  ```

  will now match any of the following statements:

  ```python
  import foo.bar.baz
  import foo.bar.baz.qux
  import foo.bar.baz as flob
  import foo.bar.baz.qux as flob
  from foo.bar import baz
  from foo.bar.baz import qux
  from foo.bar import baz as flob
  from foo.bar.bax import qux as flob
  ```

- Support for anonymous functions in javascript:
  ```
  function() {
      ...
  }
  ```
  will now match
  ```javascript
  var bar = foo(
    //matches the following line
    function () {
      console.log("baz");
    }
  );
  ```
- Support arrow function in javascript

  ```
  (a) => { ... }
  ```

  will now match:

  ```javascript
  foo((a) => {
    console.log("foo");
  });
  foo((a) => console.log("foo"));

  // arrows are normalized in regular Lambda, so an arrow pattern
  // will match also old-style anynonous function.
  foo(function (a) {
    console.log("foo");
  });
  ```

- Python implicit string concatenation
  ```
  $X = "..."
  ```
  will now match
  ```python
  # python implicitly concatenates strings
  foo = "bar"       "baz"              "qux"
  ```
- Resolve alias in attributes and decorators in python

  ```
  @foo.bar.baz
  def $X(...):
      ...
  ```

  will now match

  ```python
  from foo.bar import baz

  @baz
  def qux():
      print("hello")
  ```

### Fixed

- Handle misordered multiple object destructuring assignments in javascript:
  ```
  var {foo, bar} = qux;
  ```
  will now match
  ```
  var {bar, baz, foo} = qux;
  ```
- Defining properties/functions in different order:

  ```
  var $F = {
      two: 2,
      one: 1
  };
  ```

  will now match both

  ```javascript
  var foo = {
    two: 2,
    one: 1,
  };

  var bar = {
    one: 1,
    two: 2,
  };
  ```

- Metavariables were not matching due to go parser adding empty statements in golang

## [0.4.8](https://github.com/returntocorp/semgrep/releases/tag/0.4.8) - 2020-03-09

### Added

- Constant propagation for some languages. Golang example:

```
pattern: dangerous1("...")
will match:

const Bar = "password"
func foo() {
     dangerous1(Bar);
}
```

- Import matching equivalences

```
pattern: import foo.bar.a2
matches code: from foo.bar import a1, a2
```

- Deep expression matching - see (#264)

```
pattern: bar();
matches code: print(bar())
```<|MERGE_RESOLUTION|>--- conflicted
+++ resolved
@@ -39,12 +39,9 @@
 - Scala: correctly handle `return` for taint analysis (#4975)
 - PHP: correctly handle namespace use declarations when they don't rename
   the imported name (#3964)
-<<<<<<< HEAD
 - Scala: stop parsing parenthesized expressions as unary tuples
-=======
 - Constant propagation is now faster and memory efficient when analyzing
   large functions with lots of variables.
->>>>>>> 97b17933
 
 ## [0.94.0](https://github.com/returntocorp/semgrep/releases/tag/v0.94.0) - 2022-05-25
 
