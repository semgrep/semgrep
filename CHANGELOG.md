# Changelog

This project adheres to [Semantic Versioning](http://semver.org/spec/v2.0.0.html).

## Coming up next

## [0.48.0](https://github.com/returntocorp/semgrep/releases/tag/v0.48.0) - 2021-04-20

### Added
- Taint mode: Basic cross-function analysis (#2913)
- Support for the new Java Record extension and Java symbols with accented characters (#2704)

### Fixed
- Capturing functions when used as both expressions and statements in JS (#1007)
- Literal for ocaml tree sitter (#2885)
<<<<<<< HEAD
- Ruby: interpolated strings match correctly (#2967)
=======
- SARIF output now contains the required runs.invocations.executionSuccessful property.
>>>>>>> 8fc3172b

### Changed
- The `extra` `lines` data is now consistent across scan types
  (e.g. `semgrep-core`, `spacegrep`, `pattern-regex`)

## [0.47.0](https://github.com/returntocorp/semgrep/releases/tag/v0.47.0) - 2021-04-15

### Added

- support `for(...)` for Java
- Ability to match lambdas or functions in Javascript with ellipsis after
  the function keyword, (e.g., `function ...(...) { ... }`)
- Rust: Semgrep patterns now support top-level statements (#2910)
- Taint mode: Basic cross-function analysis (#2913)
- support for utf-8 code with non-ascii chars (#2944)
- Java switch expressions

### Fixed

- fixed single field pattern in JSON, allow `$FLD: { ... }` pattern
- Config detection in files with many suffix delimiters, like `this.that.check.yaml`.
  More concretely: configs end with `.yaml`, YAML language tests end with `.test.yaml`,
  and everything else is handled by its respective language extension (e.g. `.py`).
- Single array field in yaml in a pattern is parsed as a field, not a one element array

## [0.46.0](https://github.com/returntocorp/semgrep/releases/tag/v0.46.0) - 2021-04-08

### Added
- YAML language support to --test
- Ability to list multiple, comma-separated rules on the same line when in --test mode
- Resolve alias in require/import in Javascript
```
child_process.exec(...)
```
will now match
```javascript
var { exec } = require("child_process");
exec("dangerous");
```
- Taint mode: Pattern-sources can now be arbitrary expressions (#2881)

### Fixed
- SARIF output now nests invocations inside runs.
- Go backslashed carets in regexes can be parsed 

### Changed
- Deep expression matches (`<... foo ...>`) now match within records, bodies of
  anonymous functions (a.k.a. lambda-expressions), and arbitrary language-specific
  statements (e.g. the Golang `go` statement)

## [0.45.0](https://github.com/returntocorp/semgrep/releases/tag/v0.45.0) - 2021-03-30

### Added

- New `--experimental` flag for passing rules directly to semgrep-core (#2836)

### Fixed

- Ellipses in template strings don't match string literals (#2780)
- Go: correctly parse select/switch clauses like in tree-sitter (#2847)
- Go: parse correctly 'for ...' header in Go patterns (#2838)

## [0.44.0](https://github.com/returntocorp/semgrep/releases/tag/v0.44.0) - 2021-03-25

### Added

- Support for YAML! You can now write YAML patterns in rules
  to match over YAML target files (including semgrep YAML rules, inception!)
- A new Bloomfilter-based optimisation to speedup matching (#2816)
- Many benchmarks to cover semgrep advertised packs (#2772)
- A new semgrep-dev docker container useful for benchmarking semgrep (#2800)
- Titles to rule schema definitions, which can be leveraged in
  the Semgrep playground (#2703)

### Fixed

- Fixed taint mode and added basic test (#2786)
- Included formatted errors in SARIF output (#2748)
- Go: handle correctly the scope of Go's short assignment variables (#2452)
- Go: fixed the range of matched slices (#2763)
- PHP: correctly match the PHP superglobal `$_COOKIE` (#2820)
- PHP: allow ellipsis inside array ranges (#2819)
- JSX/TSX: fixed the range of matched JSX elements (#2685)
- Javascript: allow ellipsis in arrow body (#2802)
- Generic: correctly match the same metavariable when used in different
  generic patterns

#### Fixed in `semgrep-core` only

These features are not yet available via the `semgrep` CLI,
but have been fixed to the internal `semgrep-core` binary.

- Fixed all regressions on semgrep-rules when using -fast
- Handle pattern-not: and pattern-not-inside: as in semgrep
- Handle pattern: and pattern-inside: as in semgrep (#2777)

## [0.43.0](https://github.com/returntocorp/semgrep/releases/tag/v0.43.0) - 2021-03-16

### Added

- Official Python 3.9 support
- Support for generating patterns that will match multiple given code targets
- Gitignore for compiled binaries

### Fixed

- Parsing enum class patterns (#2715) 
- Ocaml test metavar_equality_var (#2755)

### Changed

- Pfff java parser and tree-sitter-java parser are now more similar
- Octal numbers parsed correctly in tree-sitter parsers

## [0.42.0](https://github.com/returntocorp/semgrep/releases/tag/v0.42.0) - 2021-03-09

### Added

- Added propagation of metavariables to clauses nested under `patterns:`. Fixes (#2548)[https://github.com/returntocorp/semgrep/issues/2548].
- `--json-time` flag which reports runtimes for (rule, target file)
- `--vim` flag for Syntastic
- PHP - Support for partial if statements
- CSharp - Many improvements to parsing

### Fixed

- Rust can be invoked with `rs` or `rust` as a language

### Changed

- The timeout for downloading config files from a URL was extended from 10s to 20s.

## [0.41.1](https://github.com/returntocorp/semgrep/releases/tag/v0.41.1) - 2021-02-24

### Fixed
- Statically link pcre in semgrep-core for MacOS releases

## [0.41.0](https://github.com/returntocorp/semgrep/releases/tag/v0.41.0) - 2021-02-24

### Added

- Added basic typed metavariables for javascript and typescript (#2588)
- Ability to match integers or floats by values
  e.g., the pattern '8' will now match code like 'x = 0x8'
- Start converting the tree-sitter CST of R to the generic AST
  thx to Ross Nanopoulos!
- Allow 'nosem' in HTML. (#2574)

#### Added in `semgrep-core` only

These features are not yet available via the `semgrep` CLI,
but have been added to the internal `semgrep-core` binary.

- ability to process a whole rule in semgrep-core; this will allow
  whole-rule optimisations and avoid some fork and communication with the
  semgrep Python wrapper
- handling the none (regexp) and generic (spacegrep) patterns in a rule
- handling the metavariable-regexp, metavariable-comparison
- correctly handle boolean formula using inclusion checks on metavariables
- new semgrep-core -test_rules action to test rules; it reports only
  28/2800 mismatches on the semgrep-rules repository

### Changed

- update C# to latest tree-sitter-csharp
  thx to Sjord for the huge work adapting to the new C# grammar
- Improve --generate-config capabilities (#2562)
- optimise the matching of blocks with ellipsis (#2618)
  e.g., the pattern 'function(...) { ... }' will now be more efficient
- Change pattern-not-regex to filter when regex overlaps with a match (#2572)

### Fixed

- remove cycle in named AST for Rust 'fn foo(self)'  (#2584)
  and also typescript, which could cause semgrep to use giga bytes of memory
- fix missing token location on Go type assertion (#2577)

## [0.40.0](https://github.com/returntocorp/semgrep/releases/tag/v0.40.0) - 2021-02-17

### Added

- Documentation for contributing new languages.
- New language Kotlin with experimental support.
- Work on caching improvements for semgrep-core.
- Work on bloom filters for matching performance improvement.

### Changed

- Typescript grammar upgraded.
- Ruby parser updated from the latest tree-sitter-ruby.
- New Semgrep logo!
- metavariable_regex now supported with PCRE.
- Rust macros now parsed. Thanks Ruin0x11!

### Fixed

- Constant propagaion support covers `:=` short assignment in Go. (#2440)
- Functions now match against functions inside classes for PHP. (#2470)
- Import statements for CommonJS Typescript modules now supported. (#2234)
- Ellipsis behave consistently in nested statements for PHP. (#2453)
- Go Autofix does not drop closing parenthesis. (#2316)
- Helpful errors added for Windows installation. (#2533)
- Helpful suggestions provided on output encoding error. (#2514)
- Import metavariables now bind to the entire Java path. (#2502)
- Semgrep matches the short name for a type in Java. (#2400)
- Interface types explicitly handled in Go patterns. (#2376)
- TooManyMatches error generated instead of Timeout error when appropriate. (#2411)

## [0.39.1](https://github.com/returntocorp/semgrep/releases/tag/v0.39.1) - 2021-01-26

No new changes in this version.
This is a re-release of 0.39.0 due to an error in the release process.

## [0.39.0](https://github.com/returntocorp/semgrep/releases/tag/v0.39.0) - 2021-01-26

### Added

- Typed metavariables in C.
  Patterns like `$X == $Y` can now match specific types like so: `(char *$X) == $Y`. (#2431)

#### Added in `semgrep-core` only

These features are not yet available via the `semgrep` CLI,
but have been added to the internal `semgrep-core` binary.

- `semgrep-core` supports rules in JSON and Jsonnet format. (#2428)
- `semgrep-core` supports a new nested format
  for combining patterns into a boolean query. (#2430)

### Changed

- When an unknown language is set on a rule,
  the error message now lists all supported languages. (#2448)
- When semgrep is executed without a config specified,
  the error message now includes some suggestions on how to pick a config. (#2449)
- `-c` is the new shorthand for `--config` in the CLI.
  `-f` is kept as an alias for backward-compatibility. (#2447)

### Fixed

- Disable timeouts if timeout setting is 0 (#2423).
- Typed metavariables in go match literal strings (#2401).
- Fix bug that caused m_compatible_type to only bind the type (#2441).

## [0.38.0](https://github.com/returntocorp/semgrep/releases/tag/v0.38.0) - 2021-01-20

### Added
- Added a new language: Rust. Support for basic semgrep patterns (#2391)
  thanks to Ruin0x11!
- Added a new language: R. Just parsing for now (#2407)
  thanks to Ross Nanopoulos!
- Parse more Rust constructs: Traits, type constraints (#2393, #2413)
  thanks to Ruin0x11!
- Parse more C# constructs: Linq queries, type parameter constraints (#2378, #2408)
  thanks to Sjord!
- new experimental semgrep rule (meta)linter (#2420) with semgrep-core -check_rules


### Changed
- new controlflow-sensitive intraprocedural dataflow-based constant propagation
  (#2386)

### Fixed
- matching correctly Ruby functions with rescue block (#2390)
- semgrep crashing on permission error on a file (#2394)
- metavariable interpolation for pattern-inside (#2361)
- managing Lua assignment correctly (#2406) thanks to Ruin0x11!
- correctly parse metavariables in PHP, and ellipsis in fields (#2419)

## [0.37.0](https://github.com/returntocorp/semgrep/releases/tag/v0.37.0) - 2021-01-13

### Added
- pattern-not-regex added so findings can be filtered using regular expression (#2364)
- Added a new language: Lua. Support for basic semgrep patterns (#2337, #2312)
  thanks to Ruin0x11!
- C# support for basic semgrep patterns (#2336)
- Parse event access, conditional access, async-await in C# (#2314, #2329, #2358)
  thanks to Sjord

### Changed
- Java and Javascript method chaining requires extra "." when using ellipsis (#2354)

### Fixed
- Semgrep crashing due to missing token information in AST (#2380)

## [0.36.0](https://github.com/returntocorp/semgrep/releases/tag/v0.36.0) - 2021-01-05

### Added

- Typed metavariables can now match field access when we can propagate
  the type of a field
- Constant propagation for Java final fields (using this.field syntax)

### Changed

- Packaging and `setup.py` functionality (`.whl` and `pip` install unchanged):
  `SEMGREP_SKIP_BIN`, `SEMGREP_CORE_BIN`, and `SPACEGREP_BIN` now available

### Fixed
- correctly match the same metavariable for a field when used at a definition
  site and use site for Java
- add classname attribute to junit.xml report

## [0.35.0](https://github.com/returntocorp/semgrep/releases/tag/v0.35.0) - 2020-12-16

### Added

- Support for `...` in chains of method calls in JS, e.g. `$O.foo() ... .bar()`
- Official Ruby GA support

### Fixed

- Separate out test and pattern files with `--test` (#1796)

## [0.34.0](https://github.com/returntocorp/semgrep/releases/tag/v0.34.0) - 2020-12-09

### Added

- Experimental support for matching multiple arguments in JS/TS.
  This is done with a 'spread metavariable' operator,
  that looks like `$...ARGS`.
- Support for using `...` inside a Golang `switch` statement.
- Support for matching only
  the `try`, the `catch`, or the `finally` part
  of a `try { } catch (e) { } finally { }` construct in JS/TS.
- Support for matching only
  the `if ()` part of
  an `if () { }` construct in Java
- Support for metavariables inside dictionary keys in Ruby.
  This looks like `{..., $KEY: $VAL, ...}`.
- An experimental `--json-stats` flag.
  The stats output contains
  the number of files and lines of code scanned,
  broken down by language.
  It also contains profiling data broken down by rule ID.
  Please note that as this is an experimental flag,
  the output format is subject to change in later releases.
- Regex-only rules can now use `regex` as their language.
  The previously used language `none` will keep working as well.

### Changed

- Matches are now truncated to 10 lines in Semgrep's output.
  This was done to avoid filling the screen with output
  when a rule captures a whole class or function.
  If you'd like to adjust this behavior,
  you can set the new `--max-lines-per-finding` option.
- Fans of explicit & verbose code can now ignore findings
  with a `// nosemgrep` comment instead of the original `// nosem`.
  The two keywords have identical behavior.
- Generic pattern matching is now 10-20% faster
  on large codebases.

### Fixed

- Semgrep would crash when tens of thousands of matches were found
  for the same rule in one file.
  A new internally used `semgrep-core` flag named `-max_match_per_file`
  prevents these crashes by forcing a 'timeout' state
  when 10,000 matches are reached.
  Semgrep can then gracefully report
  what combination of rules and paths causes too much work.
- `semgrep --debug` works again,
  and now outputs even more debugging information from `semgrep-core`.
  The new debugging output is especially helpful to discover
  which rules have too many matches.
- A pattern that looks like `$X & $Y`
  will now correctly match bitwise AND operations in Ruby.
- Metavariables can now capture the name of a class
  and match its occurrences later in the class definition.
- Semgrep used to crash when a metavariable matched
  over text that cannot be read as UTF-8 text.
  Such matches will now try to recover what they can
  from apparent broken unicode text.

## [0.33.0](https://github.com/returntocorp/semgrep/releases/tag/v0.33.0) - 2020-12-01

### Added

- Allow selecting rules based on severity with the `--severity` flag. Thanks @kishorbhat!

### Changed

- In generic mode, shorter matches are now always preferred over
  longer ones. This avoids matches like `def bar def foo` when the
  pattern is `def ... foo`, instead matching just `def foo`
- In generic mode, leading dots must now match at the beginning of a
  block, allowing patterns like `... foo` to match what comes before `foo`
- Disabled link following for parity with other LINUX tools (e.g. ripgrep)
- spacegrep timeouts are now reported as timeouts instead of another error

### Fixed

- Correctly bind a metavariable in an import to the fully-qualified name. [Issue](https://github.com/returntocorp/semgrep/issues/1771)
- Fix invalid match locations on target files containing both CRLF line
  endings UTF-8 characters (#2111)
- Fix NoTokenLocation error when parsing Python f-strings
- [C] Support `include $X`
- [Go] Fix wrong order of imports

## [0.32.0](https://github.com/returntocorp/semgrep/releases/tag/v0.32.0) - 2020-11-18

### Added

- JSON output now includes an attribute of findings named `is_ignored`.
  This is `false` under regular circumstances,
  but if you run with `--disable-nosem`,
  it will return `true` for findings
  that normally would've been excluded by a `// nosem` comment.

### Changed

- `// nosemgrep` can now also be used to ignore findings,
  in addition to `// nosem`
- Added a default timeout of 30 seconds per file instead of none (#1981).

## [0.31.1](https://github.com/returntocorp/semgrep/releases/tag/v0.31.1) - 2020-11-11

### Fixed

- Regression in 0.31.0 where only a single file was being used when `--config`
  was given a directory with multiple rules (#2019).
- Cheatsheet's html functionality now has correct output.

## [0.31.0](https://github.com/returntocorp/semgrep/releases/tag/v0.31.0) - 2020-11-10

### Fixed

- Gracefully handle empty configuration file.
- Gracefully handle LexicalErrors from semgrep-core.
- Fix stack overflows in spacegrep on large input files (#1944).
- Fix extension-based file selection when the language is `generic` (#1968).
- Fix semgrep error when no valid config on path provided (#1912).
- Fix NO_FILE_INFO_YET error which causes the python wrapper to crash (#1925).
- Fix usage of '...' in special builtin arguments for PHP (#1963).
- Fix automatic semicolon insertion parse error in javascript (#1960).

### Added
- kotlin-tree-sitter integration into semgrep-core. Can now call
  dump-tree-sitter-cst on kotlin files.
- c++ tree-sitter integration into semgrep-core (#1952).
- More documents for language porting.
- Error handling in spacegrep to print stderr when CalledProcessError occurs.

## [0.30.0](https://github.com/returntocorp/semgrep/releases/tag/v0.30.0) - 2020-11-03

### Added

- Better examples for the generic mode aka spacegrep (#1951).

### Fixed

- Fix matching of trailing dots in spacegrep (#1939).
- Allow matching on one-line files with spacegrep (#1929).
- Fix incorrect number of lines matched by dots with spacegrep (#1918).
- Other subtle spacegrep matching bugs (#1913).
- Metavariable for method call should be matched against corresponding
  metavariable in method definition (#1861).
- Typescript class properties/declarations not recognized (#1846).
- Can't match inside Python try/except clause (#1902).

## [0.29.0](https://github.com/returntocorp/semgrep/releases/tag/v0.29.0) - 2020-10-27

### Added
- Semgrep will now partially parse files with parse errors and report findings detected before the parse errors was encountered.
- Allow user to specify registry path without having to add semgrep.dev url
  i.e.: instead of `--config https://semgrep.dev/p/r2c-ci` users can use `--config p/r2c-ci`
- Allow user to specify snippet id without having to add semgrep.dev url
  i.e.: instead of `--config https://semgrep.dev/s/username:snippetname`
  users can use `--config username:snippetname`
- `--test` will now error out if `ruleid` or `ok` is not in reported IDs
- Semgrep will run JavaScript rules on TypeScript files automatically.

### Fixed
- More off by one fixes in autofix
- Support for matching dynamic class names in Ruby
- Removed `nosem` findings from the final findings count
- Matching nested JSX elements works properly. See https://semgrep.dev/s/erlE?version=0.29.0.
- Can now match partial class definitions with annotations in Java. See https://github.com/returntocorp/semgrep/issues/1877.
- Fixed errors in TypeScript "implements" keyword. See https://github.com/returntocorp/semgrep/issues/1850.

## [0.28.0](https://github.com/returntocorp/semgrep/releases/tag/v0.28.0) - 2020-10-21

### Added

- A `metavariable-comparison` operator
  for evaluating numeric comparisons on metavariable values,
  such as `comparison: $KEY_SIZE < 2048`.
  This is a safe alternative to `pattern-where-python` snippets.
  Check the [full documentation of this feature](https://github.com/returntocorp/semgrep/blob/12d25a5c/docs/experimental.md#metavariable-comparison)!
- Matching 1-to-N attributes with a `...` wildcard
  in JSX tags' attribute lists,
  such as `<$TAG attr="1" ... />`
- Matching only the function signature
  without the function body,
  such as `function foo(...)`.
  This is useful to have cleaner match output
  when the body content doesn't matter in a rule.
  This works on JavaScript, TypeScript, and Java code currently.
- SARIF output now includes the exact CWE and OWASP categories as tags.
  Thanks @hunt3rkillerz!
- Matching of annotation patterns for Java (like `@SomeAnnot(...)`) in any context.

### Fixed

- PHP superglobals such as `$_GET`,
  which start with a dollar sign just like Semgrep metavariables,
  are now correctly interpreted as PHP code instead of Semgrep pattern code.
- Calls to `isset(...)` in PHP look like function calls,
  but technically are not functions calls.
  Now you can match them anyway!
- It's now possible to write unit tests for OCaml rules.
- JavaScript's special identifiers,
  such as `this`, can now be captured into a metavariable.
- A Java pattern for `implements B`
  will now also match code that does `implements A, B, C`.
- Addressed off by one errors when applying autofixes
- Missing characters in metavariable interpolation in messages
- And many more minor code parser fixes!

## [0.27.0](https://github.com/returntocorp/semgrep/releases/tag/v0.27.0) - 2020-10-06

### Added
- Added a `--debug` flag and moved most of the output under `--verbose` to it.
- Can run multiple rule configs by repeating `--config` option
- Jenkins information added to integrations
- Added matching with partial patterns for function signatures for Go.

### Changed
- Parse and other errors are mentioned at final output, but not individually displayed unless --verbose is passed
- tree-sitter parse error exceptions converted to parsing_error, improving error location

### Fixed
- Dislayed types using the `message` key are more complete.
- Triple token repeat for EncodedString in semgrep messages fixed.
- Crashes on 3 or more layered jsonschema errors fixed.


## [0.26.0](https://github.com/returntocorp/semgrep/releases/tag/v0.26.0) - 2020-09-30

### Fixed
- Metavariables are able to match empty tuples
- Correctly parse optional chaining (?.) in Typescript
- Correctly parse logical assignment operators (&&=, ||=, ??=) in Typescript
- Some type constraing matching in Typescript

### Changed
- Added default timeout of 5 seconds to javascript parsing (related to ?. on large minified files stalling)


## [0.25.0](https://github.com/returntocorp/semgrep/releases/tag/v0.25.0) - 2020-09-23

### Added
- Added support for the JUnit XML report format (`--junit-xml`)
- C now supports the deep expression operator: `<... $X ...>`. See [this example](https://semgrep.dev/s/boKP/?version=develop).
- Added support for ellipses `...` in PHP. (https://github.com/returntocorp/semgrep/issues/1715). See [this example](https://semgrep.dev/s/NxRn/?version=develop).

### Fixed
- JavaScript will parse empty yields (https://github.com/returntocorp/semgrep/issues/1688).
- In JavaScript, arrow functions are now considered lambdas (https://github.com/returntocorp/semgrep/issues/1691). This allows [matching](https://semgrep.dev/s/Kd1j/?version=develop) arrow functions in `var` assignments.
- `tsx` and `typescript` are now properly recognized in the `languages` key. (https://github.com/returntocorp/semgrep/issues/1705)


## [0.24.0](https://github.com/returntocorp/semgrep/releases/tag/v0.24.0) - 2020-09-16

### Added
- The `--test` functionality now supports the `--json` flag
- Alpha support for TypeScript
- Alpha support for PHP
- PyPI artifacts are now compatible with Alpine Linux

### Fixed
- Can now parse ECMAScript object patterns with ellipses in place of fields

## [0.23.0](https://github.com/returntocorp/semgrep/releases/tag/v0.23.0) - 2020-09-09

### Added
- Experimental support for Typescript (with -lang ts). You can currently
  mainly use the Javascript subset of Typescript in patterns, as well
  as type annotations in variable declarations or parameters.
- Ability to read target contents from stdin by specifying "-" target.

### Changed
- You can now specify timeouts using floats instead of integers
  (e.g., semgrep -timeout 0.5 will timeout after half a second)

### Fixed
- We now respect the -timeout when analyzing languages which have
  both a Tree-sitter and pfff parser (e.g., Javascript, Go).

## [0.22.0](https://github.com/returntocorp/semgrep/releases/tag/v0.22.0) - 2020-09-01

### Added
- The 'languages' key now supports 'none' for running `pattern-regex` on arbitrary files. See [this file](https://github.com/returntocorp/semgrep/blob/develop/semgrep/tests/e2e/rules/regex-any-language.yaml) for an example.
- You can now use the '...' ellipsis operator in OCaml.
- True negatives to '--test' functionality via the 'ok:<rule-id>' annotation.

### Changed
- Groups of rules are now called "Rulesets" in the Semgrep ecosystem,
  instead of their previous name, "Packs".
- We now use also the tree-sitter-javascript Javascript parser, which
  can parse quickly minified files. Thus, we also removed the 5 seconds
  parsing timeout we were using for Javascript.
- We should correctly report ranges when matching array access expressions
  (e.g., 'foo[$X]').
- Breaking: regular expressions in semgrep string patterns (e.g., `"=~/foo/"`)
  are now using the PCRE (Perl Compatible Regular Expressions) syntax instead of
  the OCaml syntax. This means you should not escape parenthesis for grouping
  or escape pipes for dijunctions (e.g., use simply `"=~/foo|bar/"` instead of
  `"=~/foo\|bar/"`). You can also use more advanced regexp features available
  in PCRE such as case-insensitive regexps with '/i' (e.g., `"=~/foo/i"`).
  The semantic of matching changes also to look for the regexp anywhere
  in the string, not just at the beginning, which means if you want to
  enforce a format for the whole string, you will now need to use the '^' anchor
  character (e.g., `"=~/^o+$/"` to check if a string contains only a sequence
  of 'o').

### Removed
- Breaking: install script installation procedure (semgrep-<version>-ubuntu-generic.sh).
  Please use 'pip install' for equivalent Linux installation.

## [0.21.0](https://github.com/returntocorp/semgrep/releases/tag/v0.21.0) - 2020-08-25

### Added
- Parsing JSX (JavaScript React) files is now supported as a beta feature!
  In this release, you need to target .jsx files one by one explicitly to have them be scanned.
  We're planning to scan all .jsx files in targeted directories in our next release
- We now bundle a [json-schema](https://json-schema.org/) spec for rules YAML syntax.

### Changed
- Our custom-made rules YAML validator has been replaced with a jsonschema standard one.
  This results in more reliable and comprehensive error messages
  to help you get back on track when bumping into validation issues.
- Calling `semgrep --validate` now includes more information,
  such as the number of rules validation ran on.

### Fixed
- Fixed a bug where multiple assignment,
  also known as tuple unpacking assignment in Python,
  such as `a, b = foo`,
  could be misinterpreted by semgrep.
- Fixed a bug that would cause a crash when trying to get debug steps output as JSON.
- `.mly` and `.mll` files are no longer targeted implicitly by OCaml scans.
- Fixed the `--skip-unknown-extensions` flag skipping files even with recognized extensions.
- Fixed JavaScript conditionals without braces,
  such as `if (true) return;`,
  not being matched by patterns such as `if (true) { return; }`.

## [0.20.0](https://github.com/returntocorp/semgrep/releases/tag/v0.20.0) - 2020-08-18

### Added
- Support for JSX tag metavariables (e.g., <$TAG />) and ellipsis inside
  JSX attributes (e.g., <foo attr=... />)
- By default Semgrep treats explicitly passed files with unknown extension as possibly any language and so runs all rules on said files. Add a flag `--skip-unknown-extensions` so that Semgrep will treat these files as if they matched no language and will so run no rules on them. [Link: PR](https://github.com/returntocorp/semgrep/pull/1507)

### Fixed
- Python patterns do not have to end with a newline anymore.
- Pattern `$X = '...';` in JavaScript matches `var $X = '...'`. Additionally, semicolon is no longer required to match. [Link: Issue](https://github.com/returntocorp/semgrep/issues/1497); [Link: Example](https://semgrep.dev/7g0Q?version=0.20.0)
- In JavaScript, can now match destructured object properties inside functions. [Link: Issue](https://github.com/returntocorp/semgrep/issues/1005); [Link: Example](https://semgrep.dev/d72E/?version=0.20.0)
- Java annotations can be matched with fully qualified names. [Link: Issue](https://github.com/returntocorp/semgrep/issues/1508); [Link: Example](https://semgrep.dev/vZqY/?version=0.20.0)
- Ensure `/src` exists in Dockerfile; [Link: PR](https://github.com/returntocorp/semgrep/pull/1512)

## [0.19.1](https://github.com/returntocorp/semgrep/releases/tag/v0.19.1) - 2020-08-13

### Fixed
- Update Docker container to run successfully without special volume
  permissions

## [0.19.0](https://github.com/returntocorp/semgrep/releases/tag/v0.19.0) - 2020-08-11

### Added
- `--timeout-threshold` option to set the maximum number of times a file can timeout before it is skipped
- Alpha support for C#

### Fixed
- Match against JavaScript unparameterized catch blocks
- Parse and match against Java generics
- Add ability to match against JSX attributes using ellipses
- Add ability to use ellipses in Go struct definitions
- No longer convert Go expressions with a newline to a statement

## [0.18.0](https://github.com/returntocorp/semgrep/releases/tag/v0.18.0) - 2020-08-04

### Added
- Match arbitrary content with `f"..."`
- Performance improvements by filtering rules if file doesn't contain string needed for match
- Match "OtherAttribute" attributes in any order
- Support Python 3.8 self-documenting fstrings
- `--max-memory` flag to set a maximum amount of memory that can be used to apply a rule to a file

## [0.17.0](https://github.com/returntocorp/semgrep/releases/tag/v0.17.0) - 2020-07-28

### Added
- The `metavariable-regex` operator, which filters finding's by metavariable
  value against a Python re.match compatible expression.
- `--timeout` flag to set maximum time a rule is applied to a file
- Typed metavariables moved to official support. See [docs](https://github.com/returntocorp/semgrep/blob/develop/docs/pattern-features.md#typed-metavariables)

### Changed
- Improved `pattern-where-python` error messages

## [0.16.0](https://github.com/returntocorp/semgrep/releases/tag/v0.16.0) - 2020-07-21

### Added
- Match file-name imports against metavariables using `import "$X"` (most
  useful in Go)
- Support for taint-tracking rules on CLI using the key-value pair 'mode: taint'
  (defaults to 'mode: search')

### Changed
- Don't print out parse errors to stdout when using structured output formats

### Fixed
- Parse nested object properties in parameter destructuring in JavaScript
- Parse binding patterns in ECMAScript 2021 catch expressions
- Was mistakenly reporting only one of each type of issue even if multiple issues exist

## [0.15.0](https://github.com/returntocorp/semgrep/releases/tag/v0.15.0) - 2020-07-14

### Added
- Alpha level support for Ruby

### Changed
- Show semgrep rule matches even with --quiet flag

### Fixed
- Fixed a crash when running over a directory with binary files in it.
- Fix SARIF output format
- Parse nested destructured parameters in JavaScript
- True and False are not keywords in Python2
- Send informative error message when user tries to use semgrep on missing files

## [0.14.0](https://github.com/returntocorp/semgrep/releases/tag/v0.14.0) - 2020-07-07

### Changed
- Default Docker code mount point from `/home/repo` to `/src` - this is also
  configurable via the `SEMGREP_SRC_DIRECTORY` environment variable

### Removed
- `--precommit` flag - this is no longer necessary after defaulting to
  `pre-commit`'s code mount point `/src`

### Fixed
- Parse python files with trailing whitespace
- Parse python2 tuple as parameter in function/lambda definition
- Parse python3.8 positional only parameters (PEP 570)
- Parse python2 implicit array in comprehension
- Cache timeout errors in semgrep-core so running multiple rules does not
  retry parsing

## [0.13.0](https://github.com/returntocorp/semgrep/releases/tag/v0.13.0) - 2020-06-30

### Added
- Const propagation now works with Java 'final' keyword and for Python globals
  which were assigned only once in the program

### Fixed
- Parsing Ocaml open overriding
- Parse raise in Python2 can take up to three arguments
- Metavariable matching now works with variables with global scope:
```yaml
$CONST = "..."
...
def $FUNC(...):
  return foo($CONST)
```
will match
```python
GLOBAL_CONST = "SOME_CONST"

def fetch_global_const():
    return foo(GLOBAL_CONST)
```

### Changed
- More clear Parse error message

## [0.12.0](https://github.com/returntocorp/semgrep/releases/tag/v0.12.0) - 2020-06-23

### Added
- Support for a new configuration language: JSON. You can now write
  JSON semgrep patterns with -lang json
- Support for '...' inside set and dictionaries
- Version check to recommend updating when out-of-date, disable with `--disable-version-check`
- Support for multiline pattern-where-python
- `--dryrun` flag to show result of autofixes without modifying any files
- Add capability to use regex replacement for autofixing. See documentaion [here](https://github.com/returntocorp/semgrep/blob/develop/docs/experimental.md#autofix-using-regular-expression-replacement)
- Add version check to recommend upgrading when applicable

### Fixed
- The range of function calls and statement blocks now includes the closing
  `}` and `)`. The range for expression statements now includes the closing
  ';' when there's one. The range of decorators now includes '@'.
- Do not convert certain parenthesized expressions in tuples in Python
- Returned warning when improperly mounting volume in docker container
- Correctly handle uncommited file deletions when using git aware file targeting

### Changed
- Progress bar only displays when in interactive terminal, more than one
  rule is being run, and not being run with `-v` or `-q`
- Colapsed `--include-dir` and `--exclude-dir` functionaity into `--include` and
  `--exclude` respectively

## [0.11.0](https://github.com/returntocorp/semgrep/releases/tag/v0.11.0) - 2020-06-16

### Added
- Support for another programming language: OCaml. You can now write
  OCaml semgrep patterns with -lang ocaml
- Inline whitelisting capabilities via `nosem` comments and the
  `--disable-nosem` flag [#900](https://github.com/returntocorp/semgrep/issues/900)
- Show a progress bar when using semgrep in an interactive shell
- More understandable error messages

### Changed
- If scanning a directory in a git project then skip files that are ignored by the
  project unless `--no-git-ignore` flag is used
- Show aggregate parse errors unless `--verbose` flag is used

### Fixed
- Handle parsing unicode characters

## [0.10.1](https://github.com/returntocorp/semgrep/releases/tag/v0.10.1) - 2020-06-10

### Fixed
- Value of `pattern_id` when using nested pattern operators [#828](https://github.com/returntocorp/semgrep/issues/828)
- `...` now works inside for loops in javascript
- Metavariable
- Infinite loop in python [#923](https://github.com/returntocorp/semgrep/issues/923)
- Treat field definition (`{x: 1}`) differently from assignment (`{x = 1}`)
- Support triple-quoted f-strings in python
- Fix ubuntu build error [#965](https://github.com/returntocorp/semgrep/pull/965)

## [0.10.0](https://github.com/returntocorp/semgrep/releases/tag/v0.10.0) - 2020-06-09

### Fixed

- Support immediately indexed arrays with initializers in Java
- Support object rest parameters in ECMAScript 6+
- Support various array destructuring calls with ommitted arguments in
  ECMAScript 6+
- Fix an issue where an error was raised when matching to Python else
  blocks with a metavariable
- Don't filter out files that are explicitly passed as arguments to semgrep
  even if they do not have expected extension

### Added

- Java imports can now be searched with patterns written like `import
  javax.crypto.$ANYTHING`
- `--debugging-json` flag for use on semgrep.dev

### Changed

- Pattern matches now distinguish between conditionals without `else` blocks
  and those with empty `else` blocks; write two patterns to capture both
  possibilities
- Print output before exiting when using --strict

## [0.9.0](https://github.com/returntocorp/semgrep/releases/tag/v0.9.0) - 2020-06-02

### Fixed
- Performance optimizations in deep statement matching
- Disable normalization of != ==> !(==)
- Support empty variable declaration in javasript
- Support "print expr," in Python 2.X
- Support "async" keyword on inner arrow functions for ECMAScript 7+
- Support optional catch bindings for ECMAScript 2019+
- Support non-ASCII Unicode whitespace code points as lexical whitespace in JavaScript code
- Support assignment expressions in Python 3.8
- Emtpty block in if will only match empty blocks

### Removed
- `--exclude-tests` flag - prefer `--exclude` or `--exclude-dir`
- `--r2c` flag - this was completely unused

## [0.8.1](https://github.com/returntocorp/semgrep/releases/tag/v0.8.1) - 2020-05-26

### Fixed
- `semgrep --version` on ubuntu was not returning the correct version

## [0.8.0](https://github.com/returntocorp/semgrep/releases/tag/v0.8.0) - 2020-05-20

### Added
- `pattern-regex` functionality - see docs for more information.
- Ellipsis used in the final position of a sequence of binary operations
  will match any number of additional arguments:
  ```
  $X = 1 + 2 + ...
  ```
  will match
  ```python
  foo = 1 + 2 + 3 + 4
  ```
- Per rule configuration of paths to include/exclude. See docs for more information.

### Changed
- fstring pattern will only match fstrings in Python:
  ```
  f"..."
  ```
  will match
  ```python
  f"foo {1 + 1}"
  ```
  but not
  ```python
  "foo"
  ```
- Change location of r2c rule config to https://semgrep.live/c/r/all which filters out
  pattern-where-python rules

## [0.7.0](https://github.com/returntocorp/semgrep/releases/tag/v0.7.0) - 2020-05-12

### Added
- `--exclude`, `--include`, `--exclude-dir`, and `--include-dir` flags
  for targeting specific paths with command line options.
  The behavior of these flags mimics `grep`'s behavior.
- A `--sarif` flag to receive output formatted according to the
  [SARIF v2.1.0](https://docs.oasis-open.org/sarif/sarif/v2.1.0/cs01/sarif-v2.1.0-cs01.html)
  specification for static analysis tools.
- Metavariables are now checked for equality across pattern clauses. For example, in the following pattern, `$REQ` must be the same variable name for this to match:
  ```yaml
  - patterns:
    - pattern-inside: |
        $TYPE $METHOD(..., HttpServletRequest $REQ, ...) {
          ...
        }
    - pattern: $REQ.getQueryString(...);
  ```


### Fixed
- Correclty parse implicit tuples in python f-strings
- Correctly parse `%` token in python f-string format
- Correctly parse python fstrings with spaces in interpolants

## [0.6.1](https://github.com/returntocorp/semgrep/releases/tag/v0.6.1) - 2020-05-06

### Fix

- Message field in output was not using proper interpolated message

## [0.6.0](https://github.com/returntocorp/semgrep/releases/tag/v0.6.0) - 2020-05-05

### Added
- The `-j/--jobs` flag for specifying number of subprocesses to use to run checks in parallel.
- expression statements will now match by default also return statements
  ```
  foo();
  ```
  will now match
  ```javascript
  return foo();
  ```
- You can now use regexps for field names:
  ```
  var $X = {"=~/[lL]ocation/": $Y};
  ```
  will now match
  ```javascript
  var x = {"Location": 1};
  ```
- Add severity to json output and prepend the rule line with it. Color yellow if `WARNING`, and red if `ERROR`. e.g. WARNING rule:tests.equivalence-tests
- For languages not allowing the dollar sign in identifiers (e.g., Python),
  semgrep will return an error if your pattern contains an identifier
  starting with a dollar that is actually not considered a metavariable
  (e.g., `$x`)
- Support top level `metadata` field in rule.yaml. Entire metadata object is attached to
  all things that match the rule when using json output format.

### Changed
- Config files in hidden paths can now be used by explicitly specifying
  the hidden path:
    ```
    semgrep --config some/hidden/.directory
    ```
- Metavariables can now contain digits or `_`. `$USERS_2` is now
  a valid metavariable name. A metavariable must start with a letter
  or `_` though.
- Simple calls of the `semgrep` CLI, such as `semgrep --version`, are now 60% faster.
- Display autofix suggestion in regular and json output mode.
- Update command line help texts.

### Fixed
- Correctly parse `f"{foo:,f}"` in Python
- Correctly parse Python files where the last line is a comment

## [0.5.0](https://github.com/returntocorp/semgrep/releases/tag/v0.5.0) - 2020-04-28

### Changed
- Rename executable to semgrep
- Deep expression matching in conditionals requires different syntax:
    ```
    if <... $X = True ...>:
        ...
    ```
    will now match
    ```python
    if foo == bar and baz == True:
        return 1
    ```
- Deduplicate semgrep output in cases where there are multiple ways
  a rule matches section of code
- Deep statement matchings goes into functions and classes:
    ```
    $X = ...
    ...
    bar($X)
    ```
    now matches with
    ```javascript
    QUX = "qux"

    function baz() {
        function foo() {
            bar(QUX)
        }
    }
    ```

### Added
- `python2` is a valid supported language

### Fixed
- Expression will right hand side of assignment/variable definition in javascript. See #429
    ```
    foo();
    ```
    will now match
    ```
    var x = foo();
    ```
- Regression where `"..."` was matching empty list
    ```
    foo("...")
    ```
    does _not_ match
    ```
    foo()
    ```

## [0.4.9](https://github.com/returntocorp/semgrep/releases/tag/v0.4.9) - 2020-04-07

### Changed

- Only print out number of configs and rules when running with verbose flag
- Match let and const to var in javascript:
    ```
    var $F = "hello"
    ```
    will now match any of the following expressions:
    ```javascript
    var foo = "hello";
    let bar = "hello";
    const baz = "hello";
    ```

### Added

- Print out --dump-ast
- Print out version with `--version`
- Allow ... in arrays
    ```
    [..., 1]
    ```
    will now match
    ```
    [3, 2, 1]
    ```
- Support Metavariable match on keyword arguments in python:
    ```
    foo(..., $K=$B, ...)
    ```
    will now match
    ```
    foo(1, 2, bar=baz, 3)
    ```
- Support constant propogation in f-strings in python:
    ```
    $M = "..."
    ...
    $Q = f"...{$M}..."
    ```
    will now match
    ```python
    foo = "bar"
    baz = f"qux {foo}"
    ```
- Constant propogation in javascript:
    ```
    api("literal");
    ```
    will now match with any of the following:
    ```javascript
    api("literal");

    const LITERAL = "literal";
    api(LITERAL);

    const LIT = "lit";
    api(LIT + "eral");

    const LIT = "lit";
    api(`${LIT}eral`);
    ```

- Deep statement matching:
    Elipsis operator (`...`) will also include going deeper in scope (i.e. if-else, try-catch, loop, etc.)
    ```
    foo()
    ...
    bar()
    ```
    will now match
    ```python
    foo()
    if baz():
        try:
            bar()
        except Exception:
            pass
    ```
- Unified import resolution in python:
    ```
    import foo.bar.baz
    ```

    will now match any of the following statements:

    ```python
    import foo.bar.baz
    import foo.bar.baz.qux
    import foo.bar.baz as flob
    import foo.bar.baz.qux as flob
    from foo.bar import baz
    from foo.bar.baz import qux
    from foo.bar import baz as flob
    from foo.bar.bax import qux as flob
    ```
- Support for anonymous functions in javascript:
    ```
    function() {
        ...
    }
    ```
    will now match
    ```javascript
    var bar = foo(
        //matches the following line
        function () { console.log("baz"); }
    );
    ```
- Support arrow function in javascript
    ```
    (a) => { ... }
    ```
    will now match:

    ```javascript
    foo( (a) => { console.log("foo"); });
    foo( a => console.log("foo"));

    // arrows are normalized in regular Lambda, so an arrow pattern
    // will match also old-style anynonous function.
    foo(function (a) { console.log("foo"); });
    ```
- Python implicit string concatenation
    ```
    $X = "..."
    ```
    will now match
    ```python
    # python implicitly concatenates strings
    foo = "bar"       "baz"              "qux"
    ```
- Resolve alias in attributes and decorators in python
    ```
    @foo.bar.baz
    def $X(...):
        ...
    ```
    will now match
    ```python
    from foo.bar import baz

    @baz
    def qux():
        print("hello")
    ```
### Fixed

- Handle misordered multiple object destructuring assignments in javascript:
    ```
    var {foo, bar} = qux;
    ```
    will now match
    ```
    var {bar, baz, foo} = qux;
    ```
- Defining properties/functions in different order:
    ```
    var $F = {
        two: 2,
        one: 1
    };
    ```
    will now match both
    ```javascript
    var foo = {
      two: 2,
      one: 1
    };

    var bar = {
        one: 1,
        two: 2
    };
    ```
- Metavariables were not matching due to go parser adding empty statements in golang


## [0.4.8](https://github.com/returntocorp/semgrep/releases/tag/0.4.8) - 2020-03-09

### Added
* Constant propagation for some langauges. Golang example:
```
pattern: dangerous1("...")
will match:

const Bar = "password"
func foo() {
     dangerous1(Bar);
}
```

* Import matching equivalences
```
pattern: import foo.bar.a2
matches code: from foo.bar import a1, a2
```

* Deep expression matching - see (#264)
```
pattern: bar();
matches code: print(bar())
```<|MERGE_RESOLUTION|>--- conflicted
+++ resolved
@@ -13,11 +13,8 @@
 ### Fixed
 - Capturing functions when used as both expressions and statements in JS (#1007)
 - Literal for ocaml tree sitter (#2885)
-<<<<<<< HEAD
 - Ruby: interpolated strings match correctly (#2967)
-=======
 - SARIF output now contains the required runs.invocations.executionSuccessful property.
->>>>>>> 8fc3172b
 
 ### Changed
 - The `extra` `lines` data is now consistent across scan types
