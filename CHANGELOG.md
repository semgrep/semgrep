# Changelog

This project adheres to [Semantic Versioning](http://semver.org/spec/v2.0.0.html).

## Unreleased

### Added

- `--validate` will check that metavariable-x doesn't use an invalid
  metavariable

### Fixed

- Report parse errors even when invoked with `--strict`
- Show correct findings count when using `--config auto` (#4674)
<<<<<<< HEAD
- Kotlin: store trailing lambdas in the AST (#4741)
=======
- Autofix: Semgrep no longer errors during `--dry-run`s where one fix changes the line numbers in a file that also has a second autofix.
>>>>>>> 2378660d

## [0.83.0](https://github.com/returntocorp/semgrep/releases/tag/v0.83.0) - 2022-02-24

### Added

- semgrep saves logs of last run to `~/.semgrep/last.log`
- A new recursive operator, `-->`, for join mode rules for recursively chaining together Semgrep rules based on metavariable contents.
- A new recursive operator, `-->`, for join mode rules for recursively
  chaining together Semgrep rules based on metavariable contents.
- Semgrep now lists the scanned paths in its JSON output under the
  `paths.scanned` key.
- When using `--verbose`, the skipped paths are also listed under the
  `paths.skipped` key.
- C#: added support for typed metavariables (#4657)
- Undocumented, experimental `metavariable-analysis` feature
  supporting two kinds of analyses: prediction of regular expression
  denial-of-service vulnerabilities (ReDoS, `redos` analyzer, #4700)
  and high-entropy string detection (`entropy` analyzer, #4672).
- A new subcommand `semgrep publish` allows users to upload private,
  unlisted, or public rules to the Semgrep Registry

### Fixed

- Configure the PCRE engine with lower match-attempts and recursion limits in order
  to prevent regex matching from potentially "hanging" Semgrep
- Terraform: Parse heredocs respecting newlines and whitespaces, so that it is
  possible to correctly match these strings with `metavariable-regex` or
  `metavariable-pattern`. Previously, Semgrep had problems analyzing e.g. embedded
  YAML content. (#4582)
- Treat Go raw string literals like ordinary string literals (#3938)
- Eliminate zombie uname processes (#4466)
- Fix for: semgrep always highlights one extra character

### Changed

- Improved constant propagation for global constants
- PHP: Constant propagation now has built-in knowledge of `escapeshellarg` and
  `htmlspecialchars_decode`, if these functions are given constant arguments,
  then Semgrep assumes that their output is also constant
- The environment variable used by Semgrep login changed from `SEMGREP_LOGIN_TOKEN` to `SEMGREP_APP_TOKEN`

## [0.82.0](https://github.com/returntocorp/semgrep/releases/tag/v0.82.0) - 2022-02-08

### Added

- Experimental baseline scanning. Run with `--baseline-commit GIT_COMMIT` to only
  show findings that currently exist but did not exist in GIT_COMMIT

### Changed

- Performance: send all rules directly to semgrep-core instead of invoking semgrep-core
- Scans now report a breakdown of how many target paths were skipped for what reason.
  - `--verbose` mode will list all skipped paths along with the reason they were skipped
- Performance: send all rules directly to semgrep-core instead of invoking semgrep-core
  for each rule, reducing the overhead significantly. Other changes resulting from this:
  Sarif output now includes all rules run. Error messages use full path of rules.
  Progress bar reports by file instead of by rule
- Required minimum version of python to run semgrep now 3.7 instead of EOL 3.6
- Bloom filter optimization now considers `import` module file names, thus
  speeding up matching of patterns like `import { $X } from 'foo'`
- Indentation is now removed from matches to conserve horizontal space

### Fixed

- Typescript: Patterns `E as T` will be matched correctly. E.g. previously
  a pattern like `v as $T` would match `v` but not `v as any`, now it
  correctly matches `v as any` but not `v`. (#4515)
- Solidity: ellipsis in contract body are now supported (#4587)
- Highlighting has been restored for matching code fragments within a finding

## [0.81.0](https://github.com/returntocorp/semgrep/releases/tag/v0.81.0) - 2022-02-02

### Added

- Dockerfile language: metavariables and ellipses are now
  supported in most places where it makes sense (#4556, #4577)

### Fixed

- Gracefully handle timeout errors with missing rule_id
- Match resources in Java try-with-resources statements (#4228)

## [0.80.0](https://github.com/returntocorp/semgrep/releases/tag/v0.80.0) - 2022-01-26

### Added

- Autocomplete for CLI options
- Dockerfile: add support for metavariables where argument expansion is already supported

### Changed

- Ruby: a metavariable matching an atom can also be used to match an identifier
  with the same name (#4550)

### Fixed

- Handle missing target files without raising an exception (#4462)

## [0.79.0](https://github.com/returntocorp/semgrep/releases/tag/v0.79.0) - 2022-01-20

### Added

- Add an experimental key for internal team use: `r2c-internal-project-depends-on` that
  allows rules to filter based on the presence of 3rd-party dependencies at specific
  version ranges.
- Experimental support for Dockerfile syntax.
- Support nosemgrep comments placed on the line before a match,
  causing such match to be ignored (#3521)
- Add experimental `semgrep login` and `semgrep logout` to store API token from semgrep.dev
- Add experimenntal config key `semgrep --config policy` that uses stored API token to
  retrieve configured rule policy on semgrep.dev

### Changed

- CLI: parse errors (reported with `--verbose`) appear once per file,
  not once per rule/file

### Fixed

- Solidity: add support for `for(...)` patterns (#4530)

## [0.78.0](https://github.com/returntocorp/semgrep/releases/tag/v0.78.0) - 2022-01-13

### Added

- Pre-alpha support for Dockerfile as a new target language
- Semgrep is now able to symbolically propagate simple definitions. E.g., given
  an assignment `x = foo.bar()` followed by a call `x.baz()`, Semgrep will keep
  track of `x`'s definition, and it will successfully match `x.baz()` with a
  pattern like `foo.bar().baz()`. This feature should help writing simple yet
  powerful rules, by letting the dataflow engine take care of any intermediate
  assignments. Symbolic propagation is still experimental and it is disabled by
  default, it must be enabled in a per-rule basis using `options:` and setting
  `symbolic_propagation: true`. (#2783, #2859, #3207)
- `--verbose` outputs a timing and file breakdown summary at the end
- `metavariable-comparison` now handles metavariables that bind to arbitrary
  constant expressions (instead of just code variables)
- YAML support for anchors and aliases (#3677)

### Fixed

- Rust: inner attributes are allowed again inside functions (#4444) (#4445)
- Python: return statement can contain tuple expansions (#4461)
- metavariable-comparison: do not throw a Not_found exn anymore (#4469)
- better ordering of match results with respect to captured
  metavariables (#4488)
- Go, JavaScript, Java, Python, TypeScript: correct matching of
  multibyte characters (#4490)

## [0.77.0](https://github.com/returntocorp/semgrep/releases/tag/v0.77.0) - 2021-12-16

### Added

- New language Solidity with experimental support.
- Scala: Patterns like List(...) now correctly match against patterns in code
- A default set of .semgrepignore patterns (in semgrep/templates/.semgrepignore) are now used if no .semgrepignore file is provided
- Java: Ellipsis metavariables can now be used for parameters (#4420)
- `semgrep login` and `semgrep logout` commands to save api token

### Fixed

- Go: fixed bug where using an ellipsis to stand for a list of key-value pairs
  would sometimes cause a parse error
- Scala: Translate definitions using patterns like
  `val List(x,y,z) = List(1,2,3)` to the generic AST
- Allow name resolution on imported packages named just vN, where N is a number
- The -json option in semgrep-core works again when used with -e/-f
- Python: get the correct range when matching comprehension (#4221)
- Python and other languages: allow matches of patterns containing
  non-ascii characters, but still with possibly many false positives (#4336)
- Java: parse correctly constructor method patterns (#4418)
- Address several autofix output issues (#4428, #3577, #3338) by adding per-
  file line/column offset tracking

### Changed

- Constant propagation is now a proper must-analysis, if a variable is undefined
  in some path then it will be considered as non-constant
- Dataflow: Only consider reachable nodes, which prevents some FPs/FNs
- Timing output handles errors and reports profiling times
- semgrep-core will log a warning when a worker process is consuming above 400 MiB
  of memory, or reached 80% of the specified memory limit, whatever happens first.
  This is meant to help diagnosing OOM-related crashes.

## [0.76.2](https://github.com/returntocorp/semgrep/releases/tag/v0.76.2) - 2021-12-08

## [0.76.2](https://github.com/returntocorp/semgrep/releases/tag/v0.76.2) - 2021-12-08

### Fixed

- Python: set the right scope for comprehension variables (#4260)
- Fixed bug where the presence of .semgrepignore would cause reported targets
  to have absolute instead of relative file paths

## [0.76.1](https://github.com/returntocorp/semgrep/releases/tag/v0.76.1) - 2021-12-07

### Fixed

- Fixed bug where the presence of .semgrepignore would cause runs to fail on
  files that were not subpaths of the directory where semgrep was being run

## [0.76.0](https://github.com/returntocorp/semgrep/releases/tag/v0.76.0) - 2021-12-06

### Added

- Improved filtering of rules based on file content (important speedup
  for nodejsscan rules notably)
- Semgrep CLI now respects .semgrepignore files
- Java: support ellipsis in generics, e.g., `class Foo<...>` (#4335)

### Fixed

- Java: class patterns not using generics will match classes using generics
  (#4335), e.g., `class $X { ...}` will now match `class Foo<T> { }`
- TS: parse correctly type definitions (#4330)
- taint-mode: Findings are now reported when the LHS of an access operator is
  a sink (e.g. as in `$SINK->method`), and the LHS operand is a tainted
  variable (#4320)
- metavariable-comparison: do not throw a NotHandled exn anymore (#4328)
- semgrep-core: Fix a segmentation fault on Apple M1 when using
  `-filter_irrelevant_rules` on rules with very large `pattern-either`s (#4305)
- Python: generate proper lexical exn for unbalanced braces (#4310)
- YAML: fix off-by-one in location of arrays
- Python: generate proper lexical exn for unbalanced braces (#4310)
- Matching `"$MVAR"` patterns against string literals computed by constant folding
  no longer causes a crash (#4371)

### Changed

- semgrep-core: Log messages are now tagged with the process id
- Optimization: change bloom filters to use sets, move location of filter
- Reduced the size of `--debug` dumps
- Given `--output` Semgrep will no longer print search results to _stdout_,
  but it will only save/post them to the specified file/URL

## [0.75.0](https://github.com/returntocorp/semgrep/releases/tag/v0.75.0) - 2021-11-23

### Fixed

- semgrep-ci relies on `--disable-nosem` still tagging findings with `is_ignored`
  correctly. Reverting optimization in 0.74.0 that left this field None when said
  flag was used

## [0.74.0](https://github.com/returntocorp/semgrep/releases/tag/v0.74.0) - 2021-11-19

### Added

- Support for method chaining patterns in Python, Golang, Ruby,
  and C# (#4300), so all GA languages now have method chaining
- Scala: translate infix operators to generic AST as method calls,
  so `$X.map($F)` matches `xs map f`
- PHP: support method patterns (#4262)

### Changed

- Add `profiling_times` object in `--time --json` output for more fine
  grained visibility into slow parts of semgrep
- Constant propagation: Any kind of Python string (raw, byte, or unicode) is
  now evaluated to a string literal and can be matched by `"..."` (#3881)

### Fixed

- Ruby: blocks are now represented with an extra function call in Generic so that
  both `f(...)` and `f($X)` correctly match `f(x)` in `f(x) { |n| puts n }` (#3880)
- Apply generic filters excluding large files and binary files to
  'generic' and 'regex' targets as it was already done for the other
  languages.
- Fix some Stack_overflow when using -filter_irrelevant_rules (#4305)
- Dataflow: When a `switch` had no other statement following it, and the last
  statement of the `switch`'s `default` case was a statement, such as `throw`,
  that can exit the execution of the current function, this caused `break`
  statements within the `switch` to not be resolved during the construction of
  the CFG. This could led to e.g. constant propagation incorrectly flagging
  variables as constants. (#4265)

## [0.73.0](https://github.com/returntocorp/semgrep/releases/tag/v0.73.0) - 2021-11-12

### Added

- experimental support for C++

### Changed

- Dataflow: Assume that any function/method call inside a `try-catch` could
  be raising an exception (#4091)
- cli: if an invalid config is passed to semgrep, it will fail immediately, even
  if valid configs are also passed

### Fixed

- Performance: Deduplicate rules by rule-id + behavior so rules are not being run
  twice
- Scala: recognize metavariables in patterns
- Scala: translate for loops to the generic ast properly
- Catch PCRE errors
- Constant propagation: Avoid "Impossible" errors due to unhandled cases

## [0.72.0](https://github.com/returntocorp/semgrep/releases/tag/v0.72.0) - 2021-11-10

### Added

- Java: Add partial support for `synchronized` blocks in the dataflow IL (#4150)
- Dataflow: Add partial support for `await`, `yield`, `&`, and other expressions
- Field-definition-as-assignemnt equivalence that allows matching expression
  patterns against field definitions. It is disabled by default but can be
  enabled via rule `options:` with `flddef_assign: true` (#4187)
- Arrows (a.k.a short lambdas) patterns used to match also regular function
  definitions. This can now be disabled via rule `options:` with
  `arrow_is_function: false` (#4187)
- Javascript variable patterns using the 'var' keyword used to also
  match variable declarations using 'let' or 'const'. This can now be
  disabled via rule `options:` with `let_is_var: false`

### Fixed

- Constant propagation: In a method call `x.f(y)`, if `x` is a constant then
  it will be recognized as such
- Go: match correctly braces in composite literals for autofix (#4210)
- Go: match correctly parens in cast for autofix (#3387)
- Go: support ellipsis in return type parameters (#2746)
- Scala: parse `case object` within blocks
- Scala: parse typed patterns with variables that begin with an underscore:
  `case _x : Int => ...`
- Scala: parse unicode identifiers
- semgrep-core accepts `sh` as an alias for bash
- pattern-regex: Hexadecimal notation of Unicode code points is now
  supported and assumes UTF-8 (#4240)
- pattern-regex: Update documentation, specifying we use PCRE (#3974)
- Scala: parse nullary constructors with no arguments in more positions
- Scala: parse infix type operators with tuple arguments
- Scala: parse nested comments
- Scala: parse `case class` within blocks
- `metavariable-comparison`: if a metavariable binds to a code variable that
  is known to be constant, then we use that constant value in the comparison (#3727)
- Expand `~` when resolving config paths

### Changed

- C# support is now GA
- cli: Only suggest increasing stack size when semgrep-core segfaults
- Semgrep now scans executable scripts whose shebang interpreter matches the
  rule's language

## [0.71.0](https://github.com/returntocorp/semgrep/releases/tag/v0.71.0) - 2021-11-01

### Added

- Metavariable equality is enforced across sources/sanitizers/sinks in
  taint mode, and these metavariables correctly appear in match messages
- Pre-alpha support for Bash as a new target language
- Pre-alpha support for C++ as a new target language
- Increase soft stack limit when running semgrep-core (#4120)
- `semgrep --validate` runs metachecks on the rule

### Fixed

- text_wrapping defaults to MAX_TEXT_WIDTH if get_terminal_size reports
  width < 1
- Metrics report the error type of semgrep core errors (Timeout,
  MaxMemory, etc.)
- Prevent bad settings files from crashing Semgrep (#4164)
- Constant propagation: Tuple/Array destructuring assignments now correctly
  prevent constant propagation
- JS: Correctly parse metavariables in template strings
- Scala: parse underscore separators in number literals, and parse
  'l'/'L' long suffix on number literals
- Scala: parse by name arguments in arbitary function types,
  like `(=> Int) => Int`
- Bash: various fixes and improvements
- Kotlin: support ellipsis in class body and parameters (#4141)
- Go: support method interface pattern (#4172)

### Changed

- Report CI environment variable in metrics for better environment
  determination
- Bash: a simple expression pattern can now match any command argument rather
  than having to match the whole command

## [0.70.0](https://github.com/returntocorp/semgrep/releases/tag/v0.70.0) - 2021-10-19

### Added

- Preliminary support for bash

### Fixed

- Go: support ... in import list (#4067),
  for example `import (... "error" ...)`
- Java: ... in method chain calls can now match also 0 elements, to be
  consistent with other use of ... (#4082), so `o. ... .foo()` will now
  also match just `o.foo()`.
- Config files with only a comment give bad error message (#3773)
- Does not crash if user does not have write permissions on home directory

### Changed

- Resolution of rulesets use legacy registry instead of cdn registry
- Benchmark suite is easier to modify

## [0.69.1](https://github.com/returntocorp/semgrep/releases/tag/v0.69.1) - 2021-10-14

### Fixed

- The `--enable-metrics` flag is now always a flag, does not optionally
  take an argument

## [0.69.0](https://github.com/returntocorp/semgrep/releases/tag/v0.69.0) - 2021-10-13

### Added

- C: support ... in parameters and sizeof arguments (#4037)
- C: support declaration and function patterns
- Java: support @interface pattern (#4030)

### Fixed

- Reverted change to exclude minified files from the scan (see changelog for
  0.66.0)
- Java: Fixed equality of metavariables bounded to imported classes (#3748)
- Python: fix range of tuples (#3832)
- C: fix some wrong typedef inference (#4054)
- Ruby: put back equivalence on old syntax for keyword arguments (#3981)
- OCaml: add body of functor in AST (#3821)

### Changed

- taint-mode: Introduce a new kind of _not conflicting_ sanitizer that must be
  declared with `not_conflicting: true`. This affects the change made in 0.68.0
  that allowed a sanitizer like `- pattern: $F(...)` to work, but turned out to
  affect our ability to specify sanitization by side-effect. Now the default
  semantics of sanitizers is reverted back to the same as before 0.68.0, and
  `- pattern: $F(...)` is supported via the new not-conflicting sanitizers.

## [0.68.2](https://github.com/returntocorp/semgrep/releases/tag/v0.68.2) - 2021-10-07

### Fixed

- Respect --skip-unknown-extensions even for files with no extension
  (treat no extension as an unknown extension)
- taint-mode: Fixed (another) bug where a tainted sink could go unreported when
  the sink is a specific argument in a function call

## [0.68.1](https://github.com/returntocorp/semgrep/releases/tag/v0.68.1) - 2021-10-07

### Added

- Added support for `raise`/`throw` expressions in the dataflow engine and
  improved existing support for `try-catch-finally`

### Fixed

- Respect rule level path filtering

## [0.68.0](https://github.com/returntocorp/semgrep/releases/tag/v0.68.0) - 2021-10-06

### Added

- Added "automatic configuration" (`--config auto`), which collaborates with
  the Semgrep Registry to customize rules to a project; to support this, we
  add support for logging-in to the Registry using the project URL; in
  a future release, this will also perform project analysis to determine
  project languages and frameworks
- Input can be derived from subshells: `semgrep --config ... <(...)`
- Java: support '...' in catch (#4002)

### Changed

- taint-mode: Sanitizers that match exactly a source or a sink are filtered out,
  making it possible to use `- pattern: $F(...)` for declaring that any other
  function is a sanitizer
- taint-mode: Remove built-in source `source(...)` and built-in sanitizer
  `sanitize(...)` used for convenience during early development, this was causing
  some unexpected behavior in real code that e.g. had a function called `source`!
- When enabled, metrics now send the hashes of rules that yielded findings;
  these will be used to tailor rules on a per-project basis, and also will be
  used to improve rules over time
- Improved Kotlin parsing from 77% to 90% on our Kotlin corpus.
- Resolution of rulesets (i.e. `p/ci`) use new rule cdn and do client-side hydration
- Set pcre recursion limit so it will not vary with different installations of pcre
- Better pcre error handling in semgrep-core

### Fixed

- taint-mode: Fixed bug where a tainted sink could go unreported when the sink is
  a specific argument in a function call
- PHP: allows more keywords as valid field names (#3954)

## [0.67.0](https://github.com/returntocorp/semgrep/releases/tag/v0.67.0) - 2021-09-29

### Added

- Added support for break and continue in the dataflow engine
- Added support for switch statements in the dataflow engine

### Changed

- Taint no longer analyzes dead/unreachable code
- Improve error message for segmentation faults/stack overflows
- Attribute-expression equivalence that allows matching expression patterns against
  attributes, it is enabled by default but can be disabled via rule `options:` with
  `attr_expr: false` (#3489)
- Improved Kotlin parsing from 35% to 77% on our Kotlin corpus.

### Fixed

- Fix CFG dummy nodes to always connect to exit node
- Deep ellipsis `<... x ...>` now matches sub-expressions of statements
- Ruby: treat 'foo' as a function call when alone on its line (#3811)
- Fixed bug in semgrep-core's `-filter_irrelevant_rules` causing Semgrep to
  incorrectly skip a file (#3755)

## [0.66.0](https://github.com/returntocorp/semgrep/releases/tag/v0.66.0) - 2021-09-22

### Added

- HCL (a.k.a Terraform) experimental support

### Changed

- **METRICS COLLECTION CHANGES**: In order to target development of Semgrep features, performance improvements,
  and language support, we have changed how metrics are collected by default
  - Metrics collection is now controlled with the `--metrics` option, with possible values: `auto`, `on`, or `off`
  - `auto` will send metrics only on runs that include rules are pulled from the Semgrep Registry.
    It will not send metrics when rules are only read from local files or passed directly as
    strings
  - `auto` is now the default metrics collection state
  - `on` forces metrics collection on every run
  - `off` disables metrics collection entirely
  - Metrics collection may still alternatively be controlled with the `SEMGREP_SEND_METRICS`
    environment variable, with the same possible values as the `--metrics` option. If both
    are set, `--metrics` overrides `SEMGREP_SEND_METRICS`
  - See `PRIVACY.md` for more information
- Constant propagation now assumes that void methods may update the callee (#3316)
- Add rule message to emacs output (#3851)
- Show stack trace on fatal errors (#3876)
- Various changes to error messages (#3827)
- Minified files are now automatically excluded from the scan, which
  may result in shorter scanning times for some projects.

### Fixed

- Dataflow: Recognize "concat" method and interpret it in a language-dependent manner (#3316)
- PHP: allows certain keywords as valid field names (#3907)

## [0.65.0](https://github.com/returntocorp/semgrep/releases/tag/v0.65.0) - 2021-09-13

### Added

- Allow autofix using the command line rather than only with the fix: YAML key
- Vardef-assign equivalence can now be disabled via rule `options:` with `vardef_assign: false`

### Changed

- Grouped semgrep CLI options and added constraints when useful (e.g. cannot use `--vim` and `--emacs` at the same time)

### Fixed

- Taint detection with ternary ifs (#3778)
- Fixed corner-case crash affecting the `pattern: $X` optimization ("empty And; no positive terms in And")
- PHP: Added support for parsing labels and goto (#3592)
- PHP: Parse correctly constants named PUBLIC or DEFAULT (#3589)
- Go: Added type inference for struct literals (#3622)
- Fix semgrep-core crash when a cache file exceeds the file size limit
- Sped up Semgrep interface with tree-sitter parsing

## [0.64.0](https://github.com/returntocorp/semgrep/releases/tag/v0.64.0) - 2021-09-01

### Added

- Enable associative matching for string concatenation (#3741)

### Changed

- Add logging on failure to git ls-files (#3777)
- Ignore files whose contents look minified (#3795)
- Display semgrep-core errors in a better way (#3774)
- Calls to `semgrep --version` now check if Semgrep is up-to-date; this can
  cause a ~ 100 ms delay in run time; use --disable-version-check if you
  don't want this

### Fixed

- Java: separate import static from regular imports during matching (#3772)
- Taint mode will now benefit from semgrep-core's -filter_irrelevant_rules
- Taint mode should no longer report duplicate matches (#3742)
- Only change source directory when running in docker context (#3732)

## [0.63.0](https://github.com/returntocorp/semgrep/releases/tag/v0.63.0) - 2021-08-25

### Added

- C#: support ellipsis in declarations (#3720)

### Fixed

- Hack: improved support for metavariables (#3716)
- Dataflow: Disregard type arguments but not the entire instruction

### Changed

- Optimize ending `...` in `pattern-inside`s to simply match anything left

## [0.62.0](https://github.com/returntocorp/semgrep/releases/tag/v0.62.0) - 2021-08-17

### Added

- OCaml: support module aliasing, so looking for `List.map` will also
  find code that renamed `List` as `L` via `module L = List`.
- Add help text to sarif formatter output if defined in metadata field.
- Update shortDescription in sarif formatter output if defined in metadata field.
- Add tags as defined in metadata field in addition to the existing tags.

### Fixed

- core: Fix parsing of numeric literals in rule files
- Java: fix the range and autofix of Cast expressions (#3669)
- Generic mode scanner no longer tries to open submodule folders as files (#3701)
- `pattern-regex` with completely empty files (#3705)
- `--sarif` exit code with suppressed findings (#3680)
- Fixed fatal errors when a pattern results in a large number of matches
- Better error message when rule contains empty pattern

### Changed

- Add backtrace to fatal errors reported by semgrep-core
- Report errors during rule evaluation to the user
- When anded with other patterns, `pattern: $X` will not be evaluated on its own, but will look at the context and find `$X` within the metavariables bound, which should be significantly faster

## [0.61.0](https://github.com/returntocorp/semgrep/releases/tag/v0.61.0) - 2021-08-04

### Added

- Hack: preliminary support for hack-lang
  thanks to David Frankel, Nicholas Lin, and more people at Slack!
- OCaml: support for partial if, match, and try patterns
  (e.g., `if $X = $Y`)
- OCaml: you can match uppercase identifiers (constructors, module names) by
  using a metavariable with an uppercase letter followed by an underscore,
  followed by uppercase letters or digits (e.g. `$X_`, `$F_OO`).
  Instead, `$FOO` will match everything else (lowercase identifiers,
  full expressions, types, patterns, etc.).
- OCaml: match cases patterns are now matched in any order, and ellipsis are
  handled correctly
- Improved error messages sent to the playground

### Changed

- Run version check and print upgrade message after scan instead of before
- OCaml: skip ocamllex and ocamlyacc files. Process only .ml and .mli files.
- Memoize range computation for expressions and speed up taint mode
- Report semgrep-core's message upon a parse error
- Deprecated the following experimental features:
  - pattern-where-python
  - taint-mode
  - equivalences
  - step-by-step evaluation output
- Deduplicate findings that fire on the same line ranges and have the same message.

### Fixed

- Go: Match import module paths correctly (#3484)
- OCaml: use latest ocamllsp 1.7.0 for the -lsp option
- OCaml: include parenthesis tokens in the AST for tuples and constructor
  calls for better range matching and autofix
- OCaml: fixed many matching bugs with ellipsis
- core: Do not crash when is not possible to compute range info
- eliminate 6x slowdown when using the '--max-memory' option

## [0.60.0](https://github.com/returntocorp/semgrep/releases/tag/v0.60.0) - 2021-07-27

### Added

- Detect duplicate keys in YAML dictionaries in semgrep rules when parsing a rule
  (e.g., detect multiple 'metavariable' inside one 'metavariable-regex')

### Fixed

- C/C++: Fixed stack overflows (segmentation faults) when processing very large
  files (#3538)
- JS: Fixed stack overflows (segmentation faults) when processing very large
  files (#3538)
- JS: Detect numeric object keys `1` and `0x1` as equal (#3579)
- OCaml: improved parsing stats by using tree-sitter-ocaml (from 25% to 88%)
- taint-mode: Check nested functions
- taint-mode: `foo.x` is now detected as tainted if `foo` is a source of taint
- taint-mode: Do not crash when is not possible to compute range info
- Rust: recognize ellipsis in macro calls patterns (#3600)
- Ruby: represent correctly a.(b) in the AST (#3603)
- Rust: recognize ellipsis in macro calls patterns

### Changed

- Added precise error location for the semgrep metachecker, to detect for example
  duplicate patterns in a rule

## [0.59.0](https://github.com/returntocorp/semgrep/releases/tag/v0.59.0) - 2021-07-20

### Added

- A new experimental 'join' mode. This mode runs multiple Semgrep rules
  on a codebase and "joins" the results based on metavariable contents. This
  lets users ask questions of codebases like "do any 3rd party
  libraries use a dangerous function, and do I import that library directly?" or
  "is this variable passed to an HTML template, and is it rendered in that template?"
  with several Semgrep rules.

### Fixed

- Improve location reporting of errors
- metavariable-pattern: `pattern-not-regex` now works (#3503)
- Rust: correctly parse macros (#3513)
- Python: imports are unsugared correctly (#3940)
- Ruby: `pattern: $X` in the presence of interpolated strings now works (#3560)

## [0.58.2](https://github.com/returntocorp/semgrep/releases/tag/v0.58.2) - 2021-07-15

### Fixed

- Significant speed improvements, but the binary is now 95MB (from 47MB
  in 0.58.1, but it was 170MB in 0.58.0)

## [0.58.1](https://github.com/returntocorp/semgrep/releases/tag/v0.58.1) - 2021-07-15

### Fixed

- The --debug option now displays which files are currently processed incrementally;
  it will not wait until semgrep-core completely finishes.

### Changed

- Switch from OCaml 4.10.0 to OCaml 4.10.2 (and later to OCaml 4.12.0) resulted in
  smaller semgrep-core binaries (from 170MB to 47MB) and a smaller docker
  image (from 95MB to 40MB).

## [0.58.0](https://github.com/returntocorp/semgrep/releases/tag/v0.58.0) - 2021-07-14

### Added

- New iteration of taint-mode that allows to specify sources/sanitizers/sinks
  using arbitrary pattern formulas. This provides plenty of flexibility. Note
  that we breaks compatibility with the previous taint-mode format, e.g.
  `- source(...)` must now be written as `- pattern: source(...)`.
- HTML experimental support. This does not rely on the "generic" mode
  but instead really parses the HTML using tree-sitter-html. This allows
  some semantic matching (e.g., matching attributes in any order).
- Vue.js alpha support (#1751)
- New matching option `implicit_ellipsis` that allows disabling the implicit
  `...` that are added to record patterns, plus allow matching "spread fields"
  (JS `...x`) at any position (#3120)
- Support globstar (`**`) syntax in path include/exclude (#3173)

### Fixed

- Apple M1: Semgrep installed from HomeBrew no longer hangs (#2432)
- Ruby command shells are distinguished from strings (#3343)
- Java varargs are now correctly matched (#3455)
- Support for partial statements (e.g., `try { ... }`) for Java (#3417)
- Java generics are now correctly stored in the AST (#3505)
- Constant propagation now works inside Python `with` statements (#3402)
- Metavariable value replacement in message/autofix no longer mixes up short and long names like $X vs $X2 (#3458)
- Fixed metavariable name collision during interpolation of message / autofix (#3483)
  Thanks to Justin Timmons for the fix!
- Revert `pattern: $X` optimization (#3476)
- metavariable-pattern: Allow filtering using a single `pattern` or
  `pattern-regex`
- Dataflow: Translate call chains into IL

### Changed

- Faster matching times for generic mode

## [0.57.0](https://github.com/returntocorp/semgrep/releases/tag/v0.57.0) - 2021-06-29

### Added

- new `options:` field in a YAML rule to enable/disable certain features
  (e.g., constant propagation). See https://github.com/returntocorp/semgrep/blob/develop/semgrep-core/src/core/Config_semgrep.atd
  for the list of available features one can enable/disable.
- Capture groups in pattern-regex: in $1, $2, etc. (#3356)
- Support metavariables inside atoms (e.g., `foo(:$ATOM)`)
- Support metavariables and ellipsis inside regexp literals
  (e.g., `foo(/.../)`)
- Associative-commutative matching for bitwise OR, AND, and XOR operations
- Add support for $...MVAR in generic patterns.
- metavariable-pattern: Add support for nested Spacegrep/regex/Comby patterns
- C#: support ellipsis in method parameters (#3289)

### Fixed

- C#: parse `__makeref`, `__reftype`, `__refvalue` (#3364)
- Java: parsing of dots inside function annotations with brackets (#3389)
- Do not pretend that short-circuit Boolean AND and OR operators are commutative (#3399)
- metavariable-pattern: Fix crash when nesting a non-generic pattern within
  a generic rule
- metavariable-pattern: Fix parse info when matching content of a metavariable
  under a different language
- generic mode on Markdown files with very long lines will now work (#2987)

### Changed

- generic mode: files that don't look like nicely-indented programs
  are no longer ignored, which may cause accidental slowdowns in setups
  where excessively large files are not excluded explicitly (#3418).
- metavariable-comparison: Fix crash when comparing integers and floats
  Thanks to Justin Timmons for the fix!
- Do not filter findings with the same range but different metavariable bindings (#3310)
- Set parsing_state.have_timeout when a timeout occurs (#3438)
- Set a timeout of 10s per file (#3434)
- Improvements to contributing documentation (#3353)
- Memoize getting ranges to speed up rules with large ranges
- When anded with other patterns, `pattern: $X` will not be evaluated on its own, but will look at the context and find `$X` within the metavariables bound, which should be significantly faster

## [0.56.0](https://github.com/returntocorp/semgrep/releases/tag/v0.56.0) - 2021-06-15

### Added

- Associative-commutative matching for Boolean AND and OR operations
  (#3198)
- Support metavariables inside strings (e.g., `foo("$VAR")`)
- metavariable-pattern: Allow matching the content of a metavariable under
  a different language.

### Fixed

- C#: Parse attributes for local functions (#3348)
- Go: Recognize other common package naming conventions (#2424)
- PHP: Support for associative-commutative matching (#3198)

### Changed

- Upgrade TypeScript parser (#3102)

### Changed

- `--debug` now prints out semgrep-core debug logs instead of having this
  behavior with `--debugging-json`

## [0.55.1](https://github.com/returntocorp/semgrep/releases/tag/v0.55.1) - 2021-06-9

### Added

- Add helpUri to sarif output if rule source metadata is defined

### Fixed

- JSON: handle correctly metavariables as field (#3279)
- JS: support partial field definitions pattern, like in JSON
- Fixed wrong line numbers for multi-lines match in generic mode (#3315)
- Handle correctly ellipsis inside function types (#3119)
- Taint mode: Allow statement-patterns when these are represented as
  statement-expressions in the Generic AST (#3191)

## [0.55.0](https://github.com/returntocorp/semgrep/releases/tag/v0.55.0) - 2021-06-8

### Added

- Added new metavariable-pattern operator (available only via --optimizations),
  thanks to Kai Zhong for the feature request (#3257).

### Fixed

- Scala: parse correctly symbol literals and interpolated strings containing
  double dollars (#3271)
- Dataflow: Analyze foreach body even if we do not handle the pattern yet (#3155)
- Python: support ellipsis in try-except (#3233)
- Fall back to no optimizations when using unsupported features: pattern-where-python,
  taint rules, and `--debugging-json` (#3265)
- Handle regexp parse errors gracefully when using optimizations (#3266)
- Support equivalences when using optimizations (#3259)
- PHP: Support ellipsis in include/require and echo (#3191, #3245)
- PHP: Prefer expression patterns over statement patterns (#3191)
- C#: Support unsafe block syntax (#3283)

### Changed

- Run rules in semgrep-core (rather than patterns) by default (aka optimizations all)

## [0.54.0](https://github.com/returntocorp/semgrep/releases/tag/v0.54.0) - 2021-06-2

### Added

- Per rule parse times and per rule-file parse and match times added to opt-in metrics
- $...MVAR can now match a list of statements (not just a list of arguments) (#3170)

### Fixed

- JavaScript parsing: [Support decorators on
  properties](https://github.com/tree-sitter/tree-sitter-javascript/pull/166)
- JavaScript parsing: [Allow default export for any declaration](https://github.com/tree-sitter/tree-sitter-javascript/pull/168)
- Metavariables in messages are filled in when using `--optimizations all`
- Python: class variables are matched in any order (#3212)
- Respect `--timeout-threshold` option in `--optimizations all` mode

### Changed

- Moved some debug logging to verbose logging
- $...ARGS can now match an empty list of arguments, just like ... (#3177)
- JSON and SARIF outputs sort keys for predictable results

## [0.53.0](https://github.com/returntocorp/semgrep/releases/tag/v0.53.0) - 2021-05-26

### Added

- Scala alpha support
- Metrics collection of project_hash in cases where git is not available
- Taint mode now also analyzes top-level statements.

### Fixed

- Running with `--strict` will now return results if there are `nosem` mismatches. Semgrep will report a nonzero exit code if `--strict` is set and there are `nosem` mismathces. [#3099](https://github.com/returntocorp/semgrep/issues/3099)
- PHP: parsing correctly ... and metavariables in parameters
- PHP: parsing correctly functions with a single statement in their body
- Evaluate interpolated strings during constant propagation (#3127)
- Fixed #3084 - Semgrep will report an InvalidRuleSchemaError for dictionaries with duplicate key names.
- Basic type inference also for implicit variable declarations (Python, Ruby, PHP, and JS)
- JS/TS: differentiating tagged template literals in the AST (#3187)
- Ruby: storing parenthesis in function calls in the AST (#3178)

## [0.52.0](https://github.com/returntocorp/semgrep/releases/tag/v0.52.0) - 2021-05-18

### Added

- C# alpha support
- Let meta-variables match both a constant variable occurrence and that same
  constant value (#3058)

### Fixed

- OCaml: fix useless-else false positives by generating appropriate AST for
  if without an else.
- JS/TS: Propagate constant definitions without declaration
- Python: Make except ... match except _ as _

## [0.51.0](https://github.com/returntocorp/semgrep/releases/tag/v0.51.0) - 2021-05-13

### Added

- Keep track of and report rule parse time in addition to file parse time.
- v0 of opt-in anonymous aggregate metrics.
- Improved cheatsheet for generic mode, now recommending indented
  patterns (#2911, #3028).

### Fixed

- JS/TS: allow the deep expression operator <... ...> in expression
  statement position, for example:

```
$ARG = [$V];
...
<... $O[$ARG] ...>; // this works now
```

- PHP arrays with dots inside parse
- Propagate constants in nested lvalues such as `y` in `x[y]`
- C# experimental support

### Changed

- Show log messages from semgrep-core when running semgrep with
  `--debug`.
- By default, targets larger than 1 MB are now excluded from semgrep
  scans. New option `--max-target-bytes 0` restores the old behavior.
- Report relative path instead of absolute when using `--time`

## [0.50.1](https://github.com/returntocorp/semgrep/releases/tag/v0.50.1) - 2021-05-06

### Changed

- Reinstate `--debugging-json` to avoid stderr output of `--debug`

## [0.50.0](https://github.com/returntocorp/semgrep/releases/tag/v0.50.0) - 2021-05-06

### Added

- JS/TS: Infer global constants even if the `const` qualifier is missing (#2978)
- PHP: Resolve names and infer global constants in the same way as for Python

### Fixed

- Empty yaml files do not crash
- Autofix does not insert newline characters for patterns from semgrep.live (#3045)
- Autofix printout is grouped with its own finding rather than the one below it (#3046)
- Do not assign constant values to assigned variables (#2805)
- A `--time` flag instead of `--json-time` which shows a summary of the
  timing information when invoked with normal output and adds a time field
  to the json output when `--json` is also present

### Changed

- .git/ directories are ignored when scanning
- External Python API (`semgrep_main.invoke_semgrep`) now takes an
  optional `OutputSettings` argument for controlling output
- `OutputSettings.json_time` has moved to `OutputSettings.output_time`,
  this and many other `OutputSettings` arguments have been made optional

### Removed

- `--debugging-json` flag in favor of `--json` + `--debug`
- `--json-time` flag in favor of `--json` + `--time`

## [0.49.0](https://github.com/returntocorp/semgrep/releases/tag/v0.49.0) - 2021-04-28

### Added

- Support for matching multiple arguments with a metavariable (#3009)
  This is done with a 'spread metavariable' operator that looks like
  `$...ARGS`. This used to be available only for JS/TS and is now available
  for the other languages (Python, Java, Go, C, Ruby, PHP, and OCaml).
- A new `--optimizations [STR]` command-line flag to turn on/off some
  optimizations. Use 'none' to turn off everything and 'all' to turn on
  everything.
  Just using `--optimizations` is equivalent to `--optimizations all`, and
  not using `--optimizations` is equivalent to `--optimizations none`.
- JS/TS: Support '...' inside JSX text to match any text, as in
  `<a href="foo">...</a>` (#2963)
- JS/TS: Support metavariables for JSX attribute values, as in
  `<a href=$X>some text</a>` (#2964)

### Fixed

- Python: correctly parsing fstring with multiple colons
- Ruby: better matching for interpolated strings (#2826 and #2949)
- Ruby: correctly matching numbers

### Changed

- Add required executionSuccessful attribute to SARIF output (#2983)
  Thanks to Simon Engledew
- Remove jsx and tsx from languages, just use javascript or typescript (#3000)
- Add limit max characters in output line (#2958) and add
  flag to control maxmium characters (defaults to 160).
  Thanks to Ankush Menat

## [0.48.0](https://github.com/returntocorp/semgrep/releases/tag/v0.48.0) - 2021-04-20

### Added

- Taint mode: Basic cross-function analysis (#2913)
- Support for the new Java Record extension and Java symbols with accented characters (#2704)

### Fixed

- Capturing functions when used as both expressions and statements in JS (#1007)
- Literal for ocaml tree sitter (#2885)
- Ruby: interpolated strings match correctly (#2967)
- SARIF output now contains the required runs.invocations.executionSuccessful property.

### Changed

- The `extra` `lines` data is now consistent across scan types
  (e.g. `semgrep-core`, `spacegrep`, `pattern-regex`)

## [0.47.0](https://github.com/returntocorp/semgrep/releases/tag/v0.47.0) - 2021-04-15

### Added

- support `for(...)` for Java
- Ability to match lambdas or functions in Javascript with ellipsis after
  the function keyword, (e.g., `function ...(...) { ... }`)
- Rust: Semgrep patterns now support top-level statements (#2910)
- support for utf-8 code with non-ascii chars (#2944)
- Java switch expressions

### Fixed

- fixed single field pattern in JSON, allow `$FLD: { ... }` pattern
- Config detection in files with many suffix delimiters, like `this.that.check.yaml`.
  More concretely: configs end with `.yaml`, YAML language tests end with `.test.yaml`,
  and everything else is handled by its respective language extension (e.g. `.py`).
- Single array field in yaml in a pattern is parsed as a field, not a one element array

## [0.46.0](https://github.com/returntocorp/semgrep/releases/tag/v0.46.0) - 2021-04-08

### Added

- YAML language support to --test
- Ability to list multiple, comma-separated rules on the same line when in --test mode
- Resolve alias in require/import in Javascript

```
child_process.exec(...)
```

will now match

```javascript
var { exec } = require("child_process");
exec("dangerous");
```

- Taint mode: Pattern-sources can now be arbitrary expressions (#2881)

### Fixed

- SARIF output now nests invocations inside runs.
- Go backslashed carets in regexes can be parsed

### Changed

- Deep expression matches (`<... foo ...>`) now match within records, bodies of
  anonymous functions (a.k.a. lambda-expressions), and arbitrary language-specific
  statements (e.g. the Golang `go` statement)

## [0.45.0](https://github.com/returntocorp/semgrep/releases/tag/v0.45.0) - 2021-03-30

### Added

- New `--experimental` flag for passing rules directly to semgrep-core (#2836)

### Fixed

- Ellipses in template strings don't match string literals (#2780)
- Go: correctly parse select/switch clauses like in tree-sitter (#2847)
- Go: parse correctly 'for ...' header in Go patterns (#2838)

## [0.44.0](https://github.com/returntocorp/semgrep/releases/tag/v0.44.0) - 2021-03-25

### Added

- Support for YAML! You can now write YAML patterns in rules
  to match over YAML target files (including semgrep YAML rules, inception!)
- A new Bloomfilter-based optimisation to speedup matching (#2816)
- Many benchmarks to cover semgrep advertised packs (#2772)
- A new semgrep-dev docker container useful for benchmarking semgrep (#2800)
- Titles to rule schema definitions, which can be leveraged in
  the Semgrep playground (#2703)

### Fixed

- Fixed taint mode and added basic test (#2786)
- Included formatted errors in SARIF output (#2748)
- Go: handle correctly the scope of Go's short assignment variables (#2452)
- Go: fixed the range of matched slices (#2763)
- PHP: correctly match the PHP superglobal `$_COOKIE` (#2820)
- PHP: allow ellipsis inside array ranges (#2819)
- JSX/TSX: fixed the range of matched JSX elements (#2685)
- Javascript: allow ellipsis in arrow body (#2802)
- Generic: correctly match the same metavariable when used in different
  generic patterns

#### Fixed in `semgrep-core` only

These features are not yet available via the `semgrep` CLI,
but have been fixed to the internal `semgrep-core` binary.

- Fixed all regressions on semgrep-rules when using -fast
- Handle pattern-not: and pattern-not-inside: as in semgrep
- Handle pattern: and pattern-inside: as in semgrep (#2777)

## [0.43.0](https://github.com/returntocorp/semgrep/releases/tag/v0.43.0) - 2021-03-16

### Added

- Official Python 3.9 support
- Support for generating patterns that will match multiple given code targets
- Gitignore for compiled binaries

### Fixed

- Parsing enum class patterns (#2715)
- Ocaml test metavar_equality_var (#2755)

### Changed

- Pfff java parser and tree-sitter-java parser are now more similar
- Octal numbers parsed correctly in tree-sitter parsers

## [0.42.0](https://github.com/returntocorp/semgrep/releases/tag/v0.42.0) - 2021-03-09

### Added

- Added propagation of metavariables to clauses nested under `patterns:`. Fixes (#2548)[https://github.com/returntocorp/semgrep/issues/2548].
- `--json-time` flag which reports runtimes for (rule, target file)
- `--vim` flag for Syntastic
- PHP - Support for partial if statements
- CSharp - Many improvements to parsing

### Fixed

- Rust can be invoked with `rs` or `rust` as a language

### Changed

- The timeout for downloading config files from a URL was extended from 10s to 20s.

## [0.41.1](https://github.com/returntocorp/semgrep/releases/tag/v0.41.1) - 2021-02-24

### Fixed

- Statically link pcre in semgrep-core for MacOS releases

## [0.41.0](https://github.com/returntocorp/semgrep/releases/tag/v0.41.0) - 2021-02-24

### Added

- Added basic typed metavariables for javascript and typescript (#2588)
- Ability to match integers or floats by values
  e.g., the pattern '8' will now match code like 'x = 0x8'
- Start converting the tree-sitter CST of R to the generic AST
  thx to Ross Nanopoulos!
- Allow 'nosem' in HTML. (#2574)

#### Added in `semgrep-core` only

These features are not yet available via the `semgrep` CLI,
but have been added to the internal `semgrep-core` binary.

- ability to process a whole rule in semgrep-core; this will allow
  whole-rule optimisations and avoid some fork and communication with the
  semgrep Python wrapper
- handling the none (regexp) and generic (spacegrep) patterns in a rule
- handling the metavariable-regexp, metavariable-comparison
- correctly handle boolean formula using inclusion checks on metavariables
- new semgrep-core -test_rules action to test rules; it reports only
  28/2800 mismatches on the semgrep-rules repository

### Changed

- update C# to latest tree-sitter-csharp
  thx to Sjord for the huge work adapting to the new C# grammar
- Improve --generate-config capabilities (#2562)
- optimise the matching of blocks with ellipsis (#2618)
  e.g., the pattern 'function(...) { ... }' will now be more efficient
- Change pattern-not-regex to filter when regex overlaps with a match (#2572)

### Fixed

- remove cycle in named AST for Rust 'fn foo(self)' (#2584)
  and also typescript, which could cause semgrep to use giga bytes of memory
- fix missing token location on Go type assertion (#2577)

## [0.40.0](https://github.com/returntocorp/semgrep/releases/tag/v0.40.0) - 2021-02-17

### Added

- Documentation for contributing new languages.
- New language Kotlin with experimental support.
- Work on caching improvements for semgrep-core.
- Work on bloom filters for matching performance improvement.

### Changed

- Typescript grammar upgraded.
- Ruby parser updated from the latest tree-sitter-ruby.
- New Semgrep logo!
- metavariable_regex now supported with PCRE.
- Rust macros now parsed. Thanks Ruin0x11!

### Fixed

- Constant propagaion support covers `:=` short assignment in Go. (#2440)
- Functions now match against functions inside classes for PHP. (#2470)
- Import statements for CommonJS Typescript modules now supported. (#2234)
- Ellipsis behave consistently in nested statements for PHP. (#2453)
- Go Autofix does not drop closing parenthesis. (#2316)
- Helpful errors added for Windows installation. (#2533)
- Helpful suggestions provided on output encoding error. (#2514)
- Import metavariables now bind to the entire Java path. (#2502)
- Semgrep matches the short name for a type in Java. (#2400)
- Interface types explicitly handled in Go patterns. (#2376)
- TooManyMatches error generated instead of Timeout error when appropriate. (#2411)

## [0.39.1](https://github.com/returntocorp/semgrep/releases/tag/v0.39.1) - 2021-01-26

No new changes in this version.
This is a re-release of 0.39.0 due to an error in the release process.

## [0.39.0](https://github.com/returntocorp/semgrep/releases/tag/v0.39.0) - 2021-01-26

### Added

- Typed metavariables in C.
  Patterns like `$X == $Y` can now match specific types like so: `(char *$X) == $Y`. (#2431)

#### Added in `semgrep-core` only

These features are not yet available via the `semgrep` CLI,
but have been added to the internal `semgrep-core` binary.

- `semgrep-core` supports rules in JSON and Jsonnet format. (#2428)
- `semgrep-core` supports a new nested format
  for combining patterns into a boolean query. (#2430)

### Changed

- When an unknown language is set on a rule,
  the error message now lists all supported languages. (#2448)
- When semgrep is executed without a config specified,
  the error message now includes some suggestions on how to pick a config. (#2449)
- `-c` is the new shorthand for `--config` in the CLI.
  `-f` is kept as an alias for backward-compatibility. (#2447)

### Fixed

- Disable timeouts if timeout setting is 0 (#2423).
- Typed metavariables in go match literal strings (#2401).
- Fix bug that caused m_compatible_type to only bind the type (#2441).

## [0.38.0](https://github.com/returntocorp/semgrep/releases/tag/v0.38.0) - 2021-01-20

### Added

- Added a new language: Rust. Support for basic semgrep patterns (#2391)
  thanks to Ruin0x11!
- Added a new language: R. Just parsing for now (#2407)
  thanks to Ross Nanopoulos!
- Parse more Rust constructs: Traits, type constraints (#2393, #2413)
  thanks to Ruin0x11!
- Parse more C# constructs: Linq queries, type parameter constraints (#2378, #2408)
  thanks to Sjord!
- new experimental semgrep rule (meta)linter (#2420) with semgrep-core -check_rules

### Changed

- new controlflow-sensitive intraprocedural dataflow-based constant propagation
  (#2386)

### Fixed

- matching correctly Ruby functions with rescue block (#2390)
- semgrep crashing on permission error on a file (#2394)
- metavariable interpolation for pattern-inside (#2361)
- managing Lua assignment correctly (#2406) thanks to Ruin0x11!
- correctly parse metavariables in PHP, and ellipsis in fields (#2419)

## [0.37.0](https://github.com/returntocorp/semgrep/releases/tag/v0.37.0) - 2021-01-13

### Added

- pattern-not-regex added so findings can be filtered using regular expression (#2364)
- Added a new language: Lua. Support for basic semgrep patterns (#2337, #2312)
  thanks to Ruin0x11!
- C# support for basic semgrep patterns (#2336)
- Parse event access, conditional access, async-await in C# (#2314, #2329, #2358)
  thanks to Sjord

### Changed

- Java and Javascript method chaining requires extra "." when using ellipsis (#2354)

### Fixed

- Semgrep crashing due to missing token information in AST (#2380)

## [0.36.0](https://github.com/returntocorp/semgrep/releases/tag/v0.36.0) - 2021-01-05

### Added

- Typed metavariables can now match field access when we can propagate
  the type of a field
- Constant propagation for Java final fields (using this.field syntax)

### Changed

- Packaging and `setup.py` functionality (`.whl` and `pip` install unchanged):
  `SEMGREP_SKIP_BIN`, `SEMGREP_CORE_BIN`, and `SPACEGREP_BIN` now available

### Fixed

- correctly match the same metavariable for a field when used at a definition
  site and use site for Java
- add classname attribute to junit.xml report

## [0.35.0](https://github.com/returntocorp/semgrep/releases/tag/v0.35.0) - 2020-12-16

### Added

- Support for `...` in chains of method calls in JS, e.g. `$O.foo() ... .bar()`
- Official Ruby GA support

### Fixed

- Separate out test and pattern files with `--test` (#1796)

## [0.34.0](https://github.com/returntocorp/semgrep/releases/tag/v0.34.0) - 2020-12-09

### Added

- Experimental support for matching multiple arguments in JS/TS.
  This is done with a 'spread metavariable' operator,
  that looks like `$...ARGS`.
- Support for using `...` inside a Golang `switch` statement.
- Support for matching only
  the `try`, the `catch`, or the `finally` part
  of a `try { } catch (e) { } finally { }` construct in JS/TS.
- Support for matching only
  the `if ()` part of
  an `if () { }` construct in Java
- Support for metavariables inside dictionary keys in Ruby.
  This looks like `{..., $KEY: $VAL, ...}`.
- An experimental `--json-stats` flag.
  The stats output contains
  the number of files and lines of code scanned,
  broken down by language.
  It also contains profiling data broken down by rule ID.
  Please note that as this is an experimental flag,
  the output format is subject to change in later releases.
- Regex-only rules can now use `regex` as their language.
  The previously used language `none` will keep working as well.

### Changed

- Matches are now truncated to 10 lines in Semgrep's output.
  This was done to avoid filling the screen with output
  when a rule captures a whole class or function.
  If you'd like to adjust this behavior,
  you can set the new `--max-lines-per-finding` option.
- Fans of explicit & verbose code can now ignore findings
  with a `// nosemgrep` comment instead of the original `// nosem`.
  The two keywords have identical behavior.
- Generic pattern matching is now 10-20% faster
  on large codebases.

### Fixed

- Semgrep would crash when tens of thousands of matches were found
  for the same rule in one file.
  A new internally used `semgrep-core` flag named `-max_match_per_file`
  prevents these crashes by forcing a 'timeout' state
  when 10,000 matches are reached.
  Semgrep can then gracefully report
  what combination of rules and paths causes too much work.
- `semgrep --debug` works again,
  and now outputs even more debugging information from `semgrep-core`.
  The new debugging output is especially helpful to discover
  which rules have too many matches.
- A pattern that looks like `$X & $Y`
  will now correctly match bitwise AND operations in Ruby.
- Metavariables can now capture the name of a class
  and match its occurrences later in the class definition.
- Semgrep used to crash when a metavariable matched
  over text that cannot be read as UTF-8 text.
  Such matches will now try to recover what they can
  from apparent broken unicode text.

## [0.33.0](https://github.com/returntocorp/semgrep/releases/tag/v0.33.0) - 2020-12-01

### Added

- Allow selecting rules based on severity with the `--severity` flag. Thanks @kishorbhat!

### Changed

- In generic mode, shorter matches are now always preferred over
  longer ones. This avoids matches like `def bar def foo` when the
  pattern is `def ... foo`, instead matching just `def foo`
- In generic mode, leading dots must now match at the beginning of a
  block, allowing patterns like `... foo` to match what comes before `foo`
- Disabled link following for parity with other LINUX tools (e.g. ripgrep)
- spacegrep timeouts are now reported as timeouts instead of another error

### Fixed

- Correctly bind a metavariable in an import to the fully-qualified name. [Issue](https://github.com/returntocorp/semgrep/issues/1771)
- Fix invalid match locations on target files containing both CRLF line
  endings UTF-8 characters (#2111)
- Fix NoTokenLocation error when parsing Python f-strings
- [C] Support `include $X`
- [Go] Fix wrong order of imports

## [0.32.0](https://github.com/returntocorp/semgrep/releases/tag/v0.32.0) - 2020-11-18

### Added

- JSON output now includes an attribute of findings named `is_ignored`.
  This is `false` under regular circumstances,
  but if you run with `--disable-nosem`,
  it will return `true` for findings
  that normally would've been excluded by a `// nosem` comment.

### Changed

- `// nosemgrep` can now also be used to ignore findings,
  in addition to `// nosem`
- Added a default timeout of 30 seconds per file instead of none (#1981).

## [0.31.1](https://github.com/returntocorp/semgrep/releases/tag/v0.31.1) - 2020-11-11

### Fixed

- Regression in 0.31.0 where only a single file was being used when `--config`
  was given a directory with multiple rules (#2019).
- Cheatsheet's html functionality now has correct output.

## [0.31.0](https://github.com/returntocorp/semgrep/releases/tag/v0.31.0) - 2020-11-10

### Fixed

- Gracefully handle empty configuration file.
- Gracefully handle LexicalErrors from semgrep-core.
- Fix stack overflows in spacegrep on large input files (#1944).
- Fix extension-based file selection when the language is `generic` (#1968).
- Fix semgrep error when no valid config on path provided (#1912).
- Fix NO_FILE_INFO_YET error which causes the python wrapper to crash (#1925).
- Fix usage of '...' in special builtin arguments for PHP (#1963).
- Fix automatic semicolon insertion parse error in javascript (#1960).

### Added

- kotlin-tree-sitter integration into semgrep-core. Can now call
  dump-tree-sitter-cst on kotlin files.
- c++ tree-sitter integration into semgrep-core (#1952).
- More documents for language porting.
- Error handling in spacegrep to print stderr when CalledProcessError occurs.

## [0.30.0](https://github.com/returntocorp/semgrep/releases/tag/v0.30.0) - 2020-11-03

### Added

- Better examples for the generic mode aka spacegrep (#1951).

### Fixed

- Fix matching of trailing dots in spacegrep (#1939).
- Allow matching on one-line files with spacegrep (#1929).
- Fix incorrect number of lines matched by dots with spacegrep (#1918).
- Other subtle spacegrep matching bugs (#1913).
- Metavariable for method call should be matched against corresponding
  metavariable in method definition (#1861).
- Typescript class properties/declarations not recognized (#1846).
- Can't match inside Python try/except clause (#1902).

## [0.29.0](https://github.com/returntocorp/semgrep/releases/tag/v0.29.0) - 2020-10-27

### Added

- Semgrep will now partially parse files with parse errors and report findings detected before the parse errors was encountered.
- Allow user to specify registry path without having to add semgrep.dev url
  i.e.: instead of `--config https://semgrep.dev/p/r2c-ci` users can use `--config p/r2c-ci`
- Allow user to specify snippet id without having to add semgrep.dev url
  i.e.: instead of `--config https://semgrep.dev/s/username:snippetname`
  users can use `--config username:snippetname`
- `--test` will now error out if `ruleid` or `ok` is not in reported IDs
- Semgrep will run JavaScript rules on TypeScript files automatically.

### Fixed

- More off by one fixes in autofix
- Support for matching dynamic class names in Ruby
- Removed `nosem` findings from the final findings count
- Matching nested JSX elements works properly. See https://semgrep.dev/s/erlE?version=0.29.0.
- Can now match partial class definitions with annotations in Java. See https://github.com/returntocorp/semgrep/issues/1877.
- Fixed errors in TypeScript "implements" keyword. See https://github.com/returntocorp/semgrep/issues/1850.

## [0.28.0](https://github.com/returntocorp/semgrep/releases/tag/v0.28.0) - 2020-10-21

### Added

- A `metavariable-comparison` operator
  for evaluating numeric comparisons on metavariable values,
  such as `comparison: $KEY_SIZE < 2048`.
  This is a safe alternative to `pattern-where-python` snippets.
  Check the [full documentation of this feature](https://github.com/returntocorp/semgrep/blob/12d25a5c/docs/experimental.md#metavariable-comparison)!
- Matching 1-to-N attributes with a `...` wildcard
  in JSX tags' attribute lists,
  such as `<$TAG attr="1" ... />`
- Matching only the function signature
  without the function body,
  such as `function foo(...)`.
  This is useful to have cleaner match output
  when the body content doesn't matter in a rule.
  This works on JavaScript, TypeScript, and Java code currently.
- SARIF output now includes the exact CWE and OWASP categories as tags.
  Thanks @hunt3rkillerz!
- Matching of annotation patterns for Java (like `@SomeAnnot(...)`) in any context.

### Fixed

- PHP superglobals such as `$_GET`,
  which start with a dollar sign just like Semgrep metavariables,
  are now correctly interpreted as PHP code instead of Semgrep pattern code.
- Calls to `isset(...)` in PHP look like function calls,
  but technically are not functions calls.
  Now you can match them anyway!
- It's now possible to write unit tests for OCaml rules.
- JavaScript's special identifiers,
  such as `this`, can now be captured into a metavariable.
- A Java pattern for `implements B`
  will now also match code that does `implements A, B, C`.
- Addressed off by one errors when applying autofixes
- Missing characters in metavariable interpolation in messages
- And many more minor code parser fixes!

## [0.27.0](https://github.com/returntocorp/semgrep/releases/tag/v0.27.0) - 2020-10-06

### Added

- Added a `--debug` flag and moved most of the output under `--verbose` to it.
- Can run multiple rule configs by repeating `--config` option
- Jenkins information added to integrations
- Added matching with partial patterns for function signatures for Go.

### Changed

- Parse and other errors are mentioned at final output, but not individually displayed unless --verbose is passed
- tree-sitter parse error exceptions converted to parsing_error, improving error location

### Fixed

- Dislayed types using the `message` key are more complete.
- Triple token repeat for EncodedString in semgrep messages fixed.
- Crashes on 3 or more layered jsonschema errors fixed.

## [0.26.0](https://github.com/returntocorp/semgrep/releases/tag/v0.26.0) - 2020-09-30

### Fixed

- Metavariables are able to match empty tuples
- Correctly parse optional chaining (?.) in Typescript
- Correctly parse logical assignment operators (&&=, ||=, ??=) in Typescript
- Some type constraing matching in Typescript

### Changed

- Added default timeout of 5 seconds to javascript parsing (related to ?. on large minified files stalling)

## [0.25.0](https://github.com/returntocorp/semgrep/releases/tag/v0.25.0) - 2020-09-23

### Added

- Added support for the JUnit XML report format (`--junit-xml`)
- C now supports the deep expression operator: `<... $X ...>`. See [this example](https://semgrep.dev/s/boKP/?version=develop).
- Added support for ellipses `...` in PHP. (https://github.com/returntocorp/semgrep/issues/1715). See [this example](https://semgrep.dev/s/NxRn/?version=develop).

### Fixed

- JavaScript will parse empty yields (https://github.com/returntocorp/semgrep/issues/1688).
- In JavaScript, arrow functions are now considered lambdas (https://github.com/returntocorp/semgrep/issues/1691). This allows [matching](https://semgrep.dev/s/Kd1j/?version=develop) arrow functions in `var` assignments.
- `tsx` and `typescript` are now properly recognized in the `languages` key. (https://github.com/returntocorp/semgrep/issues/1705)

## [0.24.0](https://github.com/returntocorp/semgrep/releases/tag/v0.24.0) - 2020-09-16

### Added

- The `--test` functionality now supports the `--json` flag
- Alpha support for TypeScript
- Alpha support for PHP
- PyPI artifacts are now compatible with Alpine Linux

### Fixed

- Can now parse ECMAScript object patterns with ellipses in place of fields

## [0.23.0](https://github.com/returntocorp/semgrep/releases/tag/v0.23.0) - 2020-09-09

### Added

- Experimental support for Typescript (with -lang ts). You can currently
  mainly use the Javascript subset of Typescript in patterns, as well
  as type annotations in variable declarations or parameters.
- Ability to read target contents from stdin by specifying "-" target.

### Changed

- You can now specify timeouts using floats instead of integers
  (e.g., semgrep -timeout 0.5 will timeout after half a second)

### Fixed

- We now respect the -timeout when analyzing languages which have
  both a Tree-sitter and pfff parser (e.g., Javascript, Go).

## [0.22.0](https://github.com/returntocorp/semgrep/releases/tag/v0.22.0) - 2020-09-01

### Added

- The 'languages' key now supports 'none' for running `pattern-regex` on arbitrary files. See [this file](https://github.com/returntocorp/semgrep/blob/develop/semgrep/tests/e2e/rules/regex-any-language.yaml) for an example.
- You can now use the '...' ellipsis operator in OCaml.
- True negatives to '--test' functionality via the 'ok:<rule-id>' annotation.

### Changed

- Groups of rules are now called "Rulesets" in the Semgrep ecosystem,
  instead of their previous name, "Packs".
- We now use also the tree-sitter-javascript Javascript parser, which
  can parse quickly minified files. Thus, we also removed the 5 seconds
  parsing timeout we were using for Javascript.
- We should correctly report ranges when matching array access expressions
  (e.g., 'foo[$X]').
- Breaking: regular expressions in semgrep string patterns (e.g., `"=~/foo/"`)
  are now using the PCRE (Perl Compatible Regular Expressions) syntax instead of
  the OCaml syntax. This means you should not escape parenthesis for grouping
  or escape pipes for dijunctions (e.g., use simply `"=~/foo|bar/"` instead of
  `"=~/foo\|bar/"`). You can also use more advanced regexp features available
  in PCRE such as case-insensitive regexps with '/i' (e.g., `"=~/foo/i"`).
  The semantic of matching changes also to look for the regexp anywhere
  in the string, not just at the beginning, which means if you want to
  enforce a format for the whole string, you will now need to use the '^' anchor
  character (e.g., `"=~/^o+$/"` to check if a string contains only a sequence
  of 'o').

### Removed

- Breaking: install script installation procedure (semgrep-<version>-ubuntu-generic.sh).
  Please use 'pip install' for equivalent Linux installation.

## [0.21.0](https://github.com/returntocorp/semgrep/releases/tag/v0.21.0) - 2020-08-25

### Added

- Parsing JSX (JavaScript React) files is now supported as a beta feature!
  In this release, you need to target .jsx files one by one explicitly to have them be scanned.
  We're planning to scan all .jsx files in targeted directories in our next release
- We now bundle a [json-schema](https://json-schema.org/) spec for rules YAML syntax.

### Changed

- Our custom-made rules YAML validator has been replaced with a jsonschema standard one.
  This results in more reliable and comprehensive error messages
  to help you get back on track when bumping into validation issues.
- Calling `semgrep --validate` now includes more information,
  such as the number of rules validation ran on.

### Fixed

- Fixed a bug where multiple assignment,
  also known as tuple unpacking assignment in Python,
  such as `a, b = foo`,
  could be misinterpreted by semgrep.
- Fixed a bug that would cause a crash when trying to get debug steps output as JSON.
- `.mly` and `.mll` files are no longer targeted implicitly by OCaml scans.
- Fixed the `--skip-unknown-extensions` flag skipping files even with recognized extensions.
- Fixed JavaScript conditionals without braces,
  such as `if (true) return;`,
  not being matched by patterns such as `if (true) { return; }`.

## [0.20.0](https://github.com/returntocorp/semgrep/releases/tag/v0.20.0) - 2020-08-18

### Added

- Support for JSX tag metavariables (e.g., <$TAG />) and ellipsis inside
  JSX attributes (e.g., <foo attr=... />)
- By default Semgrep treats explicitly passed files with unknown extension as possibly any language and so runs all rules on said files. Add a flag `--skip-unknown-extensions` so that Semgrep will treat these files as if they matched no language and will so run no rules on them. [Link: PR](https://github.com/returntocorp/semgrep/pull/1507)

### Fixed

- Python patterns do not have to end with a newline anymore.
- Pattern `$X = '...';` in JavaScript matches `var $X = '...'`. Additionally, semicolon is no longer required to match. [Link: Issue](https://github.com/returntocorp/semgrep/issues/1497); [Link: Example](https://semgrep.dev/7g0Q?version=0.20.0)
- In JavaScript, can now match destructured object properties inside functions. [Link: Issue](https://github.com/returntocorp/semgrep/issues/1005); [Link: Example](https://semgrep.dev/d72E/?version=0.20.0)
- Java annotations can be matched with fully qualified names. [Link: Issue](https://github.com/returntocorp/semgrep/issues/1508); [Link: Example](https://semgrep.dev/vZqY/?version=0.20.0)
- Ensure `/src` exists in Dockerfile; [Link: PR](https://github.com/returntocorp/semgrep/pull/1512)

## [0.19.1](https://github.com/returntocorp/semgrep/releases/tag/v0.19.1) - 2020-08-13

### Fixed

- Update Docker container to run successfully without special volume
  permissions

## [0.19.0](https://github.com/returntocorp/semgrep/releases/tag/v0.19.0) - 2020-08-11

### Added

- `--timeout-threshold` option to set the maximum number of times a file can timeout before it is skipped
- Alpha support for C#

### Fixed

- Match against JavaScript unparameterized catch blocks
- Parse and match against Java generics
- Add ability to match against JSX attributes using ellipses
- Add ability to use ellipses in Go struct definitions
- No longer convert Go expressions with a newline to a statement

## [0.18.0](https://github.com/returntocorp/semgrep/releases/tag/v0.18.0) - 2020-08-04

### Added

- Match arbitrary content with `f"..."`
- Performance improvements by filtering rules if file doesn't contain string needed for match
- Match "OtherAttribute" attributes in any order
- Support Python 3.8 self-documenting fstrings
- `--max-memory` flag to set a maximum amount of memory that can be used to apply a rule to a file

## [0.17.0](https://github.com/returntocorp/semgrep/releases/tag/v0.17.0) - 2020-07-28

### Added

- The `metavariable-regex` operator, which filters finding's by metavariable
  value against a Python re.match compatible expression.
- `--timeout` flag to set maximum time a rule is applied to a file
- Typed metavariables moved to official support. See [docs](https://github.com/returntocorp/semgrep/blob/develop/docs/pattern-features.md#typed-metavariables)

### Changed

- Improved `pattern-where-python` error messages

## [0.16.0](https://github.com/returntocorp/semgrep/releases/tag/v0.16.0) - 2020-07-21

### Added

- Match file-name imports against metavariables using `import "$X"` (most
  useful in Go)
- Support for taint-tracking rules on CLI using the key-value pair 'mode: taint'
  (defaults to 'mode: search')

### Changed

- Don't print out parse errors to stdout when using structured output formats

### Fixed

- Parse nested object properties in parameter destructuring in JavaScript
- Parse binding patterns in ECMAScript 2021 catch expressions
- Was mistakenly reporting only one of each type of issue even if multiple issues exist

## [0.15.0](https://github.com/returntocorp/semgrep/releases/tag/v0.15.0) - 2020-07-14

### Added

- Alpha level support for Ruby

### Changed

- Show semgrep rule matches even with --quiet flag

### Fixed

- Fixed a crash when running over a directory with binary files in it.
- Fix SARIF output format
- Parse nested destructured parameters in JavaScript
- True and False are not keywords in Python2
- Send informative error message when user tries to use semgrep on missing files

## [0.14.0](https://github.com/returntocorp/semgrep/releases/tag/v0.14.0) - 2020-07-07

### Changed

- Default Docker code mount point from `/home/repo` to `/src` - this is also
  configurable via the `SEMGREP_SRC_DIRECTORY` environment variable

### Removed

- `--precommit` flag - this is no longer necessary after defaulting to
  `pre-commit`'s code mount point `/src`

### Fixed

- Parse python files with trailing whitespace
- Parse python2 tuple as parameter in function/lambda definition
- Parse python3.8 positional only parameters (PEP 570)
- Parse python2 implicit array in comprehension
- Cache timeout errors in semgrep-core so running multiple rules does not
  retry parsing

## [0.13.0](https://github.com/returntocorp/semgrep/releases/tag/v0.13.0) - 2020-06-30

### Added

- Const propagation now works with Java 'final' keyword and for Python globals
  which were assigned only once in the program

### Fixed

- Parsing Ocaml open overriding
- Parse raise in Python2 can take up to three arguments
- Metavariable matching now works with variables with global scope:

```yaml
$CONST = "..."
---
def $FUNC(...): return foo($CONST)
```

will match

```python
GLOBAL_CONST = "SOME_CONST"

def fetch_global_const():
    return foo(GLOBAL_CONST)
```

### Changed

- More clear Parse error message

## [0.12.0](https://github.com/returntocorp/semgrep/releases/tag/v0.12.0) - 2020-06-23

### Added

- Support for a new configuration language: JSON. You can now write
  JSON semgrep patterns with -lang json
- Support for '...' inside set and dictionaries
- Version check to recommend updating when out-of-date, disable with `--disable-version-check`
- Support for multiline pattern-where-python
- `--dryrun` flag to show result of autofixes without modifying any files
- Add capability to use regex replacement for autofixing. See documentaion [here](https://github.com/returntocorp/semgrep/blob/develop/docs/experimental.md#autofix-using-regular-expression-replacement)
- Add version check to recommend upgrading when applicable

### Fixed

- The range of function calls and statement blocks now includes the closing
  `}` and `)`. The range for expression statements now includes the closing
  ';' when there's one. The range of decorators now includes '@'.
- Do not convert certain parenthesized expressions in tuples in Python
- Returned warning when improperly mounting volume in docker container
- Correctly handle uncommited file deletions when using git aware file targeting

### Changed

- Progress bar only displays when in interactive terminal, more than one
  rule is being run, and not being run with `-v` or `-q`
- Colapsed `--include-dir` and `--exclude-dir` functionaity into `--include` and
  `--exclude` respectively

## [0.11.0](https://github.com/returntocorp/semgrep/releases/tag/v0.11.0) - 2020-06-16

### Added

- Support for another programming language: OCaml. You can now write
  OCaml semgrep patterns with -lang ocaml
- Inline whitelisting capabilities via `nosem` comments and the
  `--disable-nosem` flag [#900](https://github.com/returntocorp/semgrep/issues/900)
- Show a progress bar when using semgrep in an interactive shell
- More understandable error messages

### Changed

- If scanning a directory in a git project then skip files that are ignored by the
  project unless `--no-git-ignore` flag is used
- Show aggregate parse errors unless `--verbose` flag is used

### Fixed

- Handle parsing unicode characters

## [0.10.1](https://github.com/returntocorp/semgrep/releases/tag/v0.10.1) - 2020-06-10

### Fixed

- Value of `pattern_id` when using nested pattern operators [#828](https://github.com/returntocorp/semgrep/issues/828)
- `...` now works inside for loops in javascript
- Metavariable
- Infinite loop in python [#923](https://github.com/returntocorp/semgrep/issues/923)
- Treat field definition (`{x: 1}`) differently from assignment (`{x = 1}`)
- Support triple-quoted f-strings in python
- Fix ubuntu build error [#965](https://github.com/returntocorp/semgrep/pull/965)

## [0.10.0](https://github.com/returntocorp/semgrep/releases/tag/v0.10.0) - 2020-06-09

### Fixed

- Support immediately indexed arrays with initializers in Java
- Support object rest parameters in ECMAScript 6+
- Support various array destructuring calls with ommitted arguments in
  ECMAScript 6+
- Fix an issue where an error was raised when matching to Python else
  blocks with a metavariable
- Don't filter out files that are explicitly passed as arguments to semgrep
  even if they do not have expected extension

### Added

- Java imports can now be searched with patterns written like `import javax.crypto.$ANYTHING`
- `--debugging-json` flag for use on semgrep.dev

### Changed

- Pattern matches now distinguish between conditionals without `else` blocks
  and those with empty `else` blocks; write two patterns to capture both
  possibilities
- Print output before exiting when using --strict

## [0.9.0](https://github.com/returntocorp/semgrep/releases/tag/v0.9.0) - 2020-06-02

### Fixed

- Performance optimizations in deep statement matching
- Disable normalization of != ==> !(==)
- Support empty variable declaration in javasript
- Support "print expr," in Python 2.X
- Support "async" keyword on inner arrow functions for ECMAScript 7+
- Support optional catch bindings for ECMAScript 2019+
- Support non-ASCII Unicode whitespace code points as lexical whitespace in JavaScript code
- Support assignment expressions in Python 3.8
- Emtpty block in if will only match empty blocks

### Removed

- `--exclude-tests` flag - prefer `--exclude` or `--exclude-dir`
- `--r2c` flag - this was completely unused

## [0.8.1](https://github.com/returntocorp/semgrep/releases/tag/v0.8.1) - 2020-05-26

### Fixed

- `semgrep --version` on ubuntu was not returning the correct version

## [0.8.0](https://github.com/returntocorp/semgrep/releases/tag/v0.8.0) - 2020-05-20

### Added

- `pattern-regex` functionality - see docs for more information.
- Ellipsis used in the final position of a sequence of binary operations
  will match any number of additional arguments:
  ```
  $X = 1 + 2 + ...
  ```
  will match
  ```python
  foo = 1 + 2 + 3 + 4
  ```
- Per rule configuration of paths to include/exclude. See docs for more information.

### Changed

- fstring pattern will only match fstrings in Python:
  ```
  f"..."
  ```
  will match
  ```python
  f"foo {1 + 1}"
  ```
  but not
  ```python
  "foo"
  ```
- Change location of r2c rule config to https://semgrep.live/c/r/all which filters out
  pattern-where-python rules

## [0.7.0](https://github.com/returntocorp/semgrep/releases/tag/v0.7.0) - 2020-05-12

### Added

- `--exclude`, `--include`, `--exclude-dir`, and `--include-dir` flags
  for targeting specific paths with command line options.
  The behavior of these flags mimics `grep`'s behavior.
- A `--sarif` flag to receive output formatted according to the
  [SARIF v2.1.0](https://docs.oasis-open.org/sarif/sarif/v2.1.0/cs01/sarif-v2.1.0-cs01.html)
  specification for static analysis tools.
- Metavariables are now checked for equality across pattern clauses. For example, in the following pattern, `$REQ` must be the same variable name for this to match:
  ```yaml
  - patterns:
      - pattern-inside: |
          $TYPE $METHOD(..., HttpServletRequest $REQ, ...) {
            ...
          }
      - pattern: $REQ.getQueryString(...);
  ```

### Fixed

- Correclty parse implicit tuples in python f-strings
- Correctly parse `%` token in python f-string format
- Correctly parse python fstrings with spaces in interpolants

## [0.6.1](https://github.com/returntocorp/semgrep/releases/tag/v0.6.1) - 2020-05-06

### Fix

- Message field in output was not using proper interpolated message

## [0.6.0](https://github.com/returntocorp/semgrep/releases/tag/v0.6.0) - 2020-05-05

### Added

- The `-j/--jobs` flag for specifying number of subprocesses to use to run checks in parallel.
- expression statements will now match by default also return statements
  ```
  foo();
  ```
  will now match
  ```javascript
  return foo();
  ```
- You can now use regexps for field names:
  ```
  var $X = {"=~/[lL]ocation/": $Y};
  ```
  will now match
  ```javascript
  var x = { Location: 1 };
  ```
- Add severity to json output and prepend the rule line with it. Color yellow if `WARNING`, and red if `ERROR`. e.g. WARNING rule:tests.equivalence-tests
- For languages not allowing the dollar sign in identifiers (e.g., Python),
  semgrep will return an error if your pattern contains an identifier
  starting with a dollar that is actually not considered a metavariable
  (e.g., `$x`)
- Support top level `metadata` field in rule.yaml. Entire metadata object is attached to
  all things that match the rule when using json output format.

### Changed

- Config files in hidden paths can now be used by explicitly specifying
  the hidden path:
  ```
  semgrep --config some/hidden/.directory
  ```
- Metavariables can now contain digits or `_`. `$USERS_2` is now
  a valid metavariable name. A metavariable must start with a letter
  or `_` though.
- Simple calls of the `semgrep` CLI, such as `semgrep --version`, are now 60% faster.
- Display autofix suggestion in regular and json output mode.
- Update command line help texts.

### Fixed

- Correctly parse `f"{foo:,f}"` in Python
- Correctly parse Python files where the last line is a comment

## [0.5.0](https://github.com/returntocorp/semgrep/releases/tag/v0.5.0) - 2020-04-28

### Changed

- Rename executable to semgrep
- Deep expression matching in conditionals requires different syntax:
  ```
  if <... $X = True ...>:
      ...
  ```
  will now match
  ```python
  if foo == bar and baz == True:
      return 1
  ```
- Deduplicate semgrep output in cases where there are multiple ways
  a rule matches section of code
- Deep statement matchings goes into functions and classes:

  ```
  $X = ...
  ...
  bar($X)
  ```

  now matches with

  ```javascript
  QUX = "qux";

  function baz() {
    function foo() {
      bar(QUX);
    }
  }
  ```

### Added

- `python2` is a valid supported language

### Fixed

- Expression will right hand side of assignment/variable definition in javascript. See #429
  ```
  foo();
  ```
  will now match
  ```
  var x = foo();
  ```
- Regression where `"..."` was matching empty list
  ```
  foo("...")
  ```
  does _not_ match
  ```
  foo()
  ```

## [0.4.9](https://github.com/returntocorp/semgrep/releases/tag/v0.4.9) - 2020-04-07

### Changed

- Only print out number of configs and rules when running with verbose flag
- Match let and const to var in javascript:
  ```
  var $F = "hello"
  ```
  will now match any of the following expressions:
  ```javascript
  var foo = "hello";
  let bar = "hello";
  const baz = "hello";
  ```

### Added

- Print out --dump-ast
- Print out version with `--version`
- Allow ... in arrays
  ```
  [..., 1]
  ```
  will now match
  ```
  [3, 2, 1]
  ```
- Support Metavariable match on keyword arguments in python:
  ```
  foo(..., $K=$B, ...)
  ```
  will now match
  ```
  foo(1, 2, bar=baz, 3)
  ```
- Support constant propogation in f-strings in python:
  ```
  $M = "..."
  ...
  $Q = f"...{$M}..."
  ```
  will now match
  ```python
  foo = "bar"
  baz = f"qux {foo}"
  ```
- Constant propogation in javascript:

  ```
  api("literal");
  ```

  will now match with any of the following:

  ```javascript
  api("literal");

  const LITERAL = "literal";
  api(LITERAL);

  const LIT = "lit";
  api(LIT + "eral");

  const LIT = "lit";
  api(`${LIT}eral`);
  ```

- Deep statement matching:
  Elipsis operator (`...`) will also include going deeper in scope (i.e. if-else, try-catch, loop, etc.)
  ```
  foo()
  ...
  bar()
  ```
  will now match
  ```python
  foo()
  if baz():
      try:
          bar()
      except Exception:
          pass
  ```
- Unified import resolution in python:

  ```
  import foo.bar.baz
  ```

  will now match any of the following statements:

  ```python
  import foo.bar.baz
  import foo.bar.baz.qux
  import foo.bar.baz as flob
  import foo.bar.baz.qux as flob
  from foo.bar import baz
  from foo.bar.baz import qux
  from foo.bar import baz as flob
  from foo.bar.bax import qux as flob
  ```

- Support for anonymous functions in javascript:
  ```
  function() {
      ...
  }
  ```
  will now match
  ```javascript
  var bar = foo(
    //matches the following line
    function () {
      console.log("baz");
    }
  );
  ```
- Support arrow function in javascript

  ```
  (a) => { ... }
  ```

  will now match:

  ```javascript
  foo((a) => {
    console.log("foo");
  });
  foo((a) => console.log("foo"));

  // arrows are normalized in regular Lambda, so an arrow pattern
  // will match also old-style anynonous function.
  foo(function (a) {
    console.log("foo");
  });
  ```

- Python implicit string concatenation
  ```
  $X = "..."
  ```
  will now match
  ```python
  # python implicitly concatenates strings
  foo = "bar"       "baz"              "qux"
  ```
- Resolve alias in attributes and decorators in python

  ```
  @foo.bar.baz
  def $X(...):
      ...
  ```

  will now match

  ```python
  from foo.bar import baz

  @baz
  def qux():
      print("hello")
  ```

### Fixed

- Handle misordered multiple object destructuring assignments in javascript:
  ```
  var {foo, bar} = qux;
  ```
  will now match
  ```
  var {bar, baz, foo} = qux;
  ```
- Defining properties/functions in different order:

  ```
  var $F = {
      two: 2,
      one: 1
  };
  ```

  will now match both

  ```javascript
  var foo = {
    two: 2,
    one: 1,
  };

  var bar = {
    one: 1,
    two: 2,
  };
  ```

- Metavariables were not matching due to go parser adding empty statements in golang

## [0.4.8](https://github.com/returntocorp/semgrep/releases/tag/0.4.8) - 2020-03-09

### Added

- Constant propagation for some languages. Golang example:

```
pattern: dangerous1("...")
will match:

const Bar = "password"
func foo() {
     dangerous1(Bar);
}
```

- Import matching equivalences

```
pattern: import foo.bar.a2
matches code: from foo.bar import a1, a2
```

- Deep expression matching - see (#264)

```
pattern: bar();
matches code: print(bar())
```<|MERGE_RESOLUTION|>--- conflicted
+++ resolved
@@ -13,11 +13,8 @@
 
 - Report parse errors even when invoked with `--strict`
 - Show correct findings count when using `--config auto` (#4674)
-<<<<<<< HEAD
 - Kotlin: store trailing lambdas in the AST (#4741)
-=======
 - Autofix: Semgrep no longer errors during `--dry-run`s where one fix changes the line numbers in a file that also has a second autofix.
->>>>>>> 2378660d
 
 ## [0.83.0](https://github.com/returntocorp/semgrep/releases/tag/v0.83.0) - 2022-02-24
 
