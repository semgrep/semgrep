--- conflicted
+++ resolved
@@ -12,6 +12,10 @@
 
 - The `ci` CLI command will now include ignored matches in output formats
   that dictate they should always be included
+  
+### Fixed
+
+- Scala: correctly handle `return` for taint analysis (#4975)
 
 ## [0.94.0](https://github.com/returntocorp/semgrep/releases/tag/v0.94.0) - 2022-05-25
 
@@ -77,11 +81,7 @@
 - semgrep-core: you can use again rules stored in JSON instead of YAML (#5268)
 - Python: adds support for parentheses around `with` context expressions
   (e.g., `with (open(x) as a, open(y) as b): pass`) (#5092)
-<<<<<<< HEAD
-- Scala: correctly handle `return` for taint analysis (#4975)
-=======
 - C++: we now parse correctly const declarations (#5300)
->>>>>>> 011889e5
 
 ## [0.93.0](https://github.com/returntocorp/semgrep/releases/tag/v0.93.0) - 2022-05-17
 
