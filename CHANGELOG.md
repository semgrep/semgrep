--- conflicted
+++ resolved
@@ -10,11 +10,8 @@
 - Java varargs are now correctly matched (#3455)
 - Support for partial statements (e.g., `try { ... }`) for Java (#3417)
 - Constant propagation now works inside Python `with` statements (#3402)
-<<<<<<< HEAD
 - Metavariable value replacement in message/autofix no longer mixes up short and long names like $X vs $X2 (#3458)
-=======
 - Revert `pattern: $X` optimization (#3476)
->>>>>>> 6a669dcb
 
 ### Changed
 - Faster matching times for generic mode
