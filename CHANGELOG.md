# Changelog

This project adheres to [Semantic Versioning](http://semver.org/spec/v2.0.0.html).

## Unreleased

### Added
- Pre-alpha support for Bash as a new target language
- Increase soft stack limit when running semgrep-core (#4120)

### Fixed
- text_wrapping defaults to MAX_TEXT_WIDTH if get_terminal_size reports width < 1
- Correctly parse metavariables in JS template strings
- Constant propagation: Tuple/Array destructuring assignments now correctly prevent constant propagation
- Scala: parse underscore separators in number literals, and parse 'l'/'L' long suffix on number literals

### Changed
- Report CI environment variable in metrics for better environment
  determination

## [0.70.0](https://github.com/returntocorp/semgrep/releases/tag/v0.70.0) - 10-19-2021

### Added
- Preliminary support for bash

### Fixed
- Go: support ... in import list (#4067),
  for example `import (... "error" ...)`
- Java: ... in method chain calls can now match also 0 elements, to be
  consistent with other use of ... (#4082), so `o. ... .foo()` will now
  also match just `o.foo()`.
- Config files with only a comment give bad error message (#3773)
<<<<<<< HEAD
- Prevent bad settings files from crashing Semgrep (#4164)
=======
- Does not crash if user does not have write permissions on home directory
>>>>>>> fec2dfc3

### Changed
- Resolution of rulesets use legacy registry instead of cdn registry
- Benchmark suite is easier to modify

## [0.69.1](https://github.com/returntocorp/semgrep/releases/tag/v0.69.1) - 10-14-2021

### Fixed
- The `--enable-metrics` flag is now always a flag, does not optionally
  take an argument

## [0.69.0](https://github.com/returntocorp/semgrep/releases/tag/v0.69.0) - 10-13-2021

### Added
- C: support ... in parameters and sizeof arguments (#4037)
- C: support declaration and function patterns
- Java: support @interface pattern (#4030)

### Fixed
- Reverted change to exclude minified files from the scan (see changelog for
  0.66.0)
- Java: Fixed equality of metavariables bounded to imported classes (#3748)
- Python: fix range of tuples (#3832)
- C: fix some wrong typedef inference (#4054)
- Ruby: put back equivalence on old syntax for keyword arguments (#3981)
- OCaml: add body of functor in AST (#3821)

### Changed
- taint-mode: Introduce a new kind of _not conflicting_ sanitizer that must be
  declared with `not_conflicting: true`. This affects the change made in 0.68.0
  that allowed a sanitizer like `- pattern: $F(...)` to work, but turned out to
  affect our ability to specify sanitization by side-effect. Now the default
  semantics of sanitizers is reverted back to the same as before 0.68.0, and
  `- pattern: $F(...)` is supported via the new not-conflicting sanitizers.

## [0.68.2](https://github.com/returntocorp/semgrep/releases/tag/v0.68.2) - 10-07-2021

### Fixed
- Respect --skip-unknown-extensions even for files with no extension
(treat no extension as an unknown extension)
- taint-mode: Fixed (another) bug where a tainted sink could go unreported when
  the sink is a specific argument in a function call

## [0.68.1](https://github.com/returntocorp/semgrep/releases/tag/v0.68.1) - 10-07-2021

### Added
- Added support for `raise`/`throw` expressions in the dataflow engine and
  improved existing support for `try-catch-finally`

### Fixed
- Respect rule level path filtering

## [0.68.0](https://github.com/returntocorp/semgrep/releases/tag/v0.68.0) - 10-06-2021

### Added
- Added "automatic configuration" (`--config auto`), which collaborates with
  the Semgrep Registry to customize rules to a project; to support this, we
  add support for logging-in to the Registry using the project URL; in
  a future release, this will also perform project analysis to determine
  project languages and frameworks
- Input can be derived from subshells: `semgrep --config ... <(...)`
- Java: support '...' in catch (#4002)

### Changed
- taint-mode: Sanitizers that match exactly a source or a sink are filtered out,
  making it possible to use `- pattern: $F(...)` for declaring that any other
  function is a sanitizer
- taint-mode: Remove built-in source `source(...)` and built-in sanitizer
  `sanitize(...)` used for convenience during early development, this was causing
  some unexpected behavior in real code that e.g. had a function called `source`!
- When enabled, metrics now send the hashes of rules that yielded findings;
  these will be used to tailor rules on a per-project basis, and also will be
  used to improve rules over time
- Improved Kotlin parsing from 77% to 90% on our Kotlin corpus.
- Resolution of rulesets (i.e. `p/ci`) use new rule cdn and do client-side hydration
- Set pcre recursion limit so it will not vary with different installations of pcre
- Better pcre error handling in semgrep-core

### Fixed
- taint-mode: Fixed bug where a tainted sink could go unreported when the sink is
  a specific argument in a function call
- PHP: allows more keywords as valid field names (#3954)

## [0.67.0](https://github.com/returntocorp/semgrep/releases/tag/v0.67.0) - 09-29-2021

### Added
- Added support for break and continue in the dataflow engine
- Added support for switch statements in the dataflow engine

### Changed
- Taint no longer analyzes dead/unreachable code
- Improve error message for segmentation faults/stack overflows
- Attribute-expression equivalence that allows matching expression patterns against
  attributes, it is enabled by default but can be disabled via rule `options:` with
  `attr_expr: false` (#3489)
- Improved Kotlin parsing from 35% to 77% on our Kotlin corpus.

### Fixed
- Fix CFG dummy nodes to always connect to exit node
- Deep ellipsis `<... x ...>` now matches sub-expressions of statements
- Ruby: treat 'foo' as a function call when alone on its line (#3811)
- Fixed bug in semgrep-core's `-filter_irrelevant_rules` causing Semgrep to
  incorrectly skip a file (#3755)

## [0.66.0](https://github.com/returntocorp/semgrep/releases/tag/v0.66.0) - 09-22-2021

### Added
- HCL (a.k.a Terraform) experimental support

### Changed
- **METRICS COLLECTION CHANGES**: In order to target development of Semgrep features, performance improvements,
  and language support, we have changed how metrics are collected by default
  - Metrics collection is now controlled with the `--metrics` option, with possible values: `auto`, `on`, or `off`
  - `auto` will send metrics only on runs that include rules are pulled from the Semgrep Registry.
    It will not send metrics when rules are only read from local files or passed directly as
    strings
  - `auto` is now the default metrics collection state
  - `on` forces metrics collection on every run
  - `off` disables metrics collection entirely
  - Metrics collection may still alternatively be controlled with the `SEMGREP_SEND_METRICS`
    environment variable, with the same possible values as the `--metrics` option. If both
    are set, `--metrics` overrides `SEMGREP_SEND_METRICS` 
  - See `PRIVACY.md` for more information
- Constant propagation now assumes that void methods may update the callee (#3316)
- Add rule message to emacs output (#3851)
- Show stack trace on fatal errors (#3876)
- Various changes to error messages (#3827)
- Minified files are now automatically excluded from the scan, which
  may result in shorter scanning times for some projects.

### Fixed
- Dataflow: Recognize "concat" method and interpret it in a language-dependent manner (#3316)
- PHP: allows certain keywords as valid field names (#3907)

## [0.65.0](https://github.com/returntocorp/semgrep/releases/tag/v0.65.0) - 09-13-2021

### Added
- Allow autofix using the command line rather than only with the fix: YAML key
- Vardef-assign equivalence can now be disabled via rule `options:` with `vardef_assign: false`

### Changed
- Grouped semgrep CLI options and added constraints when useful (e.g. cannot use `--vim` and `--emacs` at the same time)

### Fixed
- Taint detection with ternary ifs (#3778)
- Fixed corner-case crash affecting the `pattern: $X` optimization ("empty And; no positive terms in And")
- PHP: Added support for parsing labels and goto (#3592)
- PHP: Parse correctly constants named PUBLIC or DEFAULT (#3589)
- Go: Added type inference for struct literals (#3622)
- Fix semgrep-core crash when a cache file exceeds the file size limit
- Sped up Semgrep interface with tree-sitter parsing

## [0.64.0](https://github.com/returntocorp/semgrep/releases/tag/v0.64.0) - 09-01-2021

### Added
- Enable associative matching for string concatenation (#3741)

### Changed
- Add logging on failure to git ls-files (#3777)
- Ignore files whose contents look minified (#3795)
- Display semgrep-core errors in a better way (#3774)
- Calls to `semgrep --version` now check if Semgrep is up-to-date; this can
  cause a ~ 100 ms delay in run time; use --disable-version-check if you
  don't want this

### Fixed
- Java: separate import static from regular imports during matching (#3772)
- Taint mode will now benefit from semgrep-core's -filter_irrelevant_rules
- Taint mode should no longer report duplicate matches (#3742)
- Only change source directory when running in docker context (#3732)

## [0.63.0](https://github.com/returntocorp/semgrep/releases/tag/v0.63.0) - 08-25-2021

### Added
- C#: support ellipsis in declarations (#3720)

### Fixed
- Hack: improved support for metavariables (#3716)
- Dataflow: Disregard type arguments but not the entire instruction

### Changed
- Optimize ending `...` in `pattern-inside`s to simply match anything left

## [0.62.0](https://github.com/returntocorp/semgrep/releases/tag/v0.62.0) - 2021-08-17

### Added
- OCaml: support module aliasing, so looking for `List.map` will also
  find code that renamed `List` as `L` via `module L = List`.
- Add help text to sarif formatter output if defined in metadata field.
- Update shortDescription in sarif formatter output if defined in metadata field.
- Add tags as defined in metadata field in addition to the existing tags.

### Fixed
- core: Fix parsing of numeric literals in rule files
- Java: fix the range and autofix of Cast expressions (#3669)
- Generic mode scanner no longer tries to open submodule folders as files (#3701)
- `pattern-regex` with completely empty files (#3705)
- `--sarif` exit code with suppressed findings (#3680)
- Fixed fatal errors when a pattern results in a large number of matches
- Better error message when rule contains empty pattern

### Changed
- Add backtrace to fatal errors reported by semgrep-core
- Report errors during rule evaluation to the user
- When anded with other patterns, `pattern: $X` will not be evaluated on its own, but will look at the context and find `$X` within the metavariables bound, which should be significantly faster

## [0.61.0](https://github.com/returntocorp/semgrep/releases/tag/v0.61.0) - 2021-08-04

### Added
- Hack: preliminary support for hack-lang
  thanks to David Frankel, Nicholas Lin, and more people at Slack!
- OCaml: support for partial if, match, and try patterns
  (e.g., `if $X = $Y`)
- OCaml: you can match uppercase identifiers (constructors, module names) by
  using a metavariable with an uppercase letter followed by an underscore,
  followed by uppercase letters or digits (e.g. `$X_`, `$F_OO`).
  Instead, `$FOO` will match everything else (lowercase identifiers,
  full expressions, types, patterns, etc.).
- OCaml: match cases patterns are now matched in any order, and ellipsis are
  handled correctly
- Improved error messages sent to the playground

### Changed
- Run version check and print upgrade message after scan instead of before
- OCaml: skip ocamllex and ocamlyacc files. Process only .ml and .mli files.
- Memoize range computation for expressions and speed up taint mode
- Report semgrep-core's message upon a parse error
- Deprecated the following experimental features:
  - pattern-where-python
  - taint-mode
  - equivalences
  - step-by-step evaluation output
- Deduplicate findings that fire on the same line ranges and have the same message.

### Fixed
- Go: Match import module paths correctly (#3484)
- OCaml: use latest ocamllsp 1.7.0 for the -lsp option
- OCaml: include parenthesis tokens in the AST for tuples and constructor
  calls for better range matching and autofix
- OCaml: fixed many matching bugs with ellipsis
- core: Do not crash when is not possible to compute range info
- eliminate 6x slowdown when using the '--max-memory' option

## [0.60.0](https://github.com/returntocorp/semgrep/releases/tag/v0.60.0) - 2021-07-27

### Added
- Detect duplicate keys in YAML dictionaries in semgrep rules when parsing a rule
  (e.g., detect multiple 'metavariable' inside one 'metavariable-regex')

### Fixed
- C/C++: Fixed stack overflows (segmentation faults) when processing very large
  files (#3538)
- JS: Fixed stack overflows (segmentation faults) when processing very large
  files (#3538)
- JS: Detect numeric object keys `1` and `0x1` as equal (#3579)
- OCaml: improved parsing stats by using tree-sitter-ocaml (from 25% to 88%)
- taint-mode: Check nested functions
- taint-mode: `foo.x` is now detected as tainted if `foo` is a source of taint
- taint-mode: Do not crash when is not possible to compute range info
- Rust: recognize ellipsis in macro calls patterns (#3600)
- Ruby: represent correctly a.(b) in the AST (#3603)
- Rust: recognize ellipsis in macro calls patterns

### Changed
- Added precise error location for the semgrep metachecker, to detect for example
  duplicate patterns in a rule

## [0.59.0](https://github.com/returntocorp/semgrep/releases/tag/v0.59.0) - 2021-07-20

### Added
- A new experimental 'join' mode. This mode runs multiple Semgrep rules
  on a codebase and "joins" the results based on metavariable contents. This
  lets users ask questions of codebases like "do any 3rd party
  libraries use a dangerous function, and do I import that library directly?" or
  "is this variable passed to an HTML template, and is it rendered in that template?"
  with several Semgrep rules.

### Fixed
- Improve location reporting of errors
- metavariable-pattern: `pattern-not-regex` now works (#3503)
- Rust: correctly parse macros (#3513)
- Python: imports are unsugared correctly (#3940)
- Ruby: `pattern: $X` in the presence of interpolated strings now works (#3560)

## [0.58.2](https://github.com/returntocorp/semgrep/releases/tag/v0.58.2) - 2021-07-15

### Fixed
- Significant speed improvements, but the binary is now 95MB (from 47MB
  in 0.58.1, but it was 170MB in 0.58.0)

## [0.58.1](https://github.com/returntocorp/semgrep/releases/tag/v0.58.1) - 2021-07-15

### Fixed
- The --debug option now displays which files are currently processed incrementally;
  it will not wait until semgrep-core completely finishes.

### Changed
- Switch from OCaml 4.10.0 to OCaml 4.10.2 (and later to OCaml 4.12.0) resulted in
  smaller semgrep-core binaries (from 170MB to 47MB) and a smaller docker
  image (from 95MB to 40MB).

## [0.58.0](https://github.com/returntocorp/semgrep/releases/tag/v0.58.0) - 2021-07-14

### Added
- New iteration of taint-mode that allows to specify sources/sanitizers/sinks
  using arbitrary pattern formulas. This provides plenty of flexibility. Note
  that we breaks compatibility with the previous taint-mode format, e.g.
  `- source(...)` must now be written as `- pattern: source(...)`.
- HTML experimental support. This does not rely on the "generic" mode
  but instead really parses the HTML using tree-sitter-html. This allows
  some semantic matching (e.g., matching attributes in any order).
- Vue.js alpha support (#1751)
- New matching option `implicit_ellipsis` that allows disabling the implicit
  `...` that are added to record patterns, plus allow matching "spread fields"
  (JS `...x`) at any position (#3120)
- Support globstar (`**`) syntax in path include/exclude (#3173)

### Fixed
- Apple M1: Semgrep installed from HomeBrew no longer hangs (#2432)
- Ruby command shells are distinguished from strings (#3343)
- Java varargs are now correctly matched (#3455)
- Support for partial statements (e.g., `try { ... }`) for Java (#3417)
- Java generics are now correctly stored in the AST (#3505)
- Constant propagation now works inside Python `with` statements (#3402)
- Metavariable value replacement in message/autofix no longer mixes up short and long names like $X vs $X2 (#3458)
- Fixed metavariable name collision during interpolation of message / autofix (#3483)
  Thanks to Justin Timmons for the fix!
- Revert `pattern: $X` optimization (#3476)
- metavariable-pattern: Allow filtering using a single `pattern` or
  `pattern-regex`
- Dataflow: Translate call chains into IL

### Changed
- Faster matching times for generic mode

## [0.57.0](https://github.com/returntocorp/semgrep/releases/tag/v0.57.0) - 2021-06-29

### Added
- new `options:` field in a YAML rule to enable/disable certain features
  (e.g., constant propagation). See https://github.com/returntocorp/semgrep/blob/develop/semgrep-core/src/core/Config_semgrep.atd
  for the list of available features one can enable/disable.
- Capture groups in pattern-regex: in $1, $2, etc. (#3356)
- Support metavariables inside atoms (e.g., `foo(:$ATOM)`)
- Support metavariables and ellipsis inside regexp literals
  (e.g., `foo(/.../)`)
- Associative-commutative matching for bitwise OR, AND, and XOR operations
- Add support for $...MVAR in generic patterns.
- metavariable-pattern: Add support for nested Spacegrep/regex/Comby patterns
- C#: support ellipsis in method parameters (#3289)

### Fixed
- C#: parse `__makeref`, `__reftype`, `__refvalue` (#3364)
- Java: parsing of dots inside function annotations with brackets (#3389)
- Do not pretend that short-circuit Boolean AND and OR operators are commutative (#3399)
- metavariable-pattern: Fix crash when nesting a non-generic pattern within
  a generic rule
- metavariable-pattern: Fix parse info when matching content of a metavariable
  under a different language
- generic mode on Markdown files with very long lines will now work (#2987)

### Changed
- generic mode: files that don't look like nicely-indented programs
  are no longer ignored, which may cause accidental slowdowns in setups
  where excessively large files are not excluded explicitly (#3418).
- metavariable-comparison: Fix crash when comparing integers and floats
  Thanks to Justin Timmons for the fix!
- Do not filter findings with the same range but different metavariable bindings (#3310)
- Set parsing_state.have_timeout when a timeout occurs (#3438)
- Set a timeout of 10s per file (#3434)
- Improvements to contributing documentation (#3353)
- Memoize getting ranges to speed up rules with large ranges
- When anded with other patterns, `pattern: $X` will not be evaluated on its own, but will look at the context and find `$X` within the metavariables bound, which should be significantly faster

## [0.56.0](https://github.com/returntocorp/semgrep/releases/tag/v0.56.0) - 2021-06-15

### Added
- Associative-commutative matching for Boolean AND and OR operations
  (#3198)
- Support metavariables inside strings (e.g., `foo("$VAR")`)
- metavariable-pattern: Allow matching the content of a metavariable under
  a different language.

### Fixed
- C#: Parse attributes for local functions (#3348)
- Go: Recognize other common package naming conventions (#2424)
- PHP: Support for associative-commutative matching (#3198)

### Changed
- Upgrade TypeScript parser (#3102)

### Changed
- `--debug` now prints out semgrep-core debug logs instead of having this
  behavior with `--debugging-json`

## [0.55.1](https://github.com/returntocorp/semgrep/releases/tag/v0.55.1) - 2021-06-9

### Added
- Add helpUri to sarif output if rule source metadata is defined

### Fixed
- JSON: handle correctly metavariables as field (#3279)
- JS: support partial field definitions pattern, like in JSON
- Fixed wrong line numbers for multi-lines match in generic mode (#3315)
- Handle correctly ellipsis inside function types (#3119)
- Taint mode: Allow statement-patterns when these are represented as
  statement-expressions in the Generic AST (#3191)

## [0.55.0](https://github.com/returntocorp/semgrep/releases/tag/v0.55.0) - 2021-06-8

### Added
- Added new metavariable-pattern operator (available only via --optimizations),
  thanks to Kai Zhong for the feature request (#3257).

### Fixed
- Scala: parse correctly symbol literals and interpolated strings containing
  double dollars (#3271)
- Dataflow: Analyze foreach body even if we do not handle the pattern yet (#3155)
- Python: support ellipsis in try-except (#3233)
- Fall back to no optimizations when using unsupported features: pattern-where-python,
  taint rules, and `--debugging-json` (#3265)
- Handle regexp parse errors gracefully when using optimizations (#3266)
- Support equivalences when using optimizations (#3259)
- PHP: Support ellipsis in include/require and echo (#3191, #3245)
- PHP: Prefer expression patterns over statement patterns (#3191)
- C#: Support unsafe block syntax (#3283)


### Changed
- Run rules in semgrep-core (rather than patterns) by default (aka optimizations all)

## [0.54.0](https://github.com/returntocorp/semgrep/releases/tag/v0.54.0) - 2021-06-2

### Added
- Per rule parse times and per rule-file parse and match times added to opt-in metrics
- $...MVAR can now match a list of statements (not just a list of arguments) (#3170)

### Fixed
- JavaScript parsing: [Support decorators on
  properties](https://github.com/tree-sitter/tree-sitter-javascript/pull/166)
- JavaScript parsing: [Allow default export for any declaration](https://github.com/tree-sitter/tree-sitter-javascript/pull/168)
- Metavariables in messages are filled in when using `--optimizations all`
- Python: class variables are matched in any order (#3212)
- Respect `--timeout-threshold` option in `--optimizations all` mode

### Changed
- Moved some debug logging to verbose logging
- $...ARGS can now match an empty list of arguments, just like ... (#3177)
- JSON and SARIF outputs sort keys for predictable results

## [0.53.0](https://github.com/returntocorp/semgrep/releases/tag/v0.53.0) - 2021-05-26

### Added

- Scala alpha support
- Metrics collection of project_hash in cases where git is not available
- Taint mode now also analyzes top-level statements.

### Fixed

- Running with `--strict` will now return results if there are `nosem` mismatches. Semgrep will report a nonzero exit code if `--strict` is set and there are `nosem` mismathces. [#3099](https://github.com/returntocorp/semgrep/issues/3099)
- PHP: parsing correctly ... and metavariables in parameters
- PHP: parsing correctly functions with a single statement in their body
- Evaluate interpolated strings during constant propagation (#3127)
- Fixed #3084 - Semgrep will report an InvalidRuleSchemaError for dictionaries with duplicate key names.
- Basic type inference also for implicit variable declarations (Python, Ruby, PHP, and JS)
- JS/TS: differentiating tagged template literals in the AST (#3187)
- Ruby: storing parenthesis in function calls in the AST (#3178)

## [0.52.0](https://github.com/returntocorp/semgrep/releases/tag/v0.52.0) - 2021-05-18

### Added

- C# alpha support
- Let meta-variables match both a constant variable occurrence and that same
  constant value (#3058)

### Fixed

- OCaml: fix useless-else false positives by generating appropriate AST for
  if without an else.
- JS/TS: Propagate constant definitions without declaration
- Python: Make except ... match except _ as _

## [0.51.0](https://github.com/returntocorp/semgrep/releases/tag/v0.51.0) - 2021-05-13

### Added
- Keep track of and report rule parse time in addition to file parse time.
- v0 of opt-in anonymous aggregate metrics.
- Improved cheatsheet for generic mode, now recommending indented
  patterns (#2911, #3028).

### Fixed

- JS/TS: allow the deep expression operator <... ...> in expression
statement position, for example:
```
$ARG = [$V];
...
<... $O[$ARG] ...>; // this works now
```

- PHP arrays with dots inside parse
- Propagate constants in nested lvalues such as `y` in `x[y]`
- C# experimental support

### Changed
- Show log messages from semgrep-core when running semgrep with
  `--debug`.
- By default, targets larger than 1 MB are now excluded from semgrep
  scans. New option `--max-target-bytes 0` restores the old behavior.
- Report relative path instead of absolute when using `--time`

## [0.50.1](https://github.com/returntocorp/semgrep/releases/tag/v0.50.1) - 2021-05-06

### Changed
- Reinstate `--debugging-json` to avoid stderr output of `--debug`

## [0.50.0](https://github.com/returntocorp/semgrep/releases/tag/v0.50.0) - 2021-05-06

### Added
- JS/TS: Infer global constants even if the `const` qualifier is missing (#2978)
- PHP: Resolve names and infer global constants in the same way as for Python

### Fixed
- Empty yaml files do not crash
- Autofix does not insert newline characters for patterns from semgrep.live (#3045)
- Autofix printout is grouped with its own finding rather than the one below it (#3046)
- Do not assign constant values to assigned variables (#2805)
- A `--time` flag instead of `--json-time` which shows a summary of the
  timing information when invoked with normal output and adds a time field
  to the json output when `--json` is also present

### Changed
- .git/ directories are ignored when scanning
- External Python API (`semgrep_main.invoke_semgrep`) now takes an
  optional `OutputSettings` argument for controlling output
- `OutputSettings.json_time` has moved to `OutputSettings.output_time`,
  this and many other `OutputSettings` arguments have been made optional

### Removed
- `--debugging-json` flag in favor of `--json` + `--debug`
- `--json-time` flag in favor of `--json` + `--time`

## [0.49.0](https://github.com/returntocorp/semgrep/releases/tag/v0.49.0) - 2021-04-28

### Added
- Support for matching multiple arguments with a metavariable (#3009)
  This is done with a 'spread metavariable' operator that looks like
  `$...ARGS`. This used to be available only for JS/TS and is now available
  for the other languages (Python, Java, Go, C, Ruby, PHP, and OCaml).
- A new `--optimizations [STR]` command-line flag to turn on/off some
  optimizations. Use 'none' to turn off everything and 'all' to turn on
  everything.
  Just using `--optimizations` is equivalent to `--optimizations all`, and
  not using `--optimizations` is equivalent to `--optimizations none`.
- JS/TS: Support '...' inside JSX text to match any text, as in
  `<a href="foo">...</a>`  (#2963)
- JS/TS: Support metavariables for JSX attribute values, as in
  `<a href=$X>some text</a>` (#2964)

### Fixed
- Python: correctly parsing fstring with multiple colons
- Ruby: better matching for interpolated strings (#2826 and #2949)
- Ruby: correctly matching numbers

### Changed
- Add required executionSuccessful attribute to SARIF output (#2983)
  Thanks to Simon Engledew
- Remove jsx and tsx from languages, just use javascript or typescript (#3000)
- Add limit max characters in output line (#2958) and add
  flag to control maxmium characters (defaults to 160).
  Thanks to Ankush Menat

## [0.48.0](https://github.com/returntocorp/semgrep/releases/tag/v0.48.0) - 2021-04-20

### Added
- Taint mode: Basic cross-function analysis (#2913)
- Support for the new Java Record extension and Java symbols with accented characters (#2704)

### Fixed
- Capturing functions when used as both expressions and statements in JS (#1007)
- Literal for ocaml tree sitter (#2885)
- Ruby: interpolated strings match correctly (#2967)
- SARIF output now contains the required runs.invocations.executionSuccessful property.

### Changed
- The `extra` `lines` data is now consistent across scan types
  (e.g. `semgrep-core`, `spacegrep`, `pattern-regex`)

## [0.47.0](https://github.com/returntocorp/semgrep/releases/tag/v0.47.0) - 2021-04-15

### Added

- support `for(...)` for Java
- Ability to match lambdas or functions in Javascript with ellipsis after
  the function keyword, (e.g., `function ...(...) { ... }`)
- Rust: Semgrep patterns now support top-level statements (#2910)
- support for utf-8 code with non-ascii chars (#2944)
- Java switch expressions

### Fixed

- fixed single field pattern in JSON, allow `$FLD: { ... }` pattern
- Config detection in files with many suffix delimiters, like `this.that.check.yaml`.
  More concretely: configs end with `.yaml`, YAML language tests end with `.test.yaml`,
  and everything else is handled by its respective language extension (e.g. `.py`).
- Single array field in yaml in a pattern is parsed as a field, not a one element array

## [0.46.0](https://github.com/returntocorp/semgrep/releases/tag/v0.46.0) - 2021-04-08

### Added
- YAML language support to --test
- Ability to list multiple, comma-separated rules on the same line when in --test mode
- Resolve alias in require/import in Javascript
```
child_process.exec(...)
```
will now match
```javascript
var { exec } = require("child_process");
exec("dangerous");
```
- Taint mode: Pattern-sources can now be arbitrary expressions (#2881)

### Fixed
- SARIF output now nests invocations inside runs.
- Go backslashed carets in regexes can be parsed

### Changed
- Deep expression matches (`<... foo ...>`) now match within records, bodies of
  anonymous functions (a.k.a. lambda-expressions), and arbitrary language-specific
  statements (e.g. the Golang `go` statement)

## [0.45.0](https://github.com/returntocorp/semgrep/releases/tag/v0.45.0) - 2021-03-30

### Added

- New `--experimental` flag for passing rules directly to semgrep-core (#2836)

### Fixed

- Ellipses in template strings don't match string literals (#2780)
- Go: correctly parse select/switch clauses like in tree-sitter (#2847)
- Go: parse correctly 'for ...' header in Go patterns (#2838)

## [0.44.0](https://github.com/returntocorp/semgrep/releases/tag/v0.44.0) - 2021-03-25

### Added

- Support for YAML! You can now write YAML patterns in rules
  to match over YAML target files (including semgrep YAML rules, inception!)
- A new Bloomfilter-based optimisation to speedup matching (#2816)
- Many benchmarks to cover semgrep advertised packs (#2772)
- A new semgrep-dev docker container useful for benchmarking semgrep (#2800)
- Titles to rule schema definitions, which can be leveraged in
  the Semgrep playground (#2703)

### Fixed

- Fixed taint mode and added basic test (#2786)
- Included formatted errors in SARIF output (#2748)
- Go: handle correctly the scope of Go's short assignment variables (#2452)
- Go: fixed the range of matched slices (#2763)
- PHP: correctly match the PHP superglobal `$_COOKIE` (#2820)
- PHP: allow ellipsis inside array ranges (#2819)
- JSX/TSX: fixed the range of matched JSX elements (#2685)
- Javascript: allow ellipsis in arrow body (#2802)
- Generic: correctly match the same metavariable when used in different
  generic patterns

#### Fixed in `semgrep-core` only

These features are not yet available via the `semgrep` CLI,
but have been fixed to the internal `semgrep-core` binary.

- Fixed all regressions on semgrep-rules when using -fast
- Handle pattern-not: and pattern-not-inside: as in semgrep
- Handle pattern: and pattern-inside: as in semgrep (#2777)

## [0.43.0](https://github.com/returntocorp/semgrep/releases/tag/v0.43.0) - 2021-03-16

### Added

- Official Python 3.9 support
- Support for generating patterns that will match multiple given code targets
- Gitignore for compiled binaries

### Fixed

- Parsing enum class patterns (#2715)
- Ocaml test metavar_equality_var (#2755)

### Changed

- Pfff java parser and tree-sitter-java parser are now more similar
- Octal numbers parsed correctly in tree-sitter parsers

## [0.42.0](https://github.com/returntocorp/semgrep/releases/tag/v0.42.0) - 2021-03-09

### Added

- Added propagation of metavariables to clauses nested under `patterns:`. Fixes (#2548)[https://github.com/returntocorp/semgrep/issues/2548].
- `--json-time` flag which reports runtimes for (rule, target file)
- `--vim` flag for Syntastic
- PHP - Support for partial if statements
- CSharp - Many improvements to parsing

### Fixed

- Rust can be invoked with `rs` or `rust` as a language

### Changed

- The timeout for downloading config files from a URL was extended from 10s to 20s.

## [0.41.1](https://github.com/returntocorp/semgrep/releases/tag/v0.41.1) - 2021-02-24

### Fixed
- Statically link pcre in semgrep-core for MacOS releases

## [0.41.0](https://github.com/returntocorp/semgrep/releases/tag/v0.41.0) - 2021-02-24

### Added

- Added basic typed metavariables for javascript and typescript (#2588)
- Ability to match integers or floats by values
  e.g., the pattern '8' will now match code like 'x = 0x8'
- Start converting the tree-sitter CST of R to the generic AST
  thx to Ross Nanopoulos!
- Allow 'nosem' in HTML. (#2574)

#### Added in `semgrep-core` only

These features are not yet available via the `semgrep` CLI,
but have been added to the internal `semgrep-core` binary.

- ability to process a whole rule in semgrep-core; this will allow
  whole-rule optimisations and avoid some fork and communication with the
  semgrep Python wrapper
- handling the none (regexp) and generic (spacegrep) patterns in a rule
- handling the metavariable-regexp, metavariable-comparison
- correctly handle boolean formula using inclusion checks on metavariables
- new semgrep-core -test_rules action to test rules; it reports only
  28/2800 mismatches on the semgrep-rules repository

### Changed

- update C# to latest tree-sitter-csharp
  thx to Sjord for the huge work adapting to the new C# grammar
- Improve --generate-config capabilities (#2562)
- optimise the matching of blocks with ellipsis (#2618)
  e.g., the pattern 'function(...) { ... }' will now be more efficient
- Change pattern-not-regex to filter when regex overlaps with a match (#2572)

### Fixed

- remove cycle in named AST for Rust 'fn foo(self)'  (#2584)
  and also typescript, which could cause semgrep to use giga bytes of memory
- fix missing token location on Go type assertion (#2577)

## [0.40.0](https://github.com/returntocorp/semgrep/releases/tag/v0.40.0) - 2021-02-17

### Added

- Documentation for contributing new languages.
- New language Kotlin with experimental support.
- Work on caching improvements for semgrep-core.
- Work on bloom filters for matching performance improvement.

### Changed

- Typescript grammar upgraded.
- Ruby parser updated from the latest tree-sitter-ruby.
- New Semgrep logo!
- metavariable_regex now supported with PCRE.
- Rust macros now parsed. Thanks Ruin0x11!

### Fixed

- Constant propagaion support covers `:=` short assignment in Go. (#2440)
- Functions now match against functions inside classes for PHP. (#2470)
- Import statements for CommonJS Typescript modules now supported. (#2234)
- Ellipsis behave consistently in nested statements for PHP. (#2453)
- Go Autofix does not drop closing parenthesis. (#2316)
- Helpful errors added for Windows installation. (#2533)
- Helpful suggestions provided on output encoding error. (#2514)
- Import metavariables now bind to the entire Java path. (#2502)
- Semgrep matches the short name for a type in Java. (#2400)
- Interface types explicitly handled in Go patterns. (#2376)
- TooManyMatches error generated instead of Timeout error when appropriate. (#2411)

## [0.39.1](https://github.com/returntocorp/semgrep/releases/tag/v0.39.1) - 2021-01-26

No new changes in this version.
This is a re-release of 0.39.0 due to an error in the release process.

## [0.39.0](https://github.com/returntocorp/semgrep/releases/tag/v0.39.0) - 2021-01-26

### Added

- Typed metavariables in C.
  Patterns like `$X == $Y` can now match specific types like so: `(char *$X) == $Y`. (#2431)

#### Added in `semgrep-core` only

These features are not yet available via the `semgrep` CLI,
but have been added to the internal `semgrep-core` binary.

- `semgrep-core` supports rules in JSON and Jsonnet format. (#2428)
- `semgrep-core` supports a new nested format
  for combining patterns into a boolean query. (#2430)

### Changed

- When an unknown language is set on a rule,
  the error message now lists all supported languages. (#2448)
- When semgrep is executed without a config specified,
  the error message now includes some suggestions on how to pick a config. (#2449)
- `-c` is the new shorthand for `--config` in the CLI.
  `-f` is kept as an alias for backward-compatibility. (#2447)

### Fixed

- Disable timeouts if timeout setting is 0 (#2423).
- Typed metavariables in go match literal strings (#2401).
- Fix bug that caused m_compatible_type to only bind the type (#2441).

## [0.38.0](https://github.com/returntocorp/semgrep/releases/tag/v0.38.0) - 2021-01-20

### Added
- Added a new language: Rust. Support for basic semgrep patterns (#2391)
  thanks to Ruin0x11!
- Added a new language: R. Just parsing for now (#2407)
  thanks to Ross Nanopoulos!
- Parse more Rust constructs: Traits, type constraints (#2393, #2413)
  thanks to Ruin0x11!
- Parse more C# constructs: Linq queries, type parameter constraints (#2378, #2408)
  thanks to Sjord!
- new experimental semgrep rule (meta)linter (#2420) with semgrep-core -check_rules


### Changed
- new controlflow-sensitive intraprocedural dataflow-based constant propagation
  (#2386)

### Fixed
- matching correctly Ruby functions with rescue block (#2390)
- semgrep crashing on permission error on a file (#2394)
- metavariable interpolation for pattern-inside (#2361)
- managing Lua assignment correctly (#2406) thanks to Ruin0x11!
- correctly parse metavariables in PHP, and ellipsis in fields (#2419)

## [0.37.0](https://github.com/returntocorp/semgrep/releases/tag/v0.37.0) - 2021-01-13

### Added
- pattern-not-regex added so findings can be filtered using regular expression (#2364)
- Added a new language: Lua. Support for basic semgrep patterns (#2337, #2312)
  thanks to Ruin0x11!
- C# support for basic semgrep patterns (#2336)
- Parse event access, conditional access, async-await in C# (#2314, #2329, #2358)
  thanks to Sjord

### Changed
- Java and Javascript method chaining requires extra "." when using ellipsis (#2354)

### Fixed
- Semgrep crashing due to missing token information in AST (#2380)

## [0.36.0](https://github.com/returntocorp/semgrep/releases/tag/v0.36.0) - 2021-01-05

### Added

- Typed metavariables can now match field access when we can propagate
  the type of a field
- Constant propagation for Java final fields (using this.field syntax)

### Changed

- Packaging and `setup.py` functionality (`.whl` and `pip` install unchanged):
  `SEMGREP_SKIP_BIN`, `SEMGREP_CORE_BIN`, and `SPACEGREP_BIN` now available

### Fixed
- correctly match the same metavariable for a field when used at a definition
  site and use site for Java
- add classname attribute to junit.xml report

## [0.35.0](https://github.com/returntocorp/semgrep/releases/tag/v0.35.0) - 2020-12-16

### Added

- Support for `...` in chains of method calls in JS, e.g. `$O.foo() ... .bar()`
- Official Ruby GA support

### Fixed

- Separate out test and pattern files with `--test` (#1796)

## [0.34.0](https://github.com/returntocorp/semgrep/releases/tag/v0.34.0) - 2020-12-09

### Added

- Experimental support for matching multiple arguments in JS/TS.
  This is done with a 'spread metavariable' operator,
  that looks like `$...ARGS`.
- Support for using `...` inside a Golang `switch` statement.
- Support for matching only
  the `try`, the `catch`, or the `finally` part
  of a `try { } catch (e) { } finally { }` construct in JS/TS.
- Support for matching only
  the `if ()` part of
  an `if () { }` construct in Java
- Support for metavariables inside dictionary keys in Ruby.
  This looks like `{..., $KEY: $VAL, ...}`.
- An experimental `--json-stats` flag.
  The stats output contains
  the number of files and lines of code scanned,
  broken down by language.
  It also contains profiling data broken down by rule ID.
  Please note that as this is an experimental flag,
  the output format is subject to change in later releases.
- Regex-only rules can now use `regex` as their language.
  The previously used language `none` will keep working as well.

### Changed

- Matches are now truncated to 10 lines in Semgrep's output.
  This was done to avoid filling the screen with output
  when a rule captures a whole class or function.
  If you'd like to adjust this behavior,
  you can set the new `--max-lines-per-finding` option.
- Fans of explicit & verbose code can now ignore findings
  with a `// nosemgrep` comment instead of the original `// nosem`.
  The two keywords have identical behavior.
- Generic pattern matching is now 10-20% faster
  on large codebases.

### Fixed

- Semgrep would crash when tens of thousands of matches were found
  for the same rule in one file.
  A new internally used `semgrep-core` flag named `-max_match_per_file`
  prevents these crashes by forcing a 'timeout' state
  when 10,000 matches are reached.
  Semgrep can then gracefully report
  what combination of rules and paths causes too much work.
- `semgrep --debug` works again,
  and now outputs even more debugging information from `semgrep-core`.
  The new debugging output is especially helpful to discover
  which rules have too many matches.
- A pattern that looks like `$X & $Y`
  will now correctly match bitwise AND operations in Ruby.
- Metavariables can now capture the name of a class
  and match its occurrences later in the class definition.
- Semgrep used to crash when a metavariable matched
  over text that cannot be read as UTF-8 text.
  Such matches will now try to recover what they can
  from apparent broken unicode text.

## [0.33.0](https://github.com/returntocorp/semgrep/releases/tag/v0.33.0) - 2020-12-01

### Added

- Allow selecting rules based on severity with the `--severity` flag. Thanks @kishorbhat!

### Changed

- In generic mode, shorter matches are now always preferred over
  longer ones. This avoids matches like `def bar def foo` when the
  pattern is `def ... foo`, instead matching just `def foo`
- In generic mode, leading dots must now match at the beginning of a
  block, allowing patterns like `... foo` to match what comes before `foo`
- Disabled link following for parity with other LINUX tools (e.g. ripgrep)
- spacegrep timeouts are now reported as timeouts instead of another error

### Fixed

- Correctly bind a metavariable in an import to the fully-qualified name. [Issue](https://github.com/returntocorp/semgrep/issues/1771)
- Fix invalid match locations on target files containing both CRLF line
  endings UTF-8 characters (#2111)
- Fix NoTokenLocation error when parsing Python f-strings
- [C] Support `include $X`
- [Go] Fix wrong order of imports

## [0.32.0](https://github.com/returntocorp/semgrep/releases/tag/v0.32.0) - 2020-11-18

### Added

- JSON output now includes an attribute of findings named `is_ignored`.
  This is `false` under regular circumstances,
  but if you run with `--disable-nosem`,
  it will return `true` for findings
  that normally would've been excluded by a `// nosem` comment.

### Changed

- `// nosemgrep` can now also be used to ignore findings,
  in addition to `// nosem`
- Added a default timeout of 30 seconds per file instead of none (#1981).

## [0.31.1](https://github.com/returntocorp/semgrep/releases/tag/v0.31.1) - 2020-11-11

### Fixed

- Regression in 0.31.0 where only a single file was being used when `--config`
  was given a directory with multiple rules (#2019).
- Cheatsheet's html functionality now has correct output.

## [0.31.0](https://github.com/returntocorp/semgrep/releases/tag/v0.31.0) - 2020-11-10

### Fixed

- Gracefully handle empty configuration file.
- Gracefully handle LexicalErrors from semgrep-core.
- Fix stack overflows in spacegrep on large input files (#1944).
- Fix extension-based file selection when the language is `generic` (#1968).
- Fix semgrep error when no valid config on path provided (#1912).
- Fix NO_FILE_INFO_YET error which causes the python wrapper to crash (#1925).
- Fix usage of '...' in special builtin arguments for PHP (#1963).
- Fix automatic semicolon insertion parse error in javascript (#1960).

### Added
- kotlin-tree-sitter integration into semgrep-core. Can now call
  dump-tree-sitter-cst on kotlin files.
- c++ tree-sitter integration into semgrep-core (#1952).
- More documents for language porting.
- Error handling in spacegrep to print stderr when CalledProcessError occurs.

## [0.30.0](https://github.com/returntocorp/semgrep/releases/tag/v0.30.0) - 2020-11-03

### Added

- Better examples for the generic mode aka spacegrep (#1951).

### Fixed

- Fix matching of trailing dots in spacegrep (#1939).
- Allow matching on one-line files with spacegrep (#1929).
- Fix incorrect number of lines matched by dots with spacegrep (#1918).
- Other subtle spacegrep matching bugs (#1913).
- Metavariable for method call should be matched against corresponding
  metavariable in method definition (#1861).
- Typescript class properties/declarations not recognized (#1846).
- Can't match inside Python try/except clause (#1902).

## [0.29.0](https://github.com/returntocorp/semgrep/releases/tag/v0.29.0) - 2020-10-27

### Added
- Semgrep will now partially parse files with parse errors and report findings detected before the parse errors was encountered.
- Allow user to specify registry path without having to add semgrep.dev url
  i.e.: instead of `--config https://semgrep.dev/p/r2c-ci` users can use `--config p/r2c-ci`
- Allow user to specify snippet id without having to add semgrep.dev url
  i.e.: instead of `--config https://semgrep.dev/s/username:snippetname`
  users can use `--config username:snippetname`
- `--test` will now error out if `ruleid` or `ok` is not in reported IDs
- Semgrep will run JavaScript rules on TypeScript files automatically.

### Fixed
- More off by one fixes in autofix
- Support for matching dynamic class names in Ruby
- Removed `nosem` findings from the final findings count
- Matching nested JSX elements works properly. See https://semgrep.dev/s/erlE?version=0.29.0.
- Can now match partial class definitions with annotations in Java. See https://github.com/returntocorp/semgrep/issues/1877.
- Fixed errors in TypeScript "implements" keyword. See https://github.com/returntocorp/semgrep/issues/1850.

## [0.28.0](https://github.com/returntocorp/semgrep/releases/tag/v0.28.0) - 2020-10-21

### Added

- A `metavariable-comparison` operator
  for evaluating numeric comparisons on metavariable values,
  such as `comparison: $KEY_SIZE < 2048`.
  This is a safe alternative to `pattern-where-python` snippets.
  Check the [full documentation of this feature](https://github.com/returntocorp/semgrep/blob/12d25a5c/docs/experimental.md#metavariable-comparison)!
- Matching 1-to-N attributes with a `...` wildcard
  in JSX tags' attribute lists,
  such as `<$TAG attr="1" ... />`
- Matching only the function signature
  without the function body,
  such as `function foo(...)`.
  This is useful to have cleaner match output
  when the body content doesn't matter in a rule.
  This works on JavaScript, TypeScript, and Java code currently.
- SARIF output now includes the exact CWE and OWASP categories as tags.
  Thanks @hunt3rkillerz!
- Matching of annotation patterns for Java (like `@SomeAnnot(...)`) in any context.

### Fixed

- PHP superglobals such as `$_GET`,
  which start with a dollar sign just like Semgrep metavariables,
  are now correctly interpreted as PHP code instead of Semgrep pattern code.
- Calls to `isset(...)` in PHP look like function calls,
  but technically are not functions calls.
  Now you can match them anyway!
- It's now possible to write unit tests for OCaml rules.
- JavaScript's special identifiers,
  such as `this`, can now be captured into a metavariable.
- A Java pattern for `implements B`
  will now also match code that does `implements A, B, C`.
- Addressed off by one errors when applying autofixes
- Missing characters in metavariable interpolation in messages
- And many more minor code parser fixes!

## [0.27.0](https://github.com/returntocorp/semgrep/releases/tag/v0.27.0) - 2020-10-06

### Added
- Added a `--debug` flag and moved most of the output under `--verbose` to it.
- Can run multiple rule configs by repeating `--config` option
- Jenkins information added to integrations
- Added matching with partial patterns for function signatures for Go.

### Changed
- Parse and other errors are mentioned at final output, but not individually displayed unless --verbose is passed
- tree-sitter parse error exceptions converted to parsing_error, improving error location

### Fixed
- Dislayed types using the `message` key are more complete.
- Triple token repeat for EncodedString in semgrep messages fixed.
- Crashes on 3 or more layered jsonschema errors fixed.


## [0.26.0](https://github.com/returntocorp/semgrep/releases/tag/v0.26.0) - 2020-09-30

### Fixed
- Metavariables are able to match empty tuples
- Correctly parse optional chaining (?.) in Typescript
- Correctly parse logical assignment operators (&&=, ||=, ??=) in Typescript
- Some type constraing matching in Typescript

### Changed
- Added default timeout of 5 seconds to javascript parsing (related to ?. on large minified files stalling)


## [0.25.0](https://github.com/returntocorp/semgrep/releases/tag/v0.25.0) - 2020-09-23

### Added
- Added support for the JUnit XML report format (`--junit-xml`)
- C now supports the deep expression operator: `<... $X ...>`. See [this example](https://semgrep.dev/s/boKP/?version=develop).
- Added support for ellipses `...` in PHP. (https://github.com/returntocorp/semgrep/issues/1715). See [this example](https://semgrep.dev/s/NxRn/?version=develop).

### Fixed
- JavaScript will parse empty yields (https://github.com/returntocorp/semgrep/issues/1688).
- In JavaScript, arrow functions are now considered lambdas (https://github.com/returntocorp/semgrep/issues/1691). This allows [matching](https://semgrep.dev/s/Kd1j/?version=develop) arrow functions in `var` assignments.
- `tsx` and `typescript` are now properly recognized in the `languages` key. (https://github.com/returntocorp/semgrep/issues/1705)


## [0.24.0](https://github.com/returntocorp/semgrep/releases/tag/v0.24.0) - 2020-09-16

### Added
- The `--test` functionality now supports the `--json` flag
- Alpha support for TypeScript
- Alpha support for PHP
- PyPI artifacts are now compatible with Alpine Linux

### Fixed
- Can now parse ECMAScript object patterns with ellipses in place of fields

## [0.23.0](https://github.com/returntocorp/semgrep/releases/tag/v0.23.0) - 2020-09-09

### Added
- Experimental support for Typescript (with -lang ts). You can currently
  mainly use the Javascript subset of Typescript in patterns, as well
  as type annotations in variable declarations or parameters.
- Ability to read target contents from stdin by specifying "-" target.

### Changed
- You can now specify timeouts using floats instead of integers
  (e.g., semgrep -timeout 0.5 will timeout after half a second)

### Fixed
- We now respect the -timeout when analyzing languages which have
  both a Tree-sitter and pfff parser (e.g., Javascript, Go).

## [0.22.0](https://github.com/returntocorp/semgrep/releases/tag/v0.22.0) - 2020-09-01

### Added
- The 'languages' key now supports 'none' for running `pattern-regex` on arbitrary files. See [this file](https://github.com/returntocorp/semgrep/blob/develop/semgrep/tests/e2e/rules/regex-any-language.yaml) for an example.
- You can now use the '...' ellipsis operator in OCaml.
- True negatives to '--test' functionality via the 'ok:<rule-id>' annotation.

### Changed
- Groups of rules are now called "Rulesets" in the Semgrep ecosystem,
  instead of their previous name, "Packs".
- We now use also the tree-sitter-javascript Javascript parser, which
  can parse quickly minified files. Thus, we also removed the 5 seconds
  parsing timeout we were using for Javascript.
- We should correctly report ranges when matching array access expressions
  (e.g., 'foo[$X]').
- Breaking: regular expressions in semgrep string patterns (e.g., `"=~/foo/"`)
  are now using the PCRE (Perl Compatible Regular Expressions) syntax instead of
  the OCaml syntax. This means you should not escape parenthesis for grouping
  or escape pipes for dijunctions (e.g., use simply `"=~/foo|bar/"` instead of
  `"=~/foo\|bar/"`). You can also use more advanced regexp features available
  in PCRE such as case-insensitive regexps with '/i' (e.g., `"=~/foo/i"`).
  The semantic of matching changes also to look for the regexp anywhere
  in the string, not just at the beginning, which means if you want to
  enforce a format for the whole string, you will now need to use the '^' anchor
  character (e.g., `"=~/^o+$/"` to check if a string contains only a sequence
  of 'o').

### Removed
- Breaking: install script installation procedure (semgrep-<version>-ubuntu-generic.sh).
  Please use 'pip install' for equivalent Linux installation.

## [0.21.0](https://github.com/returntocorp/semgrep/releases/tag/v0.21.0) - 2020-08-25

### Added
- Parsing JSX (JavaScript React) files is now supported as a beta feature!
  In this release, you need to target .jsx files one by one explicitly to have them be scanned.
  We're planning to scan all .jsx files in targeted directories in our next release
- We now bundle a [json-schema](https://json-schema.org/) spec for rules YAML syntax.

### Changed
- Our custom-made rules YAML validator has been replaced with a jsonschema standard one.
  This results in more reliable and comprehensive error messages
  to help you get back on track when bumping into validation issues.
- Calling `semgrep --validate` now includes more information,
  such as the number of rules validation ran on.

### Fixed
- Fixed a bug where multiple assignment,
  also known as tuple unpacking assignment in Python,
  such as `a, b = foo`,
  could be misinterpreted by semgrep.
- Fixed a bug that would cause a crash when trying to get debug steps output as JSON.
- `.mly` and `.mll` files are no longer targeted implicitly by OCaml scans.
- Fixed the `--skip-unknown-extensions` flag skipping files even with recognized extensions.
- Fixed JavaScript conditionals without braces,
  such as `if (true) return;`,
  not being matched by patterns such as `if (true) { return; }`.

## [0.20.0](https://github.com/returntocorp/semgrep/releases/tag/v0.20.0) - 2020-08-18

### Added
- Support for JSX tag metavariables (e.g., <$TAG />) and ellipsis inside
  JSX attributes (e.g., <foo attr=... />)
- By default Semgrep treats explicitly passed files with unknown extension as possibly any language and so runs all rules on said files. Add a flag `--skip-unknown-extensions` so that Semgrep will treat these files as if they matched no language and will so run no rules on them. [Link: PR](https://github.com/returntocorp/semgrep/pull/1507)

### Fixed
- Python patterns do not have to end with a newline anymore.
- Pattern `$X = '...';` in JavaScript matches `var $X = '...'`. Additionally, semicolon is no longer required to match. [Link: Issue](https://github.com/returntocorp/semgrep/issues/1497); [Link: Example](https://semgrep.dev/7g0Q?version=0.20.0)
- In JavaScript, can now match destructured object properties inside functions. [Link: Issue](https://github.com/returntocorp/semgrep/issues/1005); [Link: Example](https://semgrep.dev/d72E/?version=0.20.0)
- Java annotations can be matched with fully qualified names. [Link: Issue](https://github.com/returntocorp/semgrep/issues/1508); [Link: Example](https://semgrep.dev/vZqY/?version=0.20.0)
- Ensure `/src` exists in Dockerfile; [Link: PR](https://github.com/returntocorp/semgrep/pull/1512)

## [0.19.1](https://github.com/returntocorp/semgrep/releases/tag/v0.19.1) - 2020-08-13

### Fixed
- Update Docker container to run successfully without special volume
  permissions

## [0.19.0](https://github.com/returntocorp/semgrep/releases/tag/v0.19.0) - 2020-08-11

### Added
- `--timeout-threshold` option to set the maximum number of times a file can timeout before it is skipped
- Alpha support for C#

### Fixed
- Match against JavaScript unparameterized catch blocks
- Parse and match against Java generics
- Add ability to match against JSX attributes using ellipses
- Add ability to use ellipses in Go struct definitions
- No longer convert Go expressions with a newline to a statement

## [0.18.0](https://github.com/returntocorp/semgrep/releases/tag/v0.18.0) - 2020-08-04

### Added
- Match arbitrary content with `f"..."`
- Performance improvements by filtering rules if file doesn't contain string needed for match
- Match "OtherAttribute" attributes in any order
- Support Python 3.8 self-documenting fstrings
- `--max-memory` flag to set a maximum amount of memory that can be used to apply a rule to a file

## [0.17.0](https://github.com/returntocorp/semgrep/releases/tag/v0.17.0) - 2020-07-28

### Added
- The `metavariable-regex` operator, which filters finding's by metavariable
  value against a Python re.match compatible expression.
- `--timeout` flag to set maximum time a rule is applied to a file
- Typed metavariables moved to official support. See [docs](https://github.com/returntocorp/semgrep/blob/develop/docs/pattern-features.md#typed-metavariables)

### Changed
- Improved `pattern-where-python` error messages

## [0.16.0](https://github.com/returntocorp/semgrep/releases/tag/v0.16.0) - 2020-07-21

### Added
- Match file-name imports against metavariables using `import "$X"` (most
  useful in Go)
- Support for taint-tracking rules on CLI using the key-value pair 'mode: taint'
  (defaults to 'mode: search')

### Changed
- Don't print out parse errors to stdout when using structured output formats

### Fixed
- Parse nested object properties in parameter destructuring in JavaScript
- Parse binding patterns in ECMAScript 2021 catch expressions
- Was mistakenly reporting only one of each type of issue even if multiple issues exist

## [0.15.0](https://github.com/returntocorp/semgrep/releases/tag/v0.15.0) - 2020-07-14

### Added
- Alpha level support for Ruby

### Changed
- Show semgrep rule matches even with --quiet flag

### Fixed
- Fixed a crash when running over a directory with binary files in it.
- Fix SARIF output format
- Parse nested destructured parameters in JavaScript
- True and False are not keywords in Python2
- Send informative error message when user tries to use semgrep on missing files

## [0.14.0](https://github.com/returntocorp/semgrep/releases/tag/v0.14.0) - 2020-07-07

### Changed
- Default Docker code mount point from `/home/repo` to `/src` - this is also
  configurable via the `SEMGREP_SRC_DIRECTORY` environment variable

### Removed
- `--precommit` flag - this is no longer necessary after defaulting to
  `pre-commit`'s code mount point `/src`

### Fixed
- Parse python files with trailing whitespace
- Parse python2 tuple as parameter in function/lambda definition
- Parse python3.8 positional only parameters (PEP 570)
- Parse python2 implicit array in comprehension
- Cache timeout errors in semgrep-core so running multiple rules does not
  retry parsing

## [0.13.0](https://github.com/returntocorp/semgrep/releases/tag/v0.13.0) - 2020-06-30

### Added
- Const propagation now works with Java 'final' keyword and for Python globals
  which were assigned only once in the program

### Fixed
- Parsing Ocaml open overriding
- Parse raise in Python2 can take up to three arguments
- Metavariable matching now works with variables with global scope:
```yaml
$CONST = "..."
...
def $FUNC(...):
  return foo($CONST)
```
will match
```python
GLOBAL_CONST = "SOME_CONST"

def fetch_global_const():
    return foo(GLOBAL_CONST)
```

### Changed
- More clear Parse error message

## [0.12.0](https://github.com/returntocorp/semgrep/releases/tag/v0.12.0) - 2020-06-23

### Added
- Support for a new configuration language: JSON. You can now write
  JSON semgrep patterns with -lang json
- Support for '...' inside set and dictionaries
- Version check to recommend updating when out-of-date, disable with `--disable-version-check`
- Support for multiline pattern-where-python
- `--dryrun` flag to show result of autofixes without modifying any files
- Add capability to use regex replacement for autofixing. See documentaion [here](https://github.com/returntocorp/semgrep/blob/develop/docs/experimental.md#autofix-using-regular-expression-replacement)
- Add version check to recommend upgrading when applicable

### Fixed
- The range of function calls and statement blocks now includes the closing
  `}` and `)`. The range for expression statements now includes the closing
  ';' when there's one. The range of decorators now includes '@'.
- Do not convert certain parenthesized expressions in tuples in Python
- Returned warning when improperly mounting volume in docker container
- Correctly handle uncommited file deletions when using git aware file targeting

### Changed
- Progress bar only displays when in interactive terminal, more than one
  rule is being run, and not being run with `-v` or `-q`
- Colapsed `--include-dir` and `--exclude-dir` functionaity into `--include` and
  `--exclude` respectively

## [0.11.0](https://github.com/returntocorp/semgrep/releases/tag/v0.11.0) - 2020-06-16

### Added
- Support for another programming language: OCaml. You can now write
  OCaml semgrep patterns with -lang ocaml
- Inline whitelisting capabilities via `nosem` comments and the
  `--disable-nosem` flag [#900](https://github.com/returntocorp/semgrep/issues/900)
- Show a progress bar when using semgrep in an interactive shell
- More understandable error messages

### Changed
- If scanning a directory in a git project then skip files that are ignored by the
  project unless `--no-git-ignore` flag is used
- Show aggregate parse errors unless `--verbose` flag is used

### Fixed
- Handle parsing unicode characters

## [0.10.1](https://github.com/returntocorp/semgrep/releases/tag/v0.10.1) - 2020-06-10

### Fixed
- Value of `pattern_id` when using nested pattern operators [#828](https://github.com/returntocorp/semgrep/issues/828)
- `...` now works inside for loops in javascript
- Metavariable
- Infinite loop in python [#923](https://github.com/returntocorp/semgrep/issues/923)
- Treat field definition (`{x: 1}`) differently from assignment (`{x = 1}`)
- Support triple-quoted f-strings in python
- Fix ubuntu build error [#965](https://github.com/returntocorp/semgrep/pull/965)

## [0.10.0](https://github.com/returntocorp/semgrep/releases/tag/v0.10.0) - 2020-06-09

### Fixed

- Support immediately indexed arrays with initializers in Java
- Support object rest parameters in ECMAScript 6+
- Support various array destructuring calls with ommitted arguments in
  ECMAScript 6+
- Fix an issue where an error was raised when matching to Python else
  blocks with a metavariable
- Don't filter out files that are explicitly passed as arguments to semgrep
  even if they do not have expected extension

### Added

- Java imports can now be searched with patterns written like `import
  javax.crypto.$ANYTHING`
- `--debugging-json` flag for use on semgrep.dev

### Changed

- Pattern matches now distinguish between conditionals without `else` blocks
  and those with empty `else` blocks; write two patterns to capture both
  possibilities
- Print output before exiting when using --strict

## [0.9.0](https://github.com/returntocorp/semgrep/releases/tag/v0.9.0) - 2020-06-02

### Fixed
- Performance optimizations in deep statement matching
- Disable normalization of != ==> !(==)
- Support empty variable declaration in javasript
- Support "print expr," in Python 2.X
- Support "async" keyword on inner arrow functions for ECMAScript 7+
- Support optional catch bindings for ECMAScript 2019+
- Support non-ASCII Unicode whitespace code points as lexical whitespace in JavaScript code
- Support assignment expressions in Python 3.8
- Emtpty block in if will only match empty blocks

### Removed
- `--exclude-tests` flag - prefer `--exclude` or `--exclude-dir`
- `--r2c` flag - this was completely unused

## [0.8.1](https://github.com/returntocorp/semgrep/releases/tag/v0.8.1) - 2020-05-26

### Fixed
- `semgrep --version` on ubuntu was not returning the correct version

## [0.8.0](https://github.com/returntocorp/semgrep/releases/tag/v0.8.0) - 2020-05-20

### Added
- `pattern-regex` functionality - see docs for more information.
- Ellipsis used in the final position of a sequence of binary operations
  will match any number of additional arguments:
  ```
  $X = 1 + 2 + ...
  ```
  will match
  ```python
  foo = 1 + 2 + 3 + 4
  ```
- Per rule configuration of paths to include/exclude. See docs for more information.

### Changed
- fstring pattern will only match fstrings in Python:
  ```
  f"..."
  ```
  will match
  ```python
  f"foo {1 + 1}"
  ```
  but not
  ```python
  "foo"
  ```
- Change location of r2c rule config to https://semgrep.live/c/r/all which filters out
  pattern-where-python rules

## [0.7.0](https://github.com/returntocorp/semgrep/releases/tag/v0.7.0) - 2020-05-12

### Added
- `--exclude`, `--include`, `--exclude-dir`, and `--include-dir` flags
  for targeting specific paths with command line options.
  The behavior of these flags mimics `grep`'s behavior.
- A `--sarif` flag to receive output formatted according to the
  [SARIF v2.1.0](https://docs.oasis-open.org/sarif/sarif/v2.1.0/cs01/sarif-v2.1.0-cs01.html)
  specification for static analysis tools.
- Metavariables are now checked for equality across pattern clauses. For example, in the following pattern, `$REQ` must be the same variable name for this to match:
  ```yaml
  - patterns:
    - pattern-inside: |
        $TYPE $METHOD(..., HttpServletRequest $REQ, ...) {
          ...
        }
    - pattern: $REQ.getQueryString(...);
  ```


### Fixed
- Correclty parse implicit tuples in python f-strings
- Correctly parse `%` token in python f-string format
- Correctly parse python fstrings with spaces in interpolants

## [0.6.1](https://github.com/returntocorp/semgrep/releases/tag/v0.6.1) - 2020-05-06

### Fix

- Message field in output was not using proper interpolated message

## [0.6.0](https://github.com/returntocorp/semgrep/releases/tag/v0.6.0) - 2020-05-05

### Added
- The `-j/--jobs` flag for specifying number of subprocesses to use to run checks in parallel.
- expression statements will now match by default also return statements
  ```
  foo();
  ```
  will now match
  ```javascript
  return foo();
  ```
- You can now use regexps for field names:
  ```
  var $X = {"=~/[lL]ocation/": $Y};
  ```
  will now match
  ```javascript
  var x = {"Location": 1};
  ```
- Add severity to json output and prepend the rule line with it. Color yellow if `WARNING`, and red if `ERROR`. e.g. WARNING rule:tests.equivalence-tests
- For languages not allowing the dollar sign in identifiers (e.g., Python),
  semgrep will return an error if your pattern contains an identifier
  starting with a dollar that is actually not considered a metavariable
  (e.g., `$x`)
- Support top level `metadata` field in rule.yaml. Entire metadata object is attached to
  all things that match the rule when using json output format.

### Changed
- Config files in hidden paths can now be used by explicitly specifying
  the hidden path:
    ```
    semgrep --config some/hidden/.directory
    ```
- Metavariables can now contain digits or `_`. `$USERS_2` is now
  a valid metavariable name. A metavariable must start with a letter
  or `_` though.
- Simple calls of the `semgrep` CLI, such as `semgrep --version`, are now 60% faster.
- Display autofix suggestion in regular and json output mode.
- Update command line help texts.

### Fixed
- Correctly parse `f"{foo:,f}"` in Python
- Correctly parse Python files where the last line is a comment

## [0.5.0](https://github.com/returntocorp/semgrep/releases/tag/v0.5.0) - 2020-04-28

### Changed
- Rename executable to semgrep
- Deep expression matching in conditionals requires different syntax:
    ```
    if <... $X = True ...>:
        ...
    ```
    will now match
    ```python
    if foo == bar and baz == True:
        return 1
    ```
- Deduplicate semgrep output in cases where there are multiple ways
  a rule matches section of code
- Deep statement matchings goes into functions and classes:
    ```
    $X = ...
    ...
    bar($X)
    ```
    now matches with
    ```javascript
    QUX = "qux"

    function baz() {
        function foo() {
            bar(QUX)
        }
    }
    ```

### Added
- `python2` is a valid supported language

### Fixed
- Expression will right hand side of assignment/variable definition in javascript. See #429
    ```
    foo();
    ```
    will now match
    ```
    var x = foo();
    ```
- Regression where `"..."` was matching empty list
    ```
    foo("...")
    ```
    does _not_ match
    ```
    foo()
    ```

## [0.4.9](https://github.com/returntocorp/semgrep/releases/tag/v0.4.9) - 2020-04-07

### Changed

- Only print out number of configs and rules when running with verbose flag
- Match let and const to var in javascript:
    ```
    var $F = "hello"
    ```
    will now match any of the following expressions:
    ```javascript
    var foo = "hello";
    let bar = "hello";
    const baz = "hello";
    ```

### Added

- Print out --dump-ast
- Print out version with `--version`
- Allow ... in arrays
    ```
    [..., 1]
    ```
    will now match
    ```
    [3, 2, 1]
    ```
- Support Metavariable match on keyword arguments in python:
    ```
    foo(..., $K=$B, ...)
    ```
    will now match
    ```
    foo(1, 2, bar=baz, 3)
    ```
- Support constant propogation in f-strings in python:
    ```
    $M = "..."
    ...
    $Q = f"...{$M}..."
    ```
    will now match
    ```python
    foo = "bar"
    baz = f"qux {foo}"
    ```
- Constant propogation in javascript:
    ```
    api("literal");
    ```
    will now match with any of the following:
    ```javascript
    api("literal");

    const LITERAL = "literal";
    api(LITERAL);

    const LIT = "lit";
    api(LIT + "eral");

    const LIT = "lit";
    api(`${LIT}eral`);
    ```

- Deep statement matching:
    Elipsis operator (`...`) will also include going deeper in scope (i.e. if-else, try-catch, loop, etc.)
    ```
    foo()
    ...
    bar()
    ```
    will now match
    ```python
    foo()
    if baz():
        try:
            bar()
        except Exception:
            pass
    ```
- Unified import resolution in python:
    ```
    import foo.bar.baz
    ```

    will now match any of the following statements:

    ```python
    import foo.bar.baz
    import foo.bar.baz.qux
    import foo.bar.baz as flob
    import foo.bar.baz.qux as flob
    from foo.bar import baz
    from foo.bar.baz import qux
    from foo.bar import baz as flob
    from foo.bar.bax import qux as flob
    ```
- Support for anonymous functions in javascript:
    ```
    function() {
        ...
    }
    ```
    will now match
    ```javascript
    var bar = foo(
        //matches the following line
        function () { console.log("baz"); }
    );
    ```
- Support arrow function in javascript
    ```
    (a) => { ... }
    ```
    will now match:

    ```javascript
    foo( (a) => { console.log("foo"); });
    foo( a => console.log("foo"));

    // arrows are normalized in regular Lambda, so an arrow pattern
    // will match also old-style anynonous function.
    foo(function (a) { console.log("foo"); });
    ```
- Python implicit string concatenation
    ```
    $X = "..."
    ```
    will now match
    ```python
    # python implicitly concatenates strings
    foo = "bar"       "baz"              "qux"
    ```
- Resolve alias in attributes and decorators in python
    ```
    @foo.bar.baz
    def $X(...):
        ...
    ```
    will now match
    ```python
    from foo.bar import baz

    @baz
    def qux():
        print("hello")
    ```
### Fixed

- Handle misordered multiple object destructuring assignments in javascript:
    ```
    var {foo, bar} = qux;
    ```
    will now match
    ```
    var {bar, baz, foo} = qux;
    ```
- Defining properties/functions in different order:
    ```
    var $F = {
        two: 2,
        one: 1
    };
    ```
    will now match both
    ```javascript
    var foo = {
      two: 2,
      one: 1
    };

    var bar = {
        one: 1,
        two: 2
    };
    ```
- Metavariables were not matching due to go parser adding empty statements in golang


## [0.4.8](https://github.com/returntocorp/semgrep/releases/tag/0.4.8) - 2020-03-09

### Added
* Constant propagation for some langauges. Golang example:
```
pattern: dangerous1("...")
will match:

const Bar = "password"
func foo() {
     dangerous1(Bar);
}
```

* Import matching equivalences
```
pattern: import foo.bar.a2
matches code: from foo.bar import a1, a2
```

* Deep expression matching - see (#264)
```
pattern: bar();
matches code: print(bar())
```<|MERGE_RESOLUTION|>--- conflicted
+++ resolved
@@ -30,11 +30,8 @@
   consistent with other use of ... (#4082), so `o. ... .foo()` will now
   also match just `o.foo()`.
 - Config files with only a comment give bad error message (#3773)
-<<<<<<< HEAD
 - Prevent bad settings files from crashing Semgrep (#4164)
-=======
 - Does not crash if user does not have write permissions on home directory
->>>>>>> fec2dfc3
 
 ### Changed
 - Resolution of rulesets use legacy registry instead of cdn registry
