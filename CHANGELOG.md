# Changelog

This project adheres to [Semantic Versioning](http://semver.org/spec/v2.0.0.html).

## Unreleased

### Added
- Improved filtering of rules based on file content
<<<<<<< HEAD
- Semgrep CLI now respects .semgrepignore files
=======
- Java: support ellipsis in generics, e.g., `class Foo<...>` (#4335)
>>>>>>> e5d25b9a

### Fixed
- Java: class patterns not using generics will match classes using generics
  (#4335), e.g., `class $X { ...}` will now match `class Foo<T> { }`
- TS: parse correctly type definitions (#4330)
- taint-mode: Findings are now reported when the LHS of an access operator is
  a sink (e.g. as in `$SINK->method`), and the LHS operand is a tainted
  variable (#4320)
- metavariable-comparison: do not throw a NotHandled exn anymore (#4328)

### Changed
- semgrep-core: Log messages are now tagged with the process id

## [0.75.0](https://github.com/returntocorp/semgrep/releases/tag/v0.75.0) - 11-23-2021

### Fixed
- semgrep-ci relies on `--disable-nosem` still tagging findings with `is_ignored`
  correctly. Reverting optimization in 0.74.0 that left this field None when said
  flag was used

## [0.74.0](https://github.com/returntocorp/semgrep/releases/tag/v0.74.0) - 11-19-2021

### Added
- Support for method chaining patterns in Python, Golang, Ruby,
  and C# (#4300), so all GA languages now have method chaining
- Scala: translate infix operators to generic AST as method calls, 
  so `$X.map($F)` matches `xs map f`
- PHP: support method patterns (#4262)

### Changed
- Add `profiling_times` object in `--time --json` output for more fine
  grained visibility into slow parts of semgrep
- Constant propagation: Any kind of Python string (raw, byte, or unicode) is 
  now evaluated to a string literal and can be matched by `"..."` (#3881)

### Fixed
- Ruby: blocks are now represented with an extra function call in Generic so that
  both `f(...)` and `f($X)` correctly match `f(x)` in `f(x) { |n| puts n }` (#3880)
- Apply generic filters excluding large files and binary files to
  'generic' and 'regex' targets as it was already done for the other
  languages.
- Fix some Stack_overflow when using -filter_irrelevant_rules (#4305)
- Dataflow: When a `switch` had no other statement following it, and the last
  statement of the `switch`'s `default` case was a statement, such as `throw`,
  that can exit the execution of the current function, this caused `break`
  statements within the `switch` to not be resolved during the construction of
  the CFG. This could led to e.g. constant propagation incorrectly flagging
  variables as constants. (#4265)

## [0.73.0](https://github.com/returntocorp/semgrep/releases/tag/v0.73.0) - 11-12-2021

### Added
- experimental support for C++

### Changed
- Dataflow: Assume that any function/method call inside a `try-catch` could
  be raising an exception (#4091)
- cli: if an invalid config is passed to semgrep, it will fail immediately, even 
  if valid configs are also passed

### Fixed
- Performance: Deduplicate rules by rule-id + behavior so rules are not being run
  twice
- Scala: recognize metavariables in patterns
- Scala: translate for loops to the generic ast properly
- Catch PCRE errors
- Constant propagation: Avoid "Impossible" errors due to unhandled cases

## [0.72.0](https://github.com/returntocorp/semgrep/releases/tag/v0.72.0) - 11-10-2021

### Added
- Java: Add partial support for `synchronized` blocks in the dataflow IL (#4150)
- Dataflow: Add partial support for `await`, `yield`, `&`, and other expressions
- Field-definition-as-assignemnt equivalence that allows matching expression
  patterns against field definitions. It is disabled by default but can be
  enabled via rule `options:` with  `flddef_assign: true` (#4187)
- Arrows (a.k.a short lambdas) patterns used to match also regular function
  definitions. This can now be disabled via rule `options:` with
  `arrow_is_function: false` (#4187)
- Javascript variable patterns using the 'var' keyword used to also
  match variable declarations using 'let' or 'const'. This can now be
  disabled via rule `options:` with `let_is_var: false`

### Fixed
- Constant propagation: In a method call `x.f(y)`, if `x` is a constant then
  it will be recognized as such
- Go: match correctly braces in composite literals for autofix (#4210)
- Go: match correctly parens in cast for autofix (#3387)
- Go: support ellipsis in return type parameters (#2746)
- Scala: parse `case object` within blocks
- Scala: parse typed patterns with variables that begin with an underscore:
  `case _x : Int => ...`
- Scala: parse unicode identifiers
- semgrep-core accepts `sh` as an alias for bash
- pattern-regex: Hexadecimal notation of Unicode code points is now
  supported and assumes UTF-8 (#4240)
- pattern-regex: Update documentation, specifying we use PCRE (#3974)
- Scala: parse nullary constructors with no arguments in more positions
- Scala: parse infix type operators with tuple arguments
- Scala: parse nested comments
- Scala: parse `case class` within blocks
- `metavariable-comparison`: if a metavariable binds to a code variable that
  is known to be constant, then we use that constant value in the comparison (#3727)
- Expand `~` when resolving config paths

### Changed
- C# support is now GA
- cli: Only suggest increasing stack size when semgrep-core segfaults
- Semgrep now scans executable scripts whose shebang interpreter matches the
  rule's language

## [0.71.0](https://github.com/returntocorp/semgrep/releases/tag/v0.71.0) - 11-01-2021

### Added
- Metavariable equality is enforced across sources/sanitizers/sinks in
  taint mode, and these metavariables correctly appear in match messages
- Pre-alpha support for Bash as a new target language
- Pre-alpha support for C++ as a new target language
- Increase soft stack limit when running semgrep-core (#4120)
- `semgrep --validate` runs metachecks on the rule

### Fixed
- text_wrapping defaults to MAX_TEXT_WIDTH if get_terminal_size reports
  width < 1
- Metrics report the error type of semgrep core errors (Timeout,
  MaxMemory, etc.)
- Prevent bad settings files from crashing Semgrep (#4164)
- Constant propagation: Tuple/Array destructuring assignments now correctly
  prevent constant propagation
- JS: Correctly parse metavariables in template strings
- Scala: parse underscore separators in number literals, and parse
  'l'/'L' long suffix on number literals
- Scala: parse by name arguments in arbitary function types,
  like `(=> Int) => Int`
- Bash: various fixes and improvements
- Kotlin: support ellipsis in class body and parameters (#4141)
- Go: support method interface pattern (#4172)

### Changed
- Report CI environment variable in metrics for better environment
  determination
- Bash: a simple expression pattern can now match any command argument rather
  than having to match the whole command

## [0.70.0](https://github.com/returntocorp/semgrep/releases/tag/v0.70.0) - 10-19-2021

### Added
- Preliminary support for bash

### Fixed
- Go: support ... in import list (#4067),
  for example `import (... "error" ...)`
- Java: ... in method chain calls can now match also 0 elements, to be
  consistent with other use of ... (#4082), so `o. ... .foo()` will now
  also match just `o.foo()`.
- Config files with only a comment give bad error message (#3773)
- Does not crash if user does not have write permissions on home directory

### Changed
- Resolution of rulesets use legacy registry instead of cdn registry
- Benchmark suite is easier to modify

## [0.69.1](https://github.com/returntocorp/semgrep/releases/tag/v0.69.1) - 10-14-2021

### Fixed
- The `--enable-metrics` flag is now always a flag, does not optionally
  take an argument

## [0.69.0](https://github.com/returntocorp/semgrep/releases/tag/v0.69.0) - 10-13-2021

### Added
- C: support ... in parameters and sizeof arguments (#4037)
- C: support declaration and function patterns
- Java: support @interface pattern (#4030)

### Fixed
- Reverted change to exclude minified files from the scan (see changelog for
  0.66.0)
- Java: Fixed equality of metavariables bounded to imported classes (#3748)
- Python: fix range of tuples (#3832)
- C: fix some wrong typedef inference (#4054)
- Ruby: put back equivalence on old syntax for keyword arguments (#3981)
- OCaml: add body of functor in AST (#3821)

### Changed
- taint-mode: Introduce a new kind of _not conflicting_ sanitizer that must be
  declared with `not_conflicting: true`. This affects the change made in 0.68.0
  that allowed a sanitizer like `- pattern: $F(...)` to work, but turned out to
  affect our ability to specify sanitization by side-effect. Now the default
  semantics of sanitizers is reverted back to the same as before 0.68.0, and
  `- pattern: $F(...)` is supported via the new not-conflicting sanitizers.

## [0.68.2](https://github.com/returntocorp/semgrep/releases/tag/v0.68.2) - 10-07-2021

### Fixed
- Respect --skip-unknown-extensions even for files with no extension
(treat no extension as an unknown extension)
- taint-mode: Fixed (another) bug where a tainted sink could go unreported when
  the sink is a specific argument in a function call

## [0.68.1](https://github.com/returntocorp/semgrep/releases/tag/v0.68.1) - 10-07-2021

### Added
- Added support for `raise`/`throw` expressions in the dataflow engine and
  improved existing support for `try-catch-finally`

### Fixed
- Respect rule level path filtering

## [0.68.0](https://github.com/returntocorp/semgrep/releases/tag/v0.68.0) - 10-06-2021

### Added
- Added "automatic configuration" (`--config auto`), which collaborates with
  the Semgrep Registry to customize rules to a project; to support this, we
  add support for logging-in to the Registry using the project URL; in
  a future release, this will also perform project analysis to determine
  project languages and frameworks
- Input can be derived from subshells: `semgrep --config ... <(...)`
- Java: support '...' in catch (#4002)

### Changed
- taint-mode: Sanitizers that match exactly a source or a sink are filtered out,
  making it possible to use `- pattern: $F(...)` for declaring that any other
  function is a sanitizer
- taint-mode: Remove built-in source `source(...)` and built-in sanitizer
  `sanitize(...)` used for convenience during early development, this was causing
  some unexpected behavior in real code that e.g. had a function called `source`!
- When enabled, metrics now send the hashes of rules that yielded findings;
  these will be used to tailor rules on a per-project basis, and also will be
  used to improve rules over time
- Improved Kotlin parsing from 77% to 90% on our Kotlin corpus.
- Resolution of rulesets (i.e. `p/ci`) use new rule cdn and do client-side hydration
- Set pcre recursion limit so it will not vary with different installations of pcre
- Better pcre error handling in semgrep-core

### Fixed
- taint-mode: Fixed bug where a tainted sink could go unreported when the sink is
  a specific argument in a function call
- PHP: allows more keywords as valid field names (#3954)

## [0.67.0](https://github.com/returntocorp/semgrep/releases/tag/v0.67.0) - 09-29-2021

### Added
- Added support for break and continue in the dataflow engine
- Added support for switch statements in the dataflow engine

### Changed
- Taint no longer analyzes dead/unreachable code
- Improve error message for segmentation faults/stack overflows
- Attribute-expression equivalence that allows matching expression patterns against
  attributes, it is enabled by default but can be disabled via rule `options:` with
  `attr_expr: false` (#3489)
- Improved Kotlin parsing from 35% to 77% on our Kotlin corpus.

### Fixed
- Fix CFG dummy nodes to always connect to exit node
- Deep ellipsis `<... x ...>` now matches sub-expressions of statements
- Ruby: treat 'foo' as a function call when alone on its line (#3811)
- Fixed bug in semgrep-core's `-filter_irrelevant_rules` causing Semgrep to
  incorrectly skip a file (#3755)

## [0.66.0](https://github.com/returntocorp/semgrep/releases/tag/v0.66.0) - 09-22-2021

### Added
- HCL (a.k.a Terraform) experimental support

### Changed
- **METRICS COLLECTION CHANGES**: In order to target development of Semgrep features, performance improvements,
  and language support, we have changed how metrics are collected by default
  - Metrics collection is now controlled with the `--metrics` option, with possible values: `auto`, `on`, or `off`
  - `auto` will send metrics only on runs that include rules are pulled from the Semgrep Registry.
    It will not send metrics when rules are only read from local files or passed directly as
    strings
  - `auto` is now the default metrics collection state
  - `on` forces metrics collection on every run
  - `off` disables metrics collection entirely
  - Metrics collection may still alternatively be controlled with the `SEMGREP_SEND_METRICS`
    environment variable, with the same possible values as the `--metrics` option. If both
    are set, `--metrics` overrides `SEMGREP_SEND_METRICS`
  - See `PRIVACY.md` for more information
- Constant propagation now assumes that void methods may update the callee (#3316)
- Add rule message to emacs output (#3851)
- Show stack trace on fatal errors (#3876)
- Various changes to error messages (#3827)
- Minified files are now automatically excluded from the scan, which
  may result in shorter scanning times for some projects.

### Fixed
- Dataflow: Recognize "concat" method and interpret it in a language-dependent manner (#3316)
- PHP: allows certain keywords as valid field names (#3907)

## [0.65.0](https://github.com/returntocorp/semgrep/releases/tag/v0.65.0) - 09-13-2021

### Added
- Allow autofix using the command line rather than only with the fix: YAML key
- Vardef-assign equivalence can now be disabled via rule `options:` with `vardef_assign: false`

### Changed
- Grouped semgrep CLI options and added constraints when useful (e.g. cannot use `--vim` and `--emacs` at the same time)

### Fixed
- Taint detection with ternary ifs (#3778)
- Fixed corner-case crash affecting the `pattern: $X` optimization ("empty And; no positive terms in And")
- PHP: Added support for parsing labels and goto (#3592)
- PHP: Parse correctly constants named PUBLIC or DEFAULT (#3589)
- Go: Added type inference for struct literals (#3622)
- Fix semgrep-core crash when a cache file exceeds the file size limit
- Sped up Semgrep interface with tree-sitter parsing

## [0.64.0](https://github.com/returntocorp/semgrep/releases/tag/v0.64.0) - 09-01-2021

### Added
- Enable associative matching for string concatenation (#3741)

### Changed
- Add logging on failure to git ls-files (#3777)
- Ignore files whose contents look minified (#3795)
- Display semgrep-core errors in a better way (#3774)
- Calls to `semgrep --version` now check if Semgrep is up-to-date; this can
  cause a ~ 100 ms delay in run time; use --disable-version-check if you
  don't want this

### Fixed
- Java: separate import static from regular imports during matching (#3772)
- Taint mode will now benefit from semgrep-core's -filter_irrelevant_rules
- Taint mode should no longer report duplicate matches (#3742)
- Only change source directory when running in docker context (#3732)

## [0.63.0](https://github.com/returntocorp/semgrep/releases/tag/v0.63.0) - 08-25-2021

### Added
- C#: support ellipsis in declarations (#3720)

### Fixed
- Hack: improved support for metavariables (#3716)
- Dataflow: Disregard type arguments but not the entire instruction

### Changed
- Optimize ending `...` in `pattern-inside`s to simply match anything left

## [0.62.0](https://github.com/returntocorp/semgrep/releases/tag/v0.62.0) - 2021-08-17

### Added
- OCaml: support module aliasing, so looking for `List.map` will also
  find code that renamed `List` as `L` via `module L = List`.
- Add help text to sarif formatter output if defined in metadata field.
- Update shortDescription in sarif formatter output if defined in metadata field.
- Add tags as defined in metadata field in addition to the existing tags.

### Fixed
- core: Fix parsing of numeric literals in rule files
- Java: fix the range and autofix of Cast expressions (#3669)
- Generic mode scanner no longer tries to open submodule folders as files (#3701)
- `pattern-regex` with completely empty files (#3705)
- `--sarif` exit code with suppressed findings (#3680)
- Fixed fatal errors when a pattern results in a large number of matches
- Better error message when rule contains empty pattern

### Changed
- Add backtrace to fatal errors reported by semgrep-core
- Report errors during rule evaluation to the user
- When anded with other patterns, `pattern: $X` will not be evaluated on its own, but will look at the context and find `$X` within the metavariables bound, which should be significantly faster

## [0.61.0](https://github.com/returntocorp/semgrep/releases/tag/v0.61.0) - 2021-08-04

### Added
- Hack: preliminary support for hack-lang
  thanks to David Frankel, Nicholas Lin, and more people at Slack!
- OCaml: support for partial if, match, and try patterns
  (e.g., `if $X = $Y`)
- OCaml: you can match uppercase identifiers (constructors, module names) by
  using a metavariable with an uppercase letter followed by an underscore,
  followed by uppercase letters or digits (e.g. `$X_`, `$F_OO`).
  Instead, `$FOO` will match everything else (lowercase identifiers,
  full expressions, types, patterns, etc.).
- OCaml: match cases patterns are now matched in any order, and ellipsis are
  handled correctly
- Improved error messages sent to the playground

### Changed
- Run version check and print upgrade message after scan instead of before
- OCaml: skip ocamllex and ocamlyacc files. Process only .ml and .mli files.
- Memoize range computation for expressions and speed up taint mode
- Report semgrep-core's message upon a parse error
- Deprecated the following experimental features:
  - pattern-where-python
  - taint-mode
  - equivalences
  - step-by-step evaluation output
- Deduplicate findings that fire on the same line ranges and have the same message.

### Fixed
- Go: Match import module paths correctly (#3484)
- OCaml: use latest ocamllsp 1.7.0 for the -lsp option
- OCaml: include parenthesis tokens in the AST for tuples and constructor
  calls for better range matching and autofix
- OCaml: fixed many matching bugs with ellipsis
- core: Do not crash when is not possible to compute range info
- eliminate 6x slowdown when using the '--max-memory' option

## [0.60.0](https://github.com/returntocorp/semgrep/releases/tag/v0.60.0) - 2021-07-27

### Added
- Detect duplicate keys in YAML dictionaries in semgrep rules when parsing a rule
  (e.g., detect multiple 'metavariable' inside one 'metavariable-regex')

### Fixed
- C/C++: Fixed stack overflows (segmentation faults) when processing very large
  files (#3538)
- JS: Fixed stack overflows (segmentation faults) when processing very large
  files (#3538)
- JS: Detect numeric object keys `1` and `0x1` as equal (#3579)
- OCaml: improved parsing stats by using tree-sitter-ocaml (from 25% to 88%)
- taint-mode: Check nested functions
- taint-mode: `foo.x` is now detected as tainted if `foo` is a source of taint
- taint-mode: Do not crash when is not possible to compute range info
- Rust: recognize ellipsis in macro calls patterns (#3600)
- Ruby: represent correctly a.(b) in the AST (#3603)
- Rust: recognize ellipsis in macro calls patterns

### Changed
- Added precise error location for the semgrep metachecker, to detect for example
  duplicate patterns in a rule

## [0.59.0](https://github.com/returntocorp/semgrep/releases/tag/v0.59.0) - 2021-07-20

### Added
- A new experimental 'join' mode. This mode runs multiple Semgrep rules
  on a codebase and "joins" the results based on metavariable contents. This
  lets users ask questions of codebases like "do any 3rd party
  libraries use a dangerous function, and do I import that library directly?" or
  "is this variable passed to an HTML template, and is it rendered in that template?"
  with several Semgrep rules.

### Fixed
- Improve location reporting of errors
- metavariable-pattern: `pattern-not-regex` now works (#3503)
- Rust: correctly parse macros (#3513)
- Python: imports are unsugared correctly (#3940)
- Ruby: `pattern: $X` in the presence of interpolated strings now works (#3560)

## [0.58.2](https://github.com/returntocorp/semgrep/releases/tag/v0.58.2) - 2021-07-15

### Fixed
- Significant speed improvements, but the binary is now 95MB (from 47MB
  in 0.58.1, but it was 170MB in 0.58.0)

## [0.58.1](https://github.com/returntocorp/semgrep/releases/tag/v0.58.1) - 2021-07-15

### Fixed
- The --debug option now displays which files are currently processed incrementally;
  it will not wait until semgrep-core completely finishes.

### Changed
- Switch from OCaml 4.10.0 to OCaml 4.10.2 (and later to OCaml 4.12.0) resulted in
  smaller semgrep-core binaries (from 170MB to 47MB) and a smaller docker
  image (from 95MB to 40MB).

## [0.58.0](https://github.com/returntocorp/semgrep/releases/tag/v0.58.0) - 2021-07-14

### Added
- New iteration of taint-mode that allows to specify sources/sanitizers/sinks
  using arbitrary pattern formulas. This provides plenty of flexibility. Note
  that we breaks compatibility with the previous taint-mode format, e.g.
  `- source(...)` must now be written as `- pattern: source(...)`.
- HTML experimental support. This does not rely on the "generic" mode
  but instead really parses the HTML using tree-sitter-html. This allows
  some semantic matching (e.g., matching attributes in any order).
- Vue.js alpha support (#1751)
- New matching option `implicit_ellipsis` that allows disabling the implicit
  `...` that are added to record patterns, plus allow matching "spread fields"
  (JS `...x`) at any position (#3120)
- Support globstar (`**`) syntax in path include/exclude (#3173)

### Fixed
- Apple M1: Semgrep installed from HomeBrew no longer hangs (#2432)
- Ruby command shells are distinguished from strings (#3343)
- Java varargs are now correctly matched (#3455)
- Support for partial statements (e.g., `try { ... }`) for Java (#3417)
- Java generics are now correctly stored in the AST (#3505)
- Constant propagation now works inside Python `with` statements (#3402)
- Metavariable value replacement in message/autofix no longer mixes up short and long names like $X vs $X2 (#3458)
- Fixed metavariable name collision during interpolation of message / autofix (#3483)
  Thanks to Justin Timmons for the fix!
- Revert `pattern: $X` optimization (#3476)
- metavariable-pattern: Allow filtering using a single `pattern` or
  `pattern-regex`
- Dataflow: Translate call chains into IL

### Changed
- Faster matching times for generic mode

## [0.57.0](https://github.com/returntocorp/semgrep/releases/tag/v0.57.0) - 2021-06-29

### Added
- new `options:` field in a YAML rule to enable/disable certain features
  (e.g., constant propagation). See https://github.com/returntocorp/semgrep/blob/develop/semgrep-core/src/core/Config_semgrep.atd
  for the list of available features one can enable/disable.
- Capture groups in pattern-regex: in $1, $2, etc. (#3356)
- Support metavariables inside atoms (e.g., `foo(:$ATOM)`)
- Support metavariables and ellipsis inside regexp literals
  (e.g., `foo(/.../)`)
- Associative-commutative matching for bitwise OR, AND, and XOR operations
- Add support for $...MVAR in generic patterns.
- metavariable-pattern: Add support for nested Spacegrep/regex/Comby patterns
- C#: support ellipsis in method parameters (#3289)

### Fixed
- C#: parse `__makeref`, `__reftype`, `__refvalue` (#3364)
- Java: parsing of dots inside function annotations with brackets (#3389)
- Do not pretend that short-circuit Boolean AND and OR operators are commutative (#3399)
- metavariable-pattern: Fix crash when nesting a non-generic pattern within
  a generic rule
- metavariable-pattern: Fix parse info when matching content of a metavariable
  under a different language
- generic mode on Markdown files with very long lines will now work (#2987)

### Changed
- generic mode: files that don't look like nicely-indented programs
  are no longer ignored, which may cause accidental slowdowns in setups
  where excessively large files are not excluded explicitly (#3418).
- metavariable-comparison: Fix crash when comparing integers and floats
  Thanks to Justin Timmons for the fix!
- Do not filter findings with the same range but different metavariable bindings (#3310)
- Set parsing_state.have_timeout when a timeout occurs (#3438)
- Set a timeout of 10s per file (#3434)
- Improvements to contributing documentation (#3353)
- Memoize getting ranges to speed up rules with large ranges
- When anded with other patterns, `pattern: $X` will not be evaluated on its own, but will look at the context and find `$X` within the metavariables bound, which should be significantly faster

## [0.56.0](https://github.com/returntocorp/semgrep/releases/tag/v0.56.0) - 2021-06-15

### Added
- Associative-commutative matching for Boolean AND and OR operations
  (#3198)
- Support metavariables inside strings (e.g., `foo("$VAR")`)
- metavariable-pattern: Allow matching the content of a metavariable under
  a different language.

### Fixed
- C#: Parse attributes for local functions (#3348)
- Go: Recognize other common package naming conventions (#2424)
- PHP: Support for associative-commutative matching (#3198)

### Changed
- Upgrade TypeScript parser (#3102)

### Changed
- `--debug` now prints out semgrep-core debug logs instead of having this
  behavior with `--debugging-json`

## [0.55.1](https://github.com/returntocorp/semgrep/releases/tag/v0.55.1) - 2021-06-9

### Added
- Add helpUri to sarif output if rule source metadata is defined

### Fixed
- JSON: handle correctly metavariables as field (#3279)
- JS: support partial field definitions pattern, like in JSON
- Fixed wrong line numbers for multi-lines match in generic mode (#3315)
- Handle correctly ellipsis inside function types (#3119)
- Taint mode: Allow statement-patterns when these are represented as
  statement-expressions in the Generic AST (#3191)

## [0.55.0](https://github.com/returntocorp/semgrep/releases/tag/v0.55.0) - 2021-06-8

### Added
- Added new metavariable-pattern operator (available only via --optimizations),
  thanks to Kai Zhong for the feature request (#3257).

### Fixed
- Scala: parse correctly symbol literals and interpolated strings containing
  double dollars (#3271)
- Dataflow: Analyze foreach body even if we do not handle the pattern yet (#3155)
- Python: support ellipsis in try-except (#3233)
- Fall back to no optimizations when using unsupported features: pattern-where-python,
  taint rules, and `--debugging-json` (#3265)
- Handle regexp parse errors gracefully when using optimizations (#3266)
- Support equivalences when using optimizations (#3259)
- PHP: Support ellipsis in include/require and echo (#3191, #3245)
- PHP: Prefer expression patterns over statement patterns (#3191)
- C#: Support unsafe block syntax (#3283)


### Changed
- Run rules in semgrep-core (rather than patterns) by default (aka optimizations all)

## [0.54.0](https://github.com/returntocorp/semgrep/releases/tag/v0.54.0) - 2021-06-2

### Added
- Per rule parse times and per rule-file parse and match times added to opt-in metrics
- $...MVAR can now match a list of statements (not just a list of arguments) (#3170)

### Fixed
- JavaScript parsing: [Support decorators on
  properties](https://github.com/tree-sitter/tree-sitter-javascript/pull/166)
- JavaScript parsing: [Allow default export for any declaration](https://github.com/tree-sitter/tree-sitter-javascript/pull/168)
- Metavariables in messages are filled in when using `--optimizations all`
- Python: class variables are matched in any order (#3212)
- Respect `--timeout-threshold` option in `--optimizations all` mode

### Changed
- Moved some debug logging to verbose logging
- $...ARGS can now match an empty list of arguments, just like ... (#3177)
- JSON and SARIF outputs sort keys for predictable results

## [0.53.0](https://github.com/returntocorp/semgrep/releases/tag/v0.53.0) - 2021-05-26

### Added

- Scala alpha support
- Metrics collection of project_hash in cases where git is not available
- Taint mode now also analyzes top-level statements.

### Fixed

- Running with `--strict` will now return results if there are `nosem` mismatches. Semgrep will report a nonzero exit code if `--strict` is set and there are `nosem` mismathces. [#3099](https://github.com/returntocorp/semgrep/issues/3099)
- PHP: parsing correctly ... and metavariables in parameters
- PHP: parsing correctly functions with a single statement in their body
- Evaluate interpolated strings during constant propagation (#3127)
- Fixed #3084 - Semgrep will report an InvalidRuleSchemaError for dictionaries with duplicate key names.
- Basic type inference also for implicit variable declarations (Python, Ruby, PHP, and JS)
- JS/TS: differentiating tagged template literals in the AST (#3187)
- Ruby: storing parenthesis in function calls in the AST (#3178)

## [0.52.0](https://github.com/returntocorp/semgrep/releases/tag/v0.52.0) - 2021-05-18

### Added

- C# alpha support
- Let meta-variables match both a constant variable occurrence and that same
  constant value (#3058)

### Fixed

- OCaml: fix useless-else false positives by generating appropriate AST for
  if without an else.
- JS/TS: Propagate constant definitions without declaration
- Python: Make except ... match except _ as _

## [0.51.0](https://github.com/returntocorp/semgrep/releases/tag/v0.51.0) - 2021-05-13

### Added
- Keep track of and report rule parse time in addition to file parse time.
- v0 of opt-in anonymous aggregate metrics.
- Improved cheatsheet for generic mode, now recommending indented
  patterns (#2911, #3028).

### Fixed

- JS/TS: allow the deep expression operator <... ...> in expression
statement position, for example:
```
$ARG = [$V];
...
<... $O[$ARG] ...>; // this works now
```

- PHP arrays with dots inside parse
- Propagate constants in nested lvalues such as `y` in `x[y]`
- C# experimental support

### Changed
- Show log messages from semgrep-core when running semgrep with
  `--debug`.
- By default, targets larger than 1 MB are now excluded from semgrep
  scans. New option `--max-target-bytes 0` restores the old behavior.
- Report relative path instead of absolute when using `--time`

## [0.50.1](https://github.com/returntocorp/semgrep/releases/tag/v0.50.1) - 2021-05-06

### Changed
- Reinstate `--debugging-json` to avoid stderr output of `--debug`

## [0.50.0](https://github.com/returntocorp/semgrep/releases/tag/v0.50.0) - 2021-05-06

### Added
- JS/TS: Infer global constants even if the `const` qualifier is missing (#2978)
- PHP: Resolve names and infer global constants in the same way as for Python

### Fixed
- Empty yaml files do not crash
- Autofix does not insert newline characters for patterns from semgrep.live (#3045)
- Autofix printout is grouped with its own finding rather than the one below it (#3046)
- Do not assign constant values to assigned variables (#2805)
- A `--time` flag instead of `--json-time` which shows a summary of the
  timing information when invoked with normal output and adds a time field
  to the json output when `--json` is also present

### Changed
- .git/ directories are ignored when scanning
- External Python API (`semgrep_main.invoke_semgrep`) now takes an
  optional `OutputSettings` argument for controlling output
- `OutputSettings.json_time` has moved to `OutputSettings.output_time`,
  this and many other `OutputSettings` arguments have been made optional

### Removed
- `--debugging-json` flag in favor of `--json` + `--debug`
- `--json-time` flag in favor of `--json` + `--time`

## [0.49.0](https://github.com/returntocorp/semgrep/releases/tag/v0.49.0) - 2021-04-28

### Added
- Support for matching multiple arguments with a metavariable (#3009)
  This is done with a 'spread metavariable' operator that looks like
  `$...ARGS`. This used to be available only for JS/TS and is now available
  for the other languages (Python, Java, Go, C, Ruby, PHP, and OCaml).
- A new `--optimizations [STR]` command-line flag to turn on/off some
  optimizations. Use 'none' to turn off everything and 'all' to turn on
  everything.
  Just using `--optimizations` is equivalent to `--optimizations all`, and
  not using `--optimizations` is equivalent to `--optimizations none`.
- JS/TS: Support '...' inside JSX text to match any text, as in
  `<a href="foo">...</a>`  (#2963)
- JS/TS: Support metavariables for JSX attribute values, as in
  `<a href=$X>some text</a>` (#2964)

### Fixed
- Python: correctly parsing fstring with multiple colons
- Ruby: better matching for interpolated strings (#2826 and #2949)
- Ruby: correctly matching numbers

### Changed
- Add required executionSuccessful attribute to SARIF output (#2983)
  Thanks to Simon Engledew
- Remove jsx and tsx from languages, just use javascript or typescript (#3000)
- Add limit max characters in output line (#2958) and add
  flag to control maxmium characters (defaults to 160).
  Thanks to Ankush Menat

## [0.48.0](https://github.com/returntocorp/semgrep/releases/tag/v0.48.0) - 2021-04-20

### Added
- Taint mode: Basic cross-function analysis (#2913)
- Support for the new Java Record extension and Java symbols with accented characters (#2704)

### Fixed
- Capturing functions when used as both expressions and statements in JS (#1007)
- Literal for ocaml tree sitter (#2885)
- Ruby: interpolated strings match correctly (#2967)
- SARIF output now contains the required runs.invocations.executionSuccessful property.

### Changed
- The `extra` `lines` data is now consistent across scan types
  (e.g. `semgrep-core`, `spacegrep`, `pattern-regex`)

## [0.47.0](https://github.com/returntocorp/semgrep/releases/tag/v0.47.0) - 2021-04-15

### Added

- support `for(...)` for Java
- Ability to match lambdas or functions in Javascript with ellipsis after
  the function keyword, (e.g., `function ...(...) { ... }`)
- Rust: Semgrep patterns now support top-level statements (#2910)
- support for utf-8 code with non-ascii chars (#2944)
- Java switch expressions

### Fixed

- fixed single field pattern in JSON, allow `$FLD: { ... }` pattern
- Config detection in files with many suffix delimiters, like `this.that.check.yaml`.
  More concretely: configs end with `.yaml`, YAML language tests end with `.test.yaml`,
  and everything else is handled by its respective language extension (e.g. `.py`).
- Single array field in yaml in a pattern is parsed as a field, not a one element array

## [0.46.0](https://github.com/returntocorp/semgrep/releases/tag/v0.46.0) - 2021-04-08

### Added
- YAML language support to --test
- Ability to list multiple, comma-separated rules on the same line when in --test mode
- Resolve alias in require/import in Javascript
```
child_process.exec(...)
```
will now match
```javascript
var { exec } = require("child_process");
exec("dangerous");
```
- Taint mode: Pattern-sources can now be arbitrary expressions (#2881)

### Fixed
- SARIF output now nests invocations inside runs.
- Go backslashed carets in regexes can be parsed

### Changed
- Deep expression matches (`<... foo ...>`) now match within records, bodies of
  anonymous functions (a.k.a. lambda-expressions), and arbitrary language-specific
  statements (e.g. the Golang `go` statement)

## [0.45.0](https://github.com/returntocorp/semgrep/releases/tag/v0.45.0) - 2021-03-30

### Added

- New `--experimental` flag for passing rules directly to semgrep-core (#2836)

### Fixed

- Ellipses in template strings don't match string literals (#2780)
- Go: correctly parse select/switch clauses like in tree-sitter (#2847)
- Go: parse correctly 'for ...' header in Go patterns (#2838)

## [0.44.0](https://github.com/returntocorp/semgrep/releases/tag/v0.44.0) - 2021-03-25

### Added

- Support for YAML! You can now write YAML patterns in rules
  to match over YAML target files (including semgrep YAML rules, inception!)
- A new Bloomfilter-based optimisation to speedup matching (#2816)
- Many benchmarks to cover semgrep advertised packs (#2772)
- A new semgrep-dev docker container useful for benchmarking semgrep (#2800)
- Titles to rule schema definitions, which can be leveraged in
  the Semgrep playground (#2703)

### Fixed

- Fixed taint mode and added basic test (#2786)
- Included formatted errors in SARIF output (#2748)
- Go: handle correctly the scope of Go's short assignment variables (#2452)
- Go: fixed the range of matched slices (#2763)
- PHP: correctly match the PHP superglobal `$_COOKIE` (#2820)
- PHP: allow ellipsis inside array ranges (#2819)
- JSX/TSX: fixed the range of matched JSX elements (#2685)
- Javascript: allow ellipsis in arrow body (#2802)
- Generic: correctly match the same metavariable when used in different
  generic patterns

#### Fixed in `semgrep-core` only

These features are not yet available via the `semgrep` CLI,
but have been fixed to the internal `semgrep-core` binary.

- Fixed all regressions on semgrep-rules when using -fast
- Handle pattern-not: and pattern-not-inside: as in semgrep
- Handle pattern: and pattern-inside: as in semgrep (#2777)

## [0.43.0](https://github.com/returntocorp/semgrep/releases/tag/v0.43.0) - 2021-03-16

### Added

- Official Python 3.9 support
- Support for generating patterns that will match multiple given code targets
- Gitignore for compiled binaries

### Fixed

- Parsing enum class patterns (#2715)
- Ocaml test metavar_equality_var (#2755)

### Changed

- Pfff java parser and tree-sitter-java parser are now more similar
- Octal numbers parsed correctly in tree-sitter parsers

## [0.42.0](https://github.com/returntocorp/semgrep/releases/tag/v0.42.0) - 2021-03-09

### Added

- Added propagation of metavariables to clauses nested under `patterns:`. Fixes (#2548)[https://github.com/returntocorp/semgrep/issues/2548].
- `--json-time` flag which reports runtimes for (rule, target file)
- `--vim` flag for Syntastic
- PHP - Support for partial if statements
- CSharp - Many improvements to parsing

### Fixed

- Rust can be invoked with `rs` or `rust` as a language

### Changed

- The timeout for downloading config files from a URL was extended from 10s to 20s.

## [0.41.1](https://github.com/returntocorp/semgrep/releases/tag/v0.41.1) - 2021-02-24

### Fixed
- Statically link pcre in semgrep-core for MacOS releases

## [0.41.0](https://github.com/returntocorp/semgrep/releases/tag/v0.41.0) - 2021-02-24

### Added

- Added basic typed metavariables for javascript and typescript (#2588)
- Ability to match integers or floats by values
  e.g., the pattern '8' will now match code like 'x = 0x8'
- Start converting the tree-sitter CST of R to the generic AST
  thx to Ross Nanopoulos!
- Allow 'nosem' in HTML. (#2574)

#### Added in `semgrep-core` only

These features are not yet available via the `semgrep` CLI,
but have been added to the internal `semgrep-core` binary.

- ability to process a whole rule in semgrep-core; this will allow
  whole-rule optimisations and avoid some fork and communication with the
  semgrep Python wrapper
- handling the none (regexp) and generic (spacegrep) patterns in a rule
- handling the metavariable-regexp, metavariable-comparison
- correctly handle boolean formula using inclusion checks on metavariables
- new semgrep-core -test_rules action to test rules; it reports only
  28/2800 mismatches on the semgrep-rules repository

### Changed

- update C# to latest tree-sitter-csharp
  thx to Sjord for the huge work adapting to the new C# grammar
- Improve --generate-config capabilities (#2562)
- optimise the matching of blocks with ellipsis (#2618)
  e.g., the pattern 'function(...) { ... }' will now be more efficient
- Change pattern-not-regex to filter when regex overlaps with a match (#2572)

### Fixed

- remove cycle in named AST for Rust 'fn foo(self)'  (#2584)
  and also typescript, which could cause semgrep to use giga bytes of memory
- fix missing token location on Go type assertion (#2577)

## [0.40.0](https://github.com/returntocorp/semgrep/releases/tag/v0.40.0) - 2021-02-17

### Added

- Documentation for contributing new languages.
- New language Kotlin with experimental support.
- Work on caching improvements for semgrep-core.
- Work on bloom filters for matching performance improvement.

### Changed

- Typescript grammar upgraded.
- Ruby parser updated from the latest tree-sitter-ruby.
- New Semgrep logo!
- metavariable_regex now supported with PCRE.
- Rust macros now parsed. Thanks Ruin0x11!

### Fixed

- Constant propagaion support covers `:=` short assignment in Go. (#2440)
- Functions now match against functions inside classes for PHP. (#2470)
- Import statements for CommonJS Typescript modules now supported. (#2234)
- Ellipsis behave consistently in nested statements for PHP. (#2453)
- Go Autofix does not drop closing parenthesis. (#2316)
- Helpful errors added for Windows installation. (#2533)
- Helpful suggestions provided on output encoding error. (#2514)
- Import metavariables now bind to the entire Java path. (#2502)
- Semgrep matches the short name for a type in Java. (#2400)
- Interface types explicitly handled in Go patterns. (#2376)
- TooManyMatches error generated instead of Timeout error when appropriate. (#2411)

## [0.39.1](https://github.com/returntocorp/semgrep/releases/tag/v0.39.1) - 2021-01-26

No new changes in this version.
This is a re-release of 0.39.0 due to an error in the release process.

## [0.39.0](https://github.com/returntocorp/semgrep/releases/tag/v0.39.0) - 2021-01-26

### Added

- Typed metavariables in C.
  Patterns like `$X == $Y` can now match specific types like so: `(char *$X) == $Y`. (#2431)

#### Added in `semgrep-core` only

These features are not yet available via the `semgrep` CLI,
but have been added to the internal `semgrep-core` binary.

- `semgrep-core` supports rules in JSON and Jsonnet format. (#2428)
- `semgrep-core` supports a new nested format
  for combining patterns into a boolean query. (#2430)

### Changed

- When an unknown language is set on a rule,
  the error message now lists all supported languages. (#2448)
- When semgrep is executed without a config specified,
  the error message now includes some suggestions on how to pick a config. (#2449)
- `-c` is the new shorthand for `--config` in the CLI.
  `-f` is kept as an alias for backward-compatibility. (#2447)

### Fixed

- Disable timeouts if timeout setting is 0 (#2423).
- Typed metavariables in go match literal strings (#2401).
- Fix bug that caused m_compatible_type to only bind the type (#2441).

## [0.38.0](https://github.com/returntocorp/semgrep/releases/tag/v0.38.0) - 2021-01-20

### Added
- Added a new language: Rust. Support for basic semgrep patterns (#2391)
  thanks to Ruin0x11!
- Added a new language: R. Just parsing for now (#2407)
  thanks to Ross Nanopoulos!
- Parse more Rust constructs: Traits, type constraints (#2393, #2413)
  thanks to Ruin0x11!
- Parse more C# constructs: Linq queries, type parameter constraints (#2378, #2408)
  thanks to Sjord!
- new experimental semgrep rule (meta)linter (#2420) with semgrep-core -check_rules


### Changed
- new controlflow-sensitive intraprocedural dataflow-based constant propagation
  (#2386)

### Fixed
- matching correctly Ruby functions with rescue block (#2390)
- semgrep crashing on permission error on a file (#2394)
- metavariable interpolation for pattern-inside (#2361)
- managing Lua assignment correctly (#2406) thanks to Ruin0x11!
- correctly parse metavariables in PHP, and ellipsis in fields (#2419)

## [0.37.0](https://github.com/returntocorp/semgrep/releases/tag/v0.37.0) - 2021-01-13

### Added
- pattern-not-regex added so findings can be filtered using regular expression (#2364)
- Added a new language: Lua. Support for basic semgrep patterns (#2337, #2312)
  thanks to Ruin0x11!
- C# support for basic semgrep patterns (#2336)
- Parse event access, conditional access, async-await in C# (#2314, #2329, #2358)
  thanks to Sjord

### Changed
- Java and Javascript method chaining requires extra "." when using ellipsis (#2354)

### Fixed
- Semgrep crashing due to missing token information in AST (#2380)

## [0.36.0](https://github.com/returntocorp/semgrep/releases/tag/v0.36.0) - 2021-01-05

### Added

- Typed metavariables can now match field access when we can propagate
  the type of a field
- Constant propagation for Java final fields (using this.field syntax)

### Changed

- Packaging and `setup.py` functionality (`.whl` and `pip` install unchanged):
  `SEMGREP_SKIP_BIN`, `SEMGREP_CORE_BIN`, and `SPACEGREP_BIN` now available

### Fixed
- correctly match the same metavariable for a field when used at a definition
  site and use site for Java
- add classname attribute to junit.xml report

## [0.35.0](https://github.com/returntocorp/semgrep/releases/tag/v0.35.0) - 2020-12-16

### Added

- Support for `...` in chains of method calls in JS, e.g. `$O.foo() ... .bar()`
- Official Ruby GA support

### Fixed

- Separate out test and pattern files with `--test` (#1796)

## [0.34.0](https://github.com/returntocorp/semgrep/releases/tag/v0.34.0) - 2020-12-09

### Added

- Experimental support for matching multiple arguments in JS/TS.
  This is done with a 'spread metavariable' operator,
  that looks like `$...ARGS`.
- Support for using `...` inside a Golang `switch` statement.
- Support for matching only
  the `try`, the `catch`, or the `finally` part
  of a `try { } catch (e) { } finally { }` construct in JS/TS.
- Support for matching only
  the `if ()` part of
  an `if () { }` construct in Java
- Support for metavariables inside dictionary keys in Ruby.
  This looks like `{..., $KEY: $VAL, ...}`.
- An experimental `--json-stats` flag.
  The stats output contains
  the number of files and lines of code scanned,
  broken down by language.
  It also contains profiling data broken down by rule ID.
  Please note that as this is an experimental flag,
  the output format is subject to change in later releases.
- Regex-only rules can now use `regex` as their language.
  The previously used language `none` will keep working as well.

### Changed

- Matches are now truncated to 10 lines in Semgrep's output.
  This was done to avoid filling the screen with output
  when a rule captures a whole class or function.
  If you'd like to adjust this behavior,
  you can set the new `--max-lines-per-finding` option.
- Fans of explicit & verbose code can now ignore findings
  with a `// nosemgrep` comment instead of the original `// nosem`.
  The two keywords have identical behavior.
- Generic pattern matching is now 10-20% faster
  on large codebases.

### Fixed

- Semgrep would crash when tens of thousands of matches were found
  for the same rule in one file.
  A new internally used `semgrep-core` flag named `-max_match_per_file`
  prevents these crashes by forcing a 'timeout' state
  when 10,000 matches are reached.
  Semgrep can then gracefully report
  what combination of rules and paths causes too much work.
- `semgrep --debug` works again,
  and now outputs even more debugging information from `semgrep-core`.
  The new debugging output is especially helpful to discover
  which rules have too many matches.
- A pattern that looks like `$X & $Y`
  will now correctly match bitwise AND operations in Ruby.
- Metavariables can now capture the name of a class
  and match its occurrences later in the class definition.
- Semgrep used to crash when a metavariable matched
  over text that cannot be read as UTF-8 text.
  Such matches will now try to recover what they can
  from apparent broken unicode text.

## [0.33.0](https://github.com/returntocorp/semgrep/releases/tag/v0.33.0) - 2020-12-01

### Added

- Allow selecting rules based on severity with the `--severity` flag. Thanks @kishorbhat!

### Changed

- In generic mode, shorter matches are now always preferred over
  longer ones. This avoids matches like `def bar def foo` when the
  pattern is `def ... foo`, instead matching just `def foo`
- In generic mode, leading dots must now match at the beginning of a
  block, allowing patterns like `... foo` to match what comes before `foo`
- Disabled link following for parity with other LINUX tools (e.g. ripgrep)
- spacegrep timeouts are now reported as timeouts instead of another error

### Fixed

- Correctly bind a metavariable in an import to the fully-qualified name. [Issue](https://github.com/returntocorp/semgrep/issues/1771)
- Fix invalid match locations on target files containing both CRLF line
  endings UTF-8 characters (#2111)
- Fix NoTokenLocation error when parsing Python f-strings
- [C] Support `include $X`
- [Go] Fix wrong order of imports

## [0.32.0](https://github.com/returntocorp/semgrep/releases/tag/v0.32.0) - 2020-11-18

### Added

- JSON output now includes an attribute of findings named `is_ignored`.
  This is `false` under regular circumstances,
  but if you run with `--disable-nosem`,
  it will return `true` for findings
  that normally would've been excluded by a `// nosem` comment.

### Changed

- `// nosemgrep` can now also be used to ignore findings,
  in addition to `// nosem`
- Added a default timeout of 30 seconds per file instead of none (#1981).

## [0.31.1](https://github.com/returntocorp/semgrep/releases/tag/v0.31.1) - 2020-11-11

### Fixed

- Regression in 0.31.0 where only a single file was being used when `--config`
  was given a directory with multiple rules (#2019).
- Cheatsheet's html functionality now has correct output.

## [0.31.0](https://github.com/returntocorp/semgrep/releases/tag/v0.31.0) - 2020-11-10

### Fixed

- Gracefully handle empty configuration file.
- Gracefully handle LexicalErrors from semgrep-core.
- Fix stack overflows in spacegrep on large input files (#1944).
- Fix extension-based file selection when the language is `generic` (#1968).
- Fix semgrep error when no valid config on path provided (#1912).
- Fix NO_FILE_INFO_YET error which causes the python wrapper to crash (#1925).
- Fix usage of '...' in special builtin arguments for PHP (#1963).
- Fix automatic semicolon insertion parse error in javascript (#1960).

### Added
- kotlin-tree-sitter integration into semgrep-core. Can now call
  dump-tree-sitter-cst on kotlin files.
- c++ tree-sitter integration into semgrep-core (#1952).
- More documents for language porting.
- Error handling in spacegrep to print stderr when CalledProcessError occurs.

## [0.30.0](https://github.com/returntocorp/semgrep/releases/tag/v0.30.0) - 2020-11-03

### Added

- Better examples for the generic mode aka spacegrep (#1951).

### Fixed

- Fix matching of trailing dots in spacegrep (#1939).
- Allow matching on one-line files with spacegrep (#1929).
- Fix incorrect number of lines matched by dots with spacegrep (#1918).
- Other subtle spacegrep matching bugs (#1913).
- Metavariable for method call should be matched against corresponding
  metavariable in method definition (#1861).
- Typescript class properties/declarations not recognized (#1846).
- Can't match inside Python try/except clause (#1902).

## [0.29.0](https://github.com/returntocorp/semgrep/releases/tag/v0.29.0) - 2020-10-27

### Added
- Semgrep will now partially parse files with parse errors and report findings detected before the parse errors was encountered.
- Allow user to specify registry path without having to add semgrep.dev url
  i.e.: instead of `--config https://semgrep.dev/p/r2c-ci` users can use `--config p/r2c-ci`
- Allow user to specify snippet id without having to add semgrep.dev url
  i.e.: instead of `--config https://semgrep.dev/s/username:snippetname`
  users can use `--config username:snippetname`
- `--test` will now error out if `ruleid` or `ok` is not in reported IDs
- Semgrep will run JavaScript rules on TypeScript files automatically.

### Fixed
- More off by one fixes in autofix
- Support for matching dynamic class names in Ruby
- Removed `nosem` findings from the final findings count
- Matching nested JSX elements works properly. See https://semgrep.dev/s/erlE?version=0.29.0.
- Can now match partial class definitions with annotations in Java. See https://github.com/returntocorp/semgrep/issues/1877.
- Fixed errors in TypeScript "implements" keyword. See https://github.com/returntocorp/semgrep/issues/1850.

## [0.28.0](https://github.com/returntocorp/semgrep/releases/tag/v0.28.0) - 2020-10-21

### Added

- A `metavariable-comparison` operator
  for evaluating numeric comparisons on metavariable values,
  such as `comparison: $KEY_SIZE < 2048`.
  This is a safe alternative to `pattern-where-python` snippets.
  Check the [full documentation of this feature](https://github.com/returntocorp/semgrep/blob/12d25a5c/docs/experimental.md#metavariable-comparison)!
- Matching 1-to-N attributes with a `...` wildcard
  in JSX tags' attribute lists,
  such as `<$TAG attr="1" ... />`
- Matching only the function signature
  without the function body,
  such as `function foo(...)`.
  This is useful to have cleaner match output
  when the body content doesn't matter in a rule.
  This works on JavaScript, TypeScript, and Java code currently.
- SARIF output now includes the exact CWE and OWASP categories as tags.
  Thanks @hunt3rkillerz!
- Matching of annotation patterns for Java (like `@SomeAnnot(...)`) in any context.

### Fixed

- PHP superglobals such as `$_GET`,
  which start with a dollar sign just like Semgrep metavariables,
  are now correctly interpreted as PHP code instead of Semgrep pattern code.
- Calls to `isset(...)` in PHP look like function calls,
  but technically are not functions calls.
  Now you can match them anyway!
- It's now possible to write unit tests for OCaml rules.
- JavaScript's special identifiers,
  such as `this`, can now be captured into a metavariable.
- A Java pattern for `implements B`
  will now also match code that does `implements A, B, C`.
- Addressed off by one errors when applying autofixes
- Missing characters in metavariable interpolation in messages
- And many more minor code parser fixes!

## [0.27.0](https://github.com/returntocorp/semgrep/releases/tag/v0.27.0) - 2020-10-06

### Added
- Added a `--debug` flag and moved most of the output under `--verbose` to it.
- Can run multiple rule configs by repeating `--config` option
- Jenkins information added to integrations
- Added matching with partial patterns for function signatures for Go.

### Changed
- Parse and other errors are mentioned at final output, but not individually displayed unless --verbose is passed
- tree-sitter parse error exceptions converted to parsing_error, improving error location

### Fixed
- Dislayed types using the `message` key are more complete.
- Triple token repeat for EncodedString in semgrep messages fixed.
- Crashes on 3 or more layered jsonschema errors fixed.


## [0.26.0](https://github.com/returntocorp/semgrep/releases/tag/v0.26.0) - 2020-09-30

### Fixed
- Metavariables are able to match empty tuples
- Correctly parse optional chaining (?.) in Typescript
- Correctly parse logical assignment operators (&&=, ||=, ??=) in Typescript
- Some type constraing matching in Typescript

### Changed
- Added default timeout of 5 seconds to javascript parsing (related to ?. on large minified files stalling)


## [0.25.0](https://github.com/returntocorp/semgrep/releases/tag/v0.25.0) - 2020-09-23

### Added
- Added support for the JUnit XML report format (`--junit-xml`)
- C now supports the deep expression operator: `<... $X ...>`. See [this example](https://semgrep.dev/s/boKP/?version=develop).
- Added support for ellipses `...` in PHP. (https://github.com/returntocorp/semgrep/issues/1715). See [this example](https://semgrep.dev/s/NxRn/?version=develop).

### Fixed
- JavaScript will parse empty yields (https://github.com/returntocorp/semgrep/issues/1688).
- In JavaScript, arrow functions are now considered lambdas (https://github.com/returntocorp/semgrep/issues/1691). This allows [matching](https://semgrep.dev/s/Kd1j/?version=develop) arrow functions in `var` assignments.
- `tsx` and `typescript` are now properly recognized in the `languages` key. (https://github.com/returntocorp/semgrep/issues/1705)


## [0.24.0](https://github.com/returntocorp/semgrep/releases/tag/v0.24.0) - 2020-09-16

### Added
- The `--test` functionality now supports the `--json` flag
- Alpha support for TypeScript
- Alpha support for PHP
- PyPI artifacts are now compatible with Alpine Linux

### Fixed
- Can now parse ECMAScript object patterns with ellipses in place of fields

## [0.23.0](https://github.com/returntocorp/semgrep/releases/tag/v0.23.0) - 2020-09-09

### Added
- Experimental support for Typescript (with -lang ts). You can currently
  mainly use the Javascript subset of Typescript in patterns, as well
  as type annotations in variable declarations or parameters.
- Ability to read target contents from stdin by specifying "-" target.

### Changed
- You can now specify timeouts using floats instead of integers
  (e.g., semgrep -timeout 0.5 will timeout after half a second)

### Fixed
- We now respect the -timeout when analyzing languages which have
  both a Tree-sitter and pfff parser (e.g., Javascript, Go).

## [0.22.0](https://github.com/returntocorp/semgrep/releases/tag/v0.22.0) - 2020-09-01

### Added
- The 'languages' key now supports 'none' for running `pattern-regex` on arbitrary files. See [this file](https://github.com/returntocorp/semgrep/blob/develop/semgrep/tests/e2e/rules/regex-any-language.yaml) for an example.
- You can now use the '...' ellipsis operator in OCaml.
- True negatives to '--test' functionality via the 'ok:<rule-id>' annotation.

### Changed
- Groups of rules are now called "Rulesets" in the Semgrep ecosystem,
  instead of their previous name, "Packs".
- We now use also the tree-sitter-javascript Javascript parser, which
  can parse quickly minified files. Thus, we also removed the 5 seconds
  parsing timeout we were using for Javascript.
- We should correctly report ranges when matching array access expressions
  (e.g., 'foo[$X]').
- Breaking: regular expressions in semgrep string patterns (e.g., `"=~/foo/"`)
  are now using the PCRE (Perl Compatible Regular Expressions) syntax instead of
  the OCaml syntax. This means you should not escape parenthesis for grouping
  or escape pipes for dijunctions (e.g., use simply `"=~/foo|bar/"` instead of
  `"=~/foo\|bar/"`). You can also use more advanced regexp features available
  in PCRE such as case-insensitive regexps with '/i' (e.g., `"=~/foo/i"`).
  The semantic of matching changes also to look for the regexp anywhere
  in the string, not just at the beginning, which means if you want to
  enforce a format for the whole string, you will now need to use the '^' anchor
  character (e.g., `"=~/^o+$/"` to check if a string contains only a sequence
  of 'o').

### Removed
- Breaking: install script installation procedure (semgrep-<version>-ubuntu-generic.sh).
  Please use 'pip install' for equivalent Linux installation.

## [0.21.0](https://github.com/returntocorp/semgrep/releases/tag/v0.21.0) - 2020-08-25

### Added
- Parsing JSX (JavaScript React) files is now supported as a beta feature!
  In this release, you need to target .jsx files one by one explicitly to have them be scanned.
  We're planning to scan all .jsx files in targeted directories in our next release
- We now bundle a [json-schema](https://json-schema.org/) spec for rules YAML syntax.

### Changed
- Our custom-made rules YAML validator has been replaced with a jsonschema standard one.
  This results in more reliable and comprehensive error messages
  to help you get back on track when bumping into validation issues.
- Calling `semgrep --validate` now includes more information,
  such as the number of rules validation ran on.

### Fixed
- Fixed a bug where multiple assignment,
  also known as tuple unpacking assignment in Python,
  such as `a, b = foo`,
  could be misinterpreted by semgrep.
- Fixed a bug that would cause a crash when trying to get debug steps output as JSON.
- `.mly` and `.mll` files are no longer targeted implicitly by OCaml scans.
- Fixed the `--skip-unknown-extensions` flag skipping files even with recognized extensions.
- Fixed JavaScript conditionals without braces,
  such as `if (true) return;`,
  not being matched by patterns such as `if (true) { return; }`.

## [0.20.0](https://github.com/returntocorp/semgrep/releases/tag/v0.20.0) - 2020-08-18

### Added
- Support for JSX tag metavariables (e.g., <$TAG />) and ellipsis inside
  JSX attributes (e.g., <foo attr=... />)
- By default Semgrep treats explicitly passed files with unknown extension as possibly any language and so runs all rules on said files. Add a flag `--skip-unknown-extensions` so that Semgrep will treat these files as if they matched no language and will so run no rules on them. [Link: PR](https://github.com/returntocorp/semgrep/pull/1507)

### Fixed
- Python patterns do not have to end with a newline anymore.
- Pattern `$X = '...';` in JavaScript matches `var $X = '...'`. Additionally, semicolon is no longer required to match. [Link: Issue](https://github.com/returntocorp/semgrep/issues/1497); [Link: Example](https://semgrep.dev/7g0Q?version=0.20.0)
- In JavaScript, can now match destructured object properties inside functions. [Link: Issue](https://github.com/returntocorp/semgrep/issues/1005); [Link: Example](https://semgrep.dev/d72E/?version=0.20.0)
- Java annotations can be matched with fully qualified names. [Link: Issue](https://github.com/returntocorp/semgrep/issues/1508); [Link: Example](https://semgrep.dev/vZqY/?version=0.20.0)
- Ensure `/src` exists in Dockerfile; [Link: PR](https://github.com/returntocorp/semgrep/pull/1512)

## [0.19.1](https://github.com/returntocorp/semgrep/releases/tag/v0.19.1) - 2020-08-13

### Fixed
- Update Docker container to run successfully without special volume
  permissions

## [0.19.0](https://github.com/returntocorp/semgrep/releases/tag/v0.19.0) - 2020-08-11

### Added
- `--timeout-threshold` option to set the maximum number of times a file can timeout before it is skipped
- Alpha support for C#

### Fixed
- Match against JavaScript unparameterized catch blocks
- Parse and match against Java generics
- Add ability to match against JSX attributes using ellipses
- Add ability to use ellipses in Go struct definitions
- No longer convert Go expressions with a newline to a statement

## [0.18.0](https://github.com/returntocorp/semgrep/releases/tag/v0.18.0) - 2020-08-04

### Added
- Match arbitrary content with `f"..."`
- Performance improvements by filtering rules if file doesn't contain string needed for match
- Match "OtherAttribute" attributes in any order
- Support Python 3.8 self-documenting fstrings
- `--max-memory` flag to set a maximum amount of memory that can be used to apply a rule to a file

## [0.17.0](https://github.com/returntocorp/semgrep/releases/tag/v0.17.0) - 2020-07-28

### Added
- The `metavariable-regex` operator, which filters finding's by metavariable
  value against a Python re.match compatible expression.
- `--timeout` flag to set maximum time a rule is applied to a file
- Typed metavariables moved to official support. See [docs](https://github.com/returntocorp/semgrep/blob/develop/docs/pattern-features.md#typed-metavariables)

### Changed
- Improved `pattern-where-python` error messages

## [0.16.0](https://github.com/returntocorp/semgrep/releases/tag/v0.16.0) - 2020-07-21

### Added
- Match file-name imports against metavariables using `import "$X"` (most
  useful in Go)
- Support for taint-tracking rules on CLI using the key-value pair 'mode: taint'
  (defaults to 'mode: search')

### Changed
- Don't print out parse errors to stdout when using structured output formats

### Fixed
- Parse nested object properties in parameter destructuring in JavaScript
- Parse binding patterns in ECMAScript 2021 catch expressions
- Was mistakenly reporting only one of each type of issue even if multiple issues exist

## [0.15.0](https://github.com/returntocorp/semgrep/releases/tag/v0.15.0) - 2020-07-14

### Added
- Alpha level support for Ruby

### Changed
- Show semgrep rule matches even with --quiet flag

### Fixed
- Fixed a crash when running over a directory with binary files in it.
- Fix SARIF output format
- Parse nested destructured parameters in JavaScript
- True and False are not keywords in Python2
- Send informative error message when user tries to use semgrep on missing files

## [0.14.0](https://github.com/returntocorp/semgrep/releases/tag/v0.14.0) - 2020-07-07

### Changed
- Default Docker code mount point from `/home/repo` to `/src` - this is also
  configurable via the `SEMGREP_SRC_DIRECTORY` environment variable

### Removed
- `--precommit` flag - this is no longer necessary after defaulting to
  `pre-commit`'s code mount point `/src`

### Fixed
- Parse python files with trailing whitespace
- Parse python2 tuple as parameter in function/lambda definition
- Parse python3.8 positional only parameters (PEP 570)
- Parse python2 implicit array in comprehension
- Cache timeout errors in semgrep-core so running multiple rules does not
  retry parsing

## [0.13.0](https://github.com/returntocorp/semgrep/releases/tag/v0.13.0) - 2020-06-30

### Added
- Const propagation now works with Java 'final' keyword and for Python globals
  which were assigned only once in the program

### Fixed
- Parsing Ocaml open overriding
- Parse raise in Python2 can take up to three arguments
- Metavariable matching now works with variables with global scope:
```yaml
$CONST = "..."
...
def $FUNC(...):
  return foo($CONST)
```
will match
```python
GLOBAL_CONST = "SOME_CONST"

def fetch_global_const():
    return foo(GLOBAL_CONST)
```

### Changed
- More clear Parse error message

## [0.12.0](https://github.com/returntocorp/semgrep/releases/tag/v0.12.0) - 2020-06-23

### Added
- Support for a new configuration language: JSON. You can now write
  JSON semgrep patterns with -lang json
- Support for '...' inside set and dictionaries
- Version check to recommend updating when out-of-date, disable with `--disable-version-check`
- Support for multiline pattern-where-python
- `--dryrun` flag to show result of autofixes without modifying any files
- Add capability to use regex replacement for autofixing. See documentaion [here](https://github.com/returntocorp/semgrep/blob/develop/docs/experimental.md#autofix-using-regular-expression-replacement)
- Add version check to recommend upgrading when applicable

### Fixed
- The range of function calls and statement blocks now includes the closing
  `}` and `)`. The range for expression statements now includes the closing
  ';' when there's one. The range of decorators now includes '@'.
- Do not convert certain parenthesized expressions in tuples in Python
- Returned warning when improperly mounting volume in docker container
- Correctly handle uncommited file deletions when using git aware file targeting

### Changed
- Progress bar only displays when in interactive terminal, more than one
  rule is being run, and not being run with `-v` or `-q`
- Colapsed `--include-dir` and `--exclude-dir` functionaity into `--include` and
  `--exclude` respectively

## [0.11.0](https://github.com/returntocorp/semgrep/releases/tag/v0.11.0) - 2020-06-16

### Added
- Support for another programming language: OCaml. You can now write
  OCaml semgrep patterns with -lang ocaml
- Inline whitelisting capabilities via `nosem` comments and the
  `--disable-nosem` flag [#900](https://github.com/returntocorp/semgrep/issues/900)
- Show a progress bar when using semgrep in an interactive shell
- More understandable error messages

### Changed
- If scanning a directory in a git project then skip files that are ignored by the
  project unless `--no-git-ignore` flag is used
- Show aggregate parse errors unless `--verbose` flag is used

### Fixed
- Handle parsing unicode characters

## [0.10.1](https://github.com/returntocorp/semgrep/releases/tag/v0.10.1) - 2020-06-10

### Fixed
- Value of `pattern_id` when using nested pattern operators [#828](https://github.com/returntocorp/semgrep/issues/828)
- `...` now works inside for loops in javascript
- Metavariable
- Infinite loop in python [#923](https://github.com/returntocorp/semgrep/issues/923)
- Treat field definition (`{x: 1}`) differently from assignment (`{x = 1}`)
- Support triple-quoted f-strings in python
- Fix ubuntu build error [#965](https://github.com/returntocorp/semgrep/pull/965)

## [0.10.0](https://github.com/returntocorp/semgrep/releases/tag/v0.10.0) - 2020-06-09

### Fixed

- Support immediately indexed arrays with initializers in Java
- Support object rest parameters in ECMAScript 6+
- Support various array destructuring calls with ommitted arguments in
  ECMAScript 6+
- Fix an issue where an error was raised when matching to Python else
  blocks with a metavariable
- Don't filter out files that are explicitly passed as arguments to semgrep
  even if they do not have expected extension

### Added

- Java imports can now be searched with patterns written like `import
  javax.crypto.$ANYTHING`
- `--debugging-json` flag for use on semgrep.dev

### Changed

- Pattern matches now distinguish between conditionals without `else` blocks
  and those with empty `else` blocks; write two patterns to capture both
  possibilities
- Print output before exiting when using --strict

## [0.9.0](https://github.com/returntocorp/semgrep/releases/tag/v0.9.0) - 2020-06-02

### Fixed
- Performance optimizations in deep statement matching
- Disable normalization of != ==> !(==)
- Support empty variable declaration in javasript
- Support "print expr," in Python 2.X
- Support "async" keyword on inner arrow functions for ECMAScript 7+
- Support optional catch bindings for ECMAScript 2019+
- Support non-ASCII Unicode whitespace code points as lexical whitespace in JavaScript code
- Support assignment expressions in Python 3.8
- Emtpty block in if will only match empty blocks

### Removed
- `--exclude-tests` flag - prefer `--exclude` or `--exclude-dir`
- `--r2c` flag - this was completely unused

## [0.8.1](https://github.com/returntocorp/semgrep/releases/tag/v0.8.1) - 2020-05-26

### Fixed
- `semgrep --version` on ubuntu was not returning the correct version

## [0.8.0](https://github.com/returntocorp/semgrep/releases/tag/v0.8.0) - 2020-05-20

### Added
- `pattern-regex` functionality - see docs for more information.
- Ellipsis used in the final position of a sequence of binary operations
  will match any number of additional arguments:
  ```
  $X = 1 + 2 + ...
  ```
  will match
  ```python
  foo = 1 + 2 + 3 + 4
  ```
- Per rule configuration of paths to include/exclude. See docs for more information.

### Changed
- fstring pattern will only match fstrings in Python:
  ```
  f"..."
  ```
  will match
  ```python
  f"foo {1 + 1}"
  ```
  but not
  ```python
  "foo"
  ```
- Change location of r2c rule config to https://semgrep.live/c/r/all which filters out
  pattern-where-python rules

## [0.7.0](https://github.com/returntocorp/semgrep/releases/tag/v0.7.0) - 2020-05-12

### Added
- `--exclude`, `--include`, `--exclude-dir`, and `--include-dir` flags
  for targeting specific paths with command line options.
  The behavior of these flags mimics `grep`'s behavior.
- A `--sarif` flag to receive output formatted according to the
  [SARIF v2.1.0](https://docs.oasis-open.org/sarif/sarif/v2.1.0/cs01/sarif-v2.1.0-cs01.html)
  specification for static analysis tools.
- Metavariables are now checked for equality across pattern clauses. For example, in the following pattern, `$REQ` must be the same variable name for this to match:
  ```yaml
  - patterns:
    - pattern-inside: |
        $TYPE $METHOD(..., HttpServletRequest $REQ, ...) {
          ...
        }
    - pattern: $REQ.getQueryString(...);
  ```


### Fixed
- Correclty parse implicit tuples in python f-strings
- Correctly parse `%` token in python f-string format
- Correctly parse python fstrings with spaces in interpolants

## [0.6.1](https://github.com/returntocorp/semgrep/releases/tag/v0.6.1) - 2020-05-06

### Fix

- Message field in output was not using proper interpolated message

## [0.6.0](https://github.com/returntocorp/semgrep/releases/tag/v0.6.0) - 2020-05-05

### Added
- The `-j/--jobs` flag for specifying number of subprocesses to use to run checks in parallel.
- expression statements will now match by default also return statements
  ```
  foo();
  ```
  will now match
  ```javascript
  return foo();
  ```
- You can now use regexps for field names:
  ```
  var $X = {"=~/[lL]ocation/": $Y};
  ```
  will now match
  ```javascript
  var x = {"Location": 1};
  ```
- Add severity to json output and prepend the rule line with it. Color yellow if `WARNING`, and red if `ERROR`. e.g. WARNING rule:tests.equivalence-tests
- For languages not allowing the dollar sign in identifiers (e.g., Python),
  semgrep will return an error if your pattern contains an identifier
  starting with a dollar that is actually not considered a metavariable
  (e.g., `$x`)
- Support top level `metadata` field in rule.yaml. Entire metadata object is attached to
  all things that match the rule when using json output format.

### Changed
- Config files in hidden paths can now be used by explicitly specifying
  the hidden path:
    ```
    semgrep --config some/hidden/.directory
    ```
- Metavariables can now contain digits or `_`. `$USERS_2` is now
  a valid metavariable name. A metavariable must start with a letter
  or `_` though.
- Simple calls of the `semgrep` CLI, such as `semgrep --version`, are now 60% faster.
- Display autofix suggestion in regular and json output mode.
- Update command line help texts.

### Fixed
- Correctly parse `f"{foo:,f}"` in Python
- Correctly parse Python files where the last line is a comment

## [0.5.0](https://github.com/returntocorp/semgrep/releases/tag/v0.5.0) - 2020-04-28

### Changed
- Rename executable to semgrep
- Deep expression matching in conditionals requires different syntax:
    ```
    if <... $X = True ...>:
        ...
    ```
    will now match
    ```python
    if foo == bar and baz == True:
        return 1
    ```
- Deduplicate semgrep output in cases where there are multiple ways
  a rule matches section of code
- Deep statement matchings goes into functions and classes:
    ```
    $X = ...
    ...
    bar($X)
    ```
    now matches with
    ```javascript
    QUX = "qux"

    function baz() {
        function foo() {
            bar(QUX)
        }
    }
    ```

### Added
- `python2` is a valid supported language

### Fixed
- Expression will right hand side of assignment/variable definition in javascript. See #429
    ```
    foo();
    ```
    will now match
    ```
    var x = foo();
    ```
- Regression where `"..."` was matching empty list
    ```
    foo("...")
    ```
    does _not_ match
    ```
    foo()
    ```

## [0.4.9](https://github.com/returntocorp/semgrep/releases/tag/v0.4.9) - 2020-04-07

### Changed

- Only print out number of configs and rules when running with verbose flag
- Match let and const to var in javascript:
    ```
    var $F = "hello"
    ```
    will now match any of the following expressions:
    ```javascript
    var foo = "hello";
    let bar = "hello";
    const baz = "hello";
    ```

### Added

- Print out --dump-ast
- Print out version with `--version`
- Allow ... in arrays
    ```
    [..., 1]
    ```
    will now match
    ```
    [3, 2, 1]
    ```
- Support Metavariable match on keyword arguments in python:
    ```
    foo(..., $K=$B, ...)
    ```
    will now match
    ```
    foo(1, 2, bar=baz, 3)
    ```
- Support constant propogation in f-strings in python:
    ```
    $M = "..."
    ...
    $Q = f"...{$M}..."
    ```
    will now match
    ```python
    foo = "bar"
    baz = f"qux {foo}"
    ```
- Constant propogation in javascript:
    ```
    api("literal");
    ```
    will now match with any of the following:
    ```javascript
    api("literal");

    const LITERAL = "literal";
    api(LITERAL);

    const LIT = "lit";
    api(LIT + "eral");

    const LIT = "lit";
    api(`${LIT}eral`);
    ```

- Deep statement matching:
    Elipsis operator (`...`) will also include going deeper in scope (i.e. if-else, try-catch, loop, etc.)
    ```
    foo()
    ...
    bar()
    ```
    will now match
    ```python
    foo()
    if baz():
        try:
            bar()
        except Exception:
            pass
    ```
- Unified import resolution in python:
    ```
    import foo.bar.baz
    ```

    will now match any of the following statements:

    ```python
    import foo.bar.baz
    import foo.bar.baz.qux
    import foo.bar.baz as flob
    import foo.bar.baz.qux as flob
    from foo.bar import baz
    from foo.bar.baz import qux
    from foo.bar import baz as flob
    from foo.bar.bax import qux as flob
    ```
- Support for anonymous functions in javascript:
    ```
    function() {
        ...
    }
    ```
    will now match
    ```javascript
    var bar = foo(
        //matches the following line
        function () { console.log("baz"); }
    );
    ```
- Support arrow function in javascript
    ```
    (a) => { ... }
    ```
    will now match:

    ```javascript
    foo( (a) => { console.log("foo"); });
    foo( a => console.log("foo"));

    // arrows are normalized in regular Lambda, so an arrow pattern
    // will match also old-style anynonous function.
    foo(function (a) { console.log("foo"); });
    ```
- Python implicit string concatenation
    ```
    $X = "..."
    ```
    will now match
    ```python
    # python implicitly concatenates strings
    foo = "bar"       "baz"              "qux"
    ```
- Resolve alias in attributes and decorators in python
    ```
    @foo.bar.baz
    def $X(...):
        ...
    ```
    will now match
    ```python
    from foo.bar import baz

    @baz
    def qux():
        print("hello")
    ```
### Fixed

- Handle misordered multiple object destructuring assignments in javascript:
    ```
    var {foo, bar} = qux;
    ```
    will now match
    ```
    var {bar, baz, foo} = qux;
    ```
- Defining properties/functions in different order:
    ```
    var $F = {
        two: 2,
        one: 1
    };
    ```
    will now match both
    ```javascript
    var foo = {
      two: 2,
      one: 1
    };

    var bar = {
        one: 1,
        two: 2
    };
    ```
- Metavariables were not matching due to go parser adding empty statements in golang


## [0.4.8](https://github.com/returntocorp/semgrep/releases/tag/0.4.8) - 2020-03-09

### Added
* Constant propagation for some langauges. Golang example:
```
pattern: dangerous1("...")
will match:

const Bar = "password"
func foo() {
     dangerous1(Bar);
}
```

* Import matching equivalences
```
pattern: import foo.bar.a2
matches code: from foo.bar import a1, a2
```

* Deep expression matching - see (#264)
```
pattern: bar();
matches code: print(bar())
```<|MERGE_RESOLUTION|>--- conflicted
+++ resolved
@@ -6,11 +6,8 @@
 
 ### Added
 - Improved filtering of rules based on file content
-<<<<<<< HEAD
 - Semgrep CLI now respects .semgrepignore files
-=======
 - Java: support ellipsis in generics, e.g., `class Foo<...>` (#4335)
->>>>>>> e5d25b9a
 
 ### Fixed
 - Java: class patterns not using generics will match classes using generics
