--- conflicted
+++ resolved
@@ -25,13 +25,10 @@
 - Constant propagation is now a proper must-analysis, if a variable is undefined
   in some path then it will be considered as non-constant
 - Dataflow: Only consider reachable nodes, which prevents some FPs/FNs
-<<<<<<< HEAD
 - Timing output handles errors and reports profiling times
-=======
 - semgrep-core will log a warning when a worker process is consuming above 400 MiB
   of memory, or reached 80% of the specified memory limit, whatever happens first.
   This is meant to help diagnosing OOM-related crashes.
->>>>>>> 918b3d06
 
 ## [0.76.2](https://github.com/returntocorp/semgrep/releases/tag/v0.76.2) - 12-08-2021
 
