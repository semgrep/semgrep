# Changelog

This project adheres to [Semantic Versioning](http://semver.org/spec/v2.0.0.html).

## Unreleased

### Added

- Experimental baseline scanning. Run with `--baseline-commit GIT_COMMIT` to only
  show findings that currently exist but did not exist in GIT_COMMIT

### Changed
<<<<<<< HEAD

- Performance: send all rules directly to semgrep-core instead of invoking semgrep-core
=======
- Scans now report a breakdown of how many target paths were skipped for what reason.
  - `--verbose` mode will list all skipped paths along with the reason they were skipped
- Performance: send all rules directly to semgrep-core instead of invoking semgrep-core 
>>>>>>> 7cfaaf7c
  for each rule, reducing the overhead significantly. Other changes resulting from this:
  Sarif output now includes all rules run. Error messages use full path of rules.
- Required minimum version of python to run semgrep now 3.7 instead of EOL 3.6
- Bloom filter optimization now considers `import` module file names, thus
  speeding up matching of patterns like `import { $X } from 'foo'`

### Fixed

- Typescript: Patterns `E as T` will be matched correctly. E.g. previously
  a pattern like `v as $T` would match `v` but not `v as any`, now it
  correctly matches `v as any` but not `v`. (#4515)

## [0.81.0](https://github.com/returntocorp/semgrep/releases/tag/v0.81.0) - 02-02-2022

### Added

- Dockerfile language: metavariables and ellipses are now
  supported in most places where it makes sense (#4556, #4577)

### Fixed

- Gracefully handle timeout errors with missing rule_id
- Match resources in Java try-with-resources statements (#4228)

## [0.80.0](https://github.com/returntocorp/semgrep/releases/tag/v0.80.0) - 01-26-2022

### Added

- Autocomplete for CLI options
- Dockerfile: add support for metavariables where argument expansion is already supported

### Changed

- Ruby: a metavariable matching an atom can also be used to match an identifier
  with the same name (#4550)

### Fixed

- Handle missing target files without raising an exception (#4462)

## [0.79.0](https://github.com/returntocorp/semgrep/releases/tag/v0.79.0) - 01-20-2022

### Added

- Add an experimental key for internal team use: `r2c-internal-project-depends-on` that
  allows rules to filter based on the presence of 3rd-party dependencies at specific
  version ranges.
- Experimental support for Dockerfile syntax.
- Support nosemgrep comments placed on the line before a match,
  causing such match to be ignored (#3521)
- Add experimental `semgrep login` and `semgrep logout` to store API token from semgrep.dev
- Add experimenntal config key `semgrep --config policy` that uses stored API token to
  retrieve configured rule policy on semgrep.dev

### Changed

- CLI: parse errors (reported with `--verbose`) appear once per file,
  not once per rule/file

### Fixed

- Solidity: add support for `for(...)` patterns (#4530)

## [0.78.0](https://github.com/returntocorp/semgrep/releases/tag/v0.78.0) - 01-13-2022

### Added

- Pre-alpha support for Dockerfile as a new target language
- Semgrep is now able to symbolically propagate simple definitions. E.g., given
  an assignment `x = foo.bar()` followed by a call `x.baz()`, Semgrep will keep
  track of `x`'s definition, and it will successfully match `x.baz()` with a
  pattern like `foo.bar().baz()`. This feature should help writing simple yet
  powerful rules, by letting the dataflow engine take care of any intermediate
  assignments. Symbolic propagation is still experimental and it is disabled by
  default, it must be enabled in a per-rule basis using `options:` and setting
  `symbolic_propagation: true`. (#2783, #2859, #3207)
- `--verbose` outputs a timing and file breakdown summary at the end
- `metavariable-comparison` now handles metavariables that bind to arbitrary
  constant expressions (instead of just code variables)
- YAML support for anchors and aliases (#3677)

### Fixed

- Rust: inner attributes are allowed again inside functions (#4444) (#4445)
- Python: return statement can contain tuple expansions (#4461)
- metavariable-comparison: do not throw a Not_found exn anymore (#4469)
- better ordering of match results with respect to captured
  metavariables (#4488)
- Go, JavaScript, Java, Python, TypeScript: correct matching of
  multibyte characters (#4490)

## [0.77.0](https://github.com/returntocorp/semgrep/releases/tag/v0.77.0) - 12-16-2021

### Added

- New language Solidity with experimental support.
- Scala: Patterns like List(...) now correctly match against patterns in code
- A default set of .semgrepignore patterns (in semgrep/templates/.semgrepignore) are now used if no .semgrepignore file is provided
- Java: Ellipsis metavariables can now be used for parameters (#4420)
- `semgrep login` and `semgrep logout` commands to save api token

### Fixed

- Go: fixed bug where using an ellipsis to stand for a list of key-value pairs
  would sometimes cause a parse error
- Scala: Translate definitions using patterns like
  `val List(x,y,z) = List(1,2,3)` to the generic AST
- Allow name resolution on imported packages named just vN, where N is a number
- The -json option in semgrep-core works again when used with -e/-f
- Python: get the correct range when matching comprehension (#4221)
- Python and other languages: allow matches of patterns containing
  non-ascii characters, but still with possibly many false positives (#4336)
- Java: parse correctly constructor method patterns (#4418)
- Address several autofix output issues (#4428, #3577, #3338) by adding per-
  file line/column offset tracking

### Changed

- Constant propagation is now a proper must-analysis, if a variable is undefined
  in some path then it will be considered as non-constant
- Dataflow: Only consider reachable nodes, which prevents some FPs/FNs
- Timing output handles errors and reports profiling times
- semgrep-core will log a warning when a worker process is consuming above 400 MiB
  of memory, or reached 80% of the specified memory limit, whatever happens first.
  This is meant to help diagnosing OOM-related crashes.

## [0.76.2](https://github.com/returntocorp/semgrep/releases/tag/v0.76.2) - 12-08-2021

## [0.76.2](https://github.com/returntocorp/semgrep/releases/tag/v0.76.2) - 12-08-2021

### Fixed

- Python: set the right scope for comprehension variables (#4260)
- Fixed bug where the presence of .semgrepignore would cause reported targets
  to have absolute instead of relative file paths

## [0.76.1](https://github.com/returntocorp/semgrep/releases/tag/v0.76.1) - 12-07-2021

### Fixed

- Fixed bug where the presence of .semgrepignore would cause runs to fail on
  files that were not subpaths of the directory where semgrep was being run

## [0.76.0](https://github.com/returntocorp/semgrep/releases/tag/v0.76.0) - 12-06-2021

### Added

- Improved filtering of rules based on file content (important speedup
  for nodejsscan rules notably)
- Semgrep CLI now respects .semgrepignore files
- Java: support ellipsis in generics, e.g., `class Foo<...>` (#4335)

### Fixed

- Java: class patterns not using generics will match classes using generics
  (#4335), e.g., `class $X { ...}` will now match `class Foo<T> { }`
- TS: parse correctly type definitions (#4330)
- taint-mode: Findings are now reported when the LHS of an access operator is
  a sink (e.g. as in `$SINK->method`), and the LHS operand is a tainted
  variable (#4320)
- metavariable-comparison: do not throw a NotHandled exn anymore (#4328)
- semgrep-core: Fix a segmentation fault on Apple M1 when using
  `-filter_irrelevant_rules` on rules with very large `pattern-either`s (#4305)
- Python: generate proper lexical exn for unbalanced braces (#4310)
- YAML: fix off-by-one in location of arrays
- Python: generate proper lexical exn for unbalanced braces (#4310)
- Matching `"$MVAR"` patterns against string literals computed by constant folding
  no longer causes a crash (#4371)

### Changed

- semgrep-core: Log messages are now tagged with the process id
- Optimization: change bloom filters to use sets, move location of filter
- Reduced the size of `--debug` dumps
- Given `--output` Semgrep will no longer print search results to _stdout_,
  but it will only save/post them to the specified file/URL

## [0.75.0](https://github.com/returntocorp/semgrep/releases/tag/v0.75.0) - 11-23-2021

### Fixed

- semgrep-ci relies on `--disable-nosem` still tagging findings with `is_ignored`
  correctly. Reverting optimization in 0.74.0 that left this field None when said
  flag was used

## [0.74.0](https://github.com/returntocorp/semgrep/releases/tag/v0.74.0) - 11-19-2021

### Added

- Support for method chaining patterns in Python, Golang, Ruby,
  and C# (#4300), so all GA languages now have method chaining
- Scala: translate infix operators to generic AST as method calls,
  so `$X.map($F)` matches `xs map f`
- PHP: support method patterns (#4262)

### Changed

- Add `profiling_times` object in `--time --json` output for more fine
  grained visibility into slow parts of semgrep
- Constant propagation: Any kind of Python string (raw, byte, or unicode) is
  now evaluated to a string literal and can be matched by `"..."` (#3881)

### Fixed

- Ruby: blocks are now represented with an extra function call in Generic so that
  both `f(...)` and `f($X)` correctly match `f(x)` in `f(x) { |n| puts n }` (#3880)
- Apply generic filters excluding large files and binary files to
  'generic' and 'regex' targets as it was already done for the other
  languages.
- Fix some Stack_overflow when using -filter_irrelevant_rules (#4305)
- Dataflow: When a `switch` had no other statement following it, and the last
  statement of the `switch`'s `default` case was a statement, such as `throw`,
  that can exit the execution of the current function, this caused `break`
  statements within the `switch` to not be resolved during the construction of
  the CFG. This could led to e.g. constant propagation incorrectly flagging
  variables as constants. (#4265)

## [0.73.0](https://github.com/returntocorp/semgrep/releases/tag/v0.73.0) - 11-12-2021

### Added

- experimental support for C++

### Changed

- Dataflow: Assume that any function/method call inside a `try-catch` could
  be raising an exception (#4091)
- cli: if an invalid config is passed to semgrep, it will fail immediately, even
  if valid configs are also passed

### Fixed

- Performance: Deduplicate rules by rule-id + behavior so rules are not being run
  twice
- Scala: recognize metavariables in patterns
- Scala: translate for loops to the generic ast properly
- Catch PCRE errors
- Constant propagation: Avoid "Impossible" errors due to unhandled cases

## [0.72.0](https://github.com/returntocorp/semgrep/releases/tag/v0.72.0) - 11-10-2021

### Added

- Java: Add partial support for `synchronized` blocks in the dataflow IL (#4150)
- Dataflow: Add partial support for `await`, `yield`, `&`, and other expressions
- Field-definition-as-assignemnt equivalence that allows matching expression
  patterns against field definitions. It is disabled by default but can be
  enabled via rule `options:` with `flddef_assign: true` (#4187)
- Arrows (a.k.a short lambdas) patterns used to match also regular function
  definitions. This can now be disabled via rule `options:` with
  `arrow_is_function: false` (#4187)
- Javascript variable patterns using the 'var' keyword used to also
  match variable declarations using 'let' or 'const'. This can now be
  disabled via rule `options:` with `let_is_var: false`

### Fixed

- Constant propagation: In a method call `x.f(y)`, if `x` is a constant then
  it will be recognized as such
- Go: match correctly braces in composite literals for autofix (#4210)
- Go: match correctly parens in cast for autofix (#3387)
- Go: support ellipsis in return type parameters (#2746)
- Scala: parse `case object` within blocks
- Scala: parse typed patterns with variables that begin with an underscore:
  `case _x : Int => ...`
- Scala: parse unicode identifiers
- semgrep-core accepts `sh` as an alias for bash
- pattern-regex: Hexadecimal notation of Unicode code points is now
  supported and assumes UTF-8 (#4240)
- pattern-regex: Update documentation, specifying we use PCRE (#3974)
- Scala: parse nullary constructors with no arguments in more positions
- Scala: parse infix type operators with tuple arguments
- Scala: parse nested comments
- Scala: parse `case class` within blocks
- `metavariable-comparison`: if a metavariable binds to a code variable that
  is known to be constant, then we use that constant value in the comparison (#3727)
- Expand `~` when resolving config paths

### Changed

- C# support is now GA
- cli: Only suggest increasing stack size when semgrep-core segfaults
- Semgrep now scans executable scripts whose shebang interpreter matches the
  rule's language

## [0.71.0](https://github.com/returntocorp/semgrep/releases/tag/v0.71.0) - 11-01-2021

### Added

- Metavariable equality is enforced across sources/sanitizers/sinks in
  taint mode, and these metavariables correctly appear in match messages
- Pre-alpha support for Bash as a new target language
- Pre-alpha support for C++ as a new target language
- Increase soft stack limit when running semgrep-core (#4120)
- `semgrep --validate` runs metachecks on the rule

### Fixed

- text_wrapping defaults to MAX_TEXT_WIDTH if get_terminal_size reports
  width < 1
- Metrics report the error type of semgrep core errors (Timeout,
  MaxMemory, etc.)
- Prevent bad settings files from crashing Semgrep (#4164)
- Constant propagation: Tuple/Array destructuring assignments now correctly
  prevent constant propagation
- JS: Correctly parse metavariables in template strings
- Scala: parse underscore separators in number literals, and parse
  'l'/'L' long suffix on number literals
- Scala: parse by name arguments in arbitary function types,
  like `(=> Int) => Int`
- Bash: various fixes and improvements
- Kotlin: support ellipsis in class body and parameters (#4141)
- Go: support method interface pattern (#4172)

### Changed

- Report CI environment variable in metrics for better environment
  determination
- Bash: a simple expression pattern can now match any command argument rather
  than having to match the whole command

## [0.70.0](https://github.com/returntocorp/semgrep/releases/tag/v0.70.0) - 10-19-2021

### Added

- Preliminary support for bash

### Fixed

- Go: support ... in import list (#4067),
  for example `import (... "error" ...)`
- Java: ... in method chain calls can now match also 0 elements, to be
  consistent with other use of ... (#4082), so `o. ... .foo()` will now
  also match just `o.foo()`.
- Config files with only a comment give bad error message (#3773)
- Does not crash if user does not have write permissions on home directory

### Changed

- Resolution of rulesets use legacy registry instead of cdn registry
- Benchmark suite is easier to modify

## [0.69.1](https://github.com/returntocorp/semgrep/releases/tag/v0.69.1) - 10-14-2021

### Fixed

- The `--enable-metrics` flag is now always a flag, does not optionally
  take an argument

## [0.69.0](https://github.com/returntocorp/semgrep/releases/tag/v0.69.0) - 10-13-2021

### Added

- C: support ... in parameters and sizeof arguments (#4037)
- C: support declaration and function patterns
- Java: support @interface pattern (#4030)

### Fixed

- Reverted change to exclude minified files from the scan (see changelog for
  0.66.0)
- Java: Fixed equality of metavariables bounded to imported classes (#3748)
- Python: fix range of tuples (#3832)
- C: fix some wrong typedef inference (#4054)
- Ruby: put back equivalence on old syntax for keyword arguments (#3981)
- OCaml: add body of functor in AST (#3821)

### Changed

- taint-mode: Introduce a new kind of _not conflicting_ sanitizer that must be
  declared with `not_conflicting: true`. This affects the change made in 0.68.0
  that allowed a sanitizer like `- pattern: $F(...)` to work, but turned out to
  affect our ability to specify sanitization by side-effect. Now the default
  semantics of sanitizers is reverted back to the same as before 0.68.0, and
  `- pattern: $F(...)` is supported via the new not-conflicting sanitizers.

## [0.68.2](https://github.com/returntocorp/semgrep/releases/tag/v0.68.2) - 10-07-2021

### Fixed

- Respect --skip-unknown-extensions even for files with no extension
  (treat no extension as an unknown extension)
- taint-mode: Fixed (another) bug where a tainted sink could go unreported when
  the sink is a specific argument in a function call

## [0.68.1](https://github.com/returntocorp/semgrep/releases/tag/v0.68.1) - 10-07-2021

### Added

- Added support for `raise`/`throw` expressions in the dataflow engine and
  improved existing support for `try-catch-finally`

### Fixed

- Respect rule level path filtering

## [0.68.0](https://github.com/returntocorp/semgrep/releases/tag/v0.68.0) - 10-06-2021

### Added

- Added "automatic configuration" (`--config auto`), which collaborates with
  the Semgrep Registry to customize rules to a project; to support this, we
  add support for logging-in to the Registry using the project URL; in
  a future release, this will also perform project analysis to determine
  project languages and frameworks
- Input can be derived from subshells: `semgrep --config ... <(...)`
- Java: support '...' in catch (#4002)

### Changed

- taint-mode: Sanitizers that match exactly a source or a sink are filtered out,
  making it possible to use `- pattern: $F(...)` for declaring that any other
  function is a sanitizer
- taint-mode: Remove built-in source `source(...)` and built-in sanitizer
  `sanitize(...)` used for convenience during early development, this was causing
  some unexpected behavior in real code that e.g. had a function called `source`!
- When enabled, metrics now send the hashes of rules that yielded findings;
  these will be used to tailor rules on a per-project basis, and also will be
  used to improve rules over time
- Improved Kotlin parsing from 77% to 90% on our Kotlin corpus.
- Resolution of rulesets (i.e. `p/ci`) use new rule cdn and do client-side hydration
- Set pcre recursion limit so it will not vary with different installations of pcre
- Better pcre error handling in semgrep-core

### Fixed

- taint-mode: Fixed bug where a tainted sink could go unreported when the sink is
  a specific argument in a function call
- PHP: allows more keywords as valid field names (#3954)

## [0.67.0](https://github.com/returntocorp/semgrep/releases/tag/v0.67.0) - 09-29-2021

### Added

- Added support for break and continue in the dataflow engine
- Added support for switch statements in the dataflow engine

### Changed

- Taint no longer analyzes dead/unreachable code
- Improve error message for segmentation faults/stack overflows
- Attribute-expression equivalence that allows matching expression patterns against
  attributes, it is enabled by default but can be disabled via rule `options:` with
  `attr_expr: false` (#3489)
- Improved Kotlin parsing from 35% to 77% on our Kotlin corpus.

### Fixed

- Fix CFG dummy nodes to always connect to exit node
- Deep ellipsis `<... x ...>` now matches sub-expressions of statements
- Ruby: treat 'foo' as a function call when alone on its line (#3811)
- Fixed bug in semgrep-core's `-filter_irrelevant_rules` causing Semgrep to
  incorrectly skip a file (#3755)

## [0.66.0](https://github.com/returntocorp/semgrep/releases/tag/v0.66.0) - 09-22-2021

### Added

- HCL (a.k.a Terraform) experimental support

### Changed

- **METRICS COLLECTION CHANGES**: In order to target development of Semgrep features, performance improvements,
  and language support, we have changed how metrics are collected by default
  - Metrics collection is now controlled with the `--metrics` option, with possible values: `auto`, `on`, or `off`
  - `auto` will send metrics only on runs that include rules are pulled from the Semgrep Registry.
    It will not send metrics when rules are only read from local files or passed directly as
    strings
  - `auto` is now the default metrics collection state
  - `on` forces metrics collection on every run
  - `off` disables metrics collection entirely
  - Metrics collection may still alternatively be controlled with the `SEMGREP_SEND_METRICS`
    environment variable, with the same possible values as the `--metrics` option. If both
    are set, `--metrics` overrides `SEMGREP_SEND_METRICS`
  - See `PRIVACY.md` for more information
- Constant propagation now assumes that void methods may update the callee (#3316)
- Add rule message to emacs output (#3851)
- Show stack trace on fatal errors (#3876)
- Various changes to error messages (#3827)
- Minified files are now automatically excluded from the scan, which
  may result in shorter scanning times for some projects.

### Fixed

- Dataflow: Recognize "concat" method and interpret it in a language-dependent manner (#3316)
- PHP: allows certain keywords as valid field names (#3907)

## [0.65.0](https://github.com/returntocorp/semgrep/releases/tag/v0.65.0) - 09-13-2021

### Added

- Allow autofix using the command line rather than only with the fix: YAML key
- Vardef-assign equivalence can now be disabled via rule `options:` with `vardef_assign: false`

### Changed

- Grouped semgrep CLI options and added constraints when useful (e.g. cannot use `--vim` and `--emacs` at the same time)

### Fixed

- Taint detection with ternary ifs (#3778)
- Fixed corner-case crash affecting the `pattern: $X` optimization ("empty And; no positive terms in And")
- PHP: Added support for parsing labels and goto (#3592)
- PHP: Parse correctly constants named PUBLIC or DEFAULT (#3589)
- Go: Added type inference for struct literals (#3622)
- Fix semgrep-core crash when a cache file exceeds the file size limit
- Sped up Semgrep interface with tree-sitter parsing

## [0.64.0](https://github.com/returntocorp/semgrep/releases/tag/v0.64.0) - 09-01-2021

### Added

- Enable associative matching for string concatenation (#3741)

### Changed

- Add logging on failure to git ls-files (#3777)
- Ignore files whose contents look minified (#3795)
- Display semgrep-core errors in a better way (#3774)
- Calls to `semgrep --version` now check if Semgrep is up-to-date; this can
  cause a ~ 100 ms delay in run time; use --disable-version-check if you
  don't want this

### Fixed

- Java: separate import static from regular imports during matching (#3772)
- Taint mode will now benefit from semgrep-core's -filter_irrelevant_rules
- Taint mode should no longer report duplicate matches (#3742)
- Only change source directory when running in docker context (#3732)

## [0.63.0](https://github.com/returntocorp/semgrep/releases/tag/v0.63.0) - 08-25-2021

### Added

- C#: support ellipsis in declarations (#3720)

### Fixed

- Hack: improved support for metavariables (#3716)
- Dataflow: Disregard type arguments but not the entire instruction

### Changed

- Optimize ending `...` in `pattern-inside`s to simply match anything left

## [0.62.0](https://github.com/returntocorp/semgrep/releases/tag/v0.62.0) - 2021-08-17

### Added

- OCaml: support module aliasing, so looking for `List.map` will also
  find code that renamed `List` as `L` via `module L = List`.
- Add help text to sarif formatter output if defined in metadata field.
- Update shortDescription in sarif formatter output if defined in metadata field.
- Add tags as defined in metadata field in addition to the existing tags.

### Fixed

- core: Fix parsing of numeric literals in rule files
- Java: fix the range and autofix of Cast expressions (#3669)
- Generic mode scanner no longer tries to open submodule folders as files (#3701)
- `pattern-regex` with completely empty files (#3705)
- `--sarif` exit code with suppressed findings (#3680)
- Fixed fatal errors when a pattern results in a large number of matches
- Better error message when rule contains empty pattern

### Changed

- Add backtrace to fatal errors reported by semgrep-core
- Report errors during rule evaluation to the user
- When anded with other patterns, `pattern: $X` will not be evaluated on its own, but will look at the context and find `$X` within the metavariables bound, which should be significantly faster

## [0.61.0](https://github.com/returntocorp/semgrep/releases/tag/v0.61.0) - 2021-08-04

### Added

- Hack: preliminary support for hack-lang
  thanks to David Frankel, Nicholas Lin, and more people at Slack!
- OCaml: support for partial if, match, and try patterns
  (e.g., `if $X = $Y`)
- OCaml: you can match uppercase identifiers (constructors, module names) by
  using a metavariable with an uppercase letter followed by an underscore,
  followed by uppercase letters or digits (e.g. `$X_`, `$F_OO`).
  Instead, `$FOO` will match everything else (lowercase identifiers,
  full expressions, types, patterns, etc.).
- OCaml: match cases patterns are now matched in any order, and ellipsis are
  handled correctly
- Improved error messages sent to the playground

### Changed

- Run version check and print upgrade message after scan instead of before
- OCaml: skip ocamllex and ocamlyacc files. Process only .ml and .mli files.
- Memoize range computation for expressions and speed up taint mode
- Report semgrep-core's message upon a parse error
- Deprecated the following experimental features:
  - pattern-where-python
  - taint-mode
  - equivalences
  - step-by-step evaluation output
- Deduplicate findings that fire on the same line ranges and have the same message.

### Fixed

- Go: Match import module paths correctly (#3484)
- OCaml: use latest ocamllsp 1.7.0 for the -lsp option
- OCaml: include parenthesis tokens in the AST for tuples and constructor
  calls for better range matching and autofix
- OCaml: fixed many matching bugs with ellipsis
- core: Do not crash when is not possible to compute range info
- eliminate 6x slowdown when using the '--max-memory' option

## [0.60.0](https://github.com/returntocorp/semgrep/releases/tag/v0.60.0) - 2021-07-27

### Added

- Detect duplicate keys in YAML dictionaries in semgrep rules when parsing a rule
  (e.g., detect multiple 'metavariable' inside one 'metavariable-regex')

### Fixed

- C/C++: Fixed stack overflows (segmentation faults) when processing very large
  files (#3538)
- JS: Fixed stack overflows (segmentation faults) when processing very large
  files (#3538)
- JS: Detect numeric object keys `1` and `0x1` as equal (#3579)
- OCaml: improved parsing stats by using tree-sitter-ocaml (from 25% to 88%)
- taint-mode: Check nested functions
- taint-mode: `foo.x` is now detected as tainted if `foo` is a source of taint
- taint-mode: Do not crash when is not possible to compute range info
- Rust: recognize ellipsis in macro calls patterns (#3600)
- Ruby: represent correctly a.(b) in the AST (#3603)
- Rust: recognize ellipsis in macro calls patterns

### Changed

- Added precise error location for the semgrep metachecker, to detect for example
  duplicate patterns in a rule

## [0.59.0](https://github.com/returntocorp/semgrep/releases/tag/v0.59.0) - 2021-07-20

### Added

- A new experimental 'join' mode. This mode runs multiple Semgrep rules
  on a codebase and "joins" the results based on metavariable contents. This
  lets users ask questions of codebases like "do any 3rd party
  libraries use a dangerous function, and do I import that library directly?" or
  "is this variable passed to an HTML template, and is it rendered in that template?"
  with several Semgrep rules.

### Fixed

- Improve location reporting of errors
- metavariable-pattern: `pattern-not-regex` now works (#3503)
- Rust: correctly parse macros (#3513)
- Python: imports are unsugared correctly (#3940)
- Ruby: `pattern: $X` in the presence of interpolated strings now works (#3560)

## [0.58.2](https://github.com/returntocorp/semgrep/releases/tag/v0.58.2) - 2021-07-15

### Fixed

- Significant speed improvements, but the binary is now 95MB (from 47MB
  in 0.58.1, but it was 170MB in 0.58.0)

## [0.58.1](https://github.com/returntocorp/semgrep/releases/tag/v0.58.1) - 2021-07-15

### Fixed

- The --debug option now displays which files are currently processed incrementally;
  it will not wait until semgrep-core completely finishes.

### Changed

- Switch from OCaml 4.10.0 to OCaml 4.10.2 (and later to OCaml 4.12.0) resulted in
  smaller semgrep-core binaries (from 170MB to 47MB) and a smaller docker
  image (from 95MB to 40MB).

## [0.58.0](https://github.com/returntocorp/semgrep/releases/tag/v0.58.0) - 2021-07-14

### Added

- New iteration of taint-mode that allows to specify sources/sanitizers/sinks
  using arbitrary pattern formulas. This provides plenty of flexibility. Note
  that we breaks compatibility with the previous taint-mode format, e.g.
  `- source(...)` must now be written as `- pattern: source(...)`.
- HTML experimental support. This does not rely on the "generic" mode
  but instead really parses the HTML using tree-sitter-html. This allows
  some semantic matching (e.g., matching attributes in any order).
- Vue.js alpha support (#1751)
- New matching option `implicit_ellipsis` that allows disabling the implicit
  `...` that are added to record patterns, plus allow matching "spread fields"
  (JS `...x`) at any position (#3120)
- Support globstar (`**`) syntax in path include/exclude (#3173)

### Fixed

- Apple M1: Semgrep installed from HomeBrew no longer hangs (#2432)
- Ruby command shells are distinguished from strings (#3343)
- Java varargs are now correctly matched (#3455)
- Support for partial statements (e.g., `try { ... }`) for Java (#3417)
- Java generics are now correctly stored in the AST (#3505)
- Constant propagation now works inside Python `with` statements (#3402)
- Metavariable value replacement in message/autofix no longer mixes up short and long names like $X vs $X2 (#3458)
- Fixed metavariable name collision during interpolation of message / autofix (#3483)
  Thanks to Justin Timmons for the fix!
- Revert `pattern: $X` optimization (#3476)
- metavariable-pattern: Allow filtering using a single `pattern` or
  `pattern-regex`
- Dataflow: Translate call chains into IL

### Changed

- Faster matching times for generic mode

## [0.57.0](https://github.com/returntocorp/semgrep/releases/tag/v0.57.0) - 2021-06-29

### Added

- new `options:` field in a YAML rule to enable/disable certain features
  (e.g., constant propagation). See https://github.com/returntocorp/semgrep/blob/develop/semgrep-core/src/core/Config_semgrep.atd
  for the list of available features one can enable/disable.
- Capture groups in pattern-regex: in $1, $2, etc. (#3356)
- Support metavariables inside atoms (e.g., `foo(:$ATOM)`)
- Support metavariables and ellipsis inside regexp literals
  (e.g., `foo(/.../)`)
- Associative-commutative matching for bitwise OR, AND, and XOR operations
- Add support for $...MVAR in generic patterns.
- metavariable-pattern: Add support for nested Spacegrep/regex/Comby patterns
- C#: support ellipsis in method parameters (#3289)

### Fixed

- C#: parse `__makeref`, `__reftype`, `__refvalue` (#3364)
- Java: parsing of dots inside function annotations with brackets (#3389)
- Do not pretend that short-circuit Boolean AND and OR operators are commutative (#3399)
- metavariable-pattern: Fix crash when nesting a non-generic pattern within
  a generic rule
- metavariable-pattern: Fix parse info when matching content of a metavariable
  under a different language
- generic mode on Markdown files with very long lines will now work (#2987)

### Changed

- generic mode: files that don't look like nicely-indented programs
  are no longer ignored, which may cause accidental slowdowns in setups
  where excessively large files are not excluded explicitly (#3418).
- metavariable-comparison: Fix crash when comparing integers and floats
  Thanks to Justin Timmons for the fix!
- Do not filter findings with the same range but different metavariable bindings (#3310)
- Set parsing_state.have_timeout when a timeout occurs (#3438)
- Set a timeout of 10s per file (#3434)
- Improvements to contributing documentation (#3353)
- Memoize getting ranges to speed up rules with large ranges
- When anded with other patterns, `pattern: $X` will not be evaluated on its own, but will look at the context and find `$X` within the metavariables bound, which should be significantly faster

## [0.56.0](https://github.com/returntocorp/semgrep/releases/tag/v0.56.0) - 2021-06-15

### Added

- Associative-commutative matching for Boolean AND and OR operations
  (#3198)
- Support metavariables inside strings (e.g., `foo("$VAR")`)
- metavariable-pattern: Allow matching the content of a metavariable under
  a different language.

### Fixed

- C#: Parse attributes for local functions (#3348)
- Go: Recognize other common package naming conventions (#2424)
- PHP: Support for associative-commutative matching (#3198)

### Changed

- Upgrade TypeScript parser (#3102)

### Changed

- `--debug` now prints out semgrep-core debug logs instead of having this
  behavior with `--debugging-json`

## [0.55.1](https://github.com/returntocorp/semgrep/releases/tag/v0.55.1) - 2021-06-9

### Added

- Add helpUri to sarif output if rule source metadata is defined

### Fixed

- JSON: handle correctly metavariables as field (#3279)
- JS: support partial field definitions pattern, like in JSON
- Fixed wrong line numbers for multi-lines match in generic mode (#3315)
- Handle correctly ellipsis inside function types (#3119)
- Taint mode: Allow statement-patterns when these are represented as
  statement-expressions in the Generic AST (#3191)

## [0.55.0](https://github.com/returntocorp/semgrep/releases/tag/v0.55.0) - 2021-06-8

### Added

- Added new metavariable-pattern operator (available only via --optimizations),
  thanks to Kai Zhong for the feature request (#3257).

### Fixed

- Scala: parse correctly symbol literals and interpolated strings containing
  double dollars (#3271)
- Dataflow: Analyze foreach body even if we do not handle the pattern yet (#3155)
- Python: support ellipsis in try-except (#3233)
- Fall back to no optimizations when using unsupported features: pattern-where-python,
  taint rules, and `--debugging-json` (#3265)
- Handle regexp parse errors gracefully when using optimizations (#3266)
- Support equivalences when using optimizations (#3259)
- PHP: Support ellipsis in include/require and echo (#3191, #3245)
- PHP: Prefer expression patterns over statement patterns (#3191)
- C#: Support unsafe block syntax (#3283)

### Changed

- Run rules in semgrep-core (rather than patterns) by default (aka optimizations all)

## [0.54.0](https://github.com/returntocorp/semgrep/releases/tag/v0.54.0) - 2021-06-2

### Added

- Per rule parse times and per rule-file parse and match times added to opt-in metrics
- $...MVAR can now match a list of statements (not just a list of arguments) (#3170)

### Fixed

- JavaScript parsing: [Support decorators on
  properties](https://github.com/tree-sitter/tree-sitter-javascript/pull/166)
- JavaScript parsing: [Allow default export for any declaration](https://github.com/tree-sitter/tree-sitter-javascript/pull/168)
- Metavariables in messages are filled in when using `--optimizations all`
- Python: class variables are matched in any order (#3212)
- Respect `--timeout-threshold` option in `--optimizations all` mode

### Changed

- Moved some debug logging to verbose logging
- $...ARGS can now match an empty list of arguments, just like ... (#3177)
- JSON and SARIF outputs sort keys for predictable results

## [0.53.0](https://github.com/returntocorp/semgrep/releases/tag/v0.53.0) - 2021-05-26

### Added

- Scala alpha support
- Metrics collection of project_hash in cases where git is not available
- Taint mode now also analyzes top-level statements.

### Fixed

- Running with `--strict` will now return results if there are `nosem` mismatches. Semgrep will report a nonzero exit code if `--strict` is set and there are `nosem` mismathces. [#3099](https://github.com/returntocorp/semgrep/issues/3099)
- PHP: parsing correctly ... and metavariables in parameters
- PHP: parsing correctly functions with a single statement in their body
- Evaluate interpolated strings during constant propagation (#3127)
- Fixed #3084 - Semgrep will report an InvalidRuleSchemaError for dictionaries with duplicate key names.
- Basic type inference also for implicit variable declarations (Python, Ruby, PHP, and JS)
- JS/TS: differentiating tagged template literals in the AST (#3187)
- Ruby: storing parenthesis in function calls in the AST (#3178)

## [0.52.0](https://github.com/returntocorp/semgrep/releases/tag/v0.52.0) - 2021-05-18

### Added

- C# alpha support
- Let meta-variables match both a constant variable occurrence and that same
  constant value (#3058)

### Fixed

- OCaml: fix useless-else false positives by generating appropriate AST for
  if without an else.
- JS/TS: Propagate constant definitions without declaration
- Python: Make except ... match except _ as _

## [0.51.0](https://github.com/returntocorp/semgrep/releases/tag/v0.51.0) - 2021-05-13

### Added

- Keep track of and report rule parse time in addition to file parse time.
- v0 of opt-in anonymous aggregate metrics.
- Improved cheatsheet for generic mode, now recommending indented
  patterns (#2911, #3028).

### Fixed

- JS/TS: allow the deep expression operator <... ...> in expression
  statement position, for example:

```
$ARG = [$V];
...
<... $O[$ARG] ...>; // this works now
```

- PHP arrays with dots inside parse
- Propagate constants in nested lvalues such as `y` in `x[y]`
- C# experimental support

### Changed

- Show log messages from semgrep-core when running semgrep with
  `--debug`.
- By default, targets larger than 1 MB are now excluded from semgrep
  scans. New option `--max-target-bytes 0` restores the old behavior.
- Report relative path instead of absolute when using `--time`

## [0.50.1](https://github.com/returntocorp/semgrep/releases/tag/v0.50.1) - 2021-05-06

### Changed

- Reinstate `--debugging-json` to avoid stderr output of `--debug`

## [0.50.0](https://github.com/returntocorp/semgrep/releases/tag/v0.50.0) - 2021-05-06

### Added

- JS/TS: Infer global constants even if the `const` qualifier is missing (#2978)
- PHP: Resolve names and infer global constants in the same way as for Python

### Fixed

- Empty yaml files do not crash
- Autofix does not insert newline characters for patterns from semgrep.live (#3045)
- Autofix printout is grouped with its own finding rather than the one below it (#3046)
- Do not assign constant values to assigned variables (#2805)
- A `--time` flag instead of `--json-time` which shows a summary of the
  timing information when invoked with normal output and adds a time field
  to the json output when `--json` is also present

### Changed

- .git/ directories are ignored when scanning
- External Python API (`semgrep_main.invoke_semgrep`) now takes an
  optional `OutputSettings` argument for controlling output
- `OutputSettings.json_time` has moved to `OutputSettings.output_time`,
  this and many other `OutputSettings` arguments have been made optional

### Removed

- `--debugging-json` flag in favor of `--json` + `--debug`
- `--json-time` flag in favor of `--json` + `--time`

## [0.49.0](https://github.com/returntocorp/semgrep/releases/tag/v0.49.0) - 2021-04-28

### Added

- Support for matching multiple arguments with a metavariable (#3009)
  This is done with a 'spread metavariable' operator that looks like
  `$...ARGS`. This used to be available only for JS/TS and is now available
  for the other languages (Python, Java, Go, C, Ruby, PHP, and OCaml).
- A new `--optimizations [STR]` command-line flag to turn on/off some
  optimizations. Use 'none' to turn off everything and 'all' to turn on
  everything.
  Just using `--optimizations` is equivalent to `--optimizations all`, and
  not using `--optimizations` is equivalent to `--optimizations none`.
- JS/TS: Support '...' inside JSX text to match any text, as in
  `<a href="foo">...</a>` (#2963)
- JS/TS: Support metavariables for JSX attribute values, as in
  `<a href=$X>some text</a>` (#2964)

### Fixed

- Python: correctly parsing fstring with multiple colons
- Ruby: better matching for interpolated strings (#2826 and #2949)
- Ruby: correctly matching numbers

### Changed

- Add required executionSuccessful attribute to SARIF output (#2983)
  Thanks to Simon Engledew
- Remove jsx and tsx from languages, just use javascript or typescript (#3000)
- Add limit max characters in output line (#2958) and add
  flag to control maxmium characters (defaults to 160).
  Thanks to Ankush Menat

## [0.48.0](https://github.com/returntocorp/semgrep/releases/tag/v0.48.0) - 2021-04-20

### Added

- Taint mode: Basic cross-function analysis (#2913)
- Support for the new Java Record extension and Java symbols with accented characters (#2704)

### Fixed

- Capturing functions when used as both expressions and statements in JS (#1007)
- Literal for ocaml tree sitter (#2885)
- Ruby: interpolated strings match correctly (#2967)
- SARIF output now contains the required runs.invocations.executionSuccessful property.

### Changed

- The `extra` `lines` data is now consistent across scan types
  (e.g. `semgrep-core`, `spacegrep`, `pattern-regex`)

## [0.47.0](https://github.com/returntocorp/semgrep/releases/tag/v0.47.0) - 2021-04-15

### Added

- support `for(...)` for Java
- Ability to match lambdas or functions in Javascript with ellipsis after
  the function keyword, (e.g., `function ...(...) { ... }`)
- Rust: Semgrep patterns now support top-level statements (#2910)
- support for utf-8 code with non-ascii chars (#2944)
- Java switch expressions

### Fixed

- fixed single field pattern in JSON, allow `$FLD: { ... }` pattern
- Config detection in files with many suffix delimiters, like `this.that.check.yaml`.
  More concretely: configs end with `.yaml`, YAML language tests end with `.test.yaml`,
  and everything else is handled by its respective language extension (e.g. `.py`).
- Single array field in yaml in a pattern is parsed as a field, not a one element array

## [0.46.0](https://github.com/returntocorp/semgrep/releases/tag/v0.46.0) - 2021-04-08

### Added

- YAML language support to --test
- Ability to list multiple, comma-separated rules on the same line when in --test mode
- Resolve alias in require/import in Javascript

```
child_process.exec(...)
```

will now match

```javascript
var { exec } = require("child_process");
exec("dangerous");
```

- Taint mode: Pattern-sources can now be arbitrary expressions (#2881)

### Fixed

- SARIF output now nests invocations inside runs.
- Go backslashed carets in regexes can be parsed

### Changed

- Deep expression matches (`<... foo ...>`) now match within records, bodies of
  anonymous functions (a.k.a. lambda-expressions), and arbitrary language-specific
  statements (e.g. the Golang `go` statement)

## [0.45.0](https://github.com/returntocorp/semgrep/releases/tag/v0.45.0) - 2021-03-30

### Added

- New `--experimental` flag for passing rules directly to semgrep-core (#2836)

### Fixed

- Ellipses in template strings don't match string literals (#2780)
- Go: correctly parse select/switch clauses like in tree-sitter (#2847)
- Go: parse correctly 'for ...' header in Go patterns (#2838)

## [0.44.0](https://github.com/returntocorp/semgrep/releases/tag/v0.44.0) - 2021-03-25

### Added

- Support for YAML! You can now write YAML patterns in rules
  to match over YAML target files (including semgrep YAML rules, inception!)
- A new Bloomfilter-based optimisation to speedup matching (#2816)
- Many benchmarks to cover semgrep advertised packs (#2772)
- A new semgrep-dev docker container useful for benchmarking semgrep (#2800)
- Titles to rule schema definitions, which can be leveraged in
  the Semgrep playground (#2703)

### Fixed

- Fixed taint mode and added basic test (#2786)
- Included formatted errors in SARIF output (#2748)
- Go: handle correctly the scope of Go's short assignment variables (#2452)
- Go: fixed the range of matched slices (#2763)
- PHP: correctly match the PHP superglobal `$_COOKIE` (#2820)
- PHP: allow ellipsis inside array ranges (#2819)
- JSX/TSX: fixed the range of matched JSX elements (#2685)
- Javascript: allow ellipsis in arrow body (#2802)
- Generic: correctly match the same metavariable when used in different
  generic patterns

#### Fixed in `semgrep-core` only

These features are not yet available via the `semgrep` CLI,
but have been fixed to the internal `semgrep-core` binary.

- Fixed all regressions on semgrep-rules when using -fast
- Handle pattern-not: and pattern-not-inside: as in semgrep
- Handle pattern: and pattern-inside: as in semgrep (#2777)

## [0.43.0](https://github.com/returntocorp/semgrep/releases/tag/v0.43.0) - 2021-03-16

### Added

- Official Python 3.9 support
- Support for generating patterns that will match multiple given code targets
- Gitignore for compiled binaries

### Fixed

- Parsing enum class patterns (#2715)
- Ocaml test metavar_equality_var (#2755)

### Changed

- Pfff java parser and tree-sitter-java parser are now more similar
- Octal numbers parsed correctly in tree-sitter parsers

## [0.42.0](https://github.com/returntocorp/semgrep/releases/tag/v0.42.0) - 2021-03-09

### Added

- Added propagation of metavariables to clauses nested under `patterns:`. Fixes (#2548)[https://github.com/returntocorp/semgrep/issues/2548].
- `--json-time` flag which reports runtimes for (rule, target file)
- `--vim` flag for Syntastic
- PHP - Support for partial if statements
- CSharp - Many improvements to parsing

### Fixed

- Rust can be invoked with `rs` or `rust` as a language

### Changed

- The timeout for downloading config files from a URL was extended from 10s to 20s.

## [0.41.1](https://github.com/returntocorp/semgrep/releases/tag/v0.41.1) - 2021-02-24

### Fixed

- Statically link pcre in semgrep-core for MacOS releases

## [0.41.0](https://github.com/returntocorp/semgrep/releases/tag/v0.41.0) - 2021-02-24

### Added

- Added basic typed metavariables for javascript and typescript (#2588)
- Ability to match integers or floats by values
  e.g., the pattern '8' will now match code like 'x = 0x8'
- Start converting the tree-sitter CST of R to the generic AST
  thx to Ross Nanopoulos!
- Allow 'nosem' in HTML. (#2574)

#### Added in `semgrep-core` only

These features are not yet available via the `semgrep` CLI,
but have been added to the internal `semgrep-core` binary.

- ability to process a whole rule in semgrep-core; this will allow
  whole-rule optimisations and avoid some fork and communication with the
  semgrep Python wrapper
- handling the none (regexp) and generic (spacegrep) patterns in a rule
- handling the metavariable-regexp, metavariable-comparison
- correctly handle boolean formula using inclusion checks on metavariables
- new semgrep-core -test_rules action to test rules; it reports only
  28/2800 mismatches on the semgrep-rules repository

### Changed

- update C# to latest tree-sitter-csharp
  thx to Sjord for the huge work adapting to the new C# grammar
- Improve --generate-config capabilities (#2562)
- optimise the matching of blocks with ellipsis (#2618)
  e.g., the pattern 'function(...) { ... }' will now be more efficient
- Change pattern-not-regex to filter when regex overlaps with a match (#2572)

### Fixed

- remove cycle in named AST for Rust 'fn foo(self)' (#2584)
  and also typescript, which could cause semgrep to use giga bytes of memory
- fix missing token location on Go type assertion (#2577)

## [0.40.0](https://github.com/returntocorp/semgrep/releases/tag/v0.40.0) - 2021-02-17

### Added

- Documentation for contributing new languages.
- New language Kotlin with experimental support.
- Work on caching improvements for semgrep-core.
- Work on bloom filters for matching performance improvement.

### Changed

- Typescript grammar upgraded.
- Ruby parser updated from the latest tree-sitter-ruby.
- New Semgrep logo!
- metavariable_regex now supported with PCRE.
- Rust macros now parsed. Thanks Ruin0x11!

### Fixed

- Constant propagaion support covers `:=` short assignment in Go. (#2440)
- Functions now match against functions inside classes for PHP. (#2470)
- Import statements for CommonJS Typescript modules now supported. (#2234)
- Ellipsis behave consistently in nested statements for PHP. (#2453)
- Go Autofix does not drop closing parenthesis. (#2316)
- Helpful errors added for Windows installation. (#2533)
- Helpful suggestions provided on output encoding error. (#2514)
- Import metavariables now bind to the entire Java path. (#2502)
- Semgrep matches the short name for a type in Java. (#2400)
- Interface types explicitly handled in Go patterns. (#2376)
- TooManyMatches error generated instead of Timeout error when appropriate. (#2411)

## [0.39.1](https://github.com/returntocorp/semgrep/releases/tag/v0.39.1) - 2021-01-26

No new changes in this version.
This is a re-release of 0.39.0 due to an error in the release process.

## [0.39.0](https://github.com/returntocorp/semgrep/releases/tag/v0.39.0) - 2021-01-26

### Added

- Typed metavariables in C.
  Patterns like `$X == $Y` can now match specific types like so: `(char *$X) == $Y`. (#2431)

#### Added in `semgrep-core` only

These features are not yet available via the `semgrep` CLI,
but have been added to the internal `semgrep-core` binary.

- `semgrep-core` supports rules in JSON and Jsonnet format. (#2428)
- `semgrep-core` supports a new nested format
  for combining patterns into a boolean query. (#2430)

### Changed

- When an unknown language is set on a rule,
  the error message now lists all supported languages. (#2448)
- When semgrep is executed without a config specified,
  the error message now includes some suggestions on how to pick a config. (#2449)
- `-c` is the new shorthand for `--config` in the CLI.
  `-f` is kept as an alias for backward-compatibility. (#2447)

### Fixed

- Disable timeouts if timeout setting is 0 (#2423).
- Typed metavariables in go match literal strings (#2401).
- Fix bug that caused m_compatible_type to only bind the type (#2441).

## [0.38.0](https://github.com/returntocorp/semgrep/releases/tag/v0.38.0) - 2021-01-20

### Added

- Added a new language: Rust. Support for basic semgrep patterns (#2391)
  thanks to Ruin0x11!
- Added a new language: R. Just parsing for now (#2407)
  thanks to Ross Nanopoulos!
- Parse more Rust constructs: Traits, type constraints (#2393, #2413)
  thanks to Ruin0x11!
- Parse more C# constructs: Linq queries, type parameter constraints (#2378, #2408)
  thanks to Sjord!
- new experimental semgrep rule (meta)linter (#2420) with semgrep-core -check_rules

### Changed

- new controlflow-sensitive intraprocedural dataflow-based constant propagation
  (#2386)

### Fixed

- matching correctly Ruby functions with rescue block (#2390)
- semgrep crashing on permission error on a file (#2394)
- metavariable interpolation for pattern-inside (#2361)
- managing Lua assignment correctly (#2406) thanks to Ruin0x11!
- correctly parse metavariables in PHP, and ellipsis in fields (#2419)

## [0.37.0](https://github.com/returntocorp/semgrep/releases/tag/v0.37.0) - 2021-01-13

### Added

- pattern-not-regex added so findings can be filtered using regular expression (#2364)
- Added a new language: Lua. Support for basic semgrep patterns (#2337, #2312)
  thanks to Ruin0x11!
- C# support for basic semgrep patterns (#2336)
- Parse event access, conditional access, async-await in C# (#2314, #2329, #2358)
  thanks to Sjord

### Changed

- Java and Javascript method chaining requires extra "." when using ellipsis (#2354)

### Fixed

- Semgrep crashing due to missing token information in AST (#2380)

## [0.36.0](https://github.com/returntocorp/semgrep/releases/tag/v0.36.0) - 2021-01-05

### Added

- Typed metavariables can now match field access when we can propagate
  the type of a field
- Constant propagation for Java final fields (using this.field syntax)

### Changed

- Packaging and `setup.py` functionality (`.whl` and `pip` install unchanged):
  `SEMGREP_SKIP_BIN`, `SEMGREP_CORE_BIN`, and `SPACEGREP_BIN` now available

### Fixed

- correctly match the same metavariable for a field when used at a definition
  site and use site for Java
- add classname attribute to junit.xml report

## [0.35.0](https://github.com/returntocorp/semgrep/releases/tag/v0.35.0) - 2020-12-16

### Added

- Support for `...` in chains of method calls in JS, e.g. `$O.foo() ... .bar()`
- Official Ruby GA support

### Fixed

- Separate out test and pattern files with `--test` (#1796)

## [0.34.0](https://github.com/returntocorp/semgrep/releases/tag/v0.34.0) - 2020-12-09

### Added

- Experimental support for matching multiple arguments in JS/TS.
  This is done with a 'spread metavariable' operator,
  that looks like `$...ARGS`.
- Support for using `...` inside a Golang `switch` statement.
- Support for matching only
  the `try`, the `catch`, or the `finally` part
  of a `try { } catch (e) { } finally { }` construct in JS/TS.
- Support for matching only
  the `if ()` part of
  an `if () { }` construct in Java
- Support for metavariables inside dictionary keys in Ruby.
  This looks like `{..., $KEY: $VAL, ...}`.
- An experimental `--json-stats` flag.
  The stats output contains
  the number of files and lines of code scanned,
  broken down by language.
  It also contains profiling data broken down by rule ID.
  Please note that as this is an experimental flag,
  the output format is subject to change in later releases.
- Regex-only rules can now use `regex` as their language.
  The previously used language `none` will keep working as well.

### Changed

- Matches are now truncated to 10 lines in Semgrep's output.
  This was done to avoid filling the screen with output
  when a rule captures a whole class or function.
  If you'd like to adjust this behavior,
  you can set the new `--max-lines-per-finding` option.
- Fans of explicit & verbose code can now ignore findings
  with a `// nosemgrep` comment instead of the original `// nosem`.
  The two keywords have identical behavior.
- Generic pattern matching is now 10-20% faster
  on large codebases.

### Fixed

- Semgrep would crash when tens of thousands of matches were found
  for the same rule in one file.
  A new internally used `semgrep-core` flag named `-max_match_per_file`
  prevents these crashes by forcing a 'timeout' state
  when 10,000 matches are reached.
  Semgrep can then gracefully report
  what combination of rules and paths causes too much work.
- `semgrep --debug` works again,
  and now outputs even more debugging information from `semgrep-core`.
  The new debugging output is especially helpful to discover
  which rules have too many matches.
- A pattern that looks like `$X & $Y`
  will now correctly match bitwise AND operations in Ruby.
- Metavariables can now capture the name of a class
  and match its occurrences later in the class definition.
- Semgrep used to crash when a metavariable matched
  over text that cannot be read as UTF-8 text.
  Such matches will now try to recover what they can
  from apparent broken unicode text.

## [0.33.0](https://github.com/returntocorp/semgrep/releases/tag/v0.33.0) - 2020-12-01

### Added

- Allow selecting rules based on severity with the `--severity` flag. Thanks @kishorbhat!

### Changed

- In generic mode, shorter matches are now always preferred over
  longer ones. This avoids matches like `def bar def foo` when the
  pattern is `def ... foo`, instead matching just `def foo`
- In generic mode, leading dots must now match at the beginning of a
  block, allowing patterns like `... foo` to match what comes before `foo`
- Disabled link following for parity with other LINUX tools (e.g. ripgrep)
- spacegrep timeouts are now reported as timeouts instead of another error

### Fixed

- Correctly bind a metavariable in an import to the fully-qualified name. [Issue](https://github.com/returntocorp/semgrep/issues/1771)
- Fix invalid match locations on target files containing both CRLF line
  endings UTF-8 characters (#2111)
- Fix NoTokenLocation error when parsing Python f-strings
- [C] Support `include $X`
- [Go] Fix wrong order of imports

## [0.32.0](https://github.com/returntocorp/semgrep/releases/tag/v0.32.0) - 2020-11-18

### Added

- JSON output now includes an attribute of findings named `is_ignored`.
  This is `false` under regular circumstances,
  but if you run with `--disable-nosem`,
  it will return `true` for findings
  that normally would've been excluded by a `// nosem` comment.

### Changed

- `// nosemgrep` can now also be used to ignore findings,
  in addition to `// nosem`
- Added a default timeout of 30 seconds per file instead of none (#1981).

## [0.31.1](https://github.com/returntocorp/semgrep/releases/tag/v0.31.1) - 2020-11-11

### Fixed

- Regression in 0.31.0 where only a single file was being used when `--config`
  was given a directory with multiple rules (#2019).
- Cheatsheet's html functionality now has correct output.

## [0.31.0](https://github.com/returntocorp/semgrep/releases/tag/v0.31.0) - 2020-11-10

### Fixed

- Gracefully handle empty configuration file.
- Gracefully handle LexicalErrors from semgrep-core.
- Fix stack overflows in spacegrep on large input files (#1944).
- Fix extension-based file selection when the language is `generic` (#1968).
- Fix semgrep error when no valid config on path provided (#1912).
- Fix NO_FILE_INFO_YET error which causes the python wrapper to crash (#1925).
- Fix usage of '...' in special builtin arguments for PHP (#1963).
- Fix automatic semicolon insertion parse error in javascript (#1960).

### Added

- kotlin-tree-sitter integration into semgrep-core. Can now call
  dump-tree-sitter-cst on kotlin files.
- c++ tree-sitter integration into semgrep-core (#1952).
- More documents for language porting.
- Error handling in spacegrep to print stderr when CalledProcessError occurs.

## [0.30.0](https://github.com/returntocorp/semgrep/releases/tag/v0.30.0) - 2020-11-03

### Added

- Better examples for the generic mode aka spacegrep (#1951).

### Fixed

- Fix matching of trailing dots in spacegrep (#1939).
- Allow matching on one-line files with spacegrep (#1929).
- Fix incorrect number of lines matched by dots with spacegrep (#1918).
- Other subtle spacegrep matching bugs (#1913).
- Metavariable for method call should be matched against corresponding
  metavariable in method definition (#1861).
- Typescript class properties/declarations not recognized (#1846).
- Can't match inside Python try/except clause (#1902).

## [0.29.0](https://github.com/returntocorp/semgrep/releases/tag/v0.29.0) - 2020-10-27

### Added

- Semgrep will now partially parse files with parse errors and report findings detected before the parse errors was encountered.
- Allow user to specify registry path without having to add semgrep.dev url
  i.e.: instead of `--config https://semgrep.dev/p/r2c-ci` users can use `--config p/r2c-ci`
- Allow user to specify snippet id without having to add semgrep.dev url
  i.e.: instead of `--config https://semgrep.dev/s/username:snippetname`
  users can use `--config username:snippetname`
- `--test` will now error out if `ruleid` or `ok` is not in reported IDs
- Semgrep will run JavaScript rules on TypeScript files automatically.

### Fixed

- More off by one fixes in autofix
- Support for matching dynamic class names in Ruby
- Removed `nosem` findings from the final findings count
- Matching nested JSX elements works properly. See https://semgrep.dev/s/erlE?version=0.29.0.
- Can now match partial class definitions with annotations in Java. See https://github.com/returntocorp/semgrep/issues/1877.
- Fixed errors in TypeScript "implements" keyword. See https://github.com/returntocorp/semgrep/issues/1850.

## [0.28.0](https://github.com/returntocorp/semgrep/releases/tag/v0.28.0) - 2020-10-21

### Added

- A `metavariable-comparison` operator
  for evaluating numeric comparisons on metavariable values,
  such as `comparison: $KEY_SIZE < 2048`.
  This is a safe alternative to `pattern-where-python` snippets.
  Check the [full documentation of this feature](https://github.com/returntocorp/semgrep/blob/12d25a5c/docs/experimental.md#metavariable-comparison)!
- Matching 1-to-N attributes with a `...` wildcard
  in JSX tags' attribute lists,
  such as `<$TAG attr="1" ... />`
- Matching only the function signature
  without the function body,
  such as `function foo(...)`.
  This is useful to have cleaner match output
  when the body content doesn't matter in a rule.
  This works on JavaScript, TypeScript, and Java code currently.
- SARIF output now includes the exact CWE and OWASP categories as tags.
  Thanks @hunt3rkillerz!
- Matching of annotation patterns for Java (like `@SomeAnnot(...)`) in any context.

### Fixed

- PHP superglobals such as `$_GET`,
  which start with a dollar sign just like Semgrep metavariables,
  are now correctly interpreted as PHP code instead of Semgrep pattern code.
- Calls to `isset(...)` in PHP look like function calls,
  but technically are not functions calls.
  Now you can match them anyway!
- It's now possible to write unit tests for OCaml rules.
- JavaScript's special identifiers,
  such as `this`, can now be captured into a metavariable.
- A Java pattern for `implements B`
  will now also match code that does `implements A, B, C`.
- Addressed off by one errors when applying autofixes
- Missing characters in metavariable interpolation in messages
- And many more minor code parser fixes!

## [0.27.0](https://github.com/returntocorp/semgrep/releases/tag/v0.27.0) - 2020-10-06

### Added

- Added a `--debug` flag and moved most of the output under `--verbose` to it.
- Can run multiple rule configs by repeating `--config` option
- Jenkins information added to integrations
- Added matching with partial patterns for function signatures for Go.

### Changed

- Parse and other errors are mentioned at final output, but not individually displayed unless --verbose is passed
- tree-sitter parse error exceptions converted to parsing_error, improving error location

### Fixed

- Dislayed types using the `message` key are more complete.
- Triple token repeat for EncodedString in semgrep messages fixed.
- Crashes on 3 or more layered jsonschema errors fixed.

## [0.26.0](https://github.com/returntocorp/semgrep/releases/tag/v0.26.0) - 2020-09-30

### Fixed

- Metavariables are able to match empty tuples
- Correctly parse optional chaining (?.) in Typescript
- Correctly parse logical assignment operators (&&=, ||=, ??=) in Typescript
- Some type constraing matching in Typescript

### Changed

- Added default timeout of 5 seconds to javascript parsing (related to ?. on large minified files stalling)

## [0.25.0](https://github.com/returntocorp/semgrep/releases/tag/v0.25.0) - 2020-09-23

### Added

- Added support for the JUnit XML report format (`--junit-xml`)
- C now supports the deep expression operator: `<... $X ...>`. See [this example](https://semgrep.dev/s/boKP/?version=develop).
- Added support for ellipses `...` in PHP. (https://github.com/returntocorp/semgrep/issues/1715). See [this example](https://semgrep.dev/s/NxRn/?version=develop).

### Fixed

- JavaScript will parse empty yields (https://github.com/returntocorp/semgrep/issues/1688).
- In JavaScript, arrow functions are now considered lambdas (https://github.com/returntocorp/semgrep/issues/1691). This allows [matching](https://semgrep.dev/s/Kd1j/?version=develop) arrow functions in `var` assignments.
- `tsx` and `typescript` are now properly recognized in the `languages` key. (https://github.com/returntocorp/semgrep/issues/1705)

## [0.24.0](https://github.com/returntocorp/semgrep/releases/tag/v0.24.0) - 2020-09-16

### Added

- The `--test` functionality now supports the `--json` flag
- Alpha support for TypeScript
- Alpha support for PHP
- PyPI artifacts are now compatible with Alpine Linux

### Fixed

- Can now parse ECMAScript object patterns with ellipses in place of fields

## [0.23.0](https://github.com/returntocorp/semgrep/releases/tag/v0.23.0) - 2020-09-09

### Added

- Experimental support for Typescript (with -lang ts). You can currently
  mainly use the Javascript subset of Typescript in patterns, as well
  as type annotations in variable declarations or parameters.
- Ability to read target contents from stdin by specifying "-" target.

### Changed

- You can now specify timeouts using floats instead of integers
  (e.g., semgrep -timeout 0.5 will timeout after half a second)

### Fixed

- We now respect the -timeout when analyzing languages which have
  both a Tree-sitter and pfff parser (e.g., Javascript, Go).

## [0.22.0](https://github.com/returntocorp/semgrep/releases/tag/v0.22.0) - 2020-09-01

### Added

- The 'languages' key now supports 'none' for running `pattern-regex` on arbitrary files. See [this file](https://github.com/returntocorp/semgrep/blob/develop/semgrep/tests/e2e/rules/regex-any-language.yaml) for an example.
- You can now use the '...' ellipsis operator in OCaml.
- True negatives to '--test' functionality via the 'ok:<rule-id>' annotation.

### Changed

- Groups of rules are now called "Rulesets" in the Semgrep ecosystem,
  instead of their previous name, "Packs".
- We now use also the tree-sitter-javascript Javascript parser, which
  can parse quickly minified files. Thus, we also removed the 5 seconds
  parsing timeout we were using for Javascript.
- We should correctly report ranges when matching array access expressions
  (e.g., 'foo[$X]').
- Breaking: regular expressions in semgrep string patterns (e.g., `"=~/foo/"`)
  are now using the PCRE (Perl Compatible Regular Expressions) syntax instead of
  the OCaml syntax. This means you should not escape parenthesis for grouping
  or escape pipes for dijunctions (e.g., use simply `"=~/foo|bar/"` instead of
  `"=~/foo\|bar/"`). You can also use more advanced regexp features available
  in PCRE such as case-insensitive regexps with '/i' (e.g., `"=~/foo/i"`).
  The semantic of matching changes also to look for the regexp anywhere
  in the string, not just at the beginning, which means if you want to
  enforce a format for the whole string, you will now need to use the '^' anchor
  character (e.g., `"=~/^o+$/"` to check if a string contains only a sequence
  of 'o').

### Removed

- Breaking: install script installation procedure (semgrep-<version>-ubuntu-generic.sh).
  Please use 'pip install' for equivalent Linux installation.

## [0.21.0](https://github.com/returntocorp/semgrep/releases/tag/v0.21.0) - 2020-08-25

### Added

- Parsing JSX (JavaScript React) files is now supported as a beta feature!
  In this release, you need to target .jsx files one by one explicitly to have them be scanned.
  We're planning to scan all .jsx files in targeted directories in our next release
- We now bundle a [json-schema](https://json-schema.org/) spec for rules YAML syntax.

### Changed

- Our custom-made rules YAML validator has been replaced with a jsonschema standard one.
  This results in more reliable and comprehensive error messages
  to help you get back on track when bumping into validation issues.
- Calling `semgrep --validate` now includes more information,
  such as the number of rules validation ran on.

### Fixed

- Fixed a bug where multiple assignment,
  also known as tuple unpacking assignment in Python,
  such as `a, b = foo`,
  could be misinterpreted by semgrep.
- Fixed a bug that would cause a crash when trying to get debug steps output as JSON.
- `.mly` and `.mll` files are no longer targeted implicitly by OCaml scans.
- Fixed the `--skip-unknown-extensions` flag skipping files even with recognized extensions.
- Fixed JavaScript conditionals without braces,
  such as `if (true) return;`,
  not being matched by patterns such as `if (true) { return; }`.

## [0.20.0](https://github.com/returntocorp/semgrep/releases/tag/v0.20.0) - 2020-08-18

### Added

- Support for JSX tag metavariables (e.g., <$TAG />) and ellipsis inside
  JSX attributes (e.g., <foo attr=... />)
- By default Semgrep treats explicitly passed files with unknown extension as possibly any language and so runs all rules on said files. Add a flag `--skip-unknown-extensions` so that Semgrep will treat these files as if they matched no language and will so run no rules on them. [Link: PR](https://github.com/returntocorp/semgrep/pull/1507)

### Fixed

- Python patterns do not have to end with a newline anymore.
- Pattern `$X = '...';` in JavaScript matches `var $X = '...'`. Additionally, semicolon is no longer required to match. [Link: Issue](https://github.com/returntocorp/semgrep/issues/1497); [Link: Example](https://semgrep.dev/7g0Q?version=0.20.0)
- In JavaScript, can now match destructured object properties inside functions. [Link: Issue](https://github.com/returntocorp/semgrep/issues/1005); [Link: Example](https://semgrep.dev/d72E/?version=0.20.0)
- Java annotations can be matched with fully qualified names. [Link: Issue](https://github.com/returntocorp/semgrep/issues/1508); [Link: Example](https://semgrep.dev/vZqY/?version=0.20.0)
- Ensure `/src` exists in Dockerfile; [Link: PR](https://github.com/returntocorp/semgrep/pull/1512)

## [0.19.1](https://github.com/returntocorp/semgrep/releases/tag/v0.19.1) - 2020-08-13

### Fixed

- Update Docker container to run successfully without special volume
  permissions

## [0.19.0](https://github.com/returntocorp/semgrep/releases/tag/v0.19.0) - 2020-08-11

### Added

- `--timeout-threshold` option to set the maximum number of times a file can timeout before it is skipped
- Alpha support for C#

### Fixed

- Match against JavaScript unparameterized catch blocks
- Parse and match against Java generics
- Add ability to match against JSX attributes using ellipses
- Add ability to use ellipses in Go struct definitions
- No longer convert Go expressions with a newline to a statement

## [0.18.0](https://github.com/returntocorp/semgrep/releases/tag/v0.18.0) - 2020-08-04

### Added

- Match arbitrary content with `f"..."`
- Performance improvements by filtering rules if file doesn't contain string needed for match
- Match "OtherAttribute" attributes in any order
- Support Python 3.8 self-documenting fstrings
- `--max-memory` flag to set a maximum amount of memory that can be used to apply a rule to a file

## [0.17.0](https://github.com/returntocorp/semgrep/releases/tag/v0.17.0) - 2020-07-28

### Added

- The `metavariable-regex` operator, which filters finding's by metavariable
  value against a Python re.match compatible expression.
- `--timeout` flag to set maximum time a rule is applied to a file
- Typed metavariables moved to official support. See [docs](https://github.com/returntocorp/semgrep/blob/develop/docs/pattern-features.md#typed-metavariables)

### Changed

- Improved `pattern-where-python` error messages

## [0.16.0](https://github.com/returntocorp/semgrep/releases/tag/v0.16.0) - 2020-07-21

### Added

- Match file-name imports against metavariables using `import "$X"` (most
  useful in Go)
- Support for taint-tracking rules on CLI using the key-value pair 'mode: taint'
  (defaults to 'mode: search')

### Changed

- Don't print out parse errors to stdout when using structured output formats

### Fixed

- Parse nested object properties in parameter destructuring in JavaScript
- Parse binding patterns in ECMAScript 2021 catch expressions
- Was mistakenly reporting only one of each type of issue even if multiple issues exist

## [0.15.0](https://github.com/returntocorp/semgrep/releases/tag/v0.15.0) - 2020-07-14

### Added

- Alpha level support for Ruby

### Changed

- Show semgrep rule matches even with --quiet flag

### Fixed

- Fixed a crash when running over a directory with binary files in it.
- Fix SARIF output format
- Parse nested destructured parameters in JavaScript
- True and False are not keywords in Python2
- Send informative error message when user tries to use semgrep on missing files

## [0.14.0](https://github.com/returntocorp/semgrep/releases/tag/v0.14.0) - 2020-07-07

### Changed

- Default Docker code mount point from `/home/repo` to `/src` - this is also
  configurable via the `SEMGREP_SRC_DIRECTORY` environment variable

### Removed

- `--precommit` flag - this is no longer necessary after defaulting to
  `pre-commit`'s code mount point `/src`

### Fixed

- Parse python files with trailing whitespace
- Parse python2 tuple as parameter in function/lambda definition
- Parse python3.8 positional only parameters (PEP 570)
- Parse python2 implicit array in comprehension
- Cache timeout errors in semgrep-core so running multiple rules does not
  retry parsing

## [0.13.0](https://github.com/returntocorp/semgrep/releases/tag/v0.13.0) - 2020-06-30

### Added

- Const propagation now works with Java 'final' keyword and for Python globals
  which were assigned only once in the program

### Fixed

- Parsing Ocaml open overriding
- Parse raise in Python2 can take up to three arguments
- Metavariable matching now works with variables with global scope:

```yaml
$CONST = "..."
---
def $FUNC(...): return foo($CONST)
```

will match

```python
GLOBAL_CONST = "SOME_CONST"

def fetch_global_const():
    return foo(GLOBAL_CONST)
```

### Changed

- More clear Parse error message

## [0.12.0](https://github.com/returntocorp/semgrep/releases/tag/v0.12.0) - 2020-06-23

### Added

- Support for a new configuration language: JSON. You can now write
  JSON semgrep patterns with -lang json
- Support for '...' inside set and dictionaries
- Version check to recommend updating when out-of-date, disable with `--disable-version-check`
- Support for multiline pattern-where-python
- `--dryrun` flag to show result of autofixes without modifying any files
- Add capability to use regex replacement for autofixing. See documentaion [here](https://github.com/returntocorp/semgrep/blob/develop/docs/experimental.md#autofix-using-regular-expression-replacement)
- Add version check to recommend upgrading when applicable

### Fixed

- The range of function calls and statement blocks now includes the closing
  `}` and `)`. The range for expression statements now includes the closing
  ';' when there's one. The range of decorators now includes '@'.
- Do not convert certain parenthesized expressions in tuples in Python
- Returned warning when improperly mounting volume in docker container
- Correctly handle uncommited file deletions when using git aware file targeting

### Changed

- Progress bar only displays when in interactive terminal, more than one
  rule is being run, and not being run with `-v` or `-q`
- Colapsed `--include-dir` and `--exclude-dir` functionaity into `--include` and
  `--exclude` respectively

## [0.11.0](https://github.com/returntocorp/semgrep/releases/tag/v0.11.0) - 2020-06-16

### Added

- Support for another programming language: OCaml. You can now write
  OCaml semgrep patterns with -lang ocaml
- Inline whitelisting capabilities via `nosem` comments and the
  `--disable-nosem` flag [#900](https://github.com/returntocorp/semgrep/issues/900)
- Show a progress bar when using semgrep in an interactive shell
- More understandable error messages

### Changed

- If scanning a directory in a git project then skip files that are ignored by the
  project unless `--no-git-ignore` flag is used
- Show aggregate parse errors unless `--verbose` flag is used

### Fixed

- Handle parsing unicode characters

## [0.10.1](https://github.com/returntocorp/semgrep/releases/tag/v0.10.1) - 2020-06-10

### Fixed

- Value of `pattern_id` when using nested pattern operators [#828](https://github.com/returntocorp/semgrep/issues/828)
- `...` now works inside for loops in javascript
- Metavariable
- Infinite loop in python [#923](https://github.com/returntocorp/semgrep/issues/923)
- Treat field definition (`{x: 1}`) differently from assignment (`{x = 1}`)
- Support triple-quoted f-strings in python
- Fix ubuntu build error [#965](https://github.com/returntocorp/semgrep/pull/965)

## [0.10.0](https://github.com/returntocorp/semgrep/releases/tag/v0.10.0) - 2020-06-09

### Fixed

- Support immediately indexed arrays with initializers in Java
- Support object rest parameters in ECMAScript 6+
- Support various array destructuring calls with ommitted arguments in
  ECMAScript 6+
- Fix an issue where an error was raised when matching to Python else
  blocks with a metavariable
- Don't filter out files that are explicitly passed as arguments to semgrep
  even if they do not have expected extension

### Added

- Java imports can now be searched with patterns written like `import javax.crypto.$ANYTHING`
- `--debugging-json` flag for use on semgrep.dev

### Changed

- Pattern matches now distinguish between conditionals without `else` blocks
  and those with empty `else` blocks; write two patterns to capture both
  possibilities
- Print output before exiting when using --strict

## [0.9.0](https://github.com/returntocorp/semgrep/releases/tag/v0.9.0) - 2020-06-02

### Fixed

- Performance optimizations in deep statement matching
- Disable normalization of != ==> !(==)
- Support empty variable declaration in javasript
- Support "print expr," in Python 2.X
- Support "async" keyword on inner arrow functions for ECMAScript 7+
- Support optional catch bindings for ECMAScript 2019+
- Support non-ASCII Unicode whitespace code points as lexical whitespace in JavaScript code
- Support assignment expressions in Python 3.8
- Emtpty block in if will only match empty blocks

### Removed

- `--exclude-tests` flag - prefer `--exclude` or `--exclude-dir`
- `--r2c` flag - this was completely unused

## [0.8.1](https://github.com/returntocorp/semgrep/releases/tag/v0.8.1) - 2020-05-26

### Fixed

- `semgrep --version` on ubuntu was not returning the correct version

## [0.8.0](https://github.com/returntocorp/semgrep/releases/tag/v0.8.0) - 2020-05-20

### Added

- `pattern-regex` functionality - see docs for more information.
- Ellipsis used in the final position of a sequence of binary operations
  will match any number of additional arguments:
  ```
  $X = 1 + 2 + ...
  ```
  will match
  ```python
  foo = 1 + 2 + 3 + 4
  ```
- Per rule configuration of paths to include/exclude. See docs for more information.

### Changed

- fstring pattern will only match fstrings in Python:
  ```
  f"..."
  ```
  will match
  ```python
  f"foo {1 + 1}"
  ```
  but not
  ```python
  "foo"
  ```
- Change location of r2c rule config to https://semgrep.live/c/r/all which filters out
  pattern-where-python rules

## [0.7.0](https://github.com/returntocorp/semgrep/releases/tag/v0.7.0) - 2020-05-12

### Added

- `--exclude`, `--include`, `--exclude-dir`, and `--include-dir` flags
  for targeting specific paths with command line options.
  The behavior of these flags mimics `grep`'s behavior.
- A `--sarif` flag to receive output formatted according to the
  [SARIF v2.1.0](https://docs.oasis-open.org/sarif/sarif/v2.1.0/cs01/sarif-v2.1.0-cs01.html)
  specification for static analysis tools.
- Metavariables are now checked for equality across pattern clauses. For example, in the following pattern, `$REQ` must be the same variable name for this to match:
  ```yaml
  - patterns:
      - pattern-inside: |
          $TYPE $METHOD(..., HttpServletRequest $REQ, ...) {
            ...
          }
      - pattern: $REQ.getQueryString(...);
  ```

### Fixed

- Correclty parse implicit tuples in python f-strings
- Correctly parse `%` token in python f-string format
- Correctly parse python fstrings with spaces in interpolants

## [0.6.1](https://github.com/returntocorp/semgrep/releases/tag/v0.6.1) - 2020-05-06

### Fix

- Message field in output was not using proper interpolated message

## [0.6.0](https://github.com/returntocorp/semgrep/releases/tag/v0.6.0) - 2020-05-05

### Added

- The `-j/--jobs` flag for specifying number of subprocesses to use to run checks in parallel.
- expression statements will now match by default also return statements
  ```
  foo();
  ```
  will now match
  ```javascript
  return foo();
  ```
- You can now use regexps for field names:
  ```
  var $X = {"=~/[lL]ocation/": $Y};
  ```
  will now match
  ```javascript
  var x = { Location: 1 };
  ```
- Add severity to json output and prepend the rule line with it. Color yellow if `WARNING`, and red if `ERROR`. e.g. WARNING rule:tests.equivalence-tests
- For languages not allowing the dollar sign in identifiers (e.g., Python),
  semgrep will return an error if your pattern contains an identifier
  starting with a dollar that is actually not considered a metavariable
  (e.g., `$x`)
- Support top level `metadata` field in rule.yaml. Entire metadata object is attached to
  all things that match the rule when using json output format.

### Changed

- Config files in hidden paths can now be used by explicitly specifying
  the hidden path:
  ```
  semgrep --config some/hidden/.directory
  ```
- Metavariables can now contain digits or `_`. `$USERS_2` is now
  a valid metavariable name. A metavariable must start with a letter
  or `_` though.
- Simple calls of the `semgrep` CLI, such as `semgrep --version`, are now 60% faster.
- Display autofix suggestion in regular and json output mode.
- Update command line help texts.

### Fixed

- Correctly parse `f"{foo:,f}"` in Python
- Correctly parse Python files where the last line is a comment

## [0.5.0](https://github.com/returntocorp/semgrep/releases/tag/v0.5.0) - 2020-04-28

### Changed

- Rename executable to semgrep
- Deep expression matching in conditionals requires different syntax:
  ```
  if <... $X = True ...>:
      ...
  ```
  will now match
  ```python
  if foo == bar and baz == True:
      return 1
  ```
- Deduplicate semgrep output in cases where there are multiple ways
  a rule matches section of code
- Deep statement matchings goes into functions and classes:

  ```
  $X = ...
  ...
  bar($X)
  ```

  now matches with

  ```javascript
  QUX = "qux";

  function baz() {
    function foo() {
      bar(QUX);
    }
  }
  ```

### Added

- `python2` is a valid supported language

### Fixed

- Expression will right hand side of assignment/variable definition in javascript. See #429
  ```
  foo();
  ```
  will now match
  ```
  var x = foo();
  ```
- Regression where `"..."` was matching empty list
  ```
  foo("...")
  ```
  does _not_ match
  ```
  foo()
  ```

## [0.4.9](https://github.com/returntocorp/semgrep/releases/tag/v0.4.9) - 2020-04-07

### Changed

- Only print out number of configs and rules when running with verbose flag
- Match let and const to var in javascript:
  ```
  var $F = "hello"
  ```
  will now match any of the following expressions:
  ```javascript
  var foo = "hello";
  let bar = "hello";
  const baz = "hello";
  ```

### Added

- Print out --dump-ast
- Print out version with `--version`
- Allow ... in arrays
  ```
  [..., 1]
  ```
  will now match
  ```
  [3, 2, 1]
  ```
- Support Metavariable match on keyword arguments in python:
  ```
  foo(..., $K=$B, ...)
  ```
  will now match
  ```
  foo(1, 2, bar=baz, 3)
  ```
- Support constant propogation in f-strings in python:
  ```
  $M = "..."
  ...
  $Q = f"...{$M}..."
  ```
  will now match
  ```python
  foo = "bar"
  baz = f"qux {foo}"
  ```
- Constant propogation in javascript:

  ```
  api("literal");
  ```

  will now match with any of the following:

  ```javascript
  api("literal");

  const LITERAL = "literal";
  api(LITERAL);

  const LIT = "lit";
  api(LIT + "eral");

  const LIT = "lit";
  api(`${LIT}eral`);
  ```

- Deep statement matching:
  Elipsis operator (`...`) will also include going deeper in scope (i.e. if-else, try-catch, loop, etc.)
  ```
  foo()
  ...
  bar()
  ```
  will now match
  ```python
  foo()
  if baz():
      try:
          bar()
      except Exception:
          pass
  ```
- Unified import resolution in python:

  ```
  import foo.bar.baz
  ```

  will now match any of the following statements:

  ```python
  import foo.bar.baz
  import foo.bar.baz.qux
  import foo.bar.baz as flob
  import foo.bar.baz.qux as flob
  from foo.bar import baz
  from foo.bar.baz import qux
  from foo.bar import baz as flob
  from foo.bar.bax import qux as flob
  ```

- Support for anonymous functions in javascript:
  ```
  function() {
      ...
  }
  ```
  will now match
  ```javascript
  var bar = foo(
    //matches the following line
    function () {
      console.log("baz");
    }
  );
  ```
- Support arrow function in javascript

  ```
  (a) => { ... }
  ```

  will now match:

  ```javascript
  foo((a) => {
    console.log("foo");
  });
  foo((a) => console.log("foo"));

  // arrows are normalized in regular Lambda, so an arrow pattern
  // will match also old-style anynonous function.
  foo(function (a) {
    console.log("foo");
  });
  ```

- Python implicit string concatenation
  ```
  $X = "..."
  ```
  will now match
  ```python
  # python implicitly concatenates strings
  foo = "bar"       "baz"              "qux"
  ```
- Resolve alias in attributes and decorators in python

  ```
  @foo.bar.baz
  def $X(...):
      ...
  ```

  will now match

  ```python
  from foo.bar import baz

  @baz
  def qux():
      print("hello")
  ```

### Fixed

- Handle misordered multiple object destructuring assignments in javascript:
  ```
  var {foo, bar} = qux;
  ```
  will now match
  ```
  var {bar, baz, foo} = qux;
  ```
- Defining properties/functions in different order:

  ```
  var $F = {
      two: 2,
      one: 1
  };
  ```

  will now match both

  ```javascript
  var foo = {
    two: 2,
    one: 1,
  };

  var bar = {
    one: 1,
    two: 2,
  };
  ```

- Metavariables were not matching due to go parser adding empty statements in golang

## [0.4.8](https://github.com/returntocorp/semgrep/releases/tag/0.4.8) - 2020-03-09

### Added

- Constant propagation for some langauges. Golang example:

```
pattern: dangerous1("...")
will match:

const Bar = "password"
func foo() {
     dangerous1(Bar);
}
```

- Import matching equivalences

```
pattern: import foo.bar.a2
matches code: from foo.bar import a1, a2
```

- Deep expression matching - see (#264)

```
pattern: bar();
matches code: print(bar())
```<|MERGE_RESOLUTION|>--- conflicted
+++ resolved
@@ -10,14 +10,11 @@
   show findings that currently exist but did not exist in GIT_COMMIT
 
 ### Changed
-<<<<<<< HEAD
 
 - Performance: send all rules directly to semgrep-core instead of invoking semgrep-core
-=======
 - Scans now report a breakdown of how many target paths were skipped for what reason.
   - `--verbose` mode will list all skipped paths along with the reason they were skipped
-- Performance: send all rules directly to semgrep-core instead of invoking semgrep-core 
->>>>>>> 7cfaaf7c
+- Performance: send all rules directly to semgrep-core instead of invoking semgrep-core
   for each rule, reducing the overhead significantly. Other changes resulting from this:
   Sarif output now includes all rules run. Error messages use full path of rules.
 - Required minimum version of python to run semgrep now 3.7 instead of EOL 3.6
