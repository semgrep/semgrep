--- conflicted
+++ resolved
@@ -10,12 +10,10 @@
 
 ### Fixed
 - Empty yaml files do not crash
-<<<<<<< HEAD
-- Autofix printout is grouped with its own finding rather than the one below it
-=======
+- Autofix printout is grouped with its own finding rather than the one below it (#3046)
 - Do not assign constant values to assigned variables (#2805)
 
->>>>>>> 3737d0fa
+
 ### Changed
 - .git/ directories are ignored when scanning
 - External Python API (`semgrep_main.invoke_semgrep`) now takes an
