--- conflicted
+++ resolved
@@ -6,11 +6,8 @@
 
 ### Added
 - support `for(...)` for Java
-<<<<<<< HEAD
 - Ability to match lambdas or functions in Javascript with ellipsis after
   the function keyword, (e.g., `function ...(...) { ... }`)
-=======
->>>>>>> 777b6e01
 - Rust: Semgrep patterns now support top-level statements (#2910)
 - Taint mode: Basic cross-function analysis (#2913)
 
