# Changelog

This project adheres to [Semantic Versioning](http://semver.org/spec/v2.0.0.html).

## Unreleased

### Added
- Add an experimental key for internal team use: `r2c-internal-project-depends-on` that
  allows rules to filter based on the presence of 3rd-party dependencies at specific 
  version ranges.
- Experimental support for Dockerfile syntax.
- Add an experimental key for internal team use:
  `r2c-internal-project-depends-on` that allows rules to filter based on the
  presence of 3rd-party dependencies at specific version ranges.
<<<<<<< HEAD
- Support nosemgrep comments placed on the line before a match,
  causing such match to be ignored (#3521)
=======
- FOR INTERNAL USE: if the environment variable SEMGREP_R2C_INTERNAL_EXPLICIT_SEMGREPIGNORE
  is set, then its value will be used as the path to find semgrepignore patterns, overriding
  any existing .semgrepignore file
>>>>>>> 4c224d95

### Changed
- CLI: parse errors (reported with `--verbose`) appear once per file, 
  not once per rule/file

### Fixed
- Solidity: add support for `for(...)` patterns (#4530)

## [0.78.0](https://github.com/returntocorp/semgrep/releases/tag/v0.78.0) - 01-13-2022

### Added
- Pre-alpha support for Dockerfile as a new target language
- Semgrep is now able to symbolically propagate simple definitions. E.g., given
  an assignment `x = foo.bar()` followed by a call `x.baz()`, Semgrep will keep
  track of `x`'s definition, and it will successfully match `x.baz()` with a
  pattern like `foo.bar().baz()`. This feature should help writing simple yet
  powerful rules, by letting the dataflow engine take care of any intermediate
  assignments. Symbolic propagation is still experimental and it is disabled by
  default, it must be enabled in a per-rule basis using `options:` and setting
  `symbolic_propagation: true`. (#2783, #2859, #3207)
- `--verbose` outputs a timing and file breakdown summary at the end
- `metavariable-comparison` now handles metavariables that bind to arbitrary
  constant expressions (instead of just code variables)
- YAML support for anchors and aliases (#3677)

### Fixed
- Rust: inner attributes are allowed again inside functions (#4444) (#4445)
- Python: return statement can contain tuple expansions (#4461)
- metavariable-comparison: do not throw a Not_found exn anymore (#4469)
- better ordering of match results with respect to captured
  metavariables (#4488)
- Go, JavaScript, Java, Python, TypeScript: correct matching of
  multibyte characters (#4490)

## [0.77.0](https://github.com/returntocorp/semgrep/releases/tag/v0.77.0) - 12-16-2021

### Added
- New language Solidity with experimental support.
- Scala: Patterns like List(...) now correctly match against patterns in code
- A default set of .semgrepignore patterns (in semgrep/templates/.semgrepignore)  are now used if no .semgrepignore file is provided
- Java: Ellipsis metavariables can now be used for parameters (#4420)
- `semgrep login` and `semgrep logout` commands to save api token

### Fixed
- Go: fixed bug where using an ellipsis to stand for a list of key-value pairs
  would sometimes cause a parse error
- Scala: Translate definitions using patterns like
  `val List(x,y,z) = List(1,2,3)` to the generic AST
- Allow name resolution on imported packages named just vN, where N is a number
- The -json option in semgrep-core works again when used with -e/-f
- Python: get the correct range when matching comprehension (#4221)
- Python and other languages: allow matches of patterns containing
  non-ascii characters, but still with possibly many false positives (#4336)
- Java: parse correctly constructor method patterns (#4418)
- Address several autofix output issues (#4428, #3577, #3338) by adding per-
  file line/column offset tracking

### Changed
- Constant propagation is now a proper must-analysis, if a variable is undefined
  in some path then it will be considered as non-constant
- Dataflow: Only consider reachable nodes, which prevents some FPs/FNs
- Timing output handles errors and reports profiling times
- semgrep-core will log a warning when a worker process is consuming above 400 MiB
  of memory, or reached 80% of the specified memory limit, whatever happens first.
  This is meant to help diagnosing OOM-related crashes.

## [0.76.2](https://github.com/returntocorp/semgrep/releases/tag/v0.76.2) - 12-08-2021

## [0.76.2](https://github.com/returntocorp/semgrep/releases/tag/v0.76.2) - 12-08-2021

### Fixed
- Python: set the right scope for comprehension variables (#4260)
- Fixed bug where the presence of .semgrepignore would cause reported targets
  to have absolute instead of relative file paths

## [0.76.1](https://github.com/returntocorp/semgrep/releases/tag/v0.76.1) - 12-07-2021

### Fixed
- Fixed bug where the presence of .semgrepignore would cause runs to fail on
  files that were not subpaths of the directory where semgrep was being run

## [0.76.0](https://github.com/returntocorp/semgrep/releases/tag/v0.76.0) - 12-06-2021

### Added
- Improved filtering of rules based on file content (important speedup
  for nodejsscan rules notably)
- Semgrep CLI now respects .semgrepignore files
- Java: support ellipsis in generics, e.g., `class Foo<...>` (#4335)

### Fixed
- Java: class patterns not using generics will match classes using generics
  (#4335), e.g., `class $X { ...}` will now match `class Foo<T> { }`
- TS: parse correctly type definitions (#4330)
- taint-mode: Findings are now reported when the LHS of an access operator is
  a sink (e.g. as in `$SINK->method`), and the LHS operand is a tainted
  variable (#4320)
- metavariable-comparison: do not throw a NotHandled exn anymore (#4328)
- semgrep-core: Fix a segmentation fault on Apple M1 when using
  `-filter_irrelevant_rules` on rules with very large `pattern-either`s (#4305)
- Python: generate proper lexical exn for unbalanced braces (#4310)  
- YAML: fix off-by-one in location of arrays
- Python: generate proper lexical exn for unbalanced braces (#4310)
- Matching `"$MVAR"` patterns against string literals computed by constant folding
  no longer causes a crash (#4371)

### Changed
- semgrep-core: Log messages are now tagged with the process id
- Optimization: change bloom filters to use sets, move location of filter
- Reduced the size of `--debug` dumps
- Given `--output` Semgrep will no longer print search results to _stdout_,
  but it will only save/post them to the specified file/URL

## [0.75.0](https://github.com/returntocorp/semgrep/releases/tag/v0.75.0) - 11-23-2021

### Fixed
- semgrep-ci relies on `--disable-nosem` still tagging findings with `is_ignored`
  correctly. Reverting optimization in 0.74.0 that left this field None when said
  flag was used

## [0.74.0](https://github.com/returntocorp/semgrep/releases/tag/v0.74.0) - 11-19-2021

### Added
- Support for method chaining patterns in Python, Golang, Ruby,
  and C# (#4300), so all GA languages now have method chaining
- Scala: translate infix operators to generic AST as method calls, 
  so `$X.map($F)` matches `xs map f`
- PHP: support method patterns (#4262)

### Changed
- Add `profiling_times` object in `--time --json` output for more fine
  grained visibility into slow parts of semgrep
- Constant propagation: Any kind of Python string (raw, byte, or unicode) is 
  now evaluated to a string literal and can be matched by `"..."` (#3881)

### Fixed
- Ruby: blocks are now represented with an extra function call in Generic so that
  both `f(...)` and `f($X)` correctly match `f(x)` in `f(x) { |n| puts n }` (#3880)
- Apply generic filters excluding large files and binary files to
  'generic' and 'regex' targets as it was already done for the other
  languages.
- Fix some Stack_overflow when using -filter_irrelevant_rules (#4305)
- Dataflow: When a `switch` had no other statement following it, and the last
  statement of the `switch`'s `default` case was a statement, such as `throw`,
  that can exit the execution of the current function, this caused `break`
  statements within the `switch` to not be resolved during the construction of
  the CFG. This could led to e.g. constant propagation incorrectly flagging
  variables as constants. (#4265)

## [0.73.0](https://github.com/returntocorp/semgrep/releases/tag/v0.73.0) - 11-12-2021

### Added
- experimental support for C++

### Changed
- Dataflow: Assume that any function/method call inside a `try-catch` could
  be raising an exception (#4091)
- cli: if an invalid config is passed to semgrep, it will fail immediately, even 
  if valid configs are also passed

### Fixed
- Performance: Deduplicate rules by rule-id + behavior so rules are not being run
  twice
- Scala: recognize metavariables in patterns
- Scala: translate for loops to the generic ast properly
- Catch PCRE errors
- Constant propagation: Avoid "Impossible" errors due to unhandled cases

## [0.72.0](https://github.com/returntocorp/semgrep/releases/tag/v0.72.0) - 11-10-2021

### Added
- Java: Add partial support for `synchronized` blocks in the dataflow IL (#4150)
- Dataflow: Add partial support for `await`, `yield`, `&`, and other expressions
- Field-definition-as-assignemnt equivalence that allows matching expression
  patterns against field definitions. It is disabled by default but can be
  enabled via rule `options:` with  `flddef_assign: true` (#4187)
- Arrows (a.k.a short lambdas) patterns used to match also regular function
  definitions. This can now be disabled via rule `options:` with
  `arrow_is_function: false` (#4187)
- Javascript variable patterns using the 'var' keyword used to also
  match variable declarations using 'let' or 'const'. This can now be
  disabled via rule `options:` with `let_is_var: false`

### Fixed
- Constant propagation: In a method call `x.f(y)`, if `x` is a constant then
  it will be recognized as such
- Go: match correctly braces in composite literals for autofix (#4210)
- Go: match correctly parens in cast for autofix (#3387)
- Go: support ellipsis in return type parameters (#2746)
- Scala: parse `case object` within blocks
- Scala: parse typed patterns with variables that begin with an underscore:
  `case _x : Int => ...`
- Scala: parse unicode identifiers
- semgrep-core accepts `sh` as an alias for bash
- pattern-regex: Hexadecimal notation of Unicode code points is now
  supported and assumes UTF-8 (#4240)
- pattern-regex: Update documentation, specifying we use PCRE (#3974)
- Scala: parse nullary constructors with no arguments in more positions
- Scala: parse infix type operators with tuple arguments
- Scala: parse nested comments
- Scala: parse `case class` within blocks
- `metavariable-comparison`: if a metavariable binds to a code variable that
  is known to be constant, then we use that constant value in the comparison (#3727)
- Expand `~` when resolving config paths

### Changed
- C# support is now GA
- cli: Only suggest increasing stack size when semgrep-core segfaults
- Semgrep now scans executable scripts whose shebang interpreter matches the
  rule's language

## [0.71.0](https://github.com/returntocorp/semgrep/releases/tag/v0.71.0) - 11-01-2021

### Added
- Metavariable equality is enforced across sources/sanitizers/sinks in
  taint mode, and these metavariables correctly appear in match messages
- Pre-alpha support for Bash as a new target language
- Pre-alpha support for C++ as a new target language
- Increase soft stack limit when running semgrep-core (#4120)
- `semgrep --validate` runs metachecks on the rule

### Fixed
- text_wrapping defaults to MAX_TEXT_WIDTH if get_terminal_size reports
  width < 1
- Metrics report the error type of semgrep core errors (Timeout,
  MaxMemory, etc.)
- Prevent bad settings files from crashing Semgrep (#4164)
- Constant propagation: Tuple/Array destructuring assignments now correctly
  prevent constant propagation
- JS: Correctly parse metavariables in template strings
- Scala: parse underscore separators in number literals, and parse
  'l'/'L' long suffix on number literals
- Scala: parse by name arguments in arbitary function types,
  like `(=> Int) => Int`
- Bash: various fixes and improvements
- Kotlin: support ellipsis in class body and parameters (#4141)
- Go: support method interface pattern (#4172)

### Changed
- Report CI environment variable in metrics for better environment
  determination
- Bash: a simple expression pattern can now match any command argument rather
  than having to match the whole command

## [0.70.0](https://github.com/returntocorp/semgrep/releases/tag/v0.70.0) - 10-19-2021

### Added
- Preliminary support for bash

### Fixed
- Go: support ... in import list (#4067),
  for example `import (... "error" ...)`
- Java: ... in method chain calls can now match also 0 elements, to be
  consistent with other use of ... (#4082), so `o. ... .foo()` will now
  also match just `o.foo()`.
- Config files with only a comment give bad error message (#3773)
- Does not crash if user does not have write permissions on home directory

### Changed
- Resolution of rulesets use legacy registry instead of cdn registry
- Benchmark suite is easier to modify

## [0.69.1](https://github.com/returntocorp/semgrep/releases/tag/v0.69.1) - 10-14-2021

### Fixed
- The `--enable-metrics` flag is now always a flag, does not optionally
  take an argument

## [0.69.0](https://github.com/returntocorp/semgrep/releases/tag/v0.69.0) - 10-13-2021

### Added
- C: support ... in parameters and sizeof arguments (#4037)
- C: support declaration and function patterns
- Java: support @interface pattern (#4030)

### Fixed
- Reverted change to exclude minified files from the scan (see changelog for
  0.66.0)
- Java: Fixed equality of metavariables bounded to imported classes (#3748)
- Python: fix range of tuples (#3832)
- C: fix some wrong typedef inference (#4054)
- Ruby: put back equivalence on old syntax for keyword arguments (#3981)
- OCaml: add body of functor in AST (#3821)

### Changed
- taint-mode: Introduce a new kind of _not conflicting_ sanitizer that must be
  declared with `not_conflicting: true`. This affects the change made in 0.68.0
  that allowed a sanitizer like `- pattern: $F(...)` to work, but turned out to
  affect our ability to specify sanitization by side-effect. Now the default
  semantics of sanitizers is reverted back to the same as before 0.68.0, and
  `- pattern: $F(...)` is supported via the new not-conflicting sanitizers.

## [0.68.2](https://github.com/returntocorp/semgrep/releases/tag/v0.68.2) - 10-07-2021

### Fixed
- Respect --skip-unknown-extensions even for files with no extension
(treat no extension as an unknown extension)
- taint-mode: Fixed (another) bug where a tainted sink could go unreported when
  the sink is a specific argument in a function call

## [0.68.1](https://github.com/returntocorp/semgrep/releases/tag/v0.68.1) - 10-07-2021

### Added
- Added support for `raise`/`throw` expressions in the dataflow engine and
  improved existing support for `try-catch-finally`

### Fixed
- Respect rule level path filtering

## [0.68.0](https://github.com/returntocorp/semgrep/releases/tag/v0.68.0) - 10-06-2021

### Added
- Added "automatic configuration" (`--config auto`), which collaborates with
  the Semgrep Registry to customize rules to a project; to support this, we
  add support for logging-in to the Registry using the project URL; in
  a future release, this will also perform project analysis to determine
  project languages and frameworks
- Input can be derived from subshells: `semgrep --config ... <(...)`
- Java: support '...' in catch (#4002)

### Changed
- taint-mode: Sanitizers that match exactly a source or a sink are filtered out,
  making it possible to use `- pattern: $F(...)` for declaring that any other
  function is a sanitizer
- taint-mode: Remove built-in source `source(...)` and built-in sanitizer
  `sanitize(...)` used for convenience during early development, this was causing
  some unexpected behavior in real code that e.g. had a function called `source`!
- When enabled, metrics now send the hashes of rules that yielded findings;
  these will be used to tailor rules on a per-project basis, and also will be
  used to improve rules over time
- Improved Kotlin parsing from 77% to 90% on our Kotlin corpus.
- Resolution of rulesets (i.e. `p/ci`) use new rule cdn and do client-side hydration
- Set pcre recursion limit so it will not vary with different installations of pcre
- Better pcre error handling in semgrep-core

### Fixed
- taint-mode: Fixed bug where a tainted sink could go unreported when the sink is
  a specific argument in a function call
- PHP: allows more keywords as valid field names (#3954)

## [0.67.0](https://github.com/returntocorp/semgrep/releases/tag/v0.67.0) - 09-29-2021

### Added
- Added support for break and continue in the dataflow engine
- Added support for switch statements in the dataflow engine

### Changed
- Taint no longer analyzes dead/unreachable code
- Improve error message for segmentation faults/stack overflows
- Attribute-expression equivalence that allows matching expression patterns against
  attributes, it is enabled by default but can be disabled via rule `options:` with
  `attr_expr: false` (#3489)
- Improved Kotlin parsing from 35% to 77% on our Kotlin corpus.

### Fixed
- Fix CFG dummy nodes to always connect to exit node
- Deep ellipsis `<... x ...>` now matches sub-expressions of statements
- Ruby: treat 'foo' as a function call when alone on its line (#3811)
- Fixed bug in semgrep-core's `-filter_irrelevant_rules` causing Semgrep to
  incorrectly skip a file (#3755)

## [0.66.0](https://github.com/returntocorp/semgrep/releases/tag/v0.66.0) - 09-22-2021

### Added
- HCL (a.k.a Terraform) experimental support

### Changed
- **METRICS COLLECTION CHANGES**: In order to target development of Semgrep features, performance improvements,
  and language support, we have changed how metrics are collected by default
  - Metrics collection is now controlled with the `--metrics` option, with possible values: `auto`, `on`, or `off`
  - `auto` will send metrics only on runs that include rules are pulled from the Semgrep Registry.
    It will not send metrics when rules are only read from local files or passed directly as
    strings
  - `auto` is now the default metrics collection state
  - `on` forces metrics collection on every run
  - `off` disables metrics collection entirely
  - Metrics collection may still alternatively be controlled with the `SEMGREP_SEND_METRICS`
    environment variable, with the same possible values as the `--metrics` option. If both
    are set, `--metrics` overrides `SEMGREP_SEND_METRICS`
  - See `PRIVACY.md` for more information
- Constant propagation now assumes that void methods may update the callee (#3316)
- Add rule message to emacs output (#3851)
- Show stack trace on fatal errors (#3876)
- Various changes to error messages (#3827)
- Minified files are now automatically excluded from the scan, which
  may result in shorter scanning times for some projects.

### Fixed
- Dataflow: Recognize "concat" method and interpret it in a language-dependent manner (#3316)
- PHP: allows certain keywords as valid field names (#3907)

## [0.65.0](https://github.com/returntocorp/semgrep/releases/tag/v0.65.0) - 09-13-2021

### Added
- Allow autofix using the command line rather than only with the fix: YAML key
- Vardef-assign equivalence can now be disabled via rule `options:` with `vardef_assign: false`

### Changed
- Grouped semgrep CLI options and added constraints when useful (e.g. cannot use `--vim` and `--emacs` at the same time)

### Fixed
- Taint detection with ternary ifs (#3778)
- Fixed corner-case crash affecting the `pattern: $X` optimization ("empty And; no positive terms in And")
- PHP: Added support for parsing labels and goto (#3592)
- PHP: Parse correctly constants named PUBLIC or DEFAULT (#3589)
- Go: Added type inference for struct literals (#3622)
- Fix semgrep-core crash when a cache file exceeds the file size limit
- Sped up Semgrep interface with tree-sitter parsing

## [0.64.0](https://github.com/returntocorp/semgrep/releases/tag/v0.64.0) - 09-01-2021

### Added
- Enable associative matching for string concatenation (#3741)

### Changed
- Add logging on failure to git ls-files (#3777)
- Ignore files whose contents look minified (#3795)
- Display semgrep-core errors in a better way (#3774)
- Calls to `semgrep --version` now check if Semgrep is up-to-date; this can
  cause a ~ 100 ms delay in run time; use --disable-version-check if you
  don't want this

### Fixed
- Java: separate import static from regular imports during matching (#3772)
- Taint mode will now benefit from semgrep-core's -filter_irrelevant_rules
- Taint mode should no longer report duplicate matches (#3742)
- Only change source directory when running in docker context (#3732)

## [0.63.0](https://github.com/returntocorp/semgrep/releases/tag/v0.63.0) - 08-25-2021

### Added
- C#: support ellipsis in declarations (#3720)

### Fixed
- Hack: improved support for metavariables (#3716)
- Dataflow: Disregard type arguments but not the entire instruction

### Changed
- Optimize ending `...` in `pattern-inside`s to simply match anything left

## [0.62.0](https://github.com/returntocorp/semgrep/releases/tag/v0.62.0) - 2021-08-17

### Added
- OCaml: support module aliasing, so looking for `List.map` will also
  find code that renamed `List` as `L` via `module L = List`.
- Add help text to sarif formatter output if defined in metadata field.
- Update shortDescription in sarif formatter output if defined in metadata field.
- Add tags as defined in metadata field in addition to the existing tags.

### Fixed
- core: Fix parsing of numeric literals in rule files
- Java: fix the range and autofix of Cast expressions (#3669)
- Generic mode scanner no longer tries to open submodule folders as files (#3701)
- `pattern-regex` with completely empty files (#3705)
- `--sarif` exit code with suppressed findings (#3680)
- Fixed fatal errors when a pattern results in a large number of matches
- Better error message when rule contains empty pattern

### Changed
- Add backtrace to fatal errors reported by semgrep-core
- Report errors during rule evaluation to the user
- When anded with other patterns, `pattern: $X` will not be evaluated on its own, but will look at the context and find `$X` within the metavariables bound, which should be significantly faster

## [0.61.0](https://github.com/returntocorp/semgrep/releases/tag/v0.61.0) - 2021-08-04

### Added
- Hack: preliminary support for hack-lang
  thanks to David Frankel, Nicholas Lin, and more people at Slack!
- OCaml: support for partial if, match, and try patterns
  (e.g., `if $X = $Y`)
- OCaml: you can match uppercase identifiers (constructors, module names) by
  using a metavariable with an uppercase letter followed by an underscore,
  followed by uppercase letters or digits (e.g. `$X_`, `$F_OO`).
  Instead, `$FOO` will match everything else (lowercase identifiers,
  full expressions, types, patterns, etc.).
- OCaml: match cases patterns are now matched in any order, and ellipsis are
  handled correctly
- Improved error messages sent to the playground

### Changed
- Run version check and print upgrade message after scan instead of before
- OCaml: skip ocamllex and ocamlyacc files. Process only .ml and .mli files.
- Memoize range computation for expressions and speed up taint mode
- Report semgrep-core's message upon a parse error
- Deprecated the following experimental features:
  - pattern-where-python
  - taint-mode
  - equivalences
  - step-by-step evaluation output
- Deduplicate findings that fire on the same line ranges and have the same message.

### Fixed
- Go: Match import module paths correctly (#3484)
- OCaml: use latest ocamllsp 1.7.0 for the -lsp option
- OCaml: include parenthesis tokens in the AST for tuples and constructor
  calls for better range matching and autofix
- OCaml: fixed many matching bugs with ellipsis
- core: Do not crash when is not possible to compute range info
- eliminate 6x slowdown when using the '--max-memory' option

## [0.60.0](https://github.com/returntocorp/semgrep/releases/tag/v0.60.0) - 2021-07-27

### Added
- Detect duplicate keys in YAML dictionaries in semgrep rules when parsing a rule
  (e.g., detect multiple 'metavariable' inside one 'metavariable-regex')

### Fixed
- C/C++: Fixed stack overflows (segmentation faults) when processing very large
  files (#3538)
- JS: Fixed stack overflows (segmentation faults) when processing very large
  files (#3538)
- JS: Detect numeric object keys `1` and `0x1` as equal (#3579)
- OCaml: improved parsing stats by using tree-sitter-ocaml (from 25% to 88%)
- taint-mode: Check nested functions
- taint-mode: `foo.x` is now detected as tainted if `foo` is a source of taint
- taint-mode: Do not crash when is not possible to compute range info
- Rust: recognize ellipsis in macro calls patterns (#3600)
- Ruby: represent correctly a.(b) in the AST (#3603)
- Rust: recognize ellipsis in macro calls patterns

### Changed
- Added precise error location for the semgrep metachecker, to detect for example
  duplicate patterns in a rule

## [0.59.0](https://github.com/returntocorp/semgrep/releases/tag/v0.59.0) - 2021-07-20

### Added
- A new experimental 'join' mode. This mode runs multiple Semgrep rules
  on a codebase and "joins" the results based on metavariable contents. This
  lets users ask questions of codebases like "do any 3rd party
  libraries use a dangerous function, and do I import that library directly?" or
  "is this variable passed to an HTML template, and is it rendered in that template?"
  with several Semgrep rules.

### Fixed
- Improve location reporting of errors
- metavariable-pattern: `pattern-not-regex` now works (#3503)
- Rust: correctly parse macros (#3513)
- Python: imports are unsugared correctly (#3940)
- Ruby: `pattern: $X` in the presence of interpolated strings now works (#3560)

## [0.58.2](https://github.com/returntocorp/semgrep/releases/tag/v0.58.2) - 2021-07-15

### Fixed
- Significant speed improvements, but the binary is now 95MB (from 47MB
  in 0.58.1, but it was 170MB in 0.58.0)

## [0.58.1](https://github.com/returntocorp/semgrep/releases/tag/v0.58.1) - 2021-07-15

### Fixed
- The --debug option now displays which files are currently processed incrementally;
  it will not wait until semgrep-core completely finishes.

### Changed
- Switch from OCaml 4.10.0 to OCaml 4.10.2 (and later to OCaml 4.12.0) resulted in
  smaller semgrep-core binaries (from 170MB to 47MB) and a smaller docker
  image (from 95MB to 40MB).

## [0.58.0](https://github.com/returntocorp/semgrep/releases/tag/v0.58.0) - 2021-07-14

### Added
- New iteration of taint-mode that allows to specify sources/sanitizers/sinks
  using arbitrary pattern formulas. This provides plenty of flexibility. Note
  that we breaks compatibility with the previous taint-mode format, e.g.
  `- source(...)` must now be written as `- pattern: source(...)`.
- HTML experimental support. This does not rely on the "generic" mode
  but instead really parses the HTML using tree-sitter-html. This allows
  some semantic matching (e.g., matching attributes in any order).
- Vue.js alpha support (#1751)
- New matching option `implicit_ellipsis` that allows disabling the implicit
  `...` that are added to record patterns, plus allow matching "spread fields"
  (JS `...x`) at any position (#3120)
- Support globstar (`**`) syntax in path include/exclude (#3173)

### Fixed
- Apple M1: Semgrep installed from HomeBrew no longer hangs (#2432)
- Ruby command shells are distinguished from strings (#3343)
- Java varargs are now correctly matched (#3455)
- Support for partial statements (e.g., `try { ... }`) for Java (#3417)
- Java generics are now correctly stored in the AST (#3505)
- Constant propagation now works inside Python `with` statements (#3402)
- Metavariable value replacement in message/autofix no longer mixes up short and long names like $X vs $X2 (#3458)
- Fixed metavariable name collision during interpolation of message / autofix (#3483)
  Thanks to Justin Timmons for the fix!
- Revert `pattern: $X` optimization (#3476)
- metavariable-pattern: Allow filtering using a single `pattern` or
  `pattern-regex`
- Dataflow: Translate call chains into IL

### Changed
- Faster matching times for generic mode

## [0.57.0](https://github.com/returntocorp/semgrep/releases/tag/v0.57.0) - 2021-06-29

### Added
- new `options:` field in a YAML rule to enable/disable certain features
  (e.g., constant propagation). See https://github.com/returntocorp/semgrep/blob/develop/semgrep-core/src/core/Config_semgrep.atd
  for the list of available features one can enable/disable.
- Capture groups in pattern-regex: in $1, $2, etc. (#3356)
- Support metavariables inside atoms (e.g., `foo(:$ATOM)`)
- Support metavariables and ellipsis inside regexp literals
  (e.g., `foo(/.../)`)
- Associative-commutative matching for bitwise OR, AND, and XOR operations
- Add support for $...MVAR in generic patterns.
- metavariable-pattern: Add support for nested Spacegrep/regex/Comby patterns
- C#: support ellipsis in method parameters (#3289)

### Fixed
- C#: parse `__makeref`, `__reftype`, `__refvalue` (#3364)
- Java: parsing of dots inside function annotations with brackets (#3389)
- Do not pretend that short-circuit Boolean AND and OR operators are commutative (#3399)
- metavariable-pattern: Fix crash when nesting a non-generic pattern within
  a generic rule
- metavariable-pattern: Fix parse info when matching content of a metavariable
  under a different language
- generic mode on Markdown files with very long lines will now work (#2987)

### Changed
- generic mode: files that don't look like nicely-indented programs
  are no longer ignored, which may cause accidental slowdowns in setups
  where excessively large files are not excluded explicitly (#3418).
- metavariable-comparison: Fix crash when comparing integers and floats
  Thanks to Justin Timmons for the fix!
- Do not filter findings with the same range but different metavariable bindings (#3310)
- Set parsing_state.have_timeout when a timeout occurs (#3438)
- Set a timeout of 10s per file (#3434)
- Improvements to contributing documentation (#3353)
- Memoize getting ranges to speed up rules with large ranges
- When anded with other patterns, `pattern: $X` will not be evaluated on its own, but will look at the context and find `$X` within the metavariables bound, which should be significantly faster

## [0.56.0](https://github.com/returntocorp/semgrep/releases/tag/v0.56.0) - 2021-06-15

### Added
- Associative-commutative matching for Boolean AND and OR operations
  (#3198)
- Support metavariables inside strings (e.g., `foo("$VAR")`)
- metavariable-pattern: Allow matching the content of a metavariable under
  a different language.

### Fixed
- C#: Parse attributes for local functions (#3348)
- Go: Recognize other common package naming conventions (#2424)
- PHP: Support for associative-commutative matching (#3198)

### Changed
- Upgrade TypeScript parser (#3102)

### Changed
- `--debug` now prints out semgrep-core debug logs instead of having this
  behavior with `--debugging-json`

## [0.55.1](https://github.com/returntocorp/semgrep/releases/tag/v0.55.1) - 2021-06-9

### Added
- Add helpUri to sarif output if rule source metadata is defined

### Fixed
- JSON: handle correctly metavariables as field (#3279)
- JS: support partial field definitions pattern, like in JSON
- Fixed wrong line numbers for multi-lines match in generic mode (#3315)
- Handle correctly ellipsis inside function types (#3119)
- Taint mode: Allow statement-patterns when these are represented as
  statement-expressions in the Generic AST (#3191)

## [0.55.0](https://github.com/returntocorp/semgrep/releases/tag/v0.55.0) - 2021-06-8

### Added
- Added new metavariable-pattern operator (available only via --optimizations),
  thanks to Kai Zhong for the feature request (#3257).

### Fixed
- Scala: parse correctly symbol literals and interpolated strings containing
  double dollars (#3271)
- Dataflow: Analyze foreach body even if we do not handle the pattern yet (#3155)
- Python: support ellipsis in try-except (#3233)
- Fall back to no optimizations when using unsupported features: pattern-where-python,
  taint rules, and `--debugging-json` (#3265)
- Handle regexp parse errors gracefully when using optimizations (#3266)
- Support equivalences when using optimizations (#3259)
- PHP: Support ellipsis in include/require and echo (#3191, #3245)
- PHP: Prefer expression patterns over statement patterns (#3191)
- C#: Support unsafe block syntax (#3283)


### Changed
- Run rules in semgrep-core (rather than patterns) by default (aka optimizations all)

## [0.54.0](https://github.com/returntocorp/semgrep/releases/tag/v0.54.0) - 2021-06-2

### Added
- Per rule parse times and per rule-file parse and match times added to opt-in metrics
- $...MVAR can now match a list of statements (not just a list of arguments) (#3170)

### Fixed
- JavaScript parsing: [Support decorators on
  properties](https://github.com/tree-sitter/tree-sitter-javascript/pull/166)
- JavaScript parsing: [Allow default export for any declaration](https://github.com/tree-sitter/tree-sitter-javascript/pull/168)
- Metavariables in messages are filled in when using `--optimizations all`
- Python: class variables are matched in any order (#3212)
- Respect `--timeout-threshold` option in `--optimizations all` mode

### Changed
- Moved some debug logging to verbose logging
- $...ARGS can now match an empty list of arguments, just like ... (#3177)
- JSON and SARIF outputs sort keys for predictable results

## [0.53.0](https://github.com/returntocorp/semgrep/releases/tag/v0.53.0) - 2021-05-26

### Added

- Scala alpha support
- Metrics collection of project_hash in cases where git is not available
- Taint mode now also analyzes top-level statements.

### Fixed

- Running with `--strict` will now return results if there are `nosem` mismatches. Semgrep will report a nonzero exit code if `--strict` is set and there are `nosem` mismathces. [#3099](https://github.com/returntocorp/semgrep/issues/3099)
- PHP: parsing correctly ... and metavariables in parameters
- PHP: parsing correctly functions with a single statement in their body
- Evaluate interpolated strings during constant propagation (#3127)
- Fixed #3084 - Semgrep will report an InvalidRuleSchemaError for dictionaries with duplicate key names.
- Basic type inference also for implicit variable declarations (Python, Ruby, PHP, and JS)
- JS/TS: differentiating tagged template literals in the AST (#3187)
- Ruby: storing parenthesis in function calls in the AST (#3178)

## [0.52.0](https://github.com/returntocorp/semgrep/releases/tag/v0.52.0) - 2021-05-18

### Added

- C# alpha support
- Let meta-variables match both a constant variable occurrence and that same
  constant value (#3058)

### Fixed

- OCaml: fix useless-else false positives by generating appropriate AST for
  if without an else.
- JS/TS: Propagate constant definitions without declaration
- Python: Make except ... match except _ as _

## [0.51.0](https://github.com/returntocorp/semgrep/releases/tag/v0.51.0) - 2021-05-13

### Added
- Keep track of and report rule parse time in addition to file parse time.
- v0 of opt-in anonymous aggregate metrics.
- Improved cheatsheet for generic mode, now recommending indented
  patterns (#2911, #3028).

### Fixed

- JS/TS: allow the deep expression operator <... ...> in expression
statement position, for example:
```
$ARG = [$V];
...
<... $O[$ARG] ...>; // this works now
```

- PHP arrays with dots inside parse
- Propagate constants in nested lvalues such as `y` in `x[y]`
- C# experimental support

### Changed
- Show log messages from semgrep-core when running semgrep with
  `--debug`.
- By default, targets larger than 1 MB are now excluded from semgrep
  scans. New option `--max-target-bytes 0` restores the old behavior.
- Report relative path instead of absolute when using `--time`

## [0.50.1](https://github.com/returntocorp/semgrep/releases/tag/v0.50.1) - 2021-05-06

### Changed
- Reinstate `--debugging-json` to avoid stderr output of `--debug`

## [0.50.0](https://github.com/returntocorp/semgrep/releases/tag/v0.50.0) - 2021-05-06

### Added
- JS/TS: Infer global constants even if the `const` qualifier is missing (#2978)
- PHP: Resolve names and infer global constants in the same way as for Python

### Fixed
- Empty yaml files do not crash
- Autofix does not insert newline characters for patterns from semgrep.live (#3045)
- Autofix printout is grouped with its own finding rather than the one below it (#3046)
- Do not assign constant values to assigned variables (#2805)
- A `--time` flag instead of `--json-time` which shows a summary of the
  timing information when invoked with normal output and adds a time field
  to the json output when `--json` is also present

### Changed
- .git/ directories are ignored when scanning
- External Python API (`semgrep_main.invoke_semgrep`) now takes an
  optional `OutputSettings` argument for controlling output
- `OutputSettings.json_time` has moved to `OutputSettings.output_time`,
  this and many other `OutputSettings` arguments have been made optional

### Removed
- `--debugging-json` flag in favor of `--json` + `--debug`
- `--json-time` flag in favor of `--json` + `--time`

## [0.49.0](https://github.com/returntocorp/semgrep/releases/tag/v0.49.0) - 2021-04-28

### Added
- Support for matching multiple arguments with a metavariable (#3009)
  This is done with a 'spread metavariable' operator that looks like
  `$...ARGS`. This used to be available only for JS/TS and is now available
  for the other languages (Python, Java, Go, C, Ruby, PHP, and OCaml).
- A new `--optimizations [STR]` command-line flag to turn on/off some
  optimizations. Use 'none' to turn off everything and 'all' to turn on
  everything.
  Just using `--optimizations` is equivalent to `--optimizations all`, and
  not using `--optimizations` is equivalent to `--optimizations none`.
- JS/TS: Support '...' inside JSX text to match any text, as in
  `<a href="foo">...</a>`  (#2963)
- JS/TS: Support metavariables for JSX attribute values, as in
  `<a href=$X>some text</a>` (#2964)

### Fixed
- Python: correctly parsing fstring with multiple colons
- Ruby: better matching for interpolated strings (#2826 and #2949)
- Ruby: correctly matching numbers

### Changed
- Add required executionSuccessful attribute to SARIF output (#2983)
  Thanks to Simon Engledew
- Remove jsx and tsx from languages, just use javascript or typescript (#3000)
- Add limit max characters in output line (#2958) and add
  flag to control maxmium characters (defaults to 160).
  Thanks to Ankush Menat

## [0.48.0](https://github.com/returntocorp/semgrep/releases/tag/v0.48.0) - 2021-04-20

### Added
- Taint mode: Basic cross-function analysis (#2913)
- Support for the new Java Record extension and Java symbols with accented characters (#2704)

### Fixed
- Capturing functions when used as both expressions and statements in JS (#1007)
- Literal for ocaml tree sitter (#2885)
- Ruby: interpolated strings match correctly (#2967)
- SARIF output now contains the required runs.invocations.executionSuccessful property.

### Changed
- The `extra` `lines` data is now consistent across scan types
  (e.g. `semgrep-core`, `spacegrep`, `pattern-regex`)

## [0.47.0](https://github.com/returntocorp/semgrep/releases/tag/v0.47.0) - 2021-04-15

### Added

- support `for(...)` for Java
- Ability to match lambdas or functions in Javascript with ellipsis after
  the function keyword, (e.g., `function ...(...) { ... }`)
- Rust: Semgrep patterns now support top-level statements (#2910)
- support for utf-8 code with non-ascii chars (#2944)
- Java switch expressions

### Fixed

- fixed single field pattern in JSON, allow `$FLD: { ... }` pattern
- Config detection in files with many suffix delimiters, like `this.that.check.yaml`.
  More concretely: configs end with `.yaml`, YAML language tests end with `.test.yaml`,
  and everything else is handled by its respective language extension (e.g. `.py`).
- Single array field in yaml in a pattern is parsed as a field, not a one element array

## [0.46.0](https://github.com/returntocorp/semgrep/releases/tag/v0.46.0) - 2021-04-08

### Added
- YAML language support to --test
- Ability to list multiple, comma-separated rules on the same line when in --test mode
- Resolve alias in require/import in Javascript
```
child_process.exec(...)
```
will now match
```javascript
var { exec } = require("child_process");
exec("dangerous");
```
- Taint mode: Pattern-sources can now be arbitrary expressions (#2881)

### Fixed
- SARIF output now nests invocations inside runs.
- Go backslashed carets in regexes can be parsed

### Changed
- Deep expression matches (`<... foo ...>`) now match within records, bodies of
  anonymous functions (a.k.a. lambda-expressions), and arbitrary language-specific
  statements (e.g. the Golang `go` statement)

## [0.45.0](https://github.com/returntocorp/semgrep/releases/tag/v0.45.0) - 2021-03-30

### Added

- New `--experimental` flag for passing rules directly to semgrep-core (#2836)

### Fixed

- Ellipses in template strings don't match string literals (#2780)
- Go: correctly parse select/switch clauses like in tree-sitter (#2847)
- Go: parse correctly 'for ...' header in Go patterns (#2838)

## [0.44.0](https://github.com/returntocorp/semgrep/releases/tag/v0.44.0) - 2021-03-25

### Added

- Support for YAML! You can now write YAML patterns in rules
  to match over YAML target files (including semgrep YAML rules, inception!)
- A new Bloomfilter-based optimisation to speedup matching (#2816)
- Many benchmarks to cover semgrep advertised packs (#2772)
- A new semgrep-dev docker container useful for benchmarking semgrep (#2800)
- Titles to rule schema definitions, which can be leveraged in
  the Semgrep playground (#2703)

### Fixed

- Fixed taint mode and added basic test (#2786)
- Included formatted errors in SARIF output (#2748)
- Go: handle correctly the scope of Go's short assignment variables (#2452)
- Go: fixed the range of matched slices (#2763)
- PHP: correctly match the PHP superglobal `$_COOKIE` (#2820)
- PHP: allow ellipsis inside array ranges (#2819)
- JSX/TSX: fixed the range of matched JSX elements (#2685)
- Javascript: allow ellipsis in arrow body (#2802)
- Generic: correctly match the same metavariable when used in different
  generic patterns

#### Fixed in `semgrep-core` only

These features are not yet available via the `semgrep` CLI,
but have been fixed to the internal `semgrep-core` binary.

- Fixed all regressions on semgrep-rules when using -fast
- Handle pattern-not: and pattern-not-inside: as in semgrep
- Handle pattern: and pattern-inside: as in semgrep (#2777)

## [0.43.0](https://github.com/returntocorp/semgrep/releases/tag/v0.43.0) - 2021-03-16

### Added

- Official Python 3.9 support
- Support for generating patterns that will match multiple given code targets
- Gitignore for compiled binaries

### Fixed

- Parsing enum class patterns (#2715)
- Ocaml test metavar_equality_var (#2755)

### Changed

- Pfff java parser and tree-sitter-java parser are now more similar
- Octal numbers parsed correctly in tree-sitter parsers

## [0.42.0](https://github.com/returntocorp/semgrep/releases/tag/v0.42.0) - 2021-03-09

### Added

- Added propagation of metavariables to clauses nested under `patterns:`. Fixes (#2548)[https://github.com/returntocorp/semgrep/issues/2548].
- `--json-time` flag which reports runtimes for (rule, target file)
- `--vim` flag for Syntastic
- PHP - Support for partial if statements
- CSharp - Many improvements to parsing

### Fixed

- Rust can be invoked with `rs` or `rust` as a language

### Changed

- The timeout for downloading config files from a URL was extended from 10s to 20s.

## [0.41.1](https://github.com/returntocorp/semgrep/releases/tag/v0.41.1) - 2021-02-24

### Fixed
- Statically link pcre in semgrep-core for MacOS releases

## [0.41.0](https://github.com/returntocorp/semgrep/releases/tag/v0.41.0) - 2021-02-24

### Added

- Added basic typed metavariables for javascript and typescript (#2588)
- Ability to match integers or floats by values
  e.g., the pattern '8' will now match code like 'x = 0x8'
- Start converting the tree-sitter CST of R to the generic AST
  thx to Ross Nanopoulos!
- Allow 'nosem' in HTML. (#2574)

#### Added in `semgrep-core` only

These features are not yet available via the `semgrep` CLI,
but have been added to the internal `semgrep-core` binary.

- ability to process a whole rule in semgrep-core; this will allow
  whole-rule optimisations and avoid some fork and communication with the
  semgrep Python wrapper
- handling the none (regexp) and generic (spacegrep) patterns in a rule
- handling the metavariable-regexp, metavariable-comparison
- correctly handle boolean formula using inclusion checks on metavariables
- new semgrep-core -test_rules action to test rules; it reports only
  28/2800 mismatches on the semgrep-rules repository

### Changed

- update C# to latest tree-sitter-csharp
  thx to Sjord for the huge work adapting to the new C# grammar
- Improve --generate-config capabilities (#2562)
- optimise the matching of blocks with ellipsis (#2618)
  e.g., the pattern 'function(...) { ... }' will now be more efficient
- Change pattern-not-regex to filter when regex overlaps with a match (#2572)

### Fixed

- remove cycle in named AST for Rust 'fn foo(self)'  (#2584)
  and also typescript, which could cause semgrep to use giga bytes of memory
- fix missing token location on Go type assertion (#2577)

## [0.40.0](https://github.com/returntocorp/semgrep/releases/tag/v0.40.0) - 2021-02-17

### Added

- Documentation for contributing new languages.
- New language Kotlin with experimental support.
- Work on caching improvements for semgrep-core.
- Work on bloom filters for matching performance improvement.

### Changed

- Typescript grammar upgraded.
- Ruby parser updated from the latest tree-sitter-ruby.
- New Semgrep logo!
- metavariable_regex now supported with PCRE.
- Rust macros now parsed. Thanks Ruin0x11!

### Fixed

- Constant propagaion support covers `:=` short assignment in Go. (#2440)
- Functions now match against functions inside classes for PHP. (#2470)
- Import statements for CommonJS Typescript modules now supported. (#2234)
- Ellipsis behave consistently in nested statements for PHP. (#2453)
- Go Autofix does not drop closing parenthesis. (#2316)
- Helpful errors added for Windows installation. (#2533)
- Helpful suggestions provided on output encoding error. (#2514)
- Import metavariables now bind to the entire Java path. (#2502)
- Semgrep matches the short name for a type in Java. (#2400)
- Interface types explicitly handled in Go patterns. (#2376)
- TooManyMatches error generated instead of Timeout error when appropriate. (#2411)

## [0.39.1](https://github.com/returntocorp/semgrep/releases/tag/v0.39.1) - 2021-01-26

No new changes in this version.
This is a re-release of 0.39.0 due to an error in the release process.

## [0.39.0](https://github.com/returntocorp/semgrep/releases/tag/v0.39.0) - 2021-01-26

### Added

- Typed metavariables in C.
  Patterns like `$X == $Y` can now match specific types like so: `(char *$X) == $Y`. (#2431)

#### Added in `semgrep-core` only

These features are not yet available via the `semgrep` CLI,
but have been added to the internal `semgrep-core` binary.

- `semgrep-core` supports rules in JSON and Jsonnet format. (#2428)
- `semgrep-core` supports a new nested format
  for combining patterns into a boolean query. (#2430)

### Changed

- When an unknown language is set on a rule,
  the error message now lists all supported languages. (#2448)
- When semgrep is executed without a config specified,
  the error message now includes some suggestions on how to pick a config. (#2449)
- `-c` is the new shorthand for `--config` in the CLI.
  `-f` is kept as an alias for backward-compatibility. (#2447)

### Fixed

- Disable timeouts if timeout setting is 0 (#2423).
- Typed metavariables in go match literal strings (#2401).
- Fix bug that caused m_compatible_type to only bind the type (#2441).

## [0.38.0](https://github.com/returntocorp/semgrep/releases/tag/v0.38.0) - 2021-01-20

### Added
- Added a new language: Rust. Support for basic semgrep patterns (#2391)
  thanks to Ruin0x11!
- Added a new language: R. Just parsing for now (#2407)
  thanks to Ross Nanopoulos!
- Parse more Rust constructs: Traits, type constraints (#2393, #2413)
  thanks to Ruin0x11!
- Parse more C# constructs: Linq queries, type parameter constraints (#2378, #2408)
  thanks to Sjord!
- new experimental semgrep rule (meta)linter (#2420) with semgrep-core -check_rules


### Changed
- new controlflow-sensitive intraprocedural dataflow-based constant propagation
  (#2386)

### Fixed
- matching correctly Ruby functions with rescue block (#2390)
- semgrep crashing on permission error on a file (#2394)
- metavariable interpolation for pattern-inside (#2361)
- managing Lua assignment correctly (#2406) thanks to Ruin0x11!
- correctly parse metavariables in PHP, and ellipsis in fields (#2419)

## [0.37.0](https://github.com/returntocorp/semgrep/releases/tag/v0.37.0) - 2021-01-13

### Added
- pattern-not-regex added so findings can be filtered using regular expression (#2364)
- Added a new language: Lua. Support for basic semgrep patterns (#2337, #2312)
  thanks to Ruin0x11!
- C# support for basic semgrep patterns (#2336)
- Parse event access, conditional access, async-await in C# (#2314, #2329, #2358)
  thanks to Sjord

### Changed
- Java and Javascript method chaining requires extra "." when using ellipsis (#2354)

### Fixed
- Semgrep crashing due to missing token information in AST (#2380)

## [0.36.0](https://github.com/returntocorp/semgrep/releases/tag/v0.36.0) - 2021-01-05

### Added

- Typed metavariables can now match field access when we can propagate
  the type of a field
- Constant propagation for Java final fields (using this.field syntax)

### Changed

- Packaging and `setup.py` functionality (`.whl` and `pip` install unchanged):
  `SEMGREP_SKIP_BIN`, `SEMGREP_CORE_BIN`, and `SPACEGREP_BIN` now available

### Fixed
- correctly match the same metavariable for a field when used at a definition
  site and use site for Java
- add classname attribute to junit.xml report

## [0.35.0](https://github.com/returntocorp/semgrep/releases/tag/v0.35.0) - 2020-12-16

### Added

- Support for `...` in chains of method calls in JS, e.g. `$O.foo() ... .bar()`
- Official Ruby GA support

### Fixed

- Separate out test and pattern files with `--test` (#1796)

## [0.34.0](https://github.com/returntocorp/semgrep/releases/tag/v0.34.0) - 2020-12-09

### Added

- Experimental support for matching multiple arguments in JS/TS.
  This is done with a 'spread metavariable' operator,
  that looks like `$...ARGS`.
- Support for using `...` inside a Golang `switch` statement.
- Support for matching only
  the `try`, the `catch`, or the `finally` part
  of a `try { } catch (e) { } finally { }` construct in JS/TS.
- Support for matching only
  the `if ()` part of
  an `if () { }` construct in Java
- Support for metavariables inside dictionary keys in Ruby.
  This looks like `{..., $KEY: $VAL, ...}`.
- An experimental `--json-stats` flag.
  The stats output contains
  the number of files and lines of code scanned,
  broken down by language.
  It also contains profiling data broken down by rule ID.
  Please note that as this is an experimental flag,
  the output format is subject to change in later releases.
- Regex-only rules can now use `regex` as their language.
  The previously used language `none` will keep working as well.

### Changed

- Matches are now truncated to 10 lines in Semgrep's output.
  This was done to avoid filling the screen with output
  when a rule captures a whole class or function.
  If you'd like to adjust this behavior,
  you can set the new `--max-lines-per-finding` option.
- Fans of explicit & verbose code can now ignore findings
  with a `// nosemgrep` comment instead of the original `// nosem`.
  The two keywords have identical behavior.
- Generic pattern matching is now 10-20% faster
  on large codebases.

### Fixed

- Semgrep would crash when tens of thousands of matches were found
  for the same rule in one file.
  A new internally used `semgrep-core` flag named `-max_match_per_file`
  prevents these crashes by forcing a 'timeout' state
  when 10,000 matches are reached.
  Semgrep can then gracefully report
  what combination of rules and paths causes too much work.
- `semgrep --debug` works again,
  and now outputs even more debugging information from `semgrep-core`.
  The new debugging output is especially helpful to discover
  which rules have too many matches.
- A pattern that looks like `$X & $Y`
  will now correctly match bitwise AND operations in Ruby.
- Metavariables can now capture the name of a class
  and match its occurrences later in the class definition.
- Semgrep used to crash when a metavariable matched
  over text that cannot be read as UTF-8 text.
  Such matches will now try to recover what they can
  from apparent broken unicode text.

## [0.33.0](https://github.com/returntocorp/semgrep/releases/tag/v0.33.0) - 2020-12-01

### Added

- Allow selecting rules based on severity with the `--severity` flag. Thanks @kishorbhat!

### Changed

- In generic mode, shorter matches are now always preferred over
  longer ones. This avoids matches like `def bar def foo` when the
  pattern is `def ... foo`, instead matching just `def foo`
- In generic mode, leading dots must now match at the beginning of a
  block, allowing patterns like `... foo` to match what comes before `foo`
- Disabled link following for parity with other LINUX tools (e.g. ripgrep)
- spacegrep timeouts are now reported as timeouts instead of another error

### Fixed

- Correctly bind a metavariable in an import to the fully-qualified name. [Issue](https://github.com/returntocorp/semgrep/issues/1771)
- Fix invalid match locations on target files containing both CRLF line
  endings UTF-8 characters (#2111)
- Fix NoTokenLocation error when parsing Python f-strings
- [C] Support `include $X`
- [Go] Fix wrong order of imports

## [0.32.0](https://github.com/returntocorp/semgrep/releases/tag/v0.32.0) - 2020-11-18

### Added

- JSON output now includes an attribute of findings named `is_ignored`.
  This is `false` under regular circumstances,
  but if you run with `--disable-nosem`,
  it will return `true` for findings
  that normally would've been excluded by a `// nosem` comment.

### Changed

- `// nosemgrep` can now also be used to ignore findings,
  in addition to `// nosem`
- Added a default timeout of 30 seconds per file instead of none (#1981).

## [0.31.1](https://github.com/returntocorp/semgrep/releases/tag/v0.31.1) - 2020-11-11

### Fixed

- Regression in 0.31.0 where only a single file was being used when `--config`
  was given a directory with multiple rules (#2019).
- Cheatsheet's html functionality now has correct output.

## [0.31.0](https://github.com/returntocorp/semgrep/releases/tag/v0.31.0) - 2020-11-10

### Fixed

- Gracefully handle empty configuration file.
- Gracefully handle LexicalErrors from semgrep-core.
- Fix stack overflows in spacegrep on large input files (#1944).
- Fix extension-based file selection when the language is `generic` (#1968).
- Fix semgrep error when no valid config on path provided (#1912).
- Fix NO_FILE_INFO_YET error which causes the python wrapper to crash (#1925).
- Fix usage of '...' in special builtin arguments for PHP (#1963).
- Fix automatic semicolon insertion parse error in javascript (#1960).

### Added
- kotlin-tree-sitter integration into semgrep-core. Can now call
  dump-tree-sitter-cst on kotlin files.
- c++ tree-sitter integration into semgrep-core (#1952).
- More documents for language porting.
- Error handling in spacegrep to print stderr when CalledProcessError occurs.

## [0.30.0](https://github.com/returntocorp/semgrep/releases/tag/v0.30.0) - 2020-11-03

### Added

- Better examples for the generic mode aka spacegrep (#1951).

### Fixed

- Fix matching of trailing dots in spacegrep (#1939).
- Allow matching on one-line files with spacegrep (#1929).
- Fix incorrect number of lines matched by dots with spacegrep (#1918).
- Other subtle spacegrep matching bugs (#1913).
- Metavariable for method call should be matched against corresponding
  metavariable in method definition (#1861).
- Typescript class properties/declarations not recognized (#1846).
- Can't match inside Python try/except clause (#1902).

## [0.29.0](https://github.com/returntocorp/semgrep/releases/tag/v0.29.0) - 2020-10-27

### Added
- Semgrep will now partially parse files with parse errors and report findings detected before the parse errors was encountered.
- Allow user to specify registry path without having to add semgrep.dev url
  i.e.: instead of `--config https://semgrep.dev/p/r2c-ci` users can use `--config p/r2c-ci`
- Allow user to specify snippet id without having to add semgrep.dev url
  i.e.: instead of `--config https://semgrep.dev/s/username:snippetname`
  users can use `--config username:snippetname`
- `--test` will now error out if `ruleid` or `ok` is not in reported IDs
- Semgrep will run JavaScript rules on TypeScript files automatically.

### Fixed
- More off by one fixes in autofix
- Support for matching dynamic class names in Ruby
- Removed `nosem` findings from the final findings count
- Matching nested JSX elements works properly. See https://semgrep.dev/s/erlE?version=0.29.0.
- Can now match partial class definitions with annotations in Java. See https://github.com/returntocorp/semgrep/issues/1877.
- Fixed errors in TypeScript "implements" keyword. See https://github.com/returntocorp/semgrep/issues/1850.

## [0.28.0](https://github.com/returntocorp/semgrep/releases/tag/v0.28.0) - 2020-10-21

### Added

- A `metavariable-comparison` operator
  for evaluating numeric comparisons on metavariable values,
  such as `comparison: $KEY_SIZE < 2048`.
  This is a safe alternative to `pattern-where-python` snippets.
  Check the [full documentation of this feature](https://github.com/returntocorp/semgrep/blob/12d25a5c/docs/experimental.md#metavariable-comparison)!
- Matching 1-to-N attributes with a `...` wildcard
  in JSX tags' attribute lists,
  such as `<$TAG attr="1" ... />`
- Matching only the function signature
  without the function body,
  such as `function foo(...)`.
  This is useful to have cleaner match output
  when the body content doesn't matter in a rule.
  This works on JavaScript, TypeScript, and Java code currently.
- SARIF output now includes the exact CWE and OWASP categories as tags.
  Thanks @hunt3rkillerz!
- Matching of annotation patterns for Java (like `@SomeAnnot(...)`) in any context.

### Fixed

- PHP superglobals such as `$_GET`,
  which start with a dollar sign just like Semgrep metavariables,
  are now correctly interpreted as PHP code instead of Semgrep pattern code.
- Calls to `isset(...)` in PHP look like function calls,
  but technically are not functions calls.
  Now you can match them anyway!
- It's now possible to write unit tests for OCaml rules.
- JavaScript's special identifiers,
  such as `this`, can now be captured into a metavariable.
- A Java pattern for `implements B`
  will now also match code that does `implements A, B, C`.
- Addressed off by one errors when applying autofixes
- Missing characters in metavariable interpolation in messages
- And many more minor code parser fixes!

## [0.27.0](https://github.com/returntocorp/semgrep/releases/tag/v0.27.0) - 2020-10-06

### Added
- Added a `--debug` flag and moved most of the output under `--verbose` to it.
- Can run multiple rule configs by repeating `--config` option
- Jenkins information added to integrations
- Added matching with partial patterns for function signatures for Go.

### Changed
- Parse and other errors are mentioned at final output, but not individually displayed unless --verbose is passed
- tree-sitter parse error exceptions converted to parsing_error, improving error location

### Fixed
- Dislayed types using the `message` key are more complete.
- Triple token repeat for EncodedString in semgrep messages fixed.
- Crashes on 3 or more layered jsonschema errors fixed.


## [0.26.0](https://github.com/returntocorp/semgrep/releases/tag/v0.26.0) - 2020-09-30

### Fixed
- Metavariables are able to match empty tuples
- Correctly parse optional chaining (?.) in Typescript
- Correctly parse logical assignment operators (&&=, ||=, ??=) in Typescript
- Some type constraing matching in Typescript

### Changed
- Added default timeout of 5 seconds to javascript parsing (related to ?. on large minified files stalling)


## [0.25.0](https://github.com/returntocorp/semgrep/releases/tag/v0.25.0) - 2020-09-23

### Added
- Added support for the JUnit XML report format (`--junit-xml`)
- C now supports the deep expression operator: `<... $X ...>`. See [this example](https://semgrep.dev/s/boKP/?version=develop).
- Added support for ellipses `...` in PHP. (https://github.com/returntocorp/semgrep/issues/1715). See [this example](https://semgrep.dev/s/NxRn/?version=develop).

### Fixed
- JavaScript will parse empty yields (https://github.com/returntocorp/semgrep/issues/1688).
- In JavaScript, arrow functions are now considered lambdas (https://github.com/returntocorp/semgrep/issues/1691). This allows [matching](https://semgrep.dev/s/Kd1j/?version=develop) arrow functions in `var` assignments.
- `tsx` and `typescript` are now properly recognized in the `languages` key. (https://github.com/returntocorp/semgrep/issues/1705)


## [0.24.0](https://github.com/returntocorp/semgrep/releases/tag/v0.24.0) - 2020-09-16

### Added
- The `--test` functionality now supports the `--json` flag
- Alpha support for TypeScript
- Alpha support for PHP
- PyPI artifacts are now compatible with Alpine Linux

### Fixed
- Can now parse ECMAScript object patterns with ellipses in place of fields

## [0.23.0](https://github.com/returntocorp/semgrep/releases/tag/v0.23.0) - 2020-09-09

### Added
- Experimental support for Typescript (with -lang ts). You can currently
  mainly use the Javascript subset of Typescript in patterns, as well
  as type annotations in variable declarations or parameters.
- Ability to read target contents from stdin by specifying "-" target.

### Changed
- You can now specify timeouts using floats instead of integers
  (e.g., semgrep -timeout 0.5 will timeout after half a second)

### Fixed
- We now respect the -timeout when analyzing languages which have
  both a Tree-sitter and pfff parser (e.g., Javascript, Go).

## [0.22.0](https://github.com/returntocorp/semgrep/releases/tag/v0.22.0) - 2020-09-01

### Added
- The 'languages' key now supports 'none' for running `pattern-regex` on arbitrary files. See [this file](https://github.com/returntocorp/semgrep/blob/develop/semgrep/tests/e2e/rules/regex-any-language.yaml) for an example.
- You can now use the '...' ellipsis operator in OCaml.
- True negatives to '--test' functionality via the 'ok:<rule-id>' annotation.

### Changed
- Groups of rules are now called "Rulesets" in the Semgrep ecosystem,
  instead of their previous name, "Packs".
- We now use also the tree-sitter-javascript Javascript parser, which
  can parse quickly minified files. Thus, we also removed the 5 seconds
  parsing timeout we were using for Javascript.
- We should correctly report ranges when matching array access expressions
  (e.g., 'foo[$X]').
- Breaking: regular expressions in semgrep string patterns (e.g., `"=~/foo/"`)
  are now using the PCRE (Perl Compatible Regular Expressions) syntax instead of
  the OCaml syntax. This means you should not escape parenthesis for grouping
  or escape pipes for dijunctions (e.g., use simply `"=~/foo|bar/"` instead of
  `"=~/foo\|bar/"`). You can also use more advanced regexp features available
  in PCRE such as case-insensitive regexps with '/i' (e.g., `"=~/foo/i"`).
  The semantic of matching changes also to look for the regexp anywhere
  in the string, not just at the beginning, which means if you want to
  enforce a format for the whole string, you will now need to use the '^' anchor
  character (e.g., `"=~/^o+$/"` to check if a string contains only a sequence
  of 'o').

### Removed
- Breaking: install script installation procedure (semgrep-<version>-ubuntu-generic.sh).
  Please use 'pip install' for equivalent Linux installation.

## [0.21.0](https://github.com/returntocorp/semgrep/releases/tag/v0.21.0) - 2020-08-25

### Added
- Parsing JSX (JavaScript React) files is now supported as a beta feature!
  In this release, you need to target .jsx files one by one explicitly to have them be scanned.
  We're planning to scan all .jsx files in targeted directories in our next release
- We now bundle a [json-schema](https://json-schema.org/) spec for rules YAML syntax.

### Changed
- Our custom-made rules YAML validator has been replaced with a jsonschema standard one.
  This results in more reliable and comprehensive error messages
  to help you get back on track when bumping into validation issues.
- Calling `semgrep --validate` now includes more information,
  such as the number of rules validation ran on.

### Fixed
- Fixed a bug where multiple assignment,
  also known as tuple unpacking assignment in Python,
  such as `a, b = foo`,
  could be misinterpreted by semgrep.
- Fixed a bug that would cause a crash when trying to get debug steps output as JSON.
- `.mly` and `.mll` files are no longer targeted implicitly by OCaml scans.
- Fixed the `--skip-unknown-extensions` flag skipping files even with recognized extensions.
- Fixed JavaScript conditionals without braces,
  such as `if (true) return;`,
  not being matched by patterns such as `if (true) { return; }`.

## [0.20.0](https://github.com/returntocorp/semgrep/releases/tag/v0.20.0) - 2020-08-18

### Added
- Support for JSX tag metavariables (e.g., <$TAG />) and ellipsis inside
  JSX attributes (e.g., <foo attr=... />)
- By default Semgrep treats explicitly passed files with unknown extension as possibly any language and so runs all rules on said files. Add a flag `--skip-unknown-extensions` so that Semgrep will treat these files as if they matched no language and will so run no rules on them. [Link: PR](https://github.com/returntocorp/semgrep/pull/1507)

### Fixed
- Python patterns do not have to end with a newline anymore.
- Pattern `$X = '...';` in JavaScript matches `var $X = '...'`. Additionally, semicolon is no longer required to match. [Link: Issue](https://github.com/returntocorp/semgrep/issues/1497); [Link: Example](https://semgrep.dev/7g0Q?version=0.20.0)
- In JavaScript, can now match destructured object properties inside functions. [Link: Issue](https://github.com/returntocorp/semgrep/issues/1005); [Link: Example](https://semgrep.dev/d72E/?version=0.20.0)
- Java annotations can be matched with fully qualified names. [Link: Issue](https://github.com/returntocorp/semgrep/issues/1508); [Link: Example](https://semgrep.dev/vZqY/?version=0.20.0)
- Ensure `/src` exists in Dockerfile; [Link: PR](https://github.com/returntocorp/semgrep/pull/1512)

## [0.19.1](https://github.com/returntocorp/semgrep/releases/tag/v0.19.1) - 2020-08-13

### Fixed
- Update Docker container to run successfully without special volume
  permissions

## [0.19.0](https://github.com/returntocorp/semgrep/releases/tag/v0.19.0) - 2020-08-11

### Added
- `--timeout-threshold` option to set the maximum number of times a file can timeout before it is skipped
- Alpha support for C#

### Fixed
- Match against JavaScript unparameterized catch blocks
- Parse and match against Java generics
- Add ability to match against JSX attributes using ellipses
- Add ability to use ellipses in Go struct definitions
- No longer convert Go expressions with a newline to a statement

## [0.18.0](https://github.com/returntocorp/semgrep/releases/tag/v0.18.0) - 2020-08-04

### Added
- Match arbitrary content with `f"..."`
- Performance improvements by filtering rules if file doesn't contain string needed for match
- Match "OtherAttribute" attributes in any order
- Support Python 3.8 self-documenting fstrings
- `--max-memory` flag to set a maximum amount of memory that can be used to apply a rule to a file

## [0.17.0](https://github.com/returntocorp/semgrep/releases/tag/v0.17.0) - 2020-07-28

### Added
- The `metavariable-regex` operator, which filters finding's by metavariable
  value against a Python re.match compatible expression.
- `--timeout` flag to set maximum time a rule is applied to a file
- Typed metavariables moved to official support. See [docs](https://github.com/returntocorp/semgrep/blob/develop/docs/pattern-features.md#typed-metavariables)

### Changed
- Improved `pattern-where-python` error messages

## [0.16.0](https://github.com/returntocorp/semgrep/releases/tag/v0.16.0) - 2020-07-21

### Added
- Match file-name imports against metavariables using `import "$X"` (most
  useful in Go)
- Support for taint-tracking rules on CLI using the key-value pair 'mode: taint'
  (defaults to 'mode: search')

### Changed
- Don't print out parse errors to stdout when using structured output formats

### Fixed
- Parse nested object properties in parameter destructuring in JavaScript
- Parse binding patterns in ECMAScript 2021 catch expressions
- Was mistakenly reporting only one of each type of issue even if multiple issues exist

## [0.15.0](https://github.com/returntocorp/semgrep/releases/tag/v0.15.0) - 2020-07-14

### Added
- Alpha level support for Ruby

### Changed
- Show semgrep rule matches even with --quiet flag

### Fixed
- Fixed a crash when running over a directory with binary files in it.
- Fix SARIF output format
- Parse nested destructured parameters in JavaScript
- True and False are not keywords in Python2
- Send informative error message when user tries to use semgrep on missing files

## [0.14.0](https://github.com/returntocorp/semgrep/releases/tag/v0.14.0) - 2020-07-07

### Changed
- Default Docker code mount point from `/home/repo` to `/src` - this is also
  configurable via the `SEMGREP_SRC_DIRECTORY` environment variable

### Removed
- `--precommit` flag - this is no longer necessary after defaulting to
  `pre-commit`'s code mount point `/src`

### Fixed
- Parse python files with trailing whitespace
- Parse python2 tuple as parameter in function/lambda definition
- Parse python3.8 positional only parameters (PEP 570)
- Parse python2 implicit array in comprehension
- Cache timeout errors in semgrep-core so running multiple rules does not
  retry parsing

## [0.13.0](https://github.com/returntocorp/semgrep/releases/tag/v0.13.0) - 2020-06-30

### Added
- Const propagation now works with Java 'final' keyword and for Python globals
  which were assigned only once in the program

### Fixed
- Parsing Ocaml open overriding
- Parse raise in Python2 can take up to three arguments
- Metavariable matching now works with variables with global scope:
```yaml
$CONST = "..."
...
def $FUNC(...):
  return foo($CONST)
```
will match
```python
GLOBAL_CONST = "SOME_CONST"

def fetch_global_const():
    return foo(GLOBAL_CONST)
```

### Changed
- More clear Parse error message

## [0.12.0](https://github.com/returntocorp/semgrep/releases/tag/v0.12.0) - 2020-06-23

### Added
- Support for a new configuration language: JSON. You can now write
  JSON semgrep patterns with -lang json
- Support for '...' inside set and dictionaries
- Version check to recommend updating when out-of-date, disable with `--disable-version-check`
- Support for multiline pattern-where-python
- `--dryrun` flag to show result of autofixes without modifying any files
- Add capability to use regex replacement for autofixing. See documentaion [here](https://github.com/returntocorp/semgrep/blob/develop/docs/experimental.md#autofix-using-regular-expression-replacement)
- Add version check to recommend upgrading when applicable

### Fixed
- The range of function calls and statement blocks now includes the closing
  `}` and `)`. The range for expression statements now includes the closing
  ';' when there's one. The range of decorators now includes '@'.
- Do not convert certain parenthesized expressions in tuples in Python
- Returned warning when improperly mounting volume in docker container
- Correctly handle uncommited file deletions when using git aware file targeting

### Changed
- Progress bar only displays when in interactive terminal, more than one
  rule is being run, and not being run with `-v` or `-q`
- Colapsed `--include-dir` and `--exclude-dir` functionaity into `--include` and
  `--exclude` respectively

## [0.11.0](https://github.com/returntocorp/semgrep/releases/tag/v0.11.0) - 2020-06-16

### Added
- Support for another programming language: OCaml. You can now write
  OCaml semgrep patterns with -lang ocaml
- Inline whitelisting capabilities via `nosem` comments and the
  `--disable-nosem` flag [#900](https://github.com/returntocorp/semgrep/issues/900)
- Show a progress bar when using semgrep in an interactive shell
- More understandable error messages

### Changed
- If scanning a directory in a git project then skip files that are ignored by the
  project unless `--no-git-ignore` flag is used
- Show aggregate parse errors unless `--verbose` flag is used

### Fixed
- Handle parsing unicode characters

## [0.10.1](https://github.com/returntocorp/semgrep/releases/tag/v0.10.1) - 2020-06-10

### Fixed
- Value of `pattern_id` when using nested pattern operators [#828](https://github.com/returntocorp/semgrep/issues/828)
- `...` now works inside for loops in javascript
- Metavariable
- Infinite loop in python [#923](https://github.com/returntocorp/semgrep/issues/923)
- Treat field definition (`{x: 1}`) differently from assignment (`{x = 1}`)
- Support triple-quoted f-strings in python
- Fix ubuntu build error [#965](https://github.com/returntocorp/semgrep/pull/965)

## [0.10.0](https://github.com/returntocorp/semgrep/releases/tag/v0.10.0) - 2020-06-09

### Fixed

- Support immediately indexed arrays with initializers in Java
- Support object rest parameters in ECMAScript 6+
- Support various array destructuring calls with ommitted arguments in
  ECMAScript 6+
- Fix an issue where an error was raised when matching to Python else
  blocks with a metavariable
- Don't filter out files that are explicitly passed as arguments to semgrep
  even if they do not have expected extension

### Added

- Java imports can now be searched with patterns written like `import
  javax.crypto.$ANYTHING`
- `--debugging-json` flag for use on semgrep.dev

### Changed

- Pattern matches now distinguish between conditionals without `else` blocks
  and those with empty `else` blocks; write two patterns to capture both
  possibilities
- Print output before exiting when using --strict

## [0.9.0](https://github.com/returntocorp/semgrep/releases/tag/v0.9.0) - 2020-06-02

### Fixed
- Performance optimizations in deep statement matching
- Disable normalization of != ==> !(==)
- Support empty variable declaration in javasript
- Support "print expr," in Python 2.X
- Support "async" keyword on inner arrow functions for ECMAScript 7+
- Support optional catch bindings for ECMAScript 2019+
- Support non-ASCII Unicode whitespace code points as lexical whitespace in JavaScript code
- Support assignment expressions in Python 3.8
- Emtpty block in if will only match empty blocks

### Removed
- `--exclude-tests` flag - prefer `--exclude` or `--exclude-dir`
- `--r2c` flag - this was completely unused

## [0.8.1](https://github.com/returntocorp/semgrep/releases/tag/v0.8.1) - 2020-05-26

### Fixed
- `semgrep --version` on ubuntu was not returning the correct version

## [0.8.0](https://github.com/returntocorp/semgrep/releases/tag/v0.8.0) - 2020-05-20

### Added
- `pattern-regex` functionality - see docs for more information.
- Ellipsis used in the final position of a sequence of binary operations
  will match any number of additional arguments:
  ```
  $X = 1 + 2 + ...
  ```
  will match
  ```python
  foo = 1 + 2 + 3 + 4
  ```
- Per rule configuration of paths to include/exclude. See docs for more information.

### Changed
- fstring pattern will only match fstrings in Python:
  ```
  f"..."
  ```
  will match
  ```python
  f"foo {1 + 1}"
  ```
  but not
  ```python
  "foo"
  ```
- Change location of r2c rule config to https://semgrep.live/c/r/all which filters out
  pattern-where-python rules

## [0.7.0](https://github.com/returntocorp/semgrep/releases/tag/v0.7.0) - 2020-05-12

### Added
- `--exclude`, `--include`, `--exclude-dir`, and `--include-dir` flags
  for targeting specific paths with command line options.
  The behavior of these flags mimics `grep`'s behavior.
- A `--sarif` flag to receive output formatted according to the
  [SARIF v2.1.0](https://docs.oasis-open.org/sarif/sarif/v2.1.0/cs01/sarif-v2.1.0-cs01.html)
  specification for static analysis tools.
- Metavariables are now checked for equality across pattern clauses. For example, in the following pattern, `$REQ` must be the same variable name for this to match:
  ```yaml
  - patterns:
    - pattern-inside: |
        $TYPE $METHOD(..., HttpServletRequest $REQ, ...) {
          ...
        }
    - pattern: $REQ.getQueryString(...);
  ```


### Fixed
- Correclty parse implicit tuples in python f-strings
- Correctly parse `%` token in python f-string format
- Correctly parse python fstrings with spaces in interpolants

## [0.6.1](https://github.com/returntocorp/semgrep/releases/tag/v0.6.1) - 2020-05-06

### Fix

- Message field in output was not using proper interpolated message

## [0.6.0](https://github.com/returntocorp/semgrep/releases/tag/v0.6.0) - 2020-05-05

### Added
- The `-j/--jobs` flag for specifying number of subprocesses to use to run checks in parallel.
- expression statements will now match by default also return statements
  ```
  foo();
  ```
  will now match
  ```javascript
  return foo();
  ```
- You can now use regexps for field names:
  ```
  var $X = {"=~/[lL]ocation/": $Y};
  ```
  will now match
  ```javascript
  var x = {"Location": 1};
  ```
- Add severity to json output and prepend the rule line with it. Color yellow if `WARNING`, and red if `ERROR`. e.g. WARNING rule:tests.equivalence-tests
- For languages not allowing the dollar sign in identifiers (e.g., Python),
  semgrep will return an error if your pattern contains an identifier
  starting with a dollar that is actually not considered a metavariable
  (e.g., `$x`)
- Support top level `metadata` field in rule.yaml. Entire metadata object is attached to
  all things that match the rule when using json output format.

### Changed
- Config files in hidden paths can now be used by explicitly specifying
  the hidden path:
    ```
    semgrep --config some/hidden/.directory
    ```
- Metavariables can now contain digits or `_`. `$USERS_2` is now
  a valid metavariable name. A metavariable must start with a letter
  or `_` though.
- Simple calls of the `semgrep` CLI, such as `semgrep --version`, are now 60% faster.
- Display autofix suggestion in regular and json output mode.
- Update command line help texts.

### Fixed
- Correctly parse `f"{foo:,f}"` in Python
- Correctly parse Python files where the last line is a comment

## [0.5.0](https://github.com/returntocorp/semgrep/releases/tag/v0.5.0) - 2020-04-28

### Changed
- Rename executable to semgrep
- Deep expression matching in conditionals requires different syntax:
    ```
    if <... $X = True ...>:
        ...
    ```
    will now match
    ```python
    if foo == bar and baz == True:
        return 1
    ```
- Deduplicate semgrep output in cases where there are multiple ways
  a rule matches section of code
- Deep statement matchings goes into functions and classes:
    ```
    $X = ...
    ...
    bar($X)
    ```
    now matches with
    ```javascript
    QUX = "qux"

    function baz() {
        function foo() {
            bar(QUX)
        }
    }
    ```

### Added
- `python2` is a valid supported language

### Fixed
- Expression will right hand side of assignment/variable definition in javascript. See #429
    ```
    foo();
    ```
    will now match
    ```
    var x = foo();
    ```
- Regression where `"..."` was matching empty list
    ```
    foo("...")
    ```
    does _not_ match
    ```
    foo()
    ```

## [0.4.9](https://github.com/returntocorp/semgrep/releases/tag/v0.4.9) - 2020-04-07

### Changed

- Only print out number of configs and rules when running with verbose flag
- Match let and const to var in javascript:
    ```
    var $F = "hello"
    ```
    will now match any of the following expressions:
    ```javascript
    var foo = "hello";
    let bar = "hello";
    const baz = "hello";
    ```

### Added

- Print out --dump-ast
- Print out version with `--version`
- Allow ... in arrays
    ```
    [..., 1]
    ```
    will now match
    ```
    [3, 2, 1]
    ```
- Support Metavariable match on keyword arguments in python:
    ```
    foo(..., $K=$B, ...)
    ```
    will now match
    ```
    foo(1, 2, bar=baz, 3)
    ```
- Support constant propogation in f-strings in python:
    ```
    $M = "..."
    ...
    $Q = f"...{$M}..."
    ```
    will now match
    ```python
    foo = "bar"
    baz = f"qux {foo}"
    ```
- Constant propogation in javascript:
    ```
    api("literal");
    ```
    will now match with any of the following:
    ```javascript
    api("literal");

    const LITERAL = "literal";
    api(LITERAL);

    const LIT = "lit";
    api(LIT + "eral");

    const LIT = "lit";
    api(`${LIT}eral`);
    ```

- Deep statement matching:
    Elipsis operator (`...`) will also include going deeper in scope (i.e. if-else, try-catch, loop, etc.)
    ```
    foo()
    ...
    bar()
    ```
    will now match
    ```python
    foo()
    if baz():
        try:
            bar()
        except Exception:
            pass
    ```
- Unified import resolution in python:
    ```
    import foo.bar.baz
    ```

    will now match any of the following statements:

    ```python
    import foo.bar.baz
    import foo.bar.baz.qux
    import foo.bar.baz as flob
    import foo.bar.baz.qux as flob
    from foo.bar import baz
    from foo.bar.baz import qux
    from foo.bar import baz as flob
    from foo.bar.bax import qux as flob
    ```
- Support for anonymous functions in javascript:
    ```
    function() {
        ...
    }
    ```
    will now match
    ```javascript
    var bar = foo(
        //matches the following line
        function () { console.log("baz"); }
    );
    ```
- Support arrow function in javascript
    ```
    (a) => { ... }
    ```
    will now match:

    ```javascript
    foo( (a) => { console.log("foo"); });
    foo( a => console.log("foo"));

    // arrows are normalized in regular Lambda, so an arrow pattern
    // will match also old-style anynonous function.
    foo(function (a) { console.log("foo"); });
    ```
- Python implicit string concatenation
    ```
    $X = "..."
    ```
    will now match
    ```python
    # python implicitly concatenates strings
    foo = "bar"       "baz"              "qux"
    ```
- Resolve alias in attributes and decorators in python
    ```
    @foo.bar.baz
    def $X(...):
        ...
    ```
    will now match
    ```python
    from foo.bar import baz

    @baz
    def qux():
        print("hello")
    ```
### Fixed

- Handle misordered multiple object destructuring assignments in javascript:
    ```
    var {foo, bar} = qux;
    ```
    will now match
    ```
    var {bar, baz, foo} = qux;
    ```
- Defining properties/functions in different order:
    ```
    var $F = {
        two: 2,
        one: 1
    };
    ```
    will now match both
    ```javascript
    var foo = {
      two: 2,
      one: 1
    };

    var bar = {
        one: 1,
        two: 2
    };
    ```
- Metavariables were not matching due to go parser adding empty statements in golang


## [0.4.8](https://github.com/returntocorp/semgrep/releases/tag/0.4.8) - 2020-03-09

### Added
* Constant propagation for some langauges. Golang example:
```
pattern: dangerous1("...")
will match:

const Bar = "password"
func foo() {
     dangerous1(Bar);
}
```

* Import matching equivalences
```
pattern: import foo.bar.a2
matches code: from foo.bar import a1, a2
```

* Deep expression matching - see (#264)
```
pattern: bar();
matches code: print(bar())
```<|MERGE_RESOLUTION|>--- conflicted
+++ resolved
@@ -12,14 +12,11 @@
 - Add an experimental key for internal team use:
   `r2c-internal-project-depends-on` that allows rules to filter based on the
   presence of 3rd-party dependencies at specific version ranges.
-<<<<<<< HEAD
 - Support nosemgrep comments placed on the line before a match,
   causing such match to be ignored (#3521)
-=======
 - FOR INTERNAL USE: if the environment variable SEMGREP_R2C_INTERNAL_EXPLICIT_SEMGREPIGNORE
   is set, then its value will be used as the path to find semgrepignore patterns, overriding
   any existing .semgrepignore file
->>>>>>> 4c224d95
 
 ### Changed
 - CLI: parse errors (reported with `--verbose`) appear once per file, 
