--- conflicted
+++ resolved
@@ -4,13 +4,6 @@
 
 ## Unreleased
 
-<<<<<<< HEAD
-## [0.58.2](https://github.com/returntocorp/semgrep/releases/tag/v0.58.2) - 2021-07-15
-
-### Fixed
-- Significant speed improvements, but the binary is now 95MB (from 47MB
-  in 0.58.1, but it was 170MB in 0.58.0)
-=======
 ### Added
 - A new experimental 'join' mode. This mode runs multiple Semgrep rules
   on a codebase and "joins" the results based on metavariable contents. This
@@ -18,7 +11,12 @@
   libraries use a dangerous function, and do I import that library directly?" or
   "is this variable passed to an HTML template, and is it rendered in that template?"
   with several Semgrep rules.
->>>>>>> 3a829b5b
+
+## [0.58.2](https://github.com/returntocorp/semgrep/releases/tag/v0.58.2) - 2021-07-15
+
+### Fixed
+- Significant speed improvements, but the binary is now 95MB (from 47MB
+  in 0.58.1, but it was 170MB in 0.58.0)
 
 ## [0.58.1](https://github.com/returntocorp/semgrep/releases/tag/v0.58.1) - 2021-07-15
 
