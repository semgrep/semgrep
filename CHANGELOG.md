# Changelog

This project adheres to [Semantic Versioning](http://semver.org/spec/v2.0.0.html).

## Unreleased

### Added

- Sarif output format now includes `fixes` section
<<<<<<< HEAD
- `--test` flag will now seach for code files with `.fixed` suffix and use
  these to test the behaviour of autofixes of the rules.
=======
- Rust: added support for method chaining patterns.

### Changed

- The `ci` CLI command will now include ignored matches in output formats
  that dictate they should always be included
>>>>>>> 394fc153

## [0.94.0](https://github.com/returntocorp/semgrep/releases/tag/v0.94.0) - 2022-05-25

### Added

- `metavariable-regex` now supports an optional `constant-propagation` key.
  When this is set to `true`, information learned from constant propagation
  will be used when matching the metavariable against the regex. By default
  it is set to `false`
- Dockerfile: constant propagation now works on variables declared with `ENV`
- `shouldafound` - False Negative reporting via the CLI

### Changed

- taint-mode: Let's say that e.g. `taint(x)` makes `x` tainted by side-effect.
  Previously, we had to rely on a trick that declared that _any_ occurrence of
  `x` inside `taint(x); ...` was as taint source. If `x` was overwritten with
  safe data, this was not recognized by the taint engine. Also, if `taint(x)`
  occurred inside e.g. an `if` block, any occurrence of `x` outside that block
  was not considered tainted. Now, if you specify that the code variable itself
  is a taint source (using `focus-metavariable`), the taint engine will handle
  this as expected, and it will not suffer from the aforementioned limitations.
  We believe that this change should not break existing taint rules, but please
  report any regressions that you may find.
- taint-mode: Let's say that e.g. `sanitize(x)` sanitizes `x` by side-effect.
  Previously, we had to rely on a trick that declared that _any_ occurrence of
  `x` inside `sanitize(x); ...` was sanitized. If `x` later overwritten with
  tainted data, the taint engine would still regard `x` as safe. Now, if you
  specify that the code variable itself is sanitized (using `focus-metavariable`),
  the taint engine will handle this as expected and it will not suffer from such
  limitation. We believe that this change should not break existing taint rules,
  but please report any regressions that you may find.
- The dot access ellipsis now matches field accesses in addition to method
  calls.
- Made error message for resource exhausion (exit code -11/-9) more actionable
- Made error message for rules with patterns missing positive terms
  more actionable (#5234)
- In this version, we have made several performance improvements
  to the code that surrounds our source parsing and matching core.
  This includes file targeting, rule fetching, and similar parts of the codebase.
  Running `semgrep scan --config auto` on the semgrep repo itself
  went from 50-54 seconds to 28-30 seconds.
  - As part of these changes, we removed `:include .gitignore` and `.git/`
    from the default `.semgrepignore` patterns.
    This should not cause any difference in which files are targeted
    as other parts of Semgrep ignore these files already.
  - A full breakdown of our performance updates,
    including some upcoming ones,
    can be found here https://github.com/returntocorp/semgrep/issues/5257#issuecomment-1133395694
- If a metrics event request times out, we no longer retry the request.
  This avoids Semgrep waiting 10-20 seconds before exiting if these requests are slow.
- The metrics collection timeout has been raised from 2 seconds to 3 seconds.

### Fixed

- TS: support for template literal types after upgrading to a more recent
  tree-sitter-typescript (Oct 2021)
- TS: support for `override` keyword (#4220, #4798)
- TS: better ASI (#4459) and accept code like `(null)(foo)` (#4468)
- TS: parse correctly private properties (#5162)
- Go: Support for ellipsis in multiple return values
  (e.g., `func foo() (..., error, ...) {}`) (#4896)
- semgrep-core: you can use again rules stored in JSON instead of YAML (#5268)
- Python: adds support for parentheses around `with` context expressions
  (e.g., `with (open(x) as a, open(y) as b): pass`) (#5092)
- C++: we now parse correctly const declarations (#5300)

## [0.93.0](https://github.com/returntocorp/semgrep/releases/tag/v0.93.0) - 2022-05-17

### Changed

- Files where only some part of the code had to be skipped due to a parse failure
  will now be listed as "partially scanned" in the end-of-scan skip report.
- Licensing: The ocaml-tree-sitter-core component is now distributed
  under the terms of the LGPL 2.1, rather than previously GPL 3.
- A new field was added to metrics collection: isAuthenticated.
  This is a boolean flag which is true if you ran semgrep login.

### Fixed

- `semgrep ci` used to incorrectly report the base branch as a CI job's branch
  when running on a `pull_request_target` event in GitHub Actions.
  By fixing this, Semgrep App can now track issue status history with `on: pull_request_target` jobs.
- Metrics events were missing timestamps even though `PRIVACY.md` had already documented a timestamp field.

## [0.92.1](https://github.com/returntocorp/semgrep/releases/tag/v0.92.1) - 2022-05-13

### Added

- Datafow: The dataflow engine now handles if-then-else expressions as in OCaml,
  Ruby, etc. Previously it only handled if-then-else statements. (#4965)

### Fixed

- Kotlin: support for ellispis in class parameters, e.g.. `class Foo(...) {}` (#5180)
- JS/TS: allow ellipsis in binding_pattern (e.g., in arrow parameters) (#5230)
- JS/TS: allow ellipsis in imports (e.g., `import {..., Foo, ...} from 'Bar'`) (#5012)
- `fixed_lines` is once again included in JSON output when running with `--autofix --dryrun`

## [0.92.0](https://github.com/returntocorp/semgrep/releases/tag/v0.92.0) - 2022-05-11

### Added

- The JSON output of `semgrep scan` is now fully specified using
  ATD (https://atd.readthedocs.io/) and jsonschema (https://json-schema.org/).
  See the semgrep-interfaces submodule under interfaces/
  (e.g., interfaces/semgrep-interfaces/Semgrep_output_v0.atd for the ATD spec)
- The JSON output of `semgrep scan` now contains a "version": field with the
  version of Semgrep used to generate the match results.
- taint-mode: Previously, to declare a function parameteter as a taint source,
  we had to rely on a trick that declared that _any_ occurence of the parameter
  was a taint source. If the parameter was overwritten with safe data, this was
  not recognized by the taint engine. Now, `focus-metavariable` can be used to
  precisely specify that a function parameter is a source of taint, and the taint
  engine will handle this as expected.
- taint-mode: Add basic support for object destructuring in languages such as
  Javascript. For example, given `let {x} = E`, Semgrep will now infer that `x`
  is tainted if `E` is tainted.

### Fixed

- OCaml: Parenthesis in autofixed code will no longer leave dangling closing-paren.
  Thanks to Elliott Cable for his contribution (#5087)
- When running the Semgrep Docker image, we now mark all directories as safe for use by Git,
  which prevents a crash when the current user does not own the source code directory.
- C++: Ellipsis are now allowed in for loop header (#5164)
- Java: typed metavariables now leverages the type of foreach variables (#5181)

## [0.91.0](https://github.com/returntocorp/semgrep/releases/tag/v0.91.0) - 2022-05-03

### Added

- `--core-opts` flag to send options to semgrep-core. For internal use:
  no guarantees made for semgrep-core options (#5111)

### Changed

- `semgrep ci` prints out all findings instead of hiding nonblocking findings (#5116)

## [0.90.0](https://github.com/returntocorp/semgrep/releases/tag/v0.90.0) - 2022-04-26

### Added

- Users can access the propagated value of a metavariable in the JSON output
  in the extra field
- Join mode now supports inline rules via the `rules:` key underneath the `join:` key.
- Added vendor.name field in gitlab sast output (#5077)

### Changed

- YAML parsing is more tolerant of `{}` appearing when it expects a scalar,
  allowing extensions of YAML that use `{}` to be parsed (#4849)
- Turn off optimization that trades off memory for performance because
  the effect is minor (with current parameters)

### Fixed

- Keep only latest run logs in last.log file (#5070)
- r2c-internal-project-depends-on:
  - Lockfiles that fail to parse will not crash semgrep
  - cargo.lock and Pipfile.lock dependencies that don't specify hashes now parse
  - go.sum files with a trailing newline now parse

## [0.89.0](https://github.com/returntocorp/semgrep/releases/tag/v0.89.0) - 2022-04-20

### Added

- Bash/Dockerfile: Add support for named ellipses such as in
  `echo $...ARGS` (#4887)
- PHP: Constant propagation for static constants (#5022)

### Changed

- When running a baseline scan on a shallow-cloned git repository,
  Semgrep still needs enough git history available
  to reach the branch-off point between the baseline and current branch.
  Previously, Semgrep would try to gradually fetch more and more commits
  up to a thousand commits of history,
  before giving up and just fetching all commits from the remote git server.
  Now, Semgrep will keep trying smaller batches until up to a million commits.
  This change should reduce runtimes on large baseline scans on very large repositories.
- Semgrep-core now logs the rule and file affected by a memory warning.
- Improved error messages from semgrep-core (#5013)
- Small changes to text output (#5008)
- Various exit codes changed so that exit code 1 is only for blocking findings (#5039)
- Subcommand is sent as part of user agent (#5051)

### Fixed

- Lockfiles scanning now respects .semgrepignore
- Workaround for git safe.directory change in github action (#5044)
- When a baseline scan diff showed that a path changed a symlink a proper file,
  Semgrep used incorrectly skip that path. This is now fixed.
- Dockerfile support: handle image aliases correctly (#4881)
- TS: Fixed matching of parameters with type annotations. E.g., it is now possible
  to match `({ params }: Request) => { }` with `({$VAR} : $REQ) => {...}`. (#5004)

## [0.88.0](https://github.com/returntocorp/semgrep/releases/tag/v0.88.0) - 2022-04-13

### Added

- Scala support is now officially GA
  - Ellipsis method chaining is now supported
  - Type metavariables are now supported
- Ruby: Add basic support for lambdas in patterns. You can now write patterns
  of the form `-> (P) {Q}` where `P` and `Q` are sub-patterns. (#4950)
- Experimental `semgrep install-deep-semgrep` command for DeepSemgrep beta (#4993)

### Changed

- Moved description of parse/internal errors to the "skipped" section of output
- Since 0.77.0 semgrep-core logs a warning when a worker process is consuming above
  400 MiB of memory. Now, it will also log an extra warning every time memory usage
  doubles. Again, this is meant to help diagnosing OOM-related crashes.

### Fixed

- Dockerfile: `lang.json` file not found error while building the docker image
- Dockerfile: `EXPOSE 12345` will now parse `12345` as an int instead of a string,
  allowing `metavariable-comparison` with integers (#4875)
- Scala: unicode character literals now parse
- Scala: multiple annotated type parameters now parse (`def f[@an A, @an B](x : A, y : B) = ...`)
- Ruby: Allow 'unless' used as keyword argument or hash key (#4948)
- Ruby: Fix regexp matching in the presence of escape characters (#4999)
- `r2c-internal-project-depends-on`:
  - Generic mode rules work again
  - Semgrep will not fail on targets that contain no relevant lockfiles
  - `package-lock.json` parsing now defaults to `dependencies` instead of `packages`,
    and will not completely fail on dependencies with no version
  - `yarn.lock` parsing has been rewritten to fix a bug where sometimes
    large numbers of dependencies would be ignored
- Go: parse multiline string literals
- Handle utf-8 decoding errors without crashing (#5023)

## [0.87.0](https://github.com/returntocorp/semgrep/releases/tag/v0.87.0) - 2022-04-07

### Added

- New `focus-metavariable` operator that lets you focus (or "zoom in") the match
  on the code region delimited by a metavariable. This operator is useful for
  narrowing down the code matched by a rule, to focus on what really matters. (#4453)
- `semgrep ci` uses "GITHUB_SERVER_URL" to generate urls if it is available
- You can now set `NO_COLOR=1` to force-disable colored output

### Changed

- taint-mode: We no longer force the unification of metavariables between
  sources and sinks by default. It is not clear that this is the most natural
  behavior; and we realized that, in fact, it was confusing even for experienced
  Semgrep users. Instead, each set of metavariables is now considered independent.
  The metavariables available to the rule message are all metavariables bound by
  `pattern-sinks`, plus the subset of metavariables bound by `pattern-sources`
  that do not collide with the ones bound by `pattern-sinks`. We do not expect
  this change to break many taint rules because source-sink metavariable
  unification had a bug (see #4464) that prevented metavariables bound by a
  `pattern-inside` to be unified, thus limiting the usefulness of the feature.
  Nonetheless, it is still possible to force metavariable unification by setting
  `taint_unify_mvars: true` in the rule's `options`.
- `r2c-internal-project-depends-on`: this is now a rule key, and not part of the pattern language.
  The `depends-on-either` key can be used analgously to `pattern-either`
- `r2c-internal-project-depends-on`: each rule with this key will now distinguish between
  _reachable_ and _unreachable_ findings. A _reachable_ finding is one with both a dependency match
  and a pattern match: a vulnerable dependency was found and the vulnerable part of the dependency
  (according to the patterns in the rule) is used somewhere in code. An _unreachable_ finding
  is one with only a dependency match. Reachable findings are reported as coming from the
  code that was pattern matched. Unreachable findings are reported as coming from the lockfile
  that was dependency matched. Both kinds of findings specify their kind, along with all matched
  dependencies, in the `extra` field of semgrep's JSON output, using the `dependency_match_only`
  and `dependency_matches` fields, respectively.
- `r2c-internal-project-depends-on`: a finding will only be considered reachable if the file
  containing the pattern match actually depends on the dependencies in the lockfile containing the
  dependency match. A file depends on a lockfile if it is the nearest lockfile going up the
  directory tree.
- The returntocorp/semgrep Docker image no longer sets `semgrep` as the entrypoint.
  This means that `semgrep` is no longer prepended automatically to any command you run in the image.
  This makes it possible to use the image in CI executors that run provisioning commands within the image.

### Fixed

- `-` is now parsed as a valid identifier in Scala
- `new $OBJECT(...)` will now work properly as a taint sink (#4858)
- JS/TS: `...{$X}...` will no longer match `str`
- taint-mode: Metavariables bound by a `pattern-inside` are now available to the
  rule message. (#4464)
- parsing: fail fast on in semgrep-core if rules fail to validate (broken since 0.86.5)
- Setting either `SEMGREP_URL` or `SEMGREP_APP_URL`
  now updates the URL used both for Semgrep App communication,
  and for fetching Semgrep Registry rules.
- The pre-commit hook exposed from semgrep's repository no longer fails
  when trying to install with recent setuptools versions.

## [0.86.5](https://github.com/returntocorp/semgrep/releases/tag/v0.86.5) - 2022-03-28

## Changed

- Set minimum urllib3 version

## [0.86.4](https://github.com/returntocorp/semgrep/releases/tag/v0.86.4) - 2022-03-25

### Changed

- Increase rule fetch timeout from 20s to 30s

## [0.86.3](https://github.com/returntocorp/semgrep/releases/tag/v0.86.3) - 2022-03-25

### Fixed

- Network timeouts during rule download are now less likely.

## [0.86.2](https://github.com/returntocorp/semgrep/releases/tag/v0.86.2) - 2022-03-24

### Fixed

- Some finding fingerprints were not matching what semgrep-agent would return.

## [0.86.1](https://github.com/returntocorp/semgrep/releases/tag/v0.86.1) - 2022-03-24

### Fixed

- The fingerprint of findings ignored with `# nosemgrep` is supposed to be the same
  as if the ignore comment wasn't there.
  This has previously only worked for single-line findings, including in `semgrep-agent`.
  Now the fingerprint is consistent as expected for multiline findings as well.

### Changed

- `--timeout-threshold` default set to 3 instead of 0

## [0.86.0](https://github.com/returntocorp/semgrep/releases/tag/v0.86.0) - 2022-03-24

### Added

- Semgrep can now output findings in GitLab's SAST report and secret scanning
  report formats with `--gitlab-sast` and `--gitlab-secrets`.
- JSON output now includes a fingerprint of each finding.
  This fingerprint remains consistent when matching code is just moved around
  or reindented.
- Go: use latest tree-sitter-go with support for Go 1.18 generics (#4823)
- Terraform: basic support for constant propagation of locals (#1147)
  and variables (#4816)
- HTML: you can now use metavariable ellipsis inside <script> (#4841)
  (e.g., `<script>$...JS</script>`)
- A `semgrep ci` subcommand that auto-detects settings from your CI environment
  and can upload findings to Semgrep App when logged in.

### Changed

- SARIF output will include matching code snippet (#4812)
- semgrep-core should now be more tolerant to rules using futur extensions by
  skipping those rules instead of just crashing (#4835)
- Removed `tests` from published python wheel
- Findings are now considered identical between baseline and current scans
  based on the same logic as Semgrep CI uses, which means:
  - Two findings are now identical after whitespace changes such as re-indentation
  - Two findings are now identical after a nosemgrep comment is added
  - Findings are now different if the same code triggered them on different lines
- Docker image now runs as root to allow the docker image to be used in CI/CD pipelines
- Support XDG Base directory specification (#4818)

### Fixed

- Entropy analysis: strings made of repeated characters such as
  `'xxxxxxxxxxxxxx'` are no longer reported has having high entropy (#4833)
- Symlinks found in directories are skipped from being scanned again.
  This is a fix for a regression introduced in 0.85.0.
- HTML: multiline raw text tokens now contain the newline characters (#4855)
- Go: fix unicode parsing bugs (#4725) by switching to latest tree-sitter-go
- Constant propagation: A conditional expression where both alternatives are
  constant will also be considered constant (#4301)
- Constant propagation now recognizes operators `++` and `--` as side-effectful
  (#4667)

## [0.85.0](https://github.com/returntocorp/semgrep/releases/tag/v0.85.0) - 2022-03-16

### Added

- C#: use latest tree-sitter-c-sharp with support for most C# 10.0 features
- HTML: support for metavariables on tags (e.g., `<$TAG>...</$TAG>`) (#4078)
- Scala: The data-flow engine can now handle expression blocks.
  This used to cause some false negatives during taint analysis,
  which will now be reported.
- Dockerfile: allow e.g. `CMD ...` to match both `CMD ls` and `CMD ["ls"]`
  (#4770).
- When scanning multiple languages, Semgrep will now print a table of how
  many rules and files are used for each language.

### Fixed

- Fixed Deep expression matching and metavariables interaction. Semgrep will
  not stop anymore at the first match and will enumarate all possible matchings
  if a metavariable is used in a deep expression pattern
  (e.g., `<... $X ...>`). This can introduce some performance regressions.
- JSX: ellipsis in JSX body (e.g., `<div>...</div>`) now matches any
  children (#4678 and #4717)
- > ℹ️ During a `--baseline-commit` scan,
  > Semgrep temporarily deletes files that were created since the baseline commit,
  > and restores them at the end of the scan.

  Previously, when scanning a subdirectory of a git repo with `--baseline-commit`,
  Semgrep would delete all newly created files under the repo root,
  but restore only the ones in the subdirectory.
  Now, Semgrep only ever deletes files in the scanned subdirectory.

- Previous releases allowed incompatible versions (21.1.0 & 21.2.0)
  of the `attrs` dependency to be installed.
  `semgrep` now correctly requires attrs 21.3.0 at the minimum.
- `package-lock.json` parsing defaults to `packages` instead of `dependencies` as the source of dependencies
- `package-lock.json` parsing will ignore dependencies with non-standard versions, and will succesfully parse
  dependencies with no `integrity` field

### Changed

- File targeting logic has been mostly rewritten. (#4776)
  These inconsistencies were fixed in the process:

  - > ℹ️ "Explicitly targeted file" refers to a file
    > that's directly passed on the command line.

    Previously, explicitly targeted files would be unaffected by most global filtering:
    global include/exclude patterns and the file size limit.
    Now `.semgrepignore` patterns don't affect them either,
    so they are unaffected by all global filtering,

  - > ℹ️ With `--skip-unknown-extensions`,
    > Semgrep scans only the explicitly targeted files that are applicable to the language you're scanning.

    Previously, `--skip-unknown-extensions` would skip based only on file extension,
    even though extensionless shell scripts expose their language via the shebang of the first line.
    As a result, explicitly targeted shell files were always skipped when `--skip-unknown-extensions` was set.
    Now, this flag decides if a file is the correct language with the same logic as other parts of Semgrep:
    taking into account both extensions and shebangs.

- Semgrep scans with `--baseline-commit` are now much faster.
  These optimizations were added:

  - > ℹ️ When `--baseline-commit` is set,
    > Semgrep first runs the _current scan_,
    > then switches to the baseline commit,
    > and runs the _baseline scan_.

    The _current scan_ now excludes files
    that are unchanged between the baseline and the current commit
    according to `git status` output.

  - The _baseline scan_ now excludes rules and files that had no matches in the _current scan_.

  - When `git ls-files` is unavailable or `--disable-git-ignore` is set,
    Semgrep walks the file system to find all target files.
    Semgrep now walks the file system 30% faster compared to previous versions.

- The output format has been updated to visually separate lines
  with headings and indentation.

## [0.84.0](https://github.com/returntocorp/semgrep/releases/tag/v0.84.0) - 2022-03-09

### Added

- new --show-supported-languages CLI flag to display the list of languages
  supported by semgrep. Thanks to John Wu for his contribution! (#4754)
- `--validate` will check that metavariable-x doesn't use an invalid
  metavariable
- Add r2c-internal-project-depends on support for Java, Go, Ruby, and Rust
- PHP: .tpl files are now considered PHP files (#4763)
- Scala: Support for custom string interpolators (#4655)
- Scala: Support parsing Scala scripts that contain plain definitions outside
  an Object or Class
- JSX: JSX singleton elements (a.k.a XML elements), e.g., `<foo />` used to
  match also more complex JSX elements, e.g., `<foo >some child</foo>`.
  This can now be disabled via rule `options:`
  with `xml_singleton_loose_matching: false` (#4730)
- JSX: new matching option `xml_attrs_implicit_ellipsis` that allows
  disabling the implicit `...` that was added to JSX attributes patterns.
- new focus-metavariable: experimental operator (#4735) (the syntax may change
  in the near futur)

### Fixed

- Report parse errors even when invoked with `--strict`
- Show correct findings count when using `--config auto` (#4674)
- Kotlin: store trailing lambdas in the AST (#4741)
- Autofix: Semgrep no longer errors during `--dry-run`s where one fix changes the line numbers in a file that also has a second autofix.
- Performance regression when running with --debug (#4761)
- SARIF output formatter not handling lists of OWASP or CWE metadata (#4673)
- Allow metrics flag and metrics env var at the same time if both are set to the same value (#4703)
- Scan `yarn.lock` dependencies that do not specify a hash
- Run `project-depends-on` rules with only `pattern-inside` at their leaves
- Dockerfile patterns no longer need a trailing newline (#4773)

## [0.83.0](https://github.com/returntocorp/semgrep/releases/tag/v0.83.0) - 2022-02-24

### Added

- semgrep saves logs of last run to `~/.semgrep/last.log`
- A new recursive operator, `-->`, for join mode rules for recursively chaining together Semgrep rules based on metavariable contents.
- A new recursive operator, `-->`, for join mode rules for recursively
  chaining together Semgrep rules based on metavariable contents.
- Semgrep now lists the scanned paths in its JSON output under the
  `paths.scanned` key.
- When using `--verbose`, the skipped paths are also listed under the
  `paths.skipped` key.
- C#: added support for typed metavariables (#4657)
- Undocumented, experimental `metavariable-analysis` feature
  supporting two kinds of analyses: prediction of regular expression
  denial-of-service vulnerabilities (ReDoS, `redos` analyzer, #4700)
  and high-entropy string detection (`entropy` analyzer, #4672).
- A new subcommand `semgrep publish` allows users to upload private,
  unlisted, or public rules to the Semgrep Registry

### Fixed

- Configure the PCRE engine with lower match-attempts and recursion limits in order
  to prevent regex matching from potentially "hanging" Semgrep
- Terraform: Parse heredocs respecting newlines and whitespaces, so that it is
  possible to correctly match these strings with `metavariable-regex` or
  `metavariable-pattern`. Previously, Semgrep had problems analyzing e.g. embedded
  YAML content. (#4582)
- Treat Go raw string literals like ordinary string literals (#3938)
- Eliminate zombie uname processes (#4466)
- Fix for: semgrep always highlights one extra character

### Changed

- Improved constant propagation for global constants
- PHP: Constant propagation now has built-in knowledge of `escapeshellarg` and
  `htmlspecialchars_decode`, if these functions are given constant arguments,
  then Semgrep assumes that their output is also constant
- The environment variable used by Semgrep login changed from `SEMGREP_LOGIN_TOKEN` to `SEMGREP_APP_TOKEN`

## [0.82.0](https://github.com/returntocorp/semgrep/releases/tag/v0.82.0) - 2022-02-08

### Added

- Experimental baseline scanning. Run with `--baseline-commit GIT_COMMIT` to only
  show findings that currently exist but did not exist in GIT_COMMIT

### Changed

- Performance: send all rules directly to semgrep-core instead of invoking semgrep-core
- Scans now report a breakdown of how many target paths were skipped for what reason.
  - `--verbose` mode will list all skipped paths along with the reason they were skipped
- Performance: send all rules directly to semgrep-core instead of invoking semgrep-core
  for each rule, reducing the overhead significantly. Other changes resulting from this:
  Sarif output now includes all rules run. Error messages use full path of rules.
  Progress bar reports by file instead of by rule
- Required minimum version of python to run semgrep now 3.7 instead of EOL 3.6
- Bloom filter optimization now considers `import` module file names, thus
  speeding up matching of patterns like `import { $X } from 'foo'`
- Indentation is now removed from matches to conserve horizontal space

### Fixed

- Typescript: Patterns `E as T` will be matched correctly. E.g. previously
  a pattern like `v as $T` would match `v` but not `v as any`, now it
  correctly matches `v as any` but not `v`. (#4515)
- Solidity: ellipsis in contract body are now supported (#4587)
- Highlighting has been restored for matching code fragments within a finding

## [0.81.0](https://github.com/returntocorp/semgrep/releases/tag/v0.81.0) - 2022-02-02

### Added

- Dockerfile language: metavariables and ellipses are now
  supported in most places where it makes sense (#4556, #4577)

### Fixed

- Gracefully handle timeout errors with missing rule_id
- Match resources in Java try-with-resources statements (#4228)

## [0.80.0](https://github.com/returntocorp/semgrep/releases/tag/v0.80.0) - 2022-01-26

### Added

- Autocomplete for CLI options
- Dockerfile: add support for metavariables where argument expansion is already supported

### Changed

- Ruby: a metavariable matching an atom can also be used to match an identifier
  with the same name (#4550)

### Fixed

- Handle missing target files without raising an exception (#4462)

## [0.79.0](https://github.com/returntocorp/semgrep/releases/tag/v0.79.0) - 2022-01-20

### Added

- Add an experimental key for internal team use: `r2c-internal-project-depends-on` that
  allows rules to filter based on the presence of 3rd-party dependencies at specific
  version ranges.
- Experimental support for Dockerfile syntax.
- Support nosemgrep comments placed on the line before a match,
  causing such match to be ignored (#3521)
- Add experimental `semgrep login` and `semgrep logout` to store API token from semgrep.dev
- Add experimenntal config key `semgrep --config policy` that uses stored API token to
  retrieve configured rule policy on semgrep.dev

### Changed

- CLI: parse errors (reported with `--verbose`) appear once per file,
  not once per rule/file

### Fixed

- Solidity: add support for `for(...)` patterns (#4530)

## [0.78.0](https://github.com/returntocorp/semgrep/releases/tag/v0.78.0) - 2022-01-13

### Added

- Pre-alpha support for Dockerfile as a new target language
- Semgrep is now able to symbolically propagate simple definitions. E.g., given
  an assignment `x = foo.bar()` followed by a call `x.baz()`, Semgrep will keep
  track of `x`'s definition, and it will successfully match `x.baz()` with a
  pattern like `foo.bar().baz()`. This feature should help writing simple yet
  powerful rules, by letting the dataflow engine take care of any intermediate
  assignments. Symbolic propagation is still experimental and it is disabled by
  default, it must be enabled in a per-rule basis using `options:` and setting
  `symbolic_propagation: true`. (#2783, #2859, #3207)
- `--verbose` outputs a timing and file breakdown summary at the end
- `metavariable-comparison` now handles metavariables that bind to arbitrary
  constant expressions (instead of just code variables)
- YAML support for anchors and aliases (#3677)

### Fixed

- Rust: inner attributes are allowed again inside functions (#4444) (#4445)
- Python: return statement can contain tuple expansions (#4461)
- metavariable-comparison: do not throw a Not_found exn anymore (#4469)
- better ordering of match results with respect to captured
  metavariables (#4488)
- Go, JavaScript, Java, Python, TypeScript: correct matching of
  multibyte characters (#4490)

## [0.77.0](https://github.com/returntocorp/semgrep/releases/tag/v0.77.0) - 2021-12-16

### Added

- New language Solidity with experimental support.
- Scala: Patterns like List(...) now correctly match against patterns in code
- A default set of .semgrepignore patterns (in semgrep/templates/.semgrepignore) are now used if no .semgrepignore file is provided
- Java: Ellipsis metavariables can now be used for parameters (#4420)
- `semgrep login` and `semgrep logout` commands to save api token

### Fixed

- Go: fixed bug where using an ellipsis to stand for a list of key-value pairs
  would sometimes cause a parse error
- Scala: Translate definitions using patterns like
  `val List(x,y,z) = List(1,2,3)` to the generic AST
- Allow name resolution on imported packages named just vN, where N is a number
- The -json option in semgrep-core works again when used with -e/-f
- Python: get the correct range when matching comprehension (#4221)
- Python and other languages: allow matches of patterns containing
  non-ascii characters, but still with possibly many false positives (#4336)
- Java: parse correctly constructor method patterns (#4418)
- Address several autofix output issues (#4428, #3577, #3338) by adding per-
  file line/column offset tracking

### Changed

- Constant propagation is now a proper must-analysis, if a variable is undefined
  in some path then it will be considered as non-constant
- Dataflow: Only consider reachable nodes, which prevents some FPs/FNs
- Timing output handles errors and reports profiling times
- semgrep-core will log a warning when a worker process is consuming above 400 MiB
  of memory, or reached 80% of the specified memory limit, whatever happens first.
  This is meant to help diagnosing OOM-related crashes.

## [0.76.2](https://github.com/returntocorp/semgrep/releases/tag/v0.76.2) - 2021-12-08

## [0.76.2](https://github.com/returntocorp/semgrep/releases/tag/v0.76.2) - 2021-12-08

### Fixed

- Python: set the right scope for comprehension variables (#4260)
- Fixed bug where the presence of .semgrepignore would cause reported targets
  to have absolute instead of relative file paths

## [0.76.1](https://github.com/returntocorp/semgrep/releases/tag/v0.76.1) - 2021-12-07

### Fixed

- Fixed bug where the presence of .semgrepignore would cause runs to fail on
  files that were not subpaths of the directory where semgrep was being run

## [0.76.0](https://github.com/returntocorp/semgrep/releases/tag/v0.76.0) - 2021-12-06

### Added

- Improved filtering of rules based on file content (important speedup
  for nodejsscan rules notably)
- Semgrep CLI now respects .semgrepignore files
- Java: support ellipsis in generics, e.g., `class Foo<...>` (#4335)

### Fixed

- Java: class patterns not using generics will match classes using generics
  (#4335), e.g., `class $X { ...}` will now match `class Foo<T> { }`
- TS: parse correctly type definitions (#4330)
- taint-mode: Findings are now reported when the LHS of an access operator is
  a sink (e.g. as in `$SINK->method`), and the LHS operand is a tainted
  variable (#4320)
- metavariable-comparison: do not throw a NotHandled exn anymore (#4328)
- semgrep-core: Fix a segmentation fault on Apple M1 when using
  `-filter_irrelevant_rules` on rules with very large `pattern-either`s (#4305)
- Python: generate proper lexical exn for unbalanced braces (#4310)
- YAML: fix off-by-one in location of arrays
- Python: generate proper lexical exn for unbalanced braces (#4310)
- Matching `"$MVAR"` patterns against string literals computed by constant folding
  no longer causes a crash (#4371)

### Changed

- semgrep-core: Log messages are now tagged with the process id
- Optimization: change bloom filters to use sets, move location of filter
- Reduced the size of `--debug` dumps
- Given `--output` Semgrep will no longer print search results to _stdout_,
  but it will only save/post them to the specified file/URL

## [0.75.0](https://github.com/returntocorp/semgrep/releases/tag/v0.75.0) - 2021-11-23

### Fixed

- semgrep-ci relies on `--disable-nosem` still tagging findings with `is_ignored`
  correctly. Reverting optimization in 0.74.0 that left this field None when said
  flag was used

## [0.74.0](https://github.com/returntocorp/semgrep/releases/tag/v0.74.0) - 2021-11-19

### Added

- Support for method chaining patterns in Python, Golang, Ruby,
  and C# (#4300), so all GA languages now have method chaining
- Scala: translate infix operators to generic AST as method calls,
  so `$X.map($F)` matches `xs map f`
- PHP: support method patterns (#4262)

### Changed

- Add `profiling_times` object in `--time --json` output for more fine
  grained visibility into slow parts of semgrep
- Constant propagation: Any kind of Python string (raw, byte, or unicode) is
  now evaluated to a string literal and can be matched by `"..."` (#3881)

### Fixed

- Ruby: blocks are now represented with an extra function call in Generic so that
  both `f(...)` and `f($X)` correctly match `f(x)` in `f(x) { |n| puts n }` (#3880)
- Apply generic filters excluding large files and binary files to
  'generic' and 'regex' targets as it was already done for the other
  languages.
- Fix some Stack_overflow when using -filter_irrelevant_rules (#4305)
- Dataflow: When a `switch` had no other statement following it, and the last
  statement of the `switch`'s `default` case was a statement, such as `throw`,
  that can exit the execution of the current function, this caused `break`
  statements within the `switch` to not be resolved during the construction of
  the CFG. This could led to e.g. constant propagation incorrectly flagging
  variables as constants. (#4265)

## [0.73.0](https://github.com/returntocorp/semgrep/releases/tag/v0.73.0) - 2021-11-12

### Added

- experimental support for C++

### Changed

- Dataflow: Assume that any function/method call inside a `try-catch` could
  be raising an exception (#4091)
- cli: if an invalid config is passed to semgrep, it will fail immediately, even
  if valid configs are also passed

### Fixed

- Performance: Deduplicate rules by rule-id + behavior so rules are not being run
  twice
- Scala: recognize metavariables in patterns
- Scala: translate for loops to the generic ast properly
- Catch PCRE errors
- Constant propagation: Avoid "Impossible" errors due to unhandled cases

## [0.72.0](https://github.com/returntocorp/semgrep/releases/tag/v0.72.0) - 2021-11-10

### Added

- Java: Add partial support for `synchronized` blocks in the dataflow IL (#4150)
- Dataflow: Add partial support for `await`, `yield`, `&`, and other expressions
- Field-definition-as-assignemnt equivalence that allows matching expression
  patterns against field definitions. It is disabled by default but can be
  enabled via rule `options:` with `flddef_assign: true` (#4187)
- Arrows (a.k.a short lambdas) patterns used to match also regular function
  definitions. This can now be disabled via rule `options:` with
  `arrow_is_function: false` (#4187)
- Javascript variable patterns using the 'var' keyword used to also
  match variable declarations using 'let' or 'const'. This can now be
  disabled via rule `options:` with `let_is_var: false`

### Fixed

- Constant propagation: In a method call `x.f(y)`, if `x` is a constant then
  it will be recognized as such
- Go: match correctly braces in composite literals for autofix (#4210)
- Go: match correctly parens in cast for autofix (#3387)
- Go: support ellipsis in return type parameters (#2746)
- Scala: parse `case object` within blocks
- Scala: parse typed patterns with variables that begin with an underscore:
  `case _x : Int => ...`
- Scala: parse unicode identifiers
- semgrep-core accepts `sh` as an alias for bash
- pattern-regex: Hexadecimal notation of Unicode code points is now
  supported and assumes UTF-8 (#4240)
- pattern-regex: Update documentation, specifying we use PCRE (#3974)
- Scala: parse nullary constructors with no arguments in more positions
- Scala: parse infix type operators with tuple arguments
- Scala: parse nested comments
- Scala: parse `case class` within blocks
- `metavariable-comparison`: if a metavariable binds to a code variable that
  is known to be constant, then we use that constant value in the comparison (#3727)
- Expand `~` when resolving config paths

### Changed

- C# support is now GA
- cli: Only suggest increasing stack size when semgrep-core segfaults
- Semgrep now scans executable scripts whose shebang interpreter matches the
  rule's language

## [0.71.0](https://github.com/returntocorp/semgrep/releases/tag/v0.71.0) - 2021-11-01

### Added

- Metavariable equality is enforced across sources/sanitizers/sinks in
  taint mode, and these metavariables correctly appear in match messages
- Pre-alpha support for Bash as a new target language
- Pre-alpha support for C++ as a new target language
- Increase soft stack limit when running semgrep-core (#4120)
- `semgrep --validate` runs metachecks on the rule

### Fixed

- text_wrapping defaults to MAX_TEXT_WIDTH if get_terminal_size reports
  width < 1
- Metrics report the error type of semgrep core errors (Timeout,
  MaxMemory, etc.)
- Prevent bad settings files from crashing Semgrep (#4164)
- Constant propagation: Tuple/Array destructuring assignments now correctly
  prevent constant propagation
- JS: Correctly parse metavariables in template strings
- Scala: parse underscore separators in number literals, and parse
  'l'/'L' long suffix on number literals
- Scala: parse by name arguments in arbitary function types,
  like `(=> Int) => Int`
- Bash: various fixes and improvements
- Kotlin: support ellipsis in class body and parameters (#4141)
- Go: support method interface pattern (#4172)

### Changed

- Report CI environment variable in metrics for better environment
  determination
- Bash: a simple expression pattern can now match any command argument rather
  than having to match the whole command

## [0.70.0](https://github.com/returntocorp/semgrep/releases/tag/v0.70.0) - 2021-10-19

### Added

- Preliminary support for bash

### Fixed

- Go: support ... in import list (#4067),
  for example `import (... "error" ...)`
- Java: ... in method chain calls can now match also 0 elements, to be
  consistent with other use of ... (#4082), so `o. ... .foo()` will now
  also match just `o.foo()`.
- Config files with only a comment give bad error message (#3773)
- Does not crash if user does not have write permissions on home directory

### Changed

- Resolution of rulesets use legacy registry instead of cdn registry
- Benchmark suite is easier to modify

## [0.69.1](https://github.com/returntocorp/semgrep/releases/tag/v0.69.1) - 2021-10-14

### Fixed

- The `--enable-metrics` flag is now always a flag, does not optionally
  take an argument

## [0.69.0](https://github.com/returntocorp/semgrep/releases/tag/v0.69.0) - 2021-10-13

### Added

- C: support ... in parameters and sizeof arguments (#4037)
- C: support declaration and function patterns
- Java: support @interface pattern (#4030)

### Fixed

- Reverted change to exclude minified files from the scan (see changelog for
  0.66.0)
- Java: Fixed equality of metavariables bounded to imported classes (#3748)
- Python: fix range of tuples (#3832)
- C: fix some wrong typedef inference (#4054)
- Ruby: put back equivalence on old syntax for keyword arguments (#3981)
- OCaml: add body of functor in AST (#3821)

### Changed

- taint-mode: Introduce a new kind of _not conflicting_ sanitizer that must be
  declared with `not_conflicting: true`. This affects the change made in 0.68.0
  that allowed a sanitizer like `- pattern: $F(...)` to work, but turned out to
  affect our ability to specify sanitization by side-effect. Now the default
  semantics of sanitizers is reverted back to the same as before 0.68.0, and
  `- pattern: $F(...)` is supported via the new not-conflicting sanitizers.

## [0.68.2](https://github.com/returntocorp/semgrep/releases/tag/v0.68.2) - 2021-10-07

### Fixed

- Respect --skip-unknown-extensions even for files with no extension
  (treat no extension as an unknown extension)
- taint-mode: Fixed (another) bug where a tainted sink could go unreported when
  the sink is a specific argument in a function call

## [0.68.1](https://github.com/returntocorp/semgrep/releases/tag/v0.68.1) - 2021-10-07

### Added

- Added support for `raise`/`throw` expressions in the dataflow engine and
  improved existing support for `try-catch-finally`

### Fixed

- Respect rule level path filtering

## [0.68.0](https://github.com/returntocorp/semgrep/releases/tag/v0.68.0) - 2021-10-06

### Added

- Added "automatic configuration" (`--config auto`), which collaborates with
  the Semgrep Registry to customize rules to a project; to support this, we
  add support for logging-in to the Registry using the project URL; in
  a future release, this will also perform project analysis to determine
  project languages and frameworks
- Input can be derived from subshells: `semgrep --config ... <(...)`
- Java: support '...' in catch (#4002)

### Changed

- taint-mode: Sanitizers that match exactly a source or a sink are filtered out,
  making it possible to use `- pattern: $F(...)` for declaring that any other
  function is a sanitizer
- taint-mode: Remove built-in source `source(...)` and built-in sanitizer
  `sanitize(...)` used for convenience during early development, this was causing
  some unexpected behavior in real code that e.g. had a function called `source`!
- When enabled, metrics now send the hashes of rules that yielded findings;
  these will be used to tailor rules on a per-project basis, and also will be
  used to improve rules over time
- Improved Kotlin parsing from 77% to 90% on our Kotlin corpus.
- Resolution of rulesets (i.e. `p/ci`) use new rule cdn and do client-side hydration
- Set pcre recursion limit so it will not vary with different installations of pcre
- Better pcre error handling in semgrep-core

### Fixed

- taint-mode: Fixed bug where a tainted sink could go unreported when the sink is
  a specific argument in a function call
- PHP: allows more keywords as valid field names (#3954)

## [0.67.0](https://github.com/returntocorp/semgrep/releases/tag/v0.67.0) - 2021-09-29

### Added

- Added support for break and continue in the dataflow engine
- Added support for switch statements in the dataflow engine

### Changed

- Taint no longer analyzes dead/unreachable code
- Improve error message for segmentation faults/stack overflows
- Attribute-expression equivalence that allows matching expression patterns against
  attributes, it is enabled by default but can be disabled via rule `options:` with
  `attr_expr: false` (#3489)
- Improved Kotlin parsing from 35% to 77% on our Kotlin corpus.

### Fixed

- Fix CFG dummy nodes to always connect to exit node
- Deep ellipsis `<... x ...>` now matches sub-expressions of statements
- Ruby: treat 'foo' as a function call when alone on its line (#3811)
- Fixed bug in semgrep-core's `-filter_irrelevant_rules` causing Semgrep to
  incorrectly skip a file (#3755)

## [0.66.0](https://github.com/returntocorp/semgrep/releases/tag/v0.66.0) - 2021-09-22

### Added

- HCL (a.k.a Terraform) experimental support

### Changed

- **METRICS COLLECTION CHANGES**: In order to target development of Semgrep features, performance improvements,
  and language support, we have changed how metrics are collected by default
  - Metrics collection is now controlled with the `--metrics` option, with possible values: `auto`, `on`, or `off`
  - `auto` will send metrics only on runs that include rules are pulled from the Semgrep Registry.
    It will not send metrics when rules are only read from local files or passed directly as
    strings
  - `auto` is now the default metrics collection state
  - `on` forces metrics collection on every run
  - `off` disables metrics collection entirely
  - Metrics collection may still alternatively be controlled with the `SEMGREP_SEND_METRICS`
    environment variable, with the same possible values as the `--metrics` option. If both
    are set, `--metrics` overrides `SEMGREP_SEND_METRICS`
  - See `PRIVACY.md` for more information
- Constant propagation now assumes that void methods may update the callee (#3316)
- Add rule message to emacs output (#3851)
- Show stack trace on fatal errors (#3876)
- Various changes to error messages (#3827)
- Minified files are now automatically excluded from the scan, which
  may result in shorter scanning times for some projects.

### Fixed

- Dataflow: Recognize "concat" method and interpret it in a language-dependent manner (#3316)
- PHP: allows certain keywords as valid field names (#3907)

## [0.65.0](https://github.com/returntocorp/semgrep/releases/tag/v0.65.0) - 2021-09-13

### Added

- Allow autofix using the command line rather than only with the fix: YAML key
- Vardef-assign equivalence can now be disabled via rule `options:` with `vardef_assign: false`

### Changed

- Grouped semgrep CLI options and added constraints when useful (e.g. cannot use `--vim` and `--emacs` at the same time)

### Fixed

- Taint detection with ternary ifs (#3778)
- Fixed corner-case crash affecting the `pattern: $X` optimization ("empty And; no positive terms in And")
- PHP: Added support for parsing labels and goto (#3592)
- PHP: Parse correctly constants named PUBLIC or DEFAULT (#3589)
- Go: Added type inference for struct literals (#3622)
- Fix semgrep-core crash when a cache file exceeds the file size limit
- Sped up Semgrep interface with tree-sitter parsing

## [0.64.0](https://github.com/returntocorp/semgrep/releases/tag/v0.64.0) - 2021-09-01

### Added

- Enable associative matching for string concatenation (#3741)

### Changed

- Add logging on failure to git ls-files (#3777)
- Ignore files whose contents look minified (#3795)
- Display semgrep-core errors in a better way (#3774)
- Calls to `semgrep --version` now check if Semgrep is up-to-date; this can
  cause a ~ 100 ms delay in run time; use --disable-version-check if you
  don't want this

### Fixed

- Java: separate import static from regular imports during matching (#3772)
- Taint mode will now benefit from semgrep-core's -filter_irrelevant_rules
- Taint mode should no longer report duplicate matches (#3742)
- Only change source directory when running in docker context (#3732)

## [0.63.0](https://github.com/returntocorp/semgrep/releases/tag/v0.63.0) - 2021-08-25

### Added

- C#: support ellipsis in declarations (#3720)

### Fixed

- Hack: improved support for metavariables (#3716)
- Dataflow: Disregard type arguments but not the entire instruction

### Changed

- Optimize ending `...` in `pattern-inside`s to simply match anything left

## [0.62.0](https://github.com/returntocorp/semgrep/releases/tag/v0.62.0) - 2021-08-17

### Added

- OCaml: support module aliasing, so looking for `List.map` will also
  find code that renamed `List` as `L` via `module L = List`.
- Add help text to sarif formatter output if defined in metadata field.
- Update shortDescription in sarif formatter output if defined in metadata field.
- Add tags as defined in metadata field in addition to the existing tags.

### Fixed

- core: Fix parsing of numeric literals in rule files
- Java: fix the range and autofix of Cast expressions (#3669)
- Generic mode scanner no longer tries to open submodule folders as files (#3701)
- `pattern-regex` with completely empty files (#3705)
- `--sarif` exit code with suppressed findings (#3680)
- Fixed fatal errors when a pattern results in a large number of matches
- Better error message when rule contains empty pattern

### Changed

- Add backtrace to fatal errors reported by semgrep-core
- Report errors during rule evaluation to the user
- When anded with other patterns, `pattern: $X` will not be evaluated on its own, but will look at the context and find `$X` within the metavariables bound, which should be significantly faster

## [0.61.0](https://github.com/returntocorp/semgrep/releases/tag/v0.61.0) - 2021-08-04

### Added

- Hack: preliminary support for hack-lang
  thanks to David Frankel, Nicholas Lin, and more people at Slack!
- OCaml: support for partial if, match, and try patterns
  (e.g., `if $X = $Y`)
- OCaml: you can match uppercase identifiers (constructors, module names) by
  using a metavariable with an uppercase letter followed by an underscore,
  followed by uppercase letters or digits (e.g. `$X_`, `$F_OO`).
  Instead, `$FOO` will match everything else (lowercase identifiers,
  full expressions, types, patterns, etc.).
- OCaml: match cases patterns are now matched in any order, and ellipsis are
  handled correctly
- Improved error messages sent to the playground

### Changed

- Run version check and print upgrade message after scan instead of before
- OCaml: skip ocamllex and ocamlyacc files. Process only .ml and .mli files.
- Memoize range computation for expressions and speed up taint mode
- Report semgrep-core's message upon a parse error
- Deprecated the following experimental features:
  - pattern-where-python
  - taint-mode
  - equivalences
  - step-by-step evaluation output
- Deduplicate findings that fire on the same line ranges and have the same message.

### Fixed

- Go: Match import module paths correctly (#3484)
- OCaml: use latest ocamllsp 1.7.0 for the -lsp option
- OCaml: include parenthesis tokens in the AST for tuples and constructor
  calls for better range matching and autofix
- OCaml: fixed many matching bugs with ellipsis
- core: Do not crash when is not possible to compute range info
- eliminate 6x slowdown when using the '--max-memory' option

## [0.60.0](https://github.com/returntocorp/semgrep/releases/tag/v0.60.0) - 2021-07-27

### Added

- Detect duplicate keys in YAML dictionaries in semgrep rules when parsing a rule
  (e.g., detect multiple 'metavariable' inside one 'metavariable-regex')

### Fixed

- C/C++: Fixed stack overflows (segmentation faults) when processing very large
  files (#3538)
- JS: Fixed stack overflows (segmentation faults) when processing very large
  files (#3538)
- JS: Detect numeric object keys `1` and `0x1` as equal (#3579)
- OCaml: improved parsing stats by using tree-sitter-ocaml (from 25% to 88%)
- taint-mode: Check nested functions
- taint-mode: `foo.x` is now detected as tainted if `foo` is a source of taint
- taint-mode: Do not crash when is not possible to compute range info
- Rust: recognize ellipsis in macro calls patterns (#3600)
- Ruby: represent correctly a.(b) in the AST (#3603)
- Rust: recognize ellipsis in macro calls patterns

### Changed

- Added precise error location for the semgrep metachecker, to detect for example
  duplicate patterns in a rule

## [0.59.0](https://github.com/returntocorp/semgrep/releases/tag/v0.59.0) - 2021-07-20

### Added

- A new experimental 'join' mode. This mode runs multiple Semgrep rules
  on a codebase and "joins" the results based on metavariable contents. This
  lets users ask questions of codebases like "do any 3rd party
  libraries use a dangerous function, and do I import that library directly?" or
  "is this variable passed to an HTML template, and is it rendered in that template?"
  with several Semgrep rules.

### Fixed

- Improve location reporting of errors
- metavariable-pattern: `pattern-not-regex` now works (#3503)
- Rust: correctly parse macros (#3513)
- Python: imports are unsugared correctly (#3940)
- Ruby: `pattern: $X` in the presence of interpolated strings now works (#3560)

## [0.58.2](https://github.com/returntocorp/semgrep/releases/tag/v0.58.2) - 2021-07-15

### Fixed

- Significant speed improvements, but the binary is now 95MB (from 47MB
  in 0.58.1, but it was 170MB in 0.58.0)

## [0.58.1](https://github.com/returntocorp/semgrep/releases/tag/v0.58.1) - 2021-07-15

### Fixed

- The --debug option now displays which files are currently processed incrementally;
  it will not wait until semgrep-core completely finishes.

### Changed

- Switch from OCaml 4.10.0 to OCaml 4.10.2 (and later to OCaml 4.12.0) resulted in
  smaller semgrep-core binaries (from 170MB to 47MB) and a smaller docker
  image (from 95MB to 40MB).

## [0.58.0](https://github.com/returntocorp/semgrep/releases/tag/v0.58.0) - 2021-07-14

### Added

- New iteration of taint-mode that allows to specify sources/sanitizers/sinks
  using arbitrary pattern formulas. This provides plenty of flexibility. Note
  that we breaks compatibility with the previous taint-mode format, e.g.
  `- source(...)` must now be written as `- pattern: source(...)`.
- HTML experimental support. This does not rely on the "generic" mode
  but instead really parses the HTML using tree-sitter-html. This allows
  some semantic matching (e.g., matching attributes in any order).
- Vue.js alpha support (#1751)
- New matching option `implicit_ellipsis` that allows disabling the implicit
  `...` that are added to record patterns, plus allow matching "spread fields"
  (JS `...x`) at any position (#3120)
- Support globstar (`**`) syntax in path include/exclude (#3173)

### Fixed

- Apple M1: Semgrep installed from HomeBrew no longer hangs (#2432)
- Ruby command shells are distinguished from strings (#3343)
- Java varargs are now correctly matched (#3455)
- Support for partial statements (e.g., `try { ... }`) for Java (#3417)
- Java generics are now correctly stored in the AST (#3505)
- Constant propagation now works inside Python `with` statements (#3402)
- Metavariable value replacement in message/autofix no longer mixes up short and long names like $X vs $X2 (#3458)
- Fixed metavariable name collision during interpolation of message / autofix (#3483)
  Thanks to Justin Timmons for the fix!
- Revert `pattern: $X` optimization (#3476)
- metavariable-pattern: Allow filtering using a single `pattern` or
  `pattern-regex`
- Dataflow: Translate call chains into IL

### Changed

- Faster matching times for generic mode

## [0.57.0](https://github.com/returntocorp/semgrep/releases/tag/v0.57.0) - 2021-06-29

### Added

- new `options:` field in a YAML rule to enable/disable certain features
  (e.g., constant propagation). See https://github.com/returntocorp/semgrep/blob/develop/semgrep-core/src/core/Config_semgrep.atd
  for the list of available features one can enable/disable.
- Capture groups in pattern-regex: in $1, $2, etc. (#3356)
- Support metavariables inside atoms (e.g., `foo(:$ATOM)`)
- Support metavariables and ellipsis inside regexp literals
  (e.g., `foo(/.../)`)
- Associative-commutative matching for bitwise OR, AND, and XOR operations
- Add support for $...MVAR in generic patterns.
- metavariable-pattern: Add support for nested Spacegrep/regex/Comby patterns
- C#: support ellipsis in method parameters (#3289)

### Fixed

- C#: parse `__makeref`, `__reftype`, `__refvalue` (#3364)
- Java: parsing of dots inside function annotations with brackets (#3389)
- Do not pretend that short-circuit Boolean AND and OR operators are commutative (#3399)
- metavariable-pattern: Fix crash when nesting a non-generic pattern within
  a generic rule
- metavariable-pattern: Fix parse info when matching content of a metavariable
  under a different language
- generic mode on Markdown files with very long lines will now work (#2987)

### Changed

- generic mode: files that don't look like nicely-indented programs
  are no longer ignored, which may cause accidental slowdowns in setups
  where excessively large files are not excluded explicitly (#3418).
- metavariable-comparison: Fix crash when comparing integers and floats
  Thanks to Justin Timmons for the fix!
- Do not filter findings with the same range but different metavariable bindings (#3310)
- Set parsing_state.have_timeout when a timeout occurs (#3438)
- Set a timeout of 10s per file (#3434)
- Improvements to contributing documentation (#3353)
- Memoize getting ranges to speed up rules with large ranges
- When anded with other patterns, `pattern: $X` will not be evaluated on its own, but will look at the context and find `$X` within the metavariables bound, which should be significantly faster

## [0.56.0](https://github.com/returntocorp/semgrep/releases/tag/v0.56.0) - 2021-06-15

### Added

- Associative-commutative matching for Boolean AND and OR operations
  (#3198)
- Support metavariables inside strings (e.g., `foo("$VAR")`)
- metavariable-pattern: Allow matching the content of a metavariable under
  a different language.

### Fixed

- C#: Parse attributes for local functions (#3348)
- Go: Recognize other common package naming conventions (#2424)
- PHP: Support for associative-commutative matching (#3198)

### Changed

- Upgrade TypeScript parser (#3102)

### Changed

- `--debug` now prints out semgrep-core debug logs instead of having this
  behavior with `--debugging-json`

## [0.55.1](https://github.com/returntocorp/semgrep/releases/tag/v0.55.1) - 2021-06-9

### Added

- Add helpUri to sarif output if rule source metadata is defined

### Fixed

- JSON: handle correctly metavariables as field (#3279)
- JS: support partial field definitions pattern, like in JSON
- Fixed wrong line numbers for multi-lines match in generic mode (#3315)
- Handle correctly ellipsis inside function types (#3119)
- Taint mode: Allow statement-patterns when these are represented as
  statement-expressions in the Generic AST (#3191)

## [0.55.0](https://github.com/returntocorp/semgrep/releases/tag/v0.55.0) - 2021-06-8

### Added

- Added new metavariable-pattern operator (available only via --optimizations),
  thanks to Kai Zhong for the feature request (#3257).

### Fixed

- Scala: parse correctly symbol literals and interpolated strings containing
  double dollars (#3271)
- Dataflow: Analyze foreach body even if we do not handle the pattern yet (#3155)
- Python: support ellipsis in try-except (#3233)
- Fall back to no optimizations when using unsupported features: pattern-where-python,
  taint rules, and `--debugging-json` (#3265)
- Handle regexp parse errors gracefully when using optimizations (#3266)
- Support equivalences when using optimizations (#3259)
- PHP: Support ellipsis in include/require and echo (#3191, #3245)
- PHP: Prefer expression patterns over statement patterns (#3191)
- C#: Support unsafe block syntax (#3283)

### Changed

- Run rules in semgrep-core (rather than patterns) by default (aka optimizations all)

## [0.54.0](https://github.com/returntocorp/semgrep/releases/tag/v0.54.0) - 2021-06-2

### Added

- Per rule parse times and per rule-file parse and match times added to opt-in metrics
- $...MVAR can now match a list of statements (not just a list of arguments) (#3170)

### Fixed

- JavaScript parsing: [Support decorators on
  properties](https://github.com/tree-sitter/tree-sitter-javascript/pull/166)
- JavaScript parsing: [Allow default export for any declaration](https://github.com/tree-sitter/tree-sitter-javascript/pull/168)
- Metavariables in messages are filled in when using `--optimizations all`
- Python: class variables are matched in any order (#3212)
- Respect `--timeout-threshold` option in `--optimizations all` mode

### Changed

- Moved some debug logging to verbose logging
- $...ARGS can now match an empty list of arguments, just like ... (#3177)
- JSON and SARIF outputs sort keys for predictable results

## [0.53.0](https://github.com/returntocorp/semgrep/releases/tag/v0.53.0) - 2021-05-26

### Added

- Scala alpha support
- Metrics collection of project_hash in cases where git is not available
- Taint mode now also analyzes top-level statements.

### Fixed

- Running with `--strict` will now return results if there are `nosem` mismatches. Semgrep will report a nonzero exit code if `--strict` is set and there are `nosem` mismathces. [#3099](https://github.com/returntocorp/semgrep/issues/3099)
- PHP: parsing correctly ... and metavariables in parameters
- PHP: parsing correctly functions with a single statement in their body
- Evaluate interpolated strings during constant propagation (#3127)
- Fixed #3084 - Semgrep will report an InvalidRuleSchemaError for dictionaries with duplicate key names.
- Basic type inference also for implicit variable declarations (Python, Ruby, PHP, and JS)
- JS/TS: differentiating tagged template literals in the AST (#3187)
- Ruby: storing parenthesis in function calls in the AST (#3178)

## [0.52.0](https://github.com/returntocorp/semgrep/releases/tag/v0.52.0) - 2021-05-18

### Added

- C# alpha support
- Let meta-variables match both a constant variable occurrence and that same
  constant value (#3058)

### Fixed

- OCaml: fix useless-else false positives by generating appropriate AST for
  if without an else.
- JS/TS: Propagate constant definitions without declaration
- Python: Make except ... match except _ as _

## [0.51.0](https://github.com/returntocorp/semgrep/releases/tag/v0.51.0) - 2021-05-13

### Added

- Keep track of and report rule parse time in addition to file parse time.
- v0 of opt-in anonymous aggregate metrics.
- Improved cheatsheet for generic mode, now recommending indented
  patterns (#2911, #3028).

### Fixed

- JS/TS: allow the deep expression operator <... ...> in expression
  statement position, for example:

```
$ARG = [$V];
...
<... $O[$ARG] ...>; // this works now
```

- PHP arrays with dots inside parse
- Propagate constants in nested lvalues such as `y` in `x[y]`
- C# experimental support

### Changed

- Show log messages from semgrep-core when running semgrep with
  `--debug`.
- By default, targets larger than 1 MB are now excluded from semgrep
  scans. New option `--max-target-bytes 0` restores the old behavior.
- Report relative path instead of absolute when using `--time`

## [0.50.1](https://github.com/returntocorp/semgrep/releases/tag/v0.50.1) - 2021-05-06

### Changed

- Reinstate `--debugging-json` to avoid stderr output of `--debug`

## [0.50.0](https://github.com/returntocorp/semgrep/releases/tag/v0.50.0) - 2021-05-06

### Added

- JS/TS: Infer global constants even if the `const` qualifier is missing (#2978)
- PHP: Resolve names and infer global constants in the same way as for Python

### Fixed

- Empty yaml files do not crash
- Autofix does not insert newline characters for patterns from semgrep.live (#3045)
- Autofix printout is grouped with its own finding rather than the one below it (#3046)
- Do not assign constant values to assigned variables (#2805)
- A `--time` flag instead of `--json-time` which shows a summary of the
  timing information when invoked with normal output and adds a time field
  to the json output when `--json` is also present

### Changed

- .git/ directories are ignored when scanning
- External Python API (`semgrep_main.invoke_semgrep`) now takes an
  optional `OutputSettings` argument for controlling output
- `OutputSettings.json_time` has moved to `OutputSettings.output_time`,
  this and many other `OutputSettings` arguments have been made optional

### Removed

- `--debugging-json` flag in favor of `--json` + `--debug`
- `--json-time` flag in favor of `--json` + `--time`

## [0.49.0](https://github.com/returntocorp/semgrep/releases/tag/v0.49.0) - 2021-04-28

### Added

- Support for matching multiple arguments with a metavariable (#3009)
  This is done with a 'spread metavariable' operator that looks like
  `$...ARGS`. This used to be available only for JS/TS and is now available
  for the other languages (Python, Java, Go, C, Ruby, PHP, and OCaml).
- A new `--optimizations [STR]` command-line flag to turn on/off some
  optimizations. Use 'none' to turn off everything and 'all' to turn on
  everything.
  Just using `--optimizations` is equivalent to `--optimizations all`, and
  not using `--optimizations` is equivalent to `--optimizations none`.
- JS/TS: Support '...' inside JSX text to match any text, as in
  `<a href="foo">...</a>` (#2963)
- JS/TS: Support metavariables for JSX attribute values, as in
  `<a href=$X>some text</a>` (#2964)

### Fixed

- Python: correctly parsing fstring with multiple colons
- Ruby: better matching for interpolated strings (#2826 and #2949)
- Ruby: correctly matching numbers

### Changed

- Add required executionSuccessful attribute to SARIF output (#2983)
  Thanks to Simon Engledew
- Remove jsx and tsx from languages, just use javascript or typescript (#3000)
- Add limit max characters in output line (#2958) and add
  flag to control maxmium characters (defaults to 160).
  Thanks to Ankush Menat

## [0.48.0](https://github.com/returntocorp/semgrep/releases/tag/v0.48.0) - 2021-04-20

### Added

- Taint mode: Basic cross-function analysis (#2913)
- Support for the new Java Record extension and Java symbols with accented characters (#2704)

### Fixed

- Capturing functions when used as both expressions and statements in JS (#1007)
- Literal for ocaml tree sitter (#2885)
- Ruby: interpolated strings match correctly (#2967)
- SARIF output now contains the required runs.invocations.executionSuccessful property.

### Changed

- The `extra` `lines` data is now consistent across scan types
  (e.g. `semgrep-core`, `spacegrep`, `pattern-regex`)

## [0.47.0](https://github.com/returntocorp/semgrep/releases/tag/v0.47.0) - 2021-04-15

### Added

- support `for(...)` for Java
- Ability to match lambdas or functions in Javascript with ellipsis after
  the function keyword, (e.g., `function ...(...) { ... }`)
- Rust: Semgrep patterns now support top-level statements (#2910)
- support for utf-8 code with non-ascii chars (#2944)
- Java switch expressions

### Fixed

- fixed single field pattern in JSON, allow `$FLD: { ... }` pattern
- Config detection in files with many suffix delimiters, like `this.that.check.yaml`.
  More concretely: configs end with `.yaml`, YAML language tests end with `.test.yaml`,
  and everything else is handled by its respective language extension (e.g. `.py`).
- Single array field in yaml in a pattern is parsed as a field, not a one element array

## [0.46.0](https://github.com/returntocorp/semgrep/releases/tag/v0.46.0) - 2021-04-08

### Added

- YAML language support to --test
- Ability to list multiple, comma-separated rules on the same line when in --test mode
- Resolve alias in require/import in Javascript

```
child_process.exec(...)
```

will now match

```javascript
var { exec } = require("child_process");
exec("dangerous");
```

- Taint mode: Pattern-sources can now be arbitrary expressions (#2881)

### Fixed

- SARIF output now nests invocations inside runs.
- Go backslashed carets in regexes can be parsed

### Changed

- Deep expression matches (`<... foo ...>`) now match within records, bodies of
  anonymous functions (a.k.a. lambda-expressions), and arbitrary language-specific
  statements (e.g. the Golang `go` statement)

## [0.45.0](https://github.com/returntocorp/semgrep/releases/tag/v0.45.0) - 2021-03-30

### Added

- New `--experimental` flag for passing rules directly to semgrep-core (#2836)

### Fixed

- Ellipses in template strings don't match string literals (#2780)
- Go: correctly parse select/switch clauses like in tree-sitter (#2847)
- Go: parse correctly 'for ...' header in Go patterns (#2838)

## [0.44.0](https://github.com/returntocorp/semgrep/releases/tag/v0.44.0) - 2021-03-25

### Added

- Support for YAML! You can now write YAML patterns in rules
  to match over YAML target files (including semgrep YAML rules, inception!)
- A new Bloomfilter-based optimisation to speedup matching (#2816)
- Many benchmarks to cover semgrep advertised packs (#2772)
- A new semgrep-dev docker container useful for benchmarking semgrep (#2800)
- Titles to rule schema definitions, which can be leveraged in
  the Semgrep playground (#2703)

### Fixed

- Fixed taint mode and added basic test (#2786)
- Included formatted errors in SARIF output (#2748)
- Go: handle correctly the scope of Go's short assignment variables (#2452)
- Go: fixed the range of matched slices (#2763)
- PHP: correctly match the PHP superglobal `$_COOKIE` (#2820)
- PHP: allow ellipsis inside array ranges (#2819)
- JSX/TSX: fixed the range of matched JSX elements (#2685)
- Javascript: allow ellipsis in arrow body (#2802)
- Generic: correctly match the same metavariable when used in different
  generic patterns

#### Fixed in `semgrep-core` only

These features are not yet available via the `semgrep` CLI,
but have been fixed to the internal `semgrep-core` binary.

- Fixed all regressions on semgrep-rules when using -fast
- Handle pattern-not: and pattern-not-inside: as in semgrep
- Handle pattern: and pattern-inside: as in semgrep (#2777)

## [0.43.0](https://github.com/returntocorp/semgrep/releases/tag/v0.43.0) - 2021-03-16

### Added

- Official Python 3.9 support
- Support for generating patterns that will match multiple given code targets
- Gitignore for compiled binaries

### Fixed

- Parsing enum class patterns (#2715)
- Ocaml test metavar_equality_var (#2755)

### Changed

- Pfff java parser and tree-sitter-java parser are now more similar
- Octal numbers parsed correctly in tree-sitter parsers

## [0.42.0](https://github.com/returntocorp/semgrep/releases/tag/v0.42.0) - 2021-03-09

### Added

- Added propagation of metavariables to clauses nested under `patterns:`. Fixes (#2548)[https://github.com/returntocorp/semgrep/issues/2548].
- `--json-time` flag which reports runtimes for (rule, target file)
- `--vim` flag for Syntastic
- PHP - Support for partial if statements
- CSharp - Many improvements to parsing

### Fixed

- Rust can be invoked with `rs` or `rust` as a language

### Changed

- The timeout for downloading config files from a URL was extended from 10s to 20s.

## [0.41.1](https://github.com/returntocorp/semgrep/releases/tag/v0.41.1) - 2021-02-24

### Fixed

- Statically link pcre in semgrep-core for MacOS releases

## [0.41.0](https://github.com/returntocorp/semgrep/releases/tag/v0.41.0) - 2021-02-24

### Added

- Added basic typed metavariables for javascript and typescript (#2588)
- Ability to match integers or floats by values
  e.g., the pattern '8' will now match code like 'x = 0x8'
- Start converting the tree-sitter CST of R to the generic AST
  thx to Ross Nanopoulos!
- Allow 'nosem' in HTML. (#2574)

#### Added in `semgrep-core` only

These features are not yet available via the `semgrep` CLI,
but have been added to the internal `semgrep-core` binary.

- ability to process a whole rule in semgrep-core; this will allow
  whole-rule optimisations and avoid some fork and communication with the
  semgrep Python wrapper
- handling the none (regexp) and generic (spacegrep) patterns in a rule
- handling the metavariable-regexp, metavariable-comparison
- correctly handle boolean formula using inclusion checks on metavariables
- new semgrep-core -test_rules action to test rules; it reports only
  28/2800 mismatches on the semgrep-rules repository

### Changed

- update C# to latest tree-sitter-csharp
  thx to Sjord for the huge work adapting to the new C# grammar
- Improve --generate-config capabilities (#2562)
- optimise the matching of blocks with ellipsis (#2618)
  e.g., the pattern 'function(...) { ... }' will now be more efficient
- Change pattern-not-regex to filter when regex overlaps with a match (#2572)

### Fixed

- remove cycle in named AST for Rust 'fn foo(self)' (#2584)
  and also typescript, which could cause semgrep to use giga bytes of memory
- fix missing token location on Go type assertion (#2577)

## [0.40.0](https://github.com/returntocorp/semgrep/releases/tag/v0.40.0) - 2021-02-17

### Added

- Documentation for contributing new languages.
- New language Kotlin with experimental support.
- Work on caching improvements for semgrep-core.
- Work on bloom filters for matching performance improvement.

### Changed

- Typescript grammar upgraded.
- Ruby parser updated from the latest tree-sitter-ruby.
- New Semgrep logo!
- metavariable_regex now supported with PCRE.
- Rust macros now parsed. Thanks Ruin0x11!

### Fixed

- Constant propagaion support covers `:=` short assignment in Go. (#2440)
- Functions now match against functions inside classes for PHP. (#2470)
- Import statements for CommonJS Typescript modules now supported. (#2234)
- Ellipsis behave consistently in nested statements for PHP. (#2453)
- Go Autofix does not drop closing parenthesis. (#2316)
- Helpful errors added for Windows installation. (#2533)
- Helpful suggestions provided on output encoding error. (#2514)
- Import metavariables now bind to the entire Java path. (#2502)
- Semgrep matches the short name for a type in Java. (#2400)
- Interface types explicitly handled in Go patterns. (#2376)
- TooManyMatches error generated instead of Timeout error when appropriate. (#2411)

## [0.39.1](https://github.com/returntocorp/semgrep/releases/tag/v0.39.1) - 2021-01-26

No new changes in this version.
This is a re-release of 0.39.0 due to an error in the release process.

## [0.39.0](https://github.com/returntocorp/semgrep/releases/tag/v0.39.0) - 2021-01-26

### Added

- Typed metavariables in C.
  Patterns like `$X == $Y` can now match specific types like so: `(char *$X) == $Y`. (#2431)

#### Added in `semgrep-core` only

These features are not yet available via the `semgrep` CLI,
but have been added to the internal `semgrep-core` binary.

- `semgrep-core` supports rules in JSON and Jsonnet format. (#2428)
- `semgrep-core` supports a new nested format
  for combining patterns into a boolean query. (#2430)

### Changed

- When an unknown language is set on a rule,
  the error message now lists all supported languages. (#2448)
- When semgrep is executed without a config specified,
  the error message now includes some suggestions on how to pick a config. (#2449)
- `-c` is the new shorthand for `--config` in the CLI.
  `-f` is kept as an alias for backward-compatibility. (#2447)

### Fixed

- Disable timeouts if timeout setting is 0 (#2423).
- Typed metavariables in go match literal strings (#2401).
- Fix bug that caused m_compatible_type to only bind the type (#2441).

## [0.38.0](https://github.com/returntocorp/semgrep/releases/tag/v0.38.0) - 2021-01-20

### Added

- Added a new language: Rust. Support for basic semgrep patterns (#2391)
  thanks to Ruin0x11!
- Added a new language: R. Just parsing for now (#2407)
  thanks to Ross Nanopoulos!
- Parse more Rust constructs: Traits, type constraints (#2393, #2413)
  thanks to Ruin0x11!
- Parse more C# constructs: Linq queries, type parameter constraints (#2378, #2408)
  thanks to Sjord!
- new experimental semgrep rule (meta)linter (#2420) with semgrep-core -check_rules

### Changed

- new controlflow-sensitive intraprocedural dataflow-based constant propagation
  (#2386)

### Fixed

- matching correctly Ruby functions with rescue block (#2390)
- semgrep crashing on permission error on a file (#2394)
- metavariable interpolation for pattern-inside (#2361)
- managing Lua assignment correctly (#2406) thanks to Ruin0x11!
- correctly parse metavariables in PHP, and ellipsis in fields (#2419)

## [0.37.0](https://github.com/returntocorp/semgrep/releases/tag/v0.37.0) - 2021-01-13

### Added

- pattern-not-regex added so findings can be filtered using regular expression (#2364)
- Added a new language: Lua. Support for basic semgrep patterns (#2337, #2312)
  thanks to Ruin0x11!
- C# support for basic semgrep patterns (#2336)
- Parse event access, conditional access, async-await in C# (#2314, #2329, #2358)
  thanks to Sjord

### Changed

- Java and Javascript method chaining requires extra "." when using ellipsis (#2354)

### Fixed

- Semgrep crashing due to missing token information in AST (#2380)

## [0.36.0](https://github.com/returntocorp/semgrep/releases/tag/v0.36.0) - 2021-01-05

### Added

- Typed metavariables can now match field access when we can propagate
  the type of a field
- Constant propagation for Java final fields (using this.field syntax)

### Changed

- Packaging and `setup.py` functionality (`.whl` and `pip` install unchanged):
  `SEMGREP_SKIP_BIN`, `SEMGREP_CORE_BIN`, and `SPACEGREP_BIN` now available

### Fixed

- correctly match the same metavariable for a field when used at a definition
  site and use site for Java
- add classname attribute to junit.xml report

## [0.35.0](https://github.com/returntocorp/semgrep/releases/tag/v0.35.0) - 2020-12-16

### Added

- Support for `...` in chains of method calls in JS, e.g. `$O.foo() ... .bar()`
- Official Ruby GA support

### Fixed

- Separate out test and pattern files with `--test` (#1796)

## [0.34.0](https://github.com/returntocorp/semgrep/releases/tag/v0.34.0) - 2020-12-09

### Added

- Experimental support for matching multiple arguments in JS/TS.
  This is done with a 'spread metavariable' operator,
  that looks like `$...ARGS`.
- Support for using `...` inside a Golang `switch` statement.
- Support for matching only
  the `try`, the `catch`, or the `finally` part
  of a `try { } catch (e) { } finally { }` construct in JS/TS.
- Support for matching only
  the `if ()` part of
  an `if () { }` construct in Java
- Support for metavariables inside dictionary keys in Ruby.
  This looks like `{..., $KEY: $VAL, ...}`.
- An experimental `--json-stats` flag.
  The stats output contains
  the number of files and lines of code scanned,
  broken down by language.
  It also contains profiling data broken down by rule ID.
  Please note that as this is an experimental flag,
  the output format is subject to change in later releases.
- Regex-only rules can now use `regex` as their language.
  The previously used language `none` will keep working as well.

### Changed

- Matches are now truncated to 10 lines in Semgrep's output.
  This was done to avoid filling the screen with output
  when a rule captures a whole class or function.
  If you'd like to adjust this behavior,
  you can set the new `--max-lines-per-finding` option.
- Fans of explicit & verbose code can now ignore findings
  with a `// nosemgrep` comment instead of the original `// nosem`.
  The two keywords have identical behavior.
- Generic pattern matching is now 10-20% faster
  on large codebases.

### Fixed

- Semgrep would crash when tens of thousands of matches were found
  for the same rule in one file.
  A new internally used `semgrep-core` flag named `-max_match_per_file`
  prevents these crashes by forcing a 'timeout' state
  when 10,000 matches are reached.
  Semgrep can then gracefully report
  what combination of rules and paths causes too much work.
- `semgrep --debug` works again,
  and now outputs even more debugging information from `semgrep-core`.
  The new debugging output is especially helpful to discover
  which rules have too many matches.
- A pattern that looks like `$X & $Y`
  will now correctly match bitwise AND operations in Ruby.
- Metavariables can now capture the name of a class
  and match its occurrences later in the class definition.
- Semgrep used to crash when a metavariable matched
  over text that cannot be read as UTF-8 text.
  Such matches will now try to recover what they can
  from apparent broken unicode text.

## [0.33.0](https://github.com/returntocorp/semgrep/releases/tag/v0.33.0) - 2020-12-01

### Added

- Allow selecting rules based on severity with the `--severity` flag. Thanks @kishorbhat!

### Changed

- In generic mode, shorter matches are now always preferred over
  longer ones. This avoids matches like `def bar def foo` when the
  pattern is `def ... foo`, instead matching just `def foo`
- In generic mode, leading dots must now match at the beginning of a
  block, allowing patterns like `... foo` to match what comes before `foo`
- Disabled link following for parity with other LINUX tools (e.g. ripgrep)
- spacegrep timeouts are now reported as timeouts instead of another error

### Fixed

- Correctly bind a metavariable in an import to the fully-qualified name. [Issue](https://github.com/returntocorp/semgrep/issues/1771)
- Fix invalid match locations on target files containing both CRLF line
  endings UTF-8 characters (#2111)
- Fix NoTokenLocation error when parsing Python f-strings
- [C] Support `include $X`
- [Go] Fix wrong order of imports

## [0.32.0](https://github.com/returntocorp/semgrep/releases/tag/v0.32.0) - 2020-11-18

### Added

- JSON output now includes an attribute of findings named `is_ignored`.
  This is `false` under regular circumstances,
  but if you run with `--disable-nosem`,
  it will return `true` for findings
  that normally would've been excluded by a `// nosem` comment.

### Changed

- `// nosemgrep` can now also be used to ignore findings,
  in addition to `// nosem`
- Added a default timeout of 30 seconds per file instead of none (#1981).

## [0.31.1](https://github.com/returntocorp/semgrep/releases/tag/v0.31.1) - 2020-11-11

### Fixed

- Regression in 0.31.0 where only a single file was being used when `--config`
  was given a directory with multiple rules (#2019).
- Cheatsheet's html functionality now has correct output.

## [0.31.0](https://github.com/returntocorp/semgrep/releases/tag/v0.31.0) - 2020-11-10

### Fixed

- Gracefully handle empty configuration file.
- Gracefully handle LexicalErrors from semgrep-core.
- Fix stack overflows in spacegrep on large input files (#1944).
- Fix extension-based file selection when the language is `generic` (#1968).
- Fix semgrep error when no valid config on path provided (#1912).
- Fix NO_FILE_INFO_YET error which causes the python wrapper to crash (#1925).
- Fix usage of '...' in special builtin arguments for PHP (#1963).
- Fix automatic semicolon insertion parse error in javascript (#1960).

### Added

- kotlin-tree-sitter integration into semgrep-core. Can now call
  dump-tree-sitter-cst on kotlin files.
- c++ tree-sitter integration into semgrep-core (#1952).
- More documents for language porting.
- Error handling in spacegrep to print stderr when CalledProcessError occurs.

## [0.30.0](https://github.com/returntocorp/semgrep/releases/tag/v0.30.0) - 2020-11-03

### Added

- Better examples for the generic mode aka spacegrep (#1951).

### Fixed

- Fix matching of trailing dots in spacegrep (#1939).
- Allow matching on one-line files with spacegrep (#1929).
- Fix incorrect number of lines matched by dots with spacegrep (#1918).
- Other subtle spacegrep matching bugs (#1913).
- Metavariable for method call should be matched against corresponding
  metavariable in method definition (#1861).
- Typescript class properties/declarations not recognized (#1846).
- Can't match inside Python try/except clause (#1902).

## [0.29.0](https://github.com/returntocorp/semgrep/releases/tag/v0.29.0) - 2020-10-27

### Added

- Semgrep will now partially parse files with parse errors and report findings detected before the parse errors was encountered.
- Allow user to specify registry path without having to add semgrep.dev url
  i.e.: instead of `--config https://semgrep.dev/p/r2c-ci` users can use `--config p/r2c-ci`
- Allow user to specify snippet id without having to add semgrep.dev url
  i.e.: instead of `--config https://semgrep.dev/s/username:snippetname`
  users can use `--config username:snippetname`
- `--test` will now error out if `ruleid` or `ok` is not in reported IDs
- Semgrep will run JavaScript rules on TypeScript files automatically.

### Fixed

- More off by one fixes in autofix
- Support for matching dynamic class names in Ruby
- Removed `nosem` findings from the final findings count
- Matching nested JSX elements works properly. See https://semgrep.dev/s/erlE?version=0.29.0.
- Can now match partial class definitions with annotations in Java. See https://github.com/returntocorp/semgrep/issues/1877.
- Fixed errors in TypeScript "implements" keyword. See https://github.com/returntocorp/semgrep/issues/1850.

## [0.28.0](https://github.com/returntocorp/semgrep/releases/tag/v0.28.0) - 2020-10-21

### Added

- A `metavariable-comparison` operator
  for evaluating numeric comparisons on metavariable values,
  such as `comparison: $KEY_SIZE < 2048`.
  This is a safe alternative to `pattern-where-python` snippets.
  Check the [full documentation of this feature](https://github.com/returntocorp/semgrep/blob/12d25a5c/docs/experimental.md#metavariable-comparison)!
- Matching 1-to-N attributes with a `...` wildcard
  in JSX tags' attribute lists,
  such as `<$TAG attr="1" ... />`
- Matching only the function signature
  without the function body,
  such as `function foo(...)`.
  This is useful to have cleaner match output
  when the body content doesn't matter in a rule.
  This works on JavaScript, TypeScript, and Java code currently.
- SARIF output now includes the exact CWE and OWASP categories as tags.
  Thanks @hunt3rkillerz!
- Matching of annotation patterns for Java (like `@SomeAnnot(...)`) in any context.

### Fixed

- PHP superglobals such as `$_GET`,
  which start with a dollar sign just like Semgrep metavariables,
  are now correctly interpreted as PHP code instead of Semgrep pattern code.
- Calls to `isset(...)` in PHP look like function calls,
  but technically are not functions calls.
  Now you can match them anyway!
- It's now possible to write unit tests for OCaml rules.
- JavaScript's special identifiers,
  such as `this`, can now be captured into a metavariable.
- A Java pattern for `implements B`
  will now also match code that does `implements A, B, C`.
- Addressed off by one errors when applying autofixes
- Missing characters in metavariable interpolation in messages
- And many more minor code parser fixes!

## [0.27.0](https://github.com/returntocorp/semgrep/releases/tag/v0.27.0) - 2020-10-06

### Added

- Added a `--debug` flag and moved most of the output under `--verbose` to it.
- Can run multiple rule configs by repeating `--config` option
- Jenkins information added to integrations
- Added matching with partial patterns for function signatures for Go.

### Changed

- Parse and other errors are mentioned at final output, but not individually displayed unless --verbose is passed
- tree-sitter parse error exceptions converted to parsing_error, improving error location

### Fixed

- Dislayed types using the `message` key are more complete.
- Triple token repeat for EncodedString in semgrep messages fixed.
- Crashes on 3 or more layered jsonschema errors fixed.

## [0.26.0](https://github.com/returntocorp/semgrep/releases/tag/v0.26.0) - 2020-09-30

### Fixed

- Metavariables are able to match empty tuples
- Correctly parse optional chaining (?.) in Typescript
- Correctly parse logical assignment operators (&&=, ||=, ??=) in Typescript
- Some type constraing matching in Typescript

### Changed

- Added default timeout of 5 seconds to javascript parsing (related to ?. on large minified files stalling)

## [0.25.0](https://github.com/returntocorp/semgrep/releases/tag/v0.25.0) - 2020-09-23

### Added

- Added support for the JUnit XML report format (`--junit-xml`)
- C now supports the deep expression operator: `<... $X ...>`. See [this example](https://semgrep.dev/s/boKP/?version=develop).
- Added support for ellipses `...` in PHP. (https://github.com/returntocorp/semgrep/issues/1715). See [this example](https://semgrep.dev/s/NxRn/?version=develop).

### Fixed

- JavaScript will parse empty yields (https://github.com/returntocorp/semgrep/issues/1688).
- In JavaScript, arrow functions are now considered lambdas (https://github.com/returntocorp/semgrep/issues/1691). This allows [matching](https://semgrep.dev/s/Kd1j/?version=develop) arrow functions in `var` assignments.
- `tsx` and `typescript` are now properly recognized in the `languages` key. (https://github.com/returntocorp/semgrep/issues/1705)

## [0.24.0](https://github.com/returntocorp/semgrep/releases/tag/v0.24.0) - 2020-09-16

### Added

- The `--test` functionality now supports the `--json` flag
- Alpha support for TypeScript
- Alpha support for PHP
- PyPI artifacts are now compatible with Alpine Linux

### Fixed

- Can now parse ECMAScript object patterns with ellipses in place of fields

## [0.23.0](https://github.com/returntocorp/semgrep/releases/tag/v0.23.0) - 2020-09-09

### Added

- Experimental support for Typescript (with -lang ts). You can currently
  mainly use the Javascript subset of Typescript in patterns, as well
  as type annotations in variable declarations or parameters.
- Ability to read target contents from stdin by specifying "-" target.

### Changed

- You can now specify timeouts using floats instead of integers
  (e.g., semgrep -timeout 0.5 will timeout after half a second)

### Fixed

- We now respect the -timeout when analyzing languages which have
  both a Tree-sitter and pfff parser (e.g., Javascript, Go).

## [0.22.0](https://github.com/returntocorp/semgrep/releases/tag/v0.22.0) - 2020-09-01

### Added

- The 'languages' key now supports 'none' for running `pattern-regex` on arbitrary files. See [this file](https://github.com/returntocorp/semgrep/blob/develop/semgrep/tests/e2e/rules/regex-any-language.yaml) for an example.
- You can now use the '...' ellipsis operator in OCaml.
- True negatives to '--test' functionality via the 'ok:<rule-id>' annotation.

### Changed

- Groups of rules are now called "Rulesets" in the Semgrep ecosystem,
  instead of their previous name, "Packs".
- We now use also the tree-sitter-javascript Javascript parser, which
  can parse quickly minified files. Thus, we also removed the 5 seconds
  parsing timeout we were using for Javascript.
- We should correctly report ranges when matching array access expressions
  (e.g., 'foo[$X]').
- Breaking: regular expressions in semgrep string patterns (e.g., `"=~/foo/"`)
  are now using the PCRE (Perl Compatible Regular Expressions) syntax instead of
  the OCaml syntax. This means you should not escape parenthesis for grouping
  or escape pipes for dijunctions (e.g., use simply `"=~/foo|bar/"` instead of
  `"=~/foo\|bar/"`). You can also use more advanced regexp features available
  in PCRE such as case-insensitive regexps with '/i' (e.g., `"=~/foo/i"`).
  The semantic of matching changes also to look for the regexp anywhere
  in the string, not just at the beginning, which means if you want to
  enforce a format for the whole string, you will now need to use the '^' anchor
  character (e.g., `"=~/^o+$/"` to check if a string contains only a sequence
  of 'o').

### Removed

- Breaking: install script installation procedure (semgrep-<version>-ubuntu-generic.sh).
  Please use 'pip install' for equivalent Linux installation.

## [0.21.0](https://github.com/returntocorp/semgrep/releases/tag/v0.21.0) - 2020-08-25

### Added

- Parsing JSX (JavaScript React) files is now supported as a beta feature!
  In this release, you need to target .jsx files one by one explicitly to have them be scanned.
  We're planning to scan all .jsx files in targeted directories in our next release
- We now bundle a [json-schema](https://json-schema.org/) spec for rules YAML syntax.

### Changed

- Our custom-made rules YAML validator has been replaced with a jsonschema standard one.
  This results in more reliable and comprehensive error messages
  to help you get back on track when bumping into validation issues.
- Calling `semgrep --validate` now includes more information,
  such as the number of rules validation ran on.

### Fixed

- Fixed a bug where multiple assignment,
  also known as tuple unpacking assignment in Python,
  such as `a, b = foo`,
  could be misinterpreted by semgrep.
- Fixed a bug that would cause a crash when trying to get debug steps output as JSON.
- `.mly` and `.mll` files are no longer targeted implicitly by OCaml scans.
- Fixed the `--skip-unknown-extensions` flag skipping files even with recognized extensions.
- Fixed JavaScript conditionals without braces,
  such as `if (true) return;`,
  not being matched by patterns such as `if (true) { return; }`.

## [0.20.0](https://github.com/returntocorp/semgrep/releases/tag/v0.20.0) - 2020-08-18

### Added

- Support for JSX tag metavariables (e.g., <$TAG />) and ellipsis inside
  JSX attributes (e.g., <foo attr=... />)
- By default Semgrep treats explicitly passed files with unknown extension as possibly any language and so runs all rules on said files. Add a flag `--skip-unknown-extensions` so that Semgrep will treat these files as if they matched no language and will so run no rules on them. [Link: PR](https://github.com/returntocorp/semgrep/pull/1507)

### Fixed

- Python patterns do not have to end with a newline anymore.
- Pattern `$X = '...';` in JavaScript matches `var $X = '...'`. Additionally, semicolon is no longer required to match. [Link: Issue](https://github.com/returntocorp/semgrep/issues/1497); [Link: Example](https://semgrep.dev/7g0Q?version=0.20.0)
- In JavaScript, can now match destructured object properties inside functions. [Link: Issue](https://github.com/returntocorp/semgrep/issues/1005); [Link: Example](https://semgrep.dev/d72E/?version=0.20.0)
- Java annotations can be matched with fully qualified names. [Link: Issue](https://github.com/returntocorp/semgrep/issues/1508); [Link: Example](https://semgrep.dev/vZqY/?version=0.20.0)
- Ensure `/src` exists in Dockerfile; [Link: PR](https://github.com/returntocorp/semgrep/pull/1512)

## [0.19.1](https://github.com/returntocorp/semgrep/releases/tag/v0.19.1) - 2020-08-13

### Fixed

- Update Docker container to run successfully without special volume
  permissions

## [0.19.0](https://github.com/returntocorp/semgrep/releases/tag/v0.19.0) - 2020-08-11

### Added

- `--timeout-threshold` option to set the maximum number of times a file can timeout before it is skipped
- Alpha support for C#

### Fixed

- Match against JavaScript unparameterized catch blocks
- Parse and match against Java generics
- Add ability to match against JSX attributes using ellipses
- Add ability to use ellipses in Go struct definitions
- No longer convert Go expressions with a newline to a statement

## [0.18.0](https://github.com/returntocorp/semgrep/releases/tag/v0.18.0) - 2020-08-04

### Added

- Match arbitrary content with `f"..."`
- Performance improvements by filtering rules if file doesn't contain string needed for match
- Match "OtherAttribute" attributes in any order
- Support Python 3.8 self-documenting fstrings
- `--max-memory` flag to set a maximum amount of memory that can be used to apply a rule to a file

## [0.17.0](https://github.com/returntocorp/semgrep/releases/tag/v0.17.0) - 2020-07-28

### Added

- The `metavariable-regex` operator, which filters finding's by metavariable
  value against a Python re.match compatible expression.
- `--timeout` flag to set maximum time a rule is applied to a file
- Typed metavariables moved to official support. See [docs](https://github.com/returntocorp/semgrep/blob/develop/docs/pattern-features.md#typed-metavariables)

### Changed

- Improved `pattern-where-python` error messages

## [0.16.0](https://github.com/returntocorp/semgrep/releases/tag/v0.16.0) - 2020-07-21

### Added

- Match file-name imports against metavariables using `import "$X"` (most
  useful in Go)
- Support for taint-tracking rules on CLI using the key-value pair 'mode: taint'
  (defaults to 'mode: search')

### Changed

- Don't print out parse errors to stdout when using structured output formats

### Fixed

- Parse nested object properties in parameter destructuring in JavaScript
- Parse binding patterns in ECMAScript 2021 catch expressions
- Was mistakenly reporting only one of each type of issue even if multiple issues exist

## [0.15.0](https://github.com/returntocorp/semgrep/releases/tag/v0.15.0) - 2020-07-14

### Added

- Alpha level support for Ruby

### Changed

- Show semgrep rule matches even with --quiet flag

### Fixed

- Fixed a crash when running over a directory with binary files in it.
- Fix SARIF output format
- Parse nested destructured parameters in JavaScript
- True and False are not keywords in Python2
- Send informative error message when user tries to use semgrep on missing files

## [0.14.0](https://github.com/returntocorp/semgrep/releases/tag/v0.14.0) - 2020-07-07

### Changed

- Default Docker code mount point from `/home/repo` to `/src` - this is also
  configurable via the `SEMGREP_SRC_DIRECTORY` environment variable

### Removed

- `--precommit` flag - this is no longer necessary after defaulting to
  `pre-commit`'s code mount point `/src`

### Fixed

- Parse python files with trailing whitespace
- Parse python2 tuple as parameter in function/lambda definition
- Parse python3.8 positional only parameters (PEP 570)
- Parse python2 implicit array in comprehension
- Cache timeout errors in semgrep-core so running multiple rules does not
  retry parsing

## [0.13.0](https://github.com/returntocorp/semgrep/releases/tag/v0.13.0) - 2020-06-30

### Added

- Const propagation now works with Java 'final' keyword and for Python globals
  which were assigned only once in the program

### Fixed

- Parsing Ocaml open overriding
- Parse raise in Python2 can take up to three arguments
- Metavariable matching now works with variables with global scope:

```yaml
$CONST = "..."
---
def $FUNC(...): return foo($CONST)
```

will match

```python
GLOBAL_CONST = "SOME_CONST"

def fetch_global_const():
    return foo(GLOBAL_CONST)
```

### Changed

- More clear Parse error message

## [0.12.0](https://github.com/returntocorp/semgrep/releases/tag/v0.12.0) - 2020-06-23

### Added

- Support for a new configuration language: JSON. You can now write
  JSON semgrep patterns with -lang json
- Support for '...' inside set and dictionaries
- Version check to recommend updating when out-of-date, disable with `--disable-version-check`
- Support for multiline pattern-where-python
- `--dryrun` flag to show result of autofixes without modifying any files
- Add capability to use regex replacement for autofixing. See documentaion [here](https://github.com/returntocorp/semgrep/blob/develop/docs/experimental.md#autofix-using-regular-expression-replacement)
- Add version check to recommend upgrading when applicable

### Fixed

- The range of function calls and statement blocks now includes the closing
  `}` and `)`. The range for expression statements now includes the closing
  ';' when there's one. The range of decorators now includes '@'.
- Do not convert certain parenthesized expressions in tuples in Python
- Returned warning when improperly mounting volume in docker container
- Correctly handle uncommited file deletions when using git aware file targeting

### Changed

- Progress bar only displays when in interactive terminal, more than one
  rule is being run, and not being run with `-v` or `-q`
- Colapsed `--include-dir` and `--exclude-dir` functionaity into `--include` and
  `--exclude` respectively

## [0.11.0](https://github.com/returntocorp/semgrep/releases/tag/v0.11.0) - 2020-06-16

### Added

- Support for another programming language: OCaml. You can now write
  OCaml semgrep patterns with -lang ocaml
- Inline whitelisting capabilities via `nosem` comments and the
  `--disable-nosem` flag [#900](https://github.com/returntocorp/semgrep/issues/900)
- Show a progress bar when using semgrep in an interactive shell
- More understandable error messages

### Changed

- If scanning a directory in a git project then skip files that are ignored by the
  project unless `--no-git-ignore` flag is used
- Show aggregate parse errors unless `--verbose` flag is used

### Fixed

- Handle parsing unicode characters

## [0.10.1](https://github.com/returntocorp/semgrep/releases/tag/v0.10.1) - 2020-06-10

### Fixed

- Value of `pattern_id` when using nested pattern operators [#828](https://github.com/returntocorp/semgrep/issues/828)
- `...` now works inside for loops in javascript
- Metavariable
- Infinite loop in python [#923](https://github.com/returntocorp/semgrep/issues/923)
- Treat field definition (`{x: 1}`) differently from assignment (`{x = 1}`)
- Support triple-quoted f-strings in python
- Fix ubuntu build error [#965](https://github.com/returntocorp/semgrep/pull/965)

## [0.10.0](https://github.com/returntocorp/semgrep/releases/tag/v0.10.0) - 2020-06-09

### Fixed

- Support immediately indexed arrays with initializers in Java
- Support object rest parameters in ECMAScript 6+
- Support various array destructuring calls with ommitted arguments in
  ECMAScript 6+
- Fix an issue where an error was raised when matching to Python else
  blocks with a metavariable
- Don't filter out files that are explicitly passed as arguments to semgrep
  even if they do not have expected extension

### Added

- Java imports can now be searched with patterns written like `import javax.crypto.$ANYTHING`
- `--debugging-json` flag for use on semgrep.dev

### Changed

- Pattern matches now distinguish between conditionals without `else` blocks
  and those with empty `else` blocks; write two patterns to capture both
  possibilities
- Print output before exiting when using --strict

## [0.9.0](https://github.com/returntocorp/semgrep/releases/tag/v0.9.0) - 2020-06-02

### Fixed

- Performance optimizations in deep statement matching
- Disable normalization of != ==> !(==)
- Support empty variable declaration in javasript
- Support "print expr," in Python 2.X
- Support "async" keyword on inner arrow functions for ECMAScript 7+
- Support optional catch bindings for ECMAScript 2019+
- Support non-ASCII Unicode whitespace code points as lexical whitespace in JavaScript code
- Support assignment expressions in Python 3.8
- Emtpty block in if will only match empty blocks

### Removed

- `--exclude-tests` flag - prefer `--exclude` or `--exclude-dir`
- `--r2c` flag - this was completely unused

## [0.8.1](https://github.com/returntocorp/semgrep/releases/tag/v0.8.1) - 2020-05-26

### Fixed

- `semgrep --version` on ubuntu was not returning the correct version

## [0.8.0](https://github.com/returntocorp/semgrep/releases/tag/v0.8.0) - 2020-05-20

### Added

- `pattern-regex` functionality - see docs for more information.
- Ellipsis used in the final position of a sequence of binary operations
  will match any number of additional arguments:
  ```
  $X = 1 + 2 + ...
  ```
  will match
  ```python
  foo = 1 + 2 + 3 + 4
  ```
- Per rule configuration of paths to include/exclude. See docs for more information.

### Changed

- fstring pattern will only match fstrings in Python:
  ```
  f"..."
  ```
  will match
  ```python
  f"foo {1 + 1}"
  ```
  but not
  ```python
  "foo"
  ```
- Change location of r2c rule config to https://semgrep.live/c/r/all which filters out
  pattern-where-python rules

## [0.7.0](https://github.com/returntocorp/semgrep/releases/tag/v0.7.0) - 2020-05-12

### Added

- `--exclude`, `--include`, `--exclude-dir`, and `--include-dir` flags
  for targeting specific paths with command line options.
  The behavior of these flags mimics `grep`'s behavior.
- A `--sarif` flag to receive output formatted according to the
  [SARIF v2.1.0](https://docs.oasis-open.org/sarif/sarif/v2.1.0/cs01/sarif-v2.1.0-cs01.html)
  specification for static analysis tools.
- Metavariables are now checked for equality across pattern clauses. For example, in the following pattern, `$REQ` must be the same variable name for this to match:
  ```yaml
  - patterns:
      - pattern-inside: |
          $TYPE $METHOD(..., HttpServletRequest $REQ, ...) {
            ...
          }
      - pattern: $REQ.getQueryString(...);
  ```

### Fixed

- Correclty parse implicit tuples in python f-strings
- Correctly parse `%` token in python f-string format
- Correctly parse python fstrings with spaces in interpolants

## [0.6.1](https://github.com/returntocorp/semgrep/releases/tag/v0.6.1) - 2020-05-06

### Fix

- Message field in output was not using proper interpolated message

## [0.6.0](https://github.com/returntocorp/semgrep/releases/tag/v0.6.0) - 2020-05-05

### Added

- The `-j/--jobs` flag for specifying number of subprocesses to use to run checks in parallel.
- expression statements will now match by default also return statements
  ```
  foo();
  ```
  will now match
  ```javascript
  return foo();
  ```
- You can now use regexps for field names:
  ```
  var $X = {"=~/[lL]ocation/": $Y};
  ```
  will now match
  ```javascript
  var x = { Location: 1 };
  ```
- Add severity to json output and prepend the rule line with it. Color yellow if `WARNING`, and red if `ERROR`. e.g. WARNING rule:tests.equivalence-tests
- For languages not allowing the dollar sign in identifiers (e.g., Python),
  semgrep will return an error if your pattern contains an identifier
  starting with a dollar that is actually not considered a metavariable
  (e.g., `$x`)
- Support top level `metadata` field in rule.yaml. Entire metadata object is attached to
  all things that match the rule when using json output format.

### Changed

- Config files in hidden paths can now be used by explicitly specifying
  the hidden path:
  ```
  semgrep --config some/hidden/.directory
  ```
- Metavariables can now contain digits or `_`. `$USERS_2` is now
  a valid metavariable name. A metavariable must start with a letter
  or `_` though.
- Simple calls of the `semgrep` CLI, such as `semgrep --version`, are now 60% faster.
- Display autofix suggestion in regular and json output mode.
- Update command line help texts.

### Fixed

- Correctly parse `f"{foo:,f}"` in Python
- Correctly parse Python files where the last line is a comment

## [0.5.0](https://github.com/returntocorp/semgrep/releases/tag/v0.5.0) - 2020-04-28

### Changed

- Rename executable to semgrep
- Deep expression matching in conditionals requires different syntax:
  ```
  if <... $X = True ...>:
      ...
  ```
  will now match
  ```python
  if foo == bar and baz == True:
      return 1
  ```
- Deduplicate semgrep output in cases where there are multiple ways
  a rule matches section of code
- Deep statement matchings goes into functions and classes:

  ```
  $X = ...
  ...
  bar($X)
  ```

  now matches with

  ```javascript
  QUX = "qux";

  function baz() {
    function foo() {
      bar(QUX);
    }
  }
  ```

### Added

- `python2` is a valid supported language

### Fixed

- Expression will right hand side of assignment/variable definition in javascript. See #429
  ```
  foo();
  ```
  will now match
  ```
  var x = foo();
  ```
- Regression where `"..."` was matching empty list
  ```
  foo("...")
  ```
  does _not_ match
  ```
  foo()
  ```

## [0.4.9](https://github.com/returntocorp/semgrep/releases/tag/v0.4.9) - 2020-04-07

### Changed

- Only print out number of configs and rules when running with verbose flag
- Match let and const to var in javascript:
  ```
  var $F = "hello"
  ```
  will now match any of the following expressions:
  ```javascript
  var foo = "hello";
  let bar = "hello";
  const baz = "hello";
  ```

### Added

- Print out --dump-ast
- Print out version with `--version`
- Allow ... in arrays
  ```
  [..., 1]
  ```
  will now match
  ```
  [3, 2, 1]
  ```
- Support Metavariable match on keyword arguments in python:
  ```
  foo(..., $K=$B, ...)
  ```
  will now match
  ```
  foo(1, 2, bar=baz, 3)
  ```
- Support constant propogation in f-strings in python:
  ```
  $M = "..."
  ...
  $Q = f"...{$M}..."
  ```
  will now match
  ```python
  foo = "bar"
  baz = f"qux {foo}"
  ```
- Constant propogation in javascript:

  ```
  api("literal");
  ```

  will now match with any of the following:

  ```javascript
  api("literal");

  const LITERAL = "literal";
  api(LITERAL);

  const LIT = "lit";
  api(LIT + "eral");

  const LIT = "lit";
  api(`${LIT}eral`);
  ```

- Deep statement matching:
  Elipsis operator (`...`) will also include going deeper in scope (i.e. if-else, try-catch, loop, etc.)
  ```
  foo()
  ...
  bar()
  ```
  will now match
  ```python
  foo()
  if baz():
      try:
          bar()
      except Exception:
          pass
  ```
- Unified import resolution in python:

  ```
  import foo.bar.baz
  ```

  will now match any of the following statements:

  ```python
  import foo.bar.baz
  import foo.bar.baz.qux
  import foo.bar.baz as flob
  import foo.bar.baz.qux as flob
  from foo.bar import baz
  from foo.bar.baz import qux
  from foo.bar import baz as flob
  from foo.bar.bax import qux as flob
  ```

- Support for anonymous functions in javascript:
  ```
  function() {
      ...
  }
  ```
  will now match
  ```javascript
  var bar = foo(
    //matches the following line
    function () {
      console.log("baz");
    }
  );
  ```
- Support arrow function in javascript

  ```
  (a) => { ... }
  ```

  will now match:

  ```javascript
  foo((a) => {
    console.log("foo");
  });
  foo((a) => console.log("foo"));

  // arrows are normalized in regular Lambda, so an arrow pattern
  // will match also old-style anynonous function.
  foo(function (a) {
    console.log("foo");
  });
  ```

- Python implicit string concatenation
  ```
  $X = "..."
  ```
  will now match
  ```python
  # python implicitly concatenates strings
  foo = "bar"       "baz"              "qux"
  ```
- Resolve alias in attributes and decorators in python

  ```
  @foo.bar.baz
  def $X(...):
      ...
  ```

  will now match

  ```python
  from foo.bar import baz

  @baz
  def qux():
      print("hello")
  ```

### Fixed

- Handle misordered multiple object destructuring assignments in javascript:
  ```
  var {foo, bar} = qux;
  ```
  will now match
  ```
  var {bar, baz, foo} = qux;
  ```
- Defining properties/functions in different order:

  ```
  var $F = {
      two: 2,
      one: 1
  };
  ```

  will now match both

  ```javascript
  var foo = {
    two: 2,
    one: 1,
  };

  var bar = {
    one: 1,
    two: 2,
  };
  ```

- Metavariables were not matching due to go parser adding empty statements in golang

## [0.4.8](https://github.com/returntocorp/semgrep/releases/tag/0.4.8) - 2020-03-09

### Added

- Constant propagation for some languages. Golang example:

```
pattern: dangerous1("...")
will match:

const Bar = "password"
func foo() {
     dangerous1(Bar);
}
```

- Import matching equivalences

```
pattern: import foo.bar.a2
matches code: from foo.bar import a1, a2
```

- Deep expression matching - see (#264)

```
pattern: bar();
matches code: print(bar())
```<|MERGE_RESOLUTION|>--- conflicted
+++ resolved
@@ -7,17 +7,14 @@
 ### Added
 
 - Sarif output format now includes `fixes` section
-<<<<<<< HEAD
 - `--test` flag will now seach for code files with `.fixed` suffix and use
   these to test the behaviour of autofixes of the rules.
-=======
 - Rust: added support for method chaining patterns.
 
 ### Changed
 
 - The `ci` CLI command will now include ignored matches in output formats
   that dictate they should always be included
->>>>>>> 394fc153
 
 ## [0.94.0](https://github.com/returntocorp/semgrep/releases/tag/v0.94.0) - 2022-05-25
 
