# Changelog

This project adheres to [Semantic Versioning](http://semver.org/spec/v2.0.0.html).

## Unreleased

### Added

### Fixed
- Constant propagation: In a method call `x.f(y)`, if `x` is a constant then it will be recognized as such
<<<<<<< HEAD
- Scala: parse `case object` within blocks
=======
- Scala: parse typed patterns with variables that begin with an underscore: `case _x : Int => ...`
>>>>>>> fd6c247a

### Changed
- C# support is now GA
- cli: Only suggest increasing stack size when semgrep-core segfaults

## [0.71.0](https://github.com/returntocorp/semgrep/releases/tag/v0.71.0) - 11-01-2021

### Added
- Metavariable equality is enforced across sources/sanitizers/sinks in 
  taint mode, and these metavariables correctly appear in match messages
- Pre-alpha support for Bash as a new target language
- Pre-alpha support for C++ as a new target language
- Increase soft stack limit when running semgrep-core (#4120)
- `semgrep --validate` runs metachecks on the rule

### Fixed
- text_wrapping defaults to MAX_TEXT_WIDTH if get_terminal_size reports
  width < 1
- Metrics report the error type of semgrep core errors (Timeout, 
  MaxMemory, etc.)
- Prevent bad settings files from crashing Semgrep (#4164)
- Constant propagation: Tuple/Array destructuring assignments now correctly 
  prevent constant propagation
- JS: Correctly parse metavariables in template strings
- Scala: parse underscore separators in number literals, and parse 
  'l'/'L' long suffix on number literals
- Scala: parse by name arguments in arbitary function types, 
  like `(=> Int) => Int`
- Scala: parse `case class` within blocks
- Bash: various fixes and improvements
- Kotlin: support ellipsis in class body and parameters (#4141)
- Go: support method interface pattern (#4172)

### Changed
- Report CI environment variable in metrics for better environment
  determination
- Bash: a simple expression pattern can now match any command argument rather
  than having to match the whole command

## [0.70.0](https://github.com/returntocorp/semgrep/releases/tag/v0.70.0) - 10-19-2021

### Added
- Preliminary support for bash

### Fixed
- Go: support ... in import list (#4067),
  for example `import (... "error" ...)`
- Java: ... in method chain calls can now match also 0 elements, to be
  consistent with other use of ... (#4082), so `o. ... .foo()` will now
  also match just `o.foo()`.
- Config files with only a comment give bad error message (#3773)
- Does not crash if user does not have write permissions on home directory

### Changed
- Resolution of rulesets use legacy registry instead of cdn registry
- Benchmark suite is easier to modify

## [0.69.1](https://github.com/returntocorp/semgrep/releases/tag/v0.69.1) - 10-14-2021

### Fixed
- The `--enable-metrics` flag is now always a flag, does not optionally
  take an argument

## [0.69.0](https://github.com/returntocorp/semgrep/releases/tag/v0.69.0) - 10-13-2021

### Added
- C: support ... in parameters and sizeof arguments (#4037)
- C: support declaration and function patterns
- Java: support @interface pattern (#4030)

### Fixed
- Reverted change to exclude minified files from the scan (see changelog for
  0.66.0)
- Java: Fixed equality of metavariables bounded to imported classes (#3748)
- Python: fix range of tuples (#3832)
- C: fix some wrong typedef inference (#4054)
- Ruby: put back equivalence on old syntax for keyword arguments (#3981)
- OCaml: add body of functor in AST (#3821)

### Changed
- taint-mode: Introduce a new kind of _not conflicting_ sanitizer that must be
  declared with `not_conflicting: true`. This affects the change made in 0.68.0
  that allowed a sanitizer like `- pattern: $F(...)` to work, but turned out to
  affect our ability to specify sanitization by side-effect. Now the default
  semantics of sanitizers is reverted back to the same as before 0.68.0, and
  `- pattern: $F(...)` is supported via the new not-conflicting sanitizers.

## [0.68.2](https://github.com/returntocorp/semgrep/releases/tag/v0.68.2) - 10-07-2021

### Fixed
- Respect --skip-unknown-extensions even for files with no extension
(treat no extension as an unknown extension)
- taint-mode: Fixed (another) bug where a tainted sink could go unreported when
  the sink is a specific argument in a function call

## [0.68.1](https://github.com/returntocorp/semgrep/releases/tag/v0.68.1) - 10-07-2021

### Added
- Added support for `raise`/`throw` expressions in the dataflow engine and
  improved existing support for `try-catch-finally`

### Fixed
- Respect rule level path filtering

## [0.68.0](https://github.com/returntocorp/semgrep/releases/tag/v0.68.0) - 10-06-2021

### Added
- Added "automatic configuration" (`--config auto`), which collaborates with
  the Semgrep Registry to customize rules to a project; to support this, we
  add support for logging-in to the Registry using the project URL; in
  a future release, this will also perform project analysis to determine
  project languages and frameworks
- Input can be derived from subshells: `semgrep --config ... <(...)`
- Java: support '...' in catch (#4002)

### Changed
- taint-mode: Sanitizers that match exactly a source or a sink are filtered out,
  making it possible to use `- pattern: $F(...)` for declaring that any other
  function is a sanitizer
- taint-mode: Remove built-in source `source(...)` and built-in sanitizer
  `sanitize(...)` used for convenience during early development, this was causing
  some unexpected behavior in real code that e.g. had a function called `source`!
- When enabled, metrics now send the hashes of rules that yielded findings;
  these will be used to tailor rules on a per-project basis, and also will be
  used to improve rules over time
- Improved Kotlin parsing from 77% to 90% on our Kotlin corpus.
- Resolution of rulesets (i.e. `p/ci`) use new rule cdn and do client-side hydration
- Set pcre recursion limit so it will not vary with different installations of pcre
- Better pcre error handling in semgrep-core

### Fixed
- taint-mode: Fixed bug where a tainted sink could go unreported when the sink is
  a specific argument in a function call
- PHP: allows more keywords as valid field names (#3954)

## [0.67.0](https://github.com/returntocorp/semgrep/releases/tag/v0.67.0) - 09-29-2021

### Added
- Added support for break and continue in the dataflow engine
- Added support for switch statements in the dataflow engine

### Changed
- Taint no longer analyzes dead/unreachable code
- Improve error message for segmentation faults/stack overflows
- Attribute-expression equivalence that allows matching expression patterns against
  attributes, it is enabled by default but can be disabled via rule `options:` with
  `attr_expr: false` (#3489)
- Improved Kotlin parsing from 35% to 77% on our Kotlin corpus.

### Fixed
- Fix CFG dummy nodes to always connect to exit node
- Deep ellipsis `<... x ...>` now matches sub-expressions of statements
- Ruby: treat 'foo' as a function call when alone on its line (#3811)
- Fixed bug in semgrep-core's `-filter_irrelevant_rules` causing Semgrep to
  incorrectly skip a file (#3755)

## [0.66.0](https://github.com/returntocorp/semgrep/releases/tag/v0.66.0) - 09-22-2021

### Added
- HCL (a.k.a Terraform) experimental support

### Changed
- **METRICS COLLECTION CHANGES**: In order to target development of Semgrep features, performance improvements,
  and language support, we have changed how metrics are collected by default
  - Metrics collection is now controlled with the `--metrics` option, with possible values: `auto`, `on`, or `off`
  - `auto` will send metrics only on runs that include rules are pulled from the Semgrep Registry.
    It will not send metrics when rules are only read from local files or passed directly as
    strings
  - `auto` is now the default metrics collection state
  - `on` forces metrics collection on every run
  - `off` disables metrics collection entirely
  - Metrics collection may still alternatively be controlled with the `SEMGREP_SEND_METRICS`
    environment variable, with the same possible values as the `--metrics` option. If both
    are set, `--metrics` overrides `SEMGREP_SEND_METRICS` 
  - See `PRIVACY.md` for more information
- Constant propagation now assumes that void methods may update the callee (#3316)
- Add rule message to emacs output (#3851)
- Show stack trace on fatal errors (#3876)
- Various changes to error messages (#3827)
- Minified files are now automatically excluded from the scan, which
  may result in shorter scanning times for some projects.

### Fixed
- Dataflow: Recognize "concat" method and interpret it in a language-dependent manner (#3316)
- PHP: allows certain keywords as valid field names (#3907)

## [0.65.0](https://github.com/returntocorp/semgrep/releases/tag/v0.65.0) - 09-13-2021

### Added
- Allow autofix using the command line rather than only with the fix: YAML key
- Vardef-assign equivalence can now be disabled via rule `options:` with `vardef_assign: false`

### Changed
- Grouped semgrep CLI options and added constraints when useful (e.g. cannot use `--vim` and `--emacs` at the same time)

### Fixed
- Taint detection with ternary ifs (#3778)
- Fixed corner-case crash affecting the `pattern: $X` optimization ("empty And; no positive terms in And")
- PHP: Added support for parsing labels and goto (#3592)
- PHP: Parse correctly constants named PUBLIC or DEFAULT (#3589)
- Go: Added type inference for struct literals (#3622)
- Fix semgrep-core crash when a cache file exceeds the file size limit
- Sped up Semgrep interface with tree-sitter parsing

## [0.64.0](https://github.com/returntocorp/semgrep/releases/tag/v0.64.0) - 09-01-2021

### Added
- Enable associative matching for string concatenation (#3741)

### Changed
- Add logging on failure to git ls-files (#3777)
- Ignore files whose contents look minified (#3795)
- Display semgrep-core errors in a better way (#3774)
- Calls to `semgrep --version` now check if Semgrep is up-to-date; this can
  cause a ~ 100 ms delay in run time; use --disable-version-check if you
  don't want this

### Fixed
- Java: separate import static from regular imports during matching (#3772)
- Taint mode will now benefit from semgrep-core's -filter_irrelevant_rules
- Taint mode should no longer report duplicate matches (#3742)
- Only change source directory when running in docker context (#3732)

## [0.63.0](https://github.com/returntocorp/semgrep/releases/tag/v0.63.0) - 08-25-2021

### Added
- C#: support ellipsis in declarations (#3720)

### Fixed
- Hack: improved support for metavariables (#3716)
- Dataflow: Disregard type arguments but not the entire instruction

### Changed
- Optimize ending `...` in `pattern-inside`s to simply match anything left

## [0.62.0](https://github.com/returntocorp/semgrep/releases/tag/v0.62.0) - 2021-08-17

### Added
- OCaml: support module aliasing, so looking for `List.map` will also
  find code that renamed `List` as `L` via `module L = List`.
- Add help text to sarif formatter output if defined in metadata field.
- Update shortDescription in sarif formatter output if defined in metadata field.
- Add tags as defined in metadata field in addition to the existing tags.

### Fixed
- core: Fix parsing of numeric literals in rule files
- Java: fix the range and autofix of Cast expressions (#3669)
- Generic mode scanner no longer tries to open submodule folders as files (#3701)
- `pattern-regex` with completely empty files (#3705)
- `--sarif` exit code with suppressed findings (#3680)
- Fixed fatal errors when a pattern results in a large number of matches
- Better error message when rule contains empty pattern

### Changed
- Add backtrace to fatal errors reported by semgrep-core
- Report errors during rule evaluation to the user
- When anded with other patterns, `pattern: $X` will not be evaluated on its own, but will look at the context and find `$X` within the metavariables bound, which should be significantly faster

## [0.61.0](https://github.com/returntocorp/semgrep/releases/tag/v0.61.0) - 2021-08-04

### Added
- Hack: preliminary support for hack-lang
  thanks to David Frankel, Nicholas Lin, and more people at Slack!
- OCaml: support for partial if, match, and try patterns
  (e.g., `if $X = $Y`)
- OCaml: you can match uppercase identifiers (constructors, module names) by
  using a metavariable with an uppercase letter followed by an underscore,
  followed by uppercase letters or digits (e.g. `$X_`, `$F_OO`).
  Instead, `$FOO` will match everything else (lowercase identifiers,
  full expressions, types, patterns, etc.).
- OCaml: match cases patterns are now matched in any order, and ellipsis are
  handled correctly
- Improved error messages sent to the playground

### Changed
- Run version check and print upgrade message after scan instead of before
- OCaml: skip ocamllex and ocamlyacc files. Process only .ml and .mli files.
- Memoize range computation for expressions and speed up taint mode
- Report semgrep-core's message upon a parse error
- Deprecated the following experimental features:
  - pattern-where-python
  - taint-mode
  - equivalences
  - step-by-step evaluation output
- Deduplicate findings that fire on the same line ranges and have the same message.

### Fixed
- Go: Match import module paths correctly (#3484)
- OCaml: use latest ocamllsp 1.7.0 for the -lsp option
- OCaml: include parenthesis tokens in the AST for tuples and constructor
  calls for better range matching and autofix
- OCaml: fixed many matching bugs with ellipsis
- core: Do not crash when is not possible to compute range info
- eliminate 6x slowdown when using the '--max-memory' option

## [0.60.0](https://github.com/returntocorp/semgrep/releases/tag/v0.60.0) - 2021-07-27

### Added
- Detect duplicate keys in YAML dictionaries in semgrep rules when parsing a rule
  (e.g., detect multiple 'metavariable' inside one 'metavariable-regex')

### Fixed
- C/C++: Fixed stack overflows (segmentation faults) when processing very large
  files (#3538)
- JS: Fixed stack overflows (segmentation faults) when processing very large
  files (#3538)
- JS: Detect numeric object keys `1` and `0x1` as equal (#3579)
- OCaml: improved parsing stats by using tree-sitter-ocaml (from 25% to 88%)
- taint-mode: Check nested functions
- taint-mode: `foo.x` is now detected as tainted if `foo` is a source of taint
- taint-mode: Do not crash when is not possible to compute range info
- Rust: recognize ellipsis in macro calls patterns (#3600)
- Ruby: represent correctly a.(b) in the AST (#3603)
- Rust: recognize ellipsis in macro calls patterns

### Changed
- Added precise error location for the semgrep metachecker, to detect for example
  duplicate patterns in a rule

## [0.59.0](https://github.com/returntocorp/semgrep/releases/tag/v0.59.0) - 2021-07-20

### Added
- A new experimental 'join' mode. This mode runs multiple Semgrep rules
  on a codebase and "joins" the results based on metavariable contents. This
  lets users ask questions of codebases like "do any 3rd party
  libraries use a dangerous function, and do I import that library directly?" or
  "is this variable passed to an HTML template, and is it rendered in that template?"
  with several Semgrep rules.

### Fixed
- Improve location reporting of errors
- metavariable-pattern: `pattern-not-regex` now works (#3503)
- Rust: correctly parse macros (#3513)
- Python: imports are unsugared correctly (#3940)
- Ruby: `pattern: $X` in the presence of interpolated strings now works (#3560)

## [0.58.2](https://github.com/returntocorp/semgrep/releases/tag/v0.58.2) - 2021-07-15

### Fixed
- Significant speed improvements, but the binary is now 95MB (from 47MB
  in 0.58.1, but it was 170MB in 0.58.0)

## [0.58.1](https://github.com/returntocorp/semgrep/releases/tag/v0.58.1) - 2021-07-15

### Fixed
- The --debug option now displays which files are currently processed incrementally;
  it will not wait until semgrep-core completely finishes.

### Changed
- Switch from OCaml 4.10.0 to OCaml 4.10.2 (and later to OCaml 4.12.0) resulted in
  smaller semgrep-core binaries (from 170MB to 47MB) and a smaller docker
  image (from 95MB to 40MB).

## [0.58.0](https://github.com/returntocorp/semgrep/releases/tag/v0.58.0) - 2021-07-14

### Added
- New iteration of taint-mode that allows to specify sources/sanitizers/sinks
  using arbitrary pattern formulas. This provides plenty of flexibility. Note
  that we breaks compatibility with the previous taint-mode format, e.g.
  `- source(...)` must now be written as `- pattern: source(...)`.
- HTML experimental support. This does not rely on the "generic" mode
  but instead really parses the HTML using tree-sitter-html. This allows
  some semantic matching (e.g., matching attributes in any order).
- Vue.js alpha support (#1751)
- New matching option `implicit_ellipsis` that allows disabling the implicit
  `...` that are added to record patterns, plus allow matching "spread fields"
  (JS `...x`) at any position (#3120)
- Support globstar (`**`) syntax in path include/exclude (#3173)

### Fixed
- Apple M1: Semgrep installed from HomeBrew no longer hangs (#2432)
- Ruby command shells are distinguished from strings (#3343)
- Java varargs are now correctly matched (#3455)
- Support for partial statements (e.g., `try { ... }`) for Java (#3417)
- Java generics are now correctly stored in the AST (#3505)
- Constant propagation now works inside Python `with` statements (#3402)
- Metavariable value replacement in message/autofix no longer mixes up short and long names like $X vs $X2 (#3458)
- Fixed metavariable name collision during interpolation of message / autofix (#3483)
  Thanks to Justin Timmons for the fix!
- Revert `pattern: $X` optimization (#3476)
- metavariable-pattern: Allow filtering using a single `pattern` or
  `pattern-regex`
- Dataflow: Translate call chains into IL

### Changed
- Faster matching times for generic mode

## [0.57.0](https://github.com/returntocorp/semgrep/releases/tag/v0.57.0) - 2021-06-29

### Added
- new `options:` field in a YAML rule to enable/disable certain features
  (e.g., constant propagation). See https://github.com/returntocorp/semgrep/blob/develop/semgrep-core/src/core/Config_semgrep.atd
  for the list of available features one can enable/disable.
- Capture groups in pattern-regex: in $1, $2, etc. (#3356)
- Support metavariables inside atoms (e.g., `foo(:$ATOM)`)
- Support metavariables and ellipsis inside regexp literals
  (e.g., `foo(/.../)`)
- Associative-commutative matching for bitwise OR, AND, and XOR operations
- Add support for $...MVAR in generic patterns.
- metavariable-pattern: Add support for nested Spacegrep/regex/Comby patterns
- C#: support ellipsis in method parameters (#3289)

### Fixed
- C#: parse `__makeref`, `__reftype`, `__refvalue` (#3364)
- Java: parsing of dots inside function annotations with brackets (#3389)
- Do not pretend that short-circuit Boolean AND and OR operators are commutative (#3399)
- metavariable-pattern: Fix crash when nesting a non-generic pattern within
  a generic rule
- metavariable-pattern: Fix parse info when matching content of a metavariable
  under a different language
- generic mode on Markdown files with very long lines will now work (#2987)

### Changed
- generic mode: files that don't look like nicely-indented programs
  are no longer ignored, which may cause accidental slowdowns in setups
  where excessively large files are not excluded explicitly (#3418).
- metavariable-comparison: Fix crash when comparing integers and floats
  Thanks to Justin Timmons for the fix!
- Do not filter findings with the same range but different metavariable bindings (#3310)
- Set parsing_state.have_timeout when a timeout occurs (#3438)
- Set a timeout of 10s per file (#3434)
- Improvements to contributing documentation (#3353)
- Memoize getting ranges to speed up rules with large ranges
- When anded with other patterns, `pattern: $X` will not be evaluated on its own, but will look at the context and find `$X` within the metavariables bound, which should be significantly faster

## [0.56.0](https://github.com/returntocorp/semgrep/releases/tag/v0.56.0) - 2021-06-15

### Added
- Associative-commutative matching for Boolean AND and OR operations
  (#3198)
- Support metavariables inside strings (e.g., `foo("$VAR")`)
- metavariable-pattern: Allow matching the content of a metavariable under
  a different language.

### Fixed
- C#: Parse attributes for local functions (#3348)
- Go: Recognize other common package naming conventions (#2424)
- PHP: Support for associative-commutative matching (#3198)

### Changed
- Upgrade TypeScript parser (#3102)

### Changed
- `--debug` now prints out semgrep-core debug logs instead of having this
  behavior with `--debugging-json`

## [0.55.1](https://github.com/returntocorp/semgrep/releases/tag/v0.55.1) - 2021-06-9

### Added
- Add helpUri to sarif output if rule source metadata is defined

### Fixed
- JSON: handle correctly metavariables as field (#3279)
- JS: support partial field definitions pattern, like in JSON
- Fixed wrong line numbers for multi-lines match in generic mode (#3315)
- Handle correctly ellipsis inside function types (#3119)
- Taint mode: Allow statement-patterns when these are represented as
  statement-expressions in the Generic AST (#3191)

## [0.55.0](https://github.com/returntocorp/semgrep/releases/tag/v0.55.0) - 2021-06-8

### Added
- Added new metavariable-pattern operator (available only via --optimizations),
  thanks to Kai Zhong for the feature request (#3257).

### Fixed
- Scala: parse correctly symbol literals and interpolated strings containing
  double dollars (#3271)
- Dataflow: Analyze foreach body even if we do not handle the pattern yet (#3155)
- Python: support ellipsis in try-except (#3233)
- Fall back to no optimizations when using unsupported features: pattern-where-python,
  taint rules, and `--debugging-json` (#3265)
- Handle regexp parse errors gracefully when using optimizations (#3266)
- Support equivalences when using optimizations (#3259)
- PHP: Support ellipsis in include/require and echo (#3191, #3245)
- PHP: Prefer expression patterns over statement patterns (#3191)
- C#: Support unsafe block syntax (#3283)


### Changed
- Run rules in semgrep-core (rather than patterns) by default (aka optimizations all)

## [0.54.0](https://github.com/returntocorp/semgrep/releases/tag/v0.54.0) - 2021-06-2

### Added
- Per rule parse times and per rule-file parse and match times added to opt-in metrics
- $...MVAR can now match a list of statements (not just a list of arguments) (#3170)

### Fixed
- JavaScript parsing: [Support decorators on
  properties](https://github.com/tree-sitter/tree-sitter-javascript/pull/166)
- JavaScript parsing: [Allow default export for any declaration](https://github.com/tree-sitter/tree-sitter-javascript/pull/168)
- Metavariables in messages are filled in when using `--optimizations all`
- Python: class variables are matched in any order (#3212)
- Respect `--timeout-threshold` option in `--optimizations all` mode

### Changed
- Moved some debug logging to verbose logging
- $...ARGS can now match an empty list of arguments, just like ... (#3177)
- JSON and SARIF outputs sort keys for predictable results

## [0.53.0](https://github.com/returntocorp/semgrep/releases/tag/v0.53.0) - 2021-05-26

### Added

- Scala alpha support
- Metrics collection of project_hash in cases where git is not available
- Taint mode now also analyzes top-level statements.

### Fixed

- Running with `--strict` will now return results if there are `nosem` mismatches. Semgrep will report a nonzero exit code if `--strict` is set and there are `nosem` mismathces. [#3099](https://github.com/returntocorp/semgrep/issues/3099)
- PHP: parsing correctly ... and metavariables in parameters
- PHP: parsing correctly functions with a single statement in their body
- Evaluate interpolated strings during constant propagation (#3127)
- Fixed #3084 - Semgrep will report an InvalidRuleSchemaError for dictionaries with duplicate key names.
- Basic type inference also for implicit variable declarations (Python, Ruby, PHP, and JS)
- JS/TS: differentiating tagged template literals in the AST (#3187)
- Ruby: storing parenthesis in function calls in the AST (#3178)

## [0.52.0](https://github.com/returntocorp/semgrep/releases/tag/v0.52.0) - 2021-05-18

### Added

- C# alpha support
- Let meta-variables match both a constant variable occurrence and that same
  constant value (#3058)

### Fixed

- OCaml: fix useless-else false positives by generating appropriate AST for
  if without an else.
- JS/TS: Propagate constant definitions without declaration
- Python: Make except ... match except _ as _

## [0.51.0](https://github.com/returntocorp/semgrep/releases/tag/v0.51.0) - 2021-05-13

### Added
- Keep track of and report rule parse time in addition to file parse time.
- v0 of opt-in anonymous aggregate metrics.
- Improved cheatsheet for generic mode, now recommending indented
  patterns (#2911, #3028).

### Fixed

- JS/TS: allow the deep expression operator <... ...> in expression
statement position, for example:
```
$ARG = [$V];
...
<... $O[$ARG] ...>; // this works now
```

- PHP arrays with dots inside parse
- Propagate constants in nested lvalues such as `y` in `x[y]`
- C# experimental support

### Changed
- Show log messages from semgrep-core when running semgrep with
  `--debug`.
- By default, targets larger than 1 MB are now excluded from semgrep
  scans. New option `--max-target-bytes 0` restores the old behavior.
- Report relative path instead of absolute when using `--time`

## [0.50.1](https://github.com/returntocorp/semgrep/releases/tag/v0.50.1) - 2021-05-06

### Changed
- Reinstate `--debugging-json` to avoid stderr output of `--debug`

## [0.50.0](https://github.com/returntocorp/semgrep/releases/tag/v0.50.0) - 2021-05-06

### Added
- JS/TS: Infer global constants even if the `const` qualifier is missing (#2978)
- PHP: Resolve names and infer global constants in the same way as for Python

### Fixed
- Empty yaml files do not crash
- Autofix does not insert newline characters for patterns from semgrep.live (#3045)
- Autofix printout is grouped with its own finding rather than the one below it (#3046)
- Do not assign constant values to assigned variables (#2805)
- A `--time` flag instead of `--json-time` which shows a summary of the
  timing information when invoked with normal output and adds a time field
  to the json output when `--json` is also present

### Changed
- .git/ directories are ignored when scanning
- External Python API (`semgrep_main.invoke_semgrep`) now takes an
  optional `OutputSettings` argument for controlling output
- `OutputSettings.json_time` has moved to `OutputSettings.output_time`,
  this and many other `OutputSettings` arguments have been made optional

### Removed
- `--debugging-json` flag in favor of `--json` + `--debug`
- `--json-time` flag in favor of `--json` + `--time`

## [0.49.0](https://github.com/returntocorp/semgrep/releases/tag/v0.49.0) - 2021-04-28

### Added
- Support for matching multiple arguments with a metavariable (#3009)
  This is done with a 'spread metavariable' operator that looks like
  `$...ARGS`. This used to be available only for JS/TS and is now available
  for the other languages (Python, Java, Go, C, Ruby, PHP, and OCaml).
- A new `--optimizations [STR]` command-line flag to turn on/off some
  optimizations. Use 'none' to turn off everything and 'all' to turn on
  everything.
  Just using `--optimizations` is equivalent to `--optimizations all`, and
  not using `--optimizations` is equivalent to `--optimizations none`.
- JS/TS: Support '...' inside JSX text to match any text, as in
  `<a href="foo">...</a>`  (#2963)
- JS/TS: Support metavariables for JSX attribute values, as in
  `<a href=$X>some text</a>` (#2964)

### Fixed
- Python: correctly parsing fstring with multiple colons
- Ruby: better matching for interpolated strings (#2826 and #2949)
- Ruby: correctly matching numbers

### Changed
- Add required executionSuccessful attribute to SARIF output (#2983)
  Thanks to Simon Engledew
- Remove jsx and tsx from languages, just use javascript or typescript (#3000)
- Add limit max characters in output line (#2958) and add
  flag to control maxmium characters (defaults to 160).
  Thanks to Ankush Menat

## [0.48.0](https://github.com/returntocorp/semgrep/releases/tag/v0.48.0) - 2021-04-20

### Added
- Taint mode: Basic cross-function analysis (#2913)
- Support for the new Java Record extension and Java symbols with accented characters (#2704)

### Fixed
- Capturing functions when used as both expressions and statements in JS (#1007)
- Literal for ocaml tree sitter (#2885)
- Ruby: interpolated strings match correctly (#2967)
- SARIF output now contains the required runs.invocations.executionSuccessful property.

### Changed
- The `extra` `lines` data is now consistent across scan types
  (e.g. `semgrep-core`, `spacegrep`, `pattern-regex`)

## [0.47.0](https://github.com/returntocorp/semgrep/releases/tag/v0.47.0) - 2021-04-15

### Added

- support `for(...)` for Java
- Ability to match lambdas or functions in Javascript with ellipsis after
  the function keyword, (e.g., `function ...(...) { ... }`)
- Rust: Semgrep patterns now support top-level statements (#2910)
- support for utf-8 code with non-ascii chars (#2944)
- Java switch expressions

### Fixed

- fixed single field pattern in JSON, allow `$FLD: { ... }` pattern
- Config detection in files with many suffix delimiters, like `this.that.check.yaml`.
  More concretely: configs end with `.yaml`, YAML language tests end with `.test.yaml`,
  and everything else is handled by its respective language extension (e.g. `.py`).
- Single array field in yaml in a pattern is parsed as a field, not a one element array

## [0.46.0](https://github.com/returntocorp/semgrep/releases/tag/v0.46.0) - 2021-04-08

### Added
- YAML language support to --test
- Ability to list multiple, comma-separated rules on the same line when in --test mode
- Resolve alias in require/import in Javascript
```
child_process.exec(...)
```
will now match
```javascript
var { exec } = require("child_process");
exec("dangerous");
```
- Taint mode: Pattern-sources can now be arbitrary expressions (#2881)

### Fixed
- SARIF output now nests invocations inside runs.
- Go backslashed carets in regexes can be parsed

### Changed
- Deep expression matches (`<... foo ...>`) now match within records, bodies of
  anonymous functions (a.k.a. lambda-expressions), and arbitrary language-specific
  statements (e.g. the Golang `go` statement)

## [0.45.0](https://github.com/returntocorp/semgrep/releases/tag/v0.45.0) - 2021-03-30

### Added

- New `--experimental` flag for passing rules directly to semgrep-core (#2836)

### Fixed

- Ellipses in template strings don't match string literals (#2780)
- Go: correctly parse select/switch clauses like in tree-sitter (#2847)
- Go: parse correctly 'for ...' header in Go patterns (#2838)

## [0.44.0](https://github.com/returntocorp/semgrep/releases/tag/v0.44.0) - 2021-03-25

### Added

- Support for YAML! You can now write YAML patterns in rules
  to match over YAML target files (including semgrep YAML rules, inception!)
- A new Bloomfilter-based optimisation to speedup matching (#2816)
- Many benchmarks to cover semgrep advertised packs (#2772)
- A new semgrep-dev docker container useful for benchmarking semgrep (#2800)
- Titles to rule schema definitions, which can be leveraged in
  the Semgrep playground (#2703)

### Fixed

- Fixed taint mode and added basic test (#2786)
- Included formatted errors in SARIF output (#2748)
- Go: handle correctly the scope of Go's short assignment variables (#2452)
- Go: fixed the range of matched slices (#2763)
- PHP: correctly match the PHP superglobal `$_COOKIE` (#2820)
- PHP: allow ellipsis inside array ranges (#2819)
- JSX/TSX: fixed the range of matched JSX elements (#2685)
- Javascript: allow ellipsis in arrow body (#2802)
- Generic: correctly match the same metavariable when used in different
  generic patterns

#### Fixed in `semgrep-core` only

These features are not yet available via the `semgrep` CLI,
but have been fixed to the internal `semgrep-core` binary.

- Fixed all regressions on semgrep-rules when using -fast
- Handle pattern-not: and pattern-not-inside: as in semgrep
- Handle pattern: and pattern-inside: as in semgrep (#2777)

## [0.43.0](https://github.com/returntocorp/semgrep/releases/tag/v0.43.0) - 2021-03-16

### Added

- Official Python 3.9 support
- Support for generating patterns that will match multiple given code targets
- Gitignore for compiled binaries

### Fixed

- Parsing enum class patterns (#2715)
- Ocaml test metavar_equality_var (#2755)

### Changed

- Pfff java parser and tree-sitter-java parser are now more similar
- Octal numbers parsed correctly in tree-sitter parsers

## [0.42.0](https://github.com/returntocorp/semgrep/releases/tag/v0.42.0) - 2021-03-09

### Added

- Added propagation of metavariables to clauses nested under `patterns:`. Fixes (#2548)[https://github.com/returntocorp/semgrep/issues/2548].
- `--json-time` flag which reports runtimes for (rule, target file)
- `--vim` flag for Syntastic
- PHP - Support for partial if statements
- CSharp - Many improvements to parsing

### Fixed

- Rust can be invoked with `rs` or `rust` as a language

### Changed

- The timeout for downloading config files from a URL was extended from 10s to 20s.

## [0.41.1](https://github.com/returntocorp/semgrep/releases/tag/v0.41.1) - 2021-02-24

### Fixed
- Statically link pcre in semgrep-core for MacOS releases

## [0.41.0](https://github.com/returntocorp/semgrep/releases/tag/v0.41.0) - 2021-02-24

### Added

- Added basic typed metavariables for javascript and typescript (#2588)
- Ability to match integers or floats by values
  e.g., the pattern '8' will now match code like 'x = 0x8'
- Start converting the tree-sitter CST of R to the generic AST
  thx to Ross Nanopoulos!
- Allow 'nosem' in HTML. (#2574)

#### Added in `semgrep-core` only

These features are not yet available via the `semgrep` CLI,
but have been added to the internal `semgrep-core` binary.

- ability to process a whole rule in semgrep-core; this will allow
  whole-rule optimisations and avoid some fork and communication with the
  semgrep Python wrapper
- handling the none (regexp) and generic (spacegrep) patterns in a rule
- handling the metavariable-regexp, metavariable-comparison
- correctly handle boolean formula using inclusion checks on metavariables
- new semgrep-core -test_rules action to test rules; it reports only
  28/2800 mismatches on the semgrep-rules repository

### Changed

- update C# to latest tree-sitter-csharp
  thx to Sjord for the huge work adapting to the new C# grammar
- Improve --generate-config capabilities (#2562)
- optimise the matching of blocks with ellipsis (#2618)
  e.g., the pattern 'function(...) { ... }' will now be more efficient
- Change pattern-not-regex to filter when regex overlaps with a match (#2572)

### Fixed

- remove cycle in named AST for Rust 'fn foo(self)'  (#2584)
  and also typescript, which could cause semgrep to use giga bytes of memory
- fix missing token location on Go type assertion (#2577)

## [0.40.0](https://github.com/returntocorp/semgrep/releases/tag/v0.40.0) - 2021-02-17

### Added

- Documentation for contributing new languages.
- New language Kotlin with experimental support.
- Work on caching improvements for semgrep-core.
- Work on bloom filters for matching performance improvement.

### Changed

- Typescript grammar upgraded.
- Ruby parser updated from the latest tree-sitter-ruby.
- New Semgrep logo!
- metavariable_regex now supported with PCRE.
- Rust macros now parsed. Thanks Ruin0x11!

### Fixed

- Constant propagaion support covers `:=` short assignment in Go. (#2440)
- Functions now match against functions inside classes for PHP. (#2470)
- Import statements for CommonJS Typescript modules now supported. (#2234)
- Ellipsis behave consistently in nested statements for PHP. (#2453)
- Go Autofix does not drop closing parenthesis. (#2316)
- Helpful errors added for Windows installation. (#2533)
- Helpful suggestions provided on output encoding error. (#2514)
- Import metavariables now bind to the entire Java path. (#2502)
- Semgrep matches the short name for a type in Java. (#2400)
- Interface types explicitly handled in Go patterns. (#2376)
- TooManyMatches error generated instead of Timeout error when appropriate. (#2411)

## [0.39.1](https://github.com/returntocorp/semgrep/releases/tag/v0.39.1) - 2021-01-26

No new changes in this version.
This is a re-release of 0.39.0 due to an error in the release process.

## [0.39.0](https://github.com/returntocorp/semgrep/releases/tag/v0.39.0) - 2021-01-26

### Added

- Typed metavariables in C.
  Patterns like `$X == $Y` can now match specific types like so: `(char *$X) == $Y`. (#2431)

#### Added in `semgrep-core` only

These features are not yet available via the `semgrep` CLI,
but have been added to the internal `semgrep-core` binary.

- `semgrep-core` supports rules in JSON and Jsonnet format. (#2428)
- `semgrep-core` supports a new nested format
  for combining patterns into a boolean query. (#2430)

### Changed

- When an unknown language is set on a rule,
  the error message now lists all supported languages. (#2448)
- When semgrep is executed without a config specified,
  the error message now includes some suggestions on how to pick a config. (#2449)
- `-c` is the new shorthand for `--config` in the CLI.
  `-f` is kept as an alias for backward-compatibility. (#2447)

### Fixed

- Disable timeouts if timeout setting is 0 (#2423).
- Typed metavariables in go match literal strings (#2401).
- Fix bug that caused m_compatible_type to only bind the type (#2441).

## [0.38.0](https://github.com/returntocorp/semgrep/releases/tag/v0.38.0) - 2021-01-20

### Added
- Added a new language: Rust. Support for basic semgrep patterns (#2391)
  thanks to Ruin0x11!
- Added a new language: R. Just parsing for now (#2407)
  thanks to Ross Nanopoulos!
- Parse more Rust constructs: Traits, type constraints (#2393, #2413)
  thanks to Ruin0x11!
- Parse more C# constructs: Linq queries, type parameter constraints (#2378, #2408)
  thanks to Sjord!
- new experimental semgrep rule (meta)linter (#2420) with semgrep-core -check_rules


### Changed
- new controlflow-sensitive intraprocedural dataflow-based constant propagation
  (#2386)

### Fixed
- matching correctly Ruby functions with rescue block (#2390)
- semgrep crashing on permission error on a file (#2394)
- metavariable interpolation for pattern-inside (#2361)
- managing Lua assignment correctly (#2406) thanks to Ruin0x11!
- correctly parse metavariables in PHP, and ellipsis in fields (#2419)

## [0.37.0](https://github.com/returntocorp/semgrep/releases/tag/v0.37.0) - 2021-01-13

### Added
- pattern-not-regex added so findings can be filtered using regular expression (#2364)
- Added a new language: Lua. Support for basic semgrep patterns (#2337, #2312)
  thanks to Ruin0x11!
- C# support for basic semgrep patterns (#2336)
- Parse event access, conditional access, async-await in C# (#2314, #2329, #2358)
  thanks to Sjord

### Changed
- Java and Javascript method chaining requires extra "." when using ellipsis (#2354)

### Fixed
- Semgrep crashing due to missing token information in AST (#2380)

## [0.36.0](https://github.com/returntocorp/semgrep/releases/tag/v0.36.0) - 2021-01-05

### Added

- Typed metavariables can now match field access when we can propagate
  the type of a field
- Constant propagation for Java final fields (using this.field syntax)

### Changed

- Packaging and `setup.py` functionality (`.whl` and `pip` install unchanged):
  `SEMGREP_SKIP_BIN`, `SEMGREP_CORE_BIN`, and `SPACEGREP_BIN` now available

### Fixed
- correctly match the same metavariable for a field when used at a definition
  site and use site for Java
- add classname attribute to junit.xml report

## [0.35.0](https://github.com/returntocorp/semgrep/releases/tag/v0.35.0) - 2020-12-16

### Added

- Support for `...` in chains of method calls in JS, e.g. `$O.foo() ... .bar()`
- Official Ruby GA support

### Fixed

- Separate out test and pattern files with `--test` (#1796)

## [0.34.0](https://github.com/returntocorp/semgrep/releases/tag/v0.34.0) - 2020-12-09

### Added

- Experimental support for matching multiple arguments in JS/TS.
  This is done with a 'spread metavariable' operator,
  that looks like `$...ARGS`.
- Support for using `...` inside a Golang `switch` statement.
- Support for matching only
  the `try`, the `catch`, or the `finally` part
  of a `try { } catch (e) { } finally { }` construct in JS/TS.
- Support for matching only
  the `if ()` part of
  an `if () { }` construct in Java
- Support for metavariables inside dictionary keys in Ruby.
  This looks like `{..., $KEY: $VAL, ...}`.
- An experimental `--json-stats` flag.
  The stats output contains
  the number of files and lines of code scanned,
  broken down by language.
  It also contains profiling data broken down by rule ID.
  Please note that as this is an experimental flag,
  the output format is subject to change in later releases.
- Regex-only rules can now use `regex` as their language.
  The previously used language `none` will keep working as well.

### Changed

- Matches are now truncated to 10 lines in Semgrep's output.
  This was done to avoid filling the screen with output
  when a rule captures a whole class or function.
  If you'd like to adjust this behavior,
  you can set the new `--max-lines-per-finding` option.
- Fans of explicit & verbose code can now ignore findings
  with a `// nosemgrep` comment instead of the original `// nosem`.
  The two keywords have identical behavior.
- Generic pattern matching is now 10-20% faster
  on large codebases.

### Fixed

- Semgrep would crash when tens of thousands of matches were found
  for the same rule in one file.
  A new internally used `semgrep-core` flag named `-max_match_per_file`
  prevents these crashes by forcing a 'timeout' state
  when 10,000 matches are reached.
  Semgrep can then gracefully report
  what combination of rules and paths causes too much work.
- `semgrep --debug` works again,
  and now outputs even more debugging information from `semgrep-core`.
  The new debugging output is especially helpful to discover
  which rules have too many matches.
- A pattern that looks like `$X & $Y`
  will now correctly match bitwise AND operations in Ruby.
- Metavariables can now capture the name of a class
  and match its occurrences later in the class definition.
- Semgrep used to crash when a metavariable matched
  over text that cannot be read as UTF-8 text.
  Such matches will now try to recover what they can
  from apparent broken unicode text.

## [0.33.0](https://github.com/returntocorp/semgrep/releases/tag/v0.33.0) - 2020-12-01

### Added

- Allow selecting rules based on severity with the `--severity` flag. Thanks @kishorbhat!

### Changed

- In generic mode, shorter matches are now always preferred over
  longer ones. This avoids matches like `def bar def foo` when the
  pattern is `def ... foo`, instead matching just `def foo`
- In generic mode, leading dots must now match at the beginning of a
  block, allowing patterns like `... foo` to match what comes before `foo`
- Disabled link following for parity with other LINUX tools (e.g. ripgrep)
- spacegrep timeouts are now reported as timeouts instead of another error

### Fixed

- Correctly bind a metavariable in an import to the fully-qualified name. [Issue](https://github.com/returntocorp/semgrep/issues/1771)
- Fix invalid match locations on target files containing both CRLF line
  endings UTF-8 characters (#2111)
- Fix NoTokenLocation error when parsing Python f-strings
- [C] Support `include $X`
- [Go] Fix wrong order of imports

## [0.32.0](https://github.com/returntocorp/semgrep/releases/tag/v0.32.0) - 2020-11-18

### Added

- JSON output now includes an attribute of findings named `is_ignored`.
  This is `false` under regular circumstances,
  but if you run with `--disable-nosem`,
  it will return `true` for findings
  that normally would've been excluded by a `// nosem` comment.

### Changed

- `// nosemgrep` can now also be used to ignore findings,
  in addition to `// nosem`
- Added a default timeout of 30 seconds per file instead of none (#1981).

## [0.31.1](https://github.com/returntocorp/semgrep/releases/tag/v0.31.1) - 2020-11-11

### Fixed

- Regression in 0.31.0 where only a single file was being used when `--config`
  was given a directory with multiple rules (#2019).
- Cheatsheet's html functionality now has correct output.

## [0.31.0](https://github.com/returntocorp/semgrep/releases/tag/v0.31.0) - 2020-11-10

### Fixed

- Gracefully handle empty configuration file.
- Gracefully handle LexicalErrors from semgrep-core.
- Fix stack overflows in spacegrep on large input files (#1944).
- Fix extension-based file selection when the language is `generic` (#1968).
- Fix semgrep error when no valid config on path provided (#1912).
- Fix NO_FILE_INFO_YET error which causes the python wrapper to crash (#1925).
- Fix usage of '...' in special builtin arguments for PHP (#1963).
- Fix automatic semicolon insertion parse error in javascript (#1960).

### Added
- kotlin-tree-sitter integration into semgrep-core. Can now call
  dump-tree-sitter-cst on kotlin files.
- c++ tree-sitter integration into semgrep-core (#1952).
- More documents for language porting.
- Error handling in spacegrep to print stderr when CalledProcessError occurs.

## [0.30.0](https://github.com/returntocorp/semgrep/releases/tag/v0.30.0) - 2020-11-03

### Added

- Better examples for the generic mode aka spacegrep (#1951).

### Fixed

- Fix matching of trailing dots in spacegrep (#1939).
- Allow matching on one-line files with spacegrep (#1929).
- Fix incorrect number of lines matched by dots with spacegrep (#1918).
- Other subtle spacegrep matching bugs (#1913).
- Metavariable for method call should be matched against corresponding
  metavariable in method definition (#1861).
- Typescript class properties/declarations not recognized (#1846).
- Can't match inside Python try/except clause (#1902).

## [0.29.0](https://github.com/returntocorp/semgrep/releases/tag/v0.29.0) - 2020-10-27

### Added
- Semgrep will now partially parse files with parse errors and report findings detected before the parse errors was encountered.
- Allow user to specify registry path without having to add semgrep.dev url
  i.e.: instead of `--config https://semgrep.dev/p/r2c-ci` users can use `--config p/r2c-ci`
- Allow user to specify snippet id without having to add semgrep.dev url
  i.e.: instead of `--config https://semgrep.dev/s/username:snippetname`
  users can use `--config username:snippetname`
- `--test` will now error out if `ruleid` or `ok` is not in reported IDs
- Semgrep will run JavaScript rules on TypeScript files automatically.

### Fixed
- More off by one fixes in autofix
- Support for matching dynamic class names in Ruby
- Removed `nosem` findings from the final findings count
- Matching nested JSX elements works properly. See https://semgrep.dev/s/erlE?version=0.29.0.
- Can now match partial class definitions with annotations in Java. See https://github.com/returntocorp/semgrep/issues/1877.
- Fixed errors in TypeScript "implements" keyword. See https://github.com/returntocorp/semgrep/issues/1850.

## [0.28.0](https://github.com/returntocorp/semgrep/releases/tag/v0.28.0) - 2020-10-21

### Added

- A `metavariable-comparison` operator
  for evaluating numeric comparisons on metavariable values,
  such as `comparison: $KEY_SIZE < 2048`.
  This is a safe alternative to `pattern-where-python` snippets.
  Check the [full documentation of this feature](https://github.com/returntocorp/semgrep/blob/12d25a5c/docs/experimental.md#metavariable-comparison)!
- Matching 1-to-N attributes with a `...` wildcard
  in JSX tags' attribute lists,
  such as `<$TAG attr="1" ... />`
- Matching only the function signature
  without the function body,
  such as `function foo(...)`.
  This is useful to have cleaner match output
  when the body content doesn't matter in a rule.
  This works on JavaScript, TypeScript, and Java code currently.
- SARIF output now includes the exact CWE and OWASP categories as tags.
  Thanks @hunt3rkillerz!
- Matching of annotation patterns for Java (like `@SomeAnnot(...)`) in any context.

### Fixed

- PHP superglobals such as `$_GET`,
  which start with a dollar sign just like Semgrep metavariables,
  are now correctly interpreted as PHP code instead of Semgrep pattern code.
- Calls to `isset(...)` in PHP look like function calls,
  but technically are not functions calls.
  Now you can match them anyway!
- It's now possible to write unit tests for OCaml rules.
- JavaScript's special identifiers,
  such as `this`, can now be captured into a metavariable.
- A Java pattern for `implements B`
  will now also match code that does `implements A, B, C`.
- Addressed off by one errors when applying autofixes
- Missing characters in metavariable interpolation in messages
- And many more minor code parser fixes!

## [0.27.0](https://github.com/returntocorp/semgrep/releases/tag/v0.27.0) - 2020-10-06

### Added
- Added a `--debug` flag and moved most of the output under `--verbose` to it.
- Can run multiple rule configs by repeating `--config` option
- Jenkins information added to integrations
- Added matching with partial patterns for function signatures for Go.

### Changed
- Parse and other errors are mentioned at final output, but not individually displayed unless --verbose is passed
- tree-sitter parse error exceptions converted to parsing_error, improving error location

### Fixed
- Dislayed types using the `message` key are more complete.
- Triple token repeat for EncodedString in semgrep messages fixed.
- Crashes on 3 or more layered jsonschema errors fixed.


## [0.26.0](https://github.com/returntocorp/semgrep/releases/tag/v0.26.0) - 2020-09-30

### Fixed
- Metavariables are able to match empty tuples
- Correctly parse optional chaining (?.) in Typescript
- Correctly parse logical assignment operators (&&=, ||=, ??=) in Typescript
- Some type constraing matching in Typescript

### Changed
- Added default timeout of 5 seconds to javascript parsing (related to ?. on large minified files stalling)


## [0.25.0](https://github.com/returntocorp/semgrep/releases/tag/v0.25.0) - 2020-09-23

### Added
- Added support for the JUnit XML report format (`--junit-xml`)
- C now supports the deep expression operator: `<... $X ...>`. See [this example](https://semgrep.dev/s/boKP/?version=develop).
- Added support for ellipses `...` in PHP. (https://github.com/returntocorp/semgrep/issues/1715). See [this example](https://semgrep.dev/s/NxRn/?version=develop).

### Fixed
- JavaScript will parse empty yields (https://github.com/returntocorp/semgrep/issues/1688).
- In JavaScript, arrow functions are now considered lambdas (https://github.com/returntocorp/semgrep/issues/1691). This allows [matching](https://semgrep.dev/s/Kd1j/?version=develop) arrow functions in `var` assignments.
- `tsx` and `typescript` are now properly recognized in the `languages` key. (https://github.com/returntocorp/semgrep/issues/1705)


## [0.24.0](https://github.com/returntocorp/semgrep/releases/tag/v0.24.0) - 2020-09-16

### Added
- The `--test` functionality now supports the `--json` flag
- Alpha support for TypeScript
- Alpha support for PHP
- PyPI artifacts are now compatible with Alpine Linux

### Fixed
- Can now parse ECMAScript object patterns with ellipses in place of fields

## [0.23.0](https://github.com/returntocorp/semgrep/releases/tag/v0.23.0) - 2020-09-09

### Added
- Experimental support for Typescript (with -lang ts). You can currently
  mainly use the Javascript subset of Typescript in patterns, as well
  as type annotations in variable declarations or parameters.
- Ability to read target contents from stdin by specifying "-" target.

### Changed
- You can now specify timeouts using floats instead of integers
  (e.g., semgrep -timeout 0.5 will timeout after half a second)

### Fixed
- We now respect the -timeout when analyzing languages which have
  both a Tree-sitter and pfff parser (e.g., Javascript, Go).

## [0.22.0](https://github.com/returntocorp/semgrep/releases/tag/v0.22.0) - 2020-09-01

### Added
- The 'languages' key now supports 'none' for running `pattern-regex` on arbitrary files. See [this file](https://github.com/returntocorp/semgrep/blob/develop/semgrep/tests/e2e/rules/regex-any-language.yaml) for an example.
- You can now use the '...' ellipsis operator in OCaml.
- True negatives to '--test' functionality via the 'ok:<rule-id>' annotation.

### Changed
- Groups of rules are now called "Rulesets" in the Semgrep ecosystem,
  instead of their previous name, "Packs".
- We now use also the tree-sitter-javascript Javascript parser, which
  can parse quickly minified files. Thus, we also removed the 5 seconds
  parsing timeout we were using for Javascript.
- We should correctly report ranges when matching array access expressions
  (e.g., 'foo[$X]').
- Breaking: regular expressions in semgrep string patterns (e.g., `"=~/foo/"`)
  are now using the PCRE (Perl Compatible Regular Expressions) syntax instead of
  the OCaml syntax. This means you should not escape parenthesis for grouping
  or escape pipes for dijunctions (e.g., use simply `"=~/foo|bar/"` instead of
  `"=~/foo\|bar/"`). You can also use more advanced regexp features available
  in PCRE such as case-insensitive regexps with '/i' (e.g., `"=~/foo/i"`).
  The semantic of matching changes also to look for the regexp anywhere
  in the string, not just at the beginning, which means if you want to
  enforce a format for the whole string, you will now need to use the '^' anchor
  character (e.g., `"=~/^o+$/"` to check if a string contains only a sequence
  of 'o').

### Removed
- Breaking: install script installation procedure (semgrep-<version>-ubuntu-generic.sh).
  Please use 'pip install' for equivalent Linux installation.

## [0.21.0](https://github.com/returntocorp/semgrep/releases/tag/v0.21.0) - 2020-08-25

### Added
- Parsing JSX (JavaScript React) files is now supported as a beta feature!
  In this release, you need to target .jsx files one by one explicitly to have them be scanned.
  We're planning to scan all .jsx files in targeted directories in our next release
- We now bundle a [json-schema](https://json-schema.org/) spec for rules YAML syntax.

### Changed
- Our custom-made rules YAML validator has been replaced with a jsonschema standard one.
  This results in more reliable and comprehensive error messages
  to help you get back on track when bumping into validation issues.
- Calling `semgrep --validate` now includes more information,
  such as the number of rules validation ran on.

### Fixed
- Fixed a bug where multiple assignment,
  also known as tuple unpacking assignment in Python,
  such as `a, b = foo`,
  could be misinterpreted by semgrep.
- Fixed a bug that would cause a crash when trying to get debug steps output as JSON.
- `.mly` and `.mll` files are no longer targeted implicitly by OCaml scans.
- Fixed the `--skip-unknown-extensions` flag skipping files even with recognized extensions.
- Fixed JavaScript conditionals without braces,
  such as `if (true) return;`,
  not being matched by patterns such as `if (true) { return; }`.

## [0.20.0](https://github.com/returntocorp/semgrep/releases/tag/v0.20.0) - 2020-08-18

### Added
- Support for JSX tag metavariables (e.g., <$TAG />) and ellipsis inside
  JSX attributes (e.g., <foo attr=... />)
- By default Semgrep treats explicitly passed files with unknown extension as possibly any language and so runs all rules on said files. Add a flag `--skip-unknown-extensions` so that Semgrep will treat these files as if they matched no language and will so run no rules on them. [Link: PR](https://github.com/returntocorp/semgrep/pull/1507)

### Fixed
- Python patterns do not have to end with a newline anymore.
- Pattern `$X = '...';` in JavaScript matches `var $X = '...'`. Additionally, semicolon is no longer required to match. [Link: Issue](https://github.com/returntocorp/semgrep/issues/1497); [Link: Example](https://semgrep.dev/7g0Q?version=0.20.0)
- In JavaScript, can now match destructured object properties inside functions. [Link: Issue](https://github.com/returntocorp/semgrep/issues/1005); [Link: Example](https://semgrep.dev/d72E/?version=0.20.0)
- Java annotations can be matched with fully qualified names. [Link: Issue](https://github.com/returntocorp/semgrep/issues/1508); [Link: Example](https://semgrep.dev/vZqY/?version=0.20.0)
- Ensure `/src` exists in Dockerfile; [Link: PR](https://github.com/returntocorp/semgrep/pull/1512)

## [0.19.1](https://github.com/returntocorp/semgrep/releases/tag/v0.19.1) - 2020-08-13

### Fixed
- Update Docker container to run successfully without special volume
  permissions

## [0.19.0](https://github.com/returntocorp/semgrep/releases/tag/v0.19.0) - 2020-08-11

### Added
- `--timeout-threshold` option to set the maximum number of times a file can timeout before it is skipped
- Alpha support for C#

### Fixed
- Match against JavaScript unparameterized catch blocks
- Parse and match against Java generics
- Add ability to match against JSX attributes using ellipses
- Add ability to use ellipses in Go struct definitions
- No longer convert Go expressions with a newline to a statement

## [0.18.0](https://github.com/returntocorp/semgrep/releases/tag/v0.18.0) - 2020-08-04

### Added
- Match arbitrary content with `f"..."`
- Performance improvements by filtering rules if file doesn't contain string needed for match
- Match "OtherAttribute" attributes in any order
- Support Python 3.8 self-documenting fstrings
- `--max-memory` flag to set a maximum amount of memory that can be used to apply a rule to a file

## [0.17.0](https://github.com/returntocorp/semgrep/releases/tag/v0.17.0) - 2020-07-28

### Added
- The `metavariable-regex` operator, which filters finding's by metavariable
  value against a Python re.match compatible expression.
- `--timeout` flag to set maximum time a rule is applied to a file
- Typed metavariables moved to official support. See [docs](https://github.com/returntocorp/semgrep/blob/develop/docs/pattern-features.md#typed-metavariables)

### Changed
- Improved `pattern-where-python` error messages

## [0.16.0](https://github.com/returntocorp/semgrep/releases/tag/v0.16.0) - 2020-07-21

### Added
- Match file-name imports against metavariables using `import "$X"` (most
  useful in Go)
- Support for taint-tracking rules on CLI using the key-value pair 'mode: taint'
  (defaults to 'mode: search')

### Changed
- Don't print out parse errors to stdout when using structured output formats

### Fixed
- Parse nested object properties in parameter destructuring in JavaScript
- Parse binding patterns in ECMAScript 2021 catch expressions
- Was mistakenly reporting only one of each type of issue even if multiple issues exist

## [0.15.0](https://github.com/returntocorp/semgrep/releases/tag/v0.15.0) - 2020-07-14

### Added
- Alpha level support for Ruby

### Changed
- Show semgrep rule matches even with --quiet flag

### Fixed
- Fixed a crash when running over a directory with binary files in it.
- Fix SARIF output format
- Parse nested destructured parameters in JavaScript
- True and False are not keywords in Python2
- Send informative error message when user tries to use semgrep on missing files

## [0.14.0](https://github.com/returntocorp/semgrep/releases/tag/v0.14.0) - 2020-07-07

### Changed
- Default Docker code mount point from `/home/repo` to `/src` - this is also
  configurable via the `SEMGREP_SRC_DIRECTORY` environment variable

### Removed
- `--precommit` flag - this is no longer necessary after defaulting to
  `pre-commit`'s code mount point `/src`

### Fixed
- Parse python files with trailing whitespace
- Parse python2 tuple as parameter in function/lambda definition
- Parse python3.8 positional only parameters (PEP 570)
- Parse python2 implicit array in comprehension
- Cache timeout errors in semgrep-core so running multiple rules does not
  retry parsing

## [0.13.0](https://github.com/returntocorp/semgrep/releases/tag/v0.13.0) - 2020-06-30

### Added
- Const propagation now works with Java 'final' keyword and for Python globals
  which were assigned only once in the program

### Fixed
- Parsing Ocaml open overriding
- Parse raise in Python2 can take up to three arguments
- Metavariable matching now works with variables with global scope:
```yaml
$CONST = "..."
...
def $FUNC(...):
  return foo($CONST)
```
will match
```python
GLOBAL_CONST = "SOME_CONST"

def fetch_global_const():
    return foo(GLOBAL_CONST)
```

### Changed
- More clear Parse error message

## [0.12.0](https://github.com/returntocorp/semgrep/releases/tag/v0.12.0) - 2020-06-23

### Added
- Support for a new configuration language: JSON. You can now write
  JSON semgrep patterns with -lang json
- Support for '...' inside set and dictionaries
- Version check to recommend updating when out-of-date, disable with `--disable-version-check`
- Support for multiline pattern-where-python
- `--dryrun` flag to show result of autofixes without modifying any files
- Add capability to use regex replacement for autofixing. See documentaion [here](https://github.com/returntocorp/semgrep/blob/develop/docs/experimental.md#autofix-using-regular-expression-replacement)
- Add version check to recommend upgrading when applicable

### Fixed
- The range of function calls and statement blocks now includes the closing
  `}` and `)`. The range for expression statements now includes the closing
  ';' when there's one. The range of decorators now includes '@'.
- Do not convert certain parenthesized expressions in tuples in Python
- Returned warning when improperly mounting volume in docker container
- Correctly handle uncommited file deletions when using git aware file targeting

### Changed
- Progress bar only displays when in interactive terminal, more than one
  rule is being run, and not being run with `-v` or `-q`
- Colapsed `--include-dir` and `--exclude-dir` functionaity into `--include` and
  `--exclude` respectively

## [0.11.0](https://github.com/returntocorp/semgrep/releases/tag/v0.11.0) - 2020-06-16

### Added
- Support for another programming language: OCaml. You can now write
  OCaml semgrep patterns with -lang ocaml
- Inline whitelisting capabilities via `nosem` comments and the
  `--disable-nosem` flag [#900](https://github.com/returntocorp/semgrep/issues/900)
- Show a progress bar when using semgrep in an interactive shell
- More understandable error messages

### Changed
- If scanning a directory in a git project then skip files that are ignored by the
  project unless `--no-git-ignore` flag is used
- Show aggregate parse errors unless `--verbose` flag is used

### Fixed
- Handle parsing unicode characters

## [0.10.1](https://github.com/returntocorp/semgrep/releases/tag/v0.10.1) - 2020-06-10

### Fixed
- Value of `pattern_id` when using nested pattern operators [#828](https://github.com/returntocorp/semgrep/issues/828)
- `...` now works inside for loops in javascript
- Metavariable
- Infinite loop in python [#923](https://github.com/returntocorp/semgrep/issues/923)
- Treat field definition (`{x: 1}`) differently from assignment (`{x = 1}`)
- Support triple-quoted f-strings in python
- Fix ubuntu build error [#965](https://github.com/returntocorp/semgrep/pull/965)

## [0.10.0](https://github.com/returntocorp/semgrep/releases/tag/v0.10.0) - 2020-06-09

### Fixed

- Support immediately indexed arrays with initializers in Java
- Support object rest parameters in ECMAScript 6+
- Support various array destructuring calls with ommitted arguments in
  ECMAScript 6+
- Fix an issue where an error was raised when matching to Python else
  blocks with a metavariable
- Don't filter out files that are explicitly passed as arguments to semgrep
  even if they do not have expected extension

### Added

- Java imports can now be searched with patterns written like `import
  javax.crypto.$ANYTHING`
- `--debugging-json` flag for use on semgrep.dev

### Changed

- Pattern matches now distinguish between conditionals without `else` blocks
  and those with empty `else` blocks; write two patterns to capture both
  possibilities
- Print output before exiting when using --strict

## [0.9.0](https://github.com/returntocorp/semgrep/releases/tag/v0.9.0) - 2020-06-02

### Fixed
- Performance optimizations in deep statement matching
- Disable normalization of != ==> !(==)
- Support empty variable declaration in javasript
- Support "print expr," in Python 2.X
- Support "async" keyword on inner arrow functions for ECMAScript 7+
- Support optional catch bindings for ECMAScript 2019+
- Support non-ASCII Unicode whitespace code points as lexical whitespace in JavaScript code
- Support assignment expressions in Python 3.8
- Emtpty block in if will only match empty blocks

### Removed
- `--exclude-tests` flag - prefer `--exclude` or `--exclude-dir`
- `--r2c` flag - this was completely unused

## [0.8.1](https://github.com/returntocorp/semgrep/releases/tag/v0.8.1) - 2020-05-26

### Fixed
- `semgrep --version` on ubuntu was not returning the correct version

## [0.8.0](https://github.com/returntocorp/semgrep/releases/tag/v0.8.0) - 2020-05-20

### Added
- `pattern-regex` functionality - see docs for more information.
- Ellipsis used in the final position of a sequence of binary operations
  will match any number of additional arguments:
  ```
  $X = 1 + 2 + ...
  ```
  will match
  ```python
  foo = 1 + 2 + 3 + 4
  ```
- Per rule configuration of paths to include/exclude. See docs for more information.

### Changed
- fstring pattern will only match fstrings in Python:
  ```
  f"..."
  ```
  will match
  ```python
  f"foo {1 + 1}"
  ```
  but not
  ```python
  "foo"
  ```
- Change location of r2c rule config to https://semgrep.live/c/r/all which filters out
  pattern-where-python rules

## [0.7.0](https://github.com/returntocorp/semgrep/releases/tag/v0.7.0) - 2020-05-12

### Added
- `--exclude`, `--include`, `--exclude-dir`, and `--include-dir` flags
  for targeting specific paths with command line options.
  The behavior of these flags mimics `grep`'s behavior.
- A `--sarif` flag to receive output formatted according to the
  [SARIF v2.1.0](https://docs.oasis-open.org/sarif/sarif/v2.1.0/cs01/sarif-v2.1.0-cs01.html)
  specification for static analysis tools.
- Metavariables are now checked for equality across pattern clauses. For example, in the following pattern, `$REQ` must be the same variable name for this to match:
  ```yaml
  - patterns:
    - pattern-inside: |
        $TYPE $METHOD(..., HttpServletRequest $REQ, ...) {
          ...
        }
    - pattern: $REQ.getQueryString(...);
  ```


### Fixed
- Correclty parse implicit tuples in python f-strings
- Correctly parse `%` token in python f-string format
- Correctly parse python fstrings with spaces in interpolants

## [0.6.1](https://github.com/returntocorp/semgrep/releases/tag/v0.6.1) - 2020-05-06

### Fix

- Message field in output was not using proper interpolated message

## [0.6.0](https://github.com/returntocorp/semgrep/releases/tag/v0.6.0) - 2020-05-05

### Added
- The `-j/--jobs` flag for specifying number of subprocesses to use to run checks in parallel.
- expression statements will now match by default also return statements
  ```
  foo();
  ```
  will now match
  ```javascript
  return foo();
  ```
- You can now use regexps for field names:
  ```
  var $X = {"=~/[lL]ocation/": $Y};
  ```
  will now match
  ```javascript
  var x = {"Location": 1};
  ```
- Add severity to json output and prepend the rule line with it. Color yellow if `WARNING`, and red if `ERROR`. e.g. WARNING rule:tests.equivalence-tests
- For languages not allowing the dollar sign in identifiers (e.g., Python),
  semgrep will return an error if your pattern contains an identifier
  starting with a dollar that is actually not considered a metavariable
  (e.g., `$x`)
- Support top level `metadata` field in rule.yaml. Entire metadata object is attached to
  all things that match the rule when using json output format.

### Changed
- Config files in hidden paths can now be used by explicitly specifying
  the hidden path:
    ```
    semgrep --config some/hidden/.directory
    ```
- Metavariables can now contain digits or `_`. `$USERS_2` is now
  a valid metavariable name. A metavariable must start with a letter
  or `_` though.
- Simple calls of the `semgrep` CLI, such as `semgrep --version`, are now 60% faster.
- Display autofix suggestion in regular and json output mode.
- Update command line help texts.

### Fixed
- Correctly parse `f"{foo:,f}"` in Python
- Correctly parse Python files where the last line is a comment

## [0.5.0](https://github.com/returntocorp/semgrep/releases/tag/v0.5.0) - 2020-04-28

### Changed
- Rename executable to semgrep
- Deep expression matching in conditionals requires different syntax:
    ```
    if <... $X = True ...>:
        ...
    ```
    will now match
    ```python
    if foo == bar and baz == True:
        return 1
    ```
- Deduplicate semgrep output in cases where there are multiple ways
  a rule matches section of code
- Deep statement matchings goes into functions and classes:
    ```
    $X = ...
    ...
    bar($X)
    ```
    now matches with
    ```javascript
    QUX = "qux"

    function baz() {
        function foo() {
            bar(QUX)
        }
    }
    ```

### Added
- `python2` is a valid supported language

### Fixed
- Expression will right hand side of assignment/variable definition in javascript. See #429
    ```
    foo();
    ```
    will now match
    ```
    var x = foo();
    ```
- Regression where `"..."` was matching empty list
    ```
    foo("...")
    ```
    does _not_ match
    ```
    foo()
    ```

## [0.4.9](https://github.com/returntocorp/semgrep/releases/tag/v0.4.9) - 2020-04-07

### Changed

- Only print out number of configs and rules when running with verbose flag
- Match let and const to var in javascript:
    ```
    var $F = "hello"
    ```
    will now match any of the following expressions:
    ```javascript
    var foo = "hello";
    let bar = "hello";
    const baz = "hello";
    ```

### Added

- Print out --dump-ast
- Print out version with `--version`
- Allow ... in arrays
    ```
    [..., 1]
    ```
    will now match
    ```
    [3, 2, 1]
    ```
- Support Metavariable match on keyword arguments in python:
    ```
    foo(..., $K=$B, ...)
    ```
    will now match
    ```
    foo(1, 2, bar=baz, 3)
    ```
- Support constant propogation in f-strings in python:
    ```
    $M = "..."
    ...
    $Q = f"...{$M}..."
    ```
    will now match
    ```python
    foo = "bar"
    baz = f"qux {foo}"
    ```
- Constant propogation in javascript:
    ```
    api("literal");
    ```
    will now match with any of the following:
    ```javascript
    api("literal");

    const LITERAL = "literal";
    api(LITERAL);

    const LIT = "lit";
    api(LIT + "eral");

    const LIT = "lit";
    api(`${LIT}eral`);
    ```

- Deep statement matching:
    Elipsis operator (`...`) will also include going deeper in scope (i.e. if-else, try-catch, loop, etc.)
    ```
    foo()
    ...
    bar()
    ```
    will now match
    ```python
    foo()
    if baz():
        try:
            bar()
        except Exception:
            pass
    ```
- Unified import resolution in python:
    ```
    import foo.bar.baz
    ```

    will now match any of the following statements:

    ```python
    import foo.bar.baz
    import foo.bar.baz.qux
    import foo.bar.baz as flob
    import foo.bar.baz.qux as flob
    from foo.bar import baz
    from foo.bar.baz import qux
    from foo.bar import baz as flob
    from foo.bar.bax import qux as flob
    ```
- Support for anonymous functions in javascript:
    ```
    function() {
        ...
    }
    ```
    will now match
    ```javascript
    var bar = foo(
        //matches the following line
        function () { console.log("baz"); }
    );
    ```
- Support arrow function in javascript
    ```
    (a) => { ... }
    ```
    will now match:

    ```javascript
    foo( (a) => { console.log("foo"); });
    foo( a => console.log("foo"));

    // arrows are normalized in regular Lambda, so an arrow pattern
    // will match also old-style anynonous function.
    foo(function (a) { console.log("foo"); });
    ```
- Python implicit string concatenation
    ```
    $X = "..."
    ```
    will now match
    ```python
    # python implicitly concatenates strings
    foo = "bar"       "baz"              "qux"
    ```
- Resolve alias in attributes and decorators in python
    ```
    @foo.bar.baz
    def $X(...):
        ...
    ```
    will now match
    ```python
    from foo.bar import baz

    @baz
    def qux():
        print("hello")
    ```
### Fixed

- Handle misordered multiple object destructuring assignments in javascript:
    ```
    var {foo, bar} = qux;
    ```
    will now match
    ```
    var {bar, baz, foo} = qux;
    ```
- Defining properties/functions in different order:
    ```
    var $F = {
        two: 2,
        one: 1
    };
    ```
    will now match both
    ```javascript
    var foo = {
      two: 2,
      one: 1
    };

    var bar = {
        one: 1,
        two: 2
    };
    ```
- Metavariables were not matching due to go parser adding empty statements in golang


## [0.4.8](https://github.com/returntocorp/semgrep/releases/tag/0.4.8) - 2020-03-09

### Added
* Constant propagation for some langauges. Golang example:
```
pattern: dangerous1("...")
will match:

const Bar = "password"
func foo() {
     dangerous1(Bar);
}
```

* Import matching equivalences
```
pattern: import foo.bar.a2
matches code: from foo.bar import a1, a2
```

* Deep expression matching - see (#264)
```
pattern: bar();
matches code: print(bar())
```<|MERGE_RESOLUTION|>--- conflicted
+++ resolved
@@ -8,11 +8,8 @@
 
 ### Fixed
 - Constant propagation: In a method call `x.f(y)`, if `x` is a constant then it will be recognized as such
-<<<<<<< HEAD
 - Scala: parse `case object` within blocks
-=======
 - Scala: parse typed patterns with variables that begin with an underscore: `case _x : Int => ...`
->>>>>>> fd6c247a
 
 ### Changed
 - C# support is now GA
