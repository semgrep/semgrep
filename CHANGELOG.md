--- conflicted
+++ resolved
@@ -11,6 +11,7 @@
   - Type metavariables are now supported
 - Ruby: Add basic support for lambdas in patterns. You can now write patterns
   of the form `-> (P) {Q}` where `P` and `Q` are sub-patterns. (#4950)
+- Join mode now supports inline rules via the `rules:` key underneath the `join:` key.
 
 ### Changed
 
@@ -34,12 +35,8 @@
 - New `focus-metavariable` operator that lets you focus (or "zoom in") the match
   on the code region delimited by a metavariable. This operator is useful for
   narrowing down the code matched by a rule, to focus on what really matters. (#4453)
-<<<<<<< HEAD
-- Join mode now supports inline rules via the `rules:` key underneath the `join:` key.
-=======
 - `semgrep ci` uses "GITHUB_SERVER_URL" to generate urls if it is available
 - You can now set `NO_COLOR=1` to force-disable colored output
->>>>>>> 92fa27bb
 
 ### Changed
 
