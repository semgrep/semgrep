--- conflicted
+++ resolved
@@ -16,11 +16,9 @@
 
 ### Fixed
 
-<<<<<<< HEAD
-- Numerous improvements to PHP parsing
-=======
+- Numerous improvements to PHP parsing. Huge shoutout to 
+  Sjoerd Langkemper for most of the heavy lifting work (#3941)
 - TS: support number and boolean typed metavariables (#5350)
->>>>>>> 3e82f922
 
 ## [0.94.0](https://github.com/returntocorp/semgrep/releases/tag/v0.94.0) - 2022-05-25
 
