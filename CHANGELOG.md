--- conflicted
+++ resolved
@@ -14,13 +14,10 @@
 - JS: Fixed stack overflows (segmentation faults) when processing very large
   files (#3538)
 - JS: Detect numeric object keys `1` and `0x1` as equal (#3579)
-<<<<<<< HEAD
 - OCaml: improved parsing stats by using tree-sitter-ocaml (from 25% to 61%)
-=======
 - taint-mode: Check nested functions
 - taint-mode: `foo.x` is now detected as tainted if `foo` is a source of taint
 - taint-mode: Do not crash when is not possible to compute range info
->>>>>>> 0831aa63
 
 ### Changed
 - Added precise error location for the semgrep metachecker, to detect for example
