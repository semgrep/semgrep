--- conflicted
+++ resolved
@@ -19,12 +19,9 @@
 - Generic mode scanner no longer tries to open submodule folders as files (#3701)
 - `pattern-regex` with completely empty files (#3705)
 - `--sarif` exit code with suppressed findings (#3680)
-<<<<<<< HEAD
 - Hack: improved support for metavariables (#3716)
-=======
 - Fixed fatal errors when a pattern results in a large number of matches
 - Better error message when rule contains empty pattern
->>>>>>> 0f8a58b1
 
 ### Changed
 - Add backtrace to fatal errors reported by semgrep-core
