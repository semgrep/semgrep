# Changelog

This project adheres to [Semantic Versioning](http://semver.org/spec/v2.0.0.html).

## Unreleased

## [0.92.1](https://github.com/returntocorp/semgrep/releases/tag/v0.92.1) - 2022-05-13

### Added

- Datafow: The dataflow engine now handles if-then-else expressions as in OCaml,
  Ruby, etc. Previously it only handled if-then-else statements. (#4965)

### Changed

- Files where only some part of the code had to be skipped due to a parse failure
<<<<<<< HEAD
  will now be listed as "partially scanned" in the end-of-scan skip report.
- Made error message for -11/-9 more actionable
=======
  will now be listed as "partially scanned" in the end-of-scan skip
  report.
- Licensing: The ocaml-tree-sitter-core component is now distributed
  under the terms of the LGPL 2.1, rather than previously GPL 3.
>>>>>>> 7f14d41a

### Fixed

- Kotlin: support for ellispis in class parameters, e.g.. `class Foo(...) {}` (#5180)
- JS/TS: allow ellipsis in binding_pattern (e.g., in arrow parameters) (#5230)
- JS/TS: allow ellipsis in imports (e.g., `import {..., Foo, ...} from 'Bar'`) (#5012)
- `fixed_lines` is once again included in JSON output when running with `--autofix --dryrun`

## [0.92.0](https://github.com/returntocorp/semgrep/releases/tag/v0.92.0) - 2022-05-11

### Added

- The JSON output of `semgrep scan` is now fully specified using
  ATD (https://atd.readthedocs.io/) and jsonschema (https://json-schema.org/).
  See the semgrep-interfaces submodule under interfaces/
  (e.g., interfaces/semgrep-interfaces/Semgrep_output_v0.atd for the ATD spec)
- The JSON output of `semgrep scan` now contains a "version": field with the
  version of Semgrep used to generate the match results.
- taint-mode: Previously, to declare a function parameteter as a taint source,
  we had to rely on a trick that declared that _any_ occurence of the parameter
  was a taint source. If the parameter was overwriten with safe data, this was
  not recognized by the taint engine. Now, `focus-metavariable` can be used to
  precisely specify that a function parameter is a source of taint, and the taint
  engine will handle this as expected.
- taint-mode: Add basic support for object destructuring in languages such as
  Javascript. For example, given `let {x} = E`, Semgrep will now infer that `x`
  is tainted if `E` is tainted.

### Fixed

- OCaml: Parenthesis in autofixed code will no longer leave dangling closing-paren.
  Thanks to Elliott Cable for his contribution (#5087)
- When running the Semgrep Docker image, we now mark all directories as safe for use by Git,
  which prevents a crash when the current user does not own the source code directory.
- C++: Ellipsis are now allowed in for loop header (#5164)
- Java: typed metavariables now leverages the type of foreach variables (#5181)

## [0.91.0](https://github.com/returntocorp/semgrep/releases/tag/v0.91.0) - 2022-05-03

### Added

- `--core-opts` flag to send options to semgrep-core. For internal use:
  no guarantees made for semgrep-core options (#5111)

### Changed

- `semgrep ci` prints out all findings instead of hiding nonblocking findings (#5116)

## [0.90.0](https://github.com/returntocorp/semgrep/releases/tag/v0.90.0) - 2022-04-26

### Added

- Users can access the propagated value of a metavariable in the JSON output
  in the extra field
- Join mode now supports inline rules via the `rules:` key underneath the `join:` key.
- Added vendor.name field in gitlab sast output (#5077)

### Changed

- YAML parsing is more tolerant of `{}` appearing when it expects a scalar,
  allowing extensions of YAML that use `{}` to be parsed (#4849)
- Turn off optimization that trades off memory for performance because
  the effect is minor (with current parameters)

### Fixed

- Keep only latest run logs in last.log file (#5070)
- r2c-internal-project-depends-on:
  - Lockfiles that fail to parse will not crash semgrep
  - cargo.lock and Pipfile.lock dependencies that don't specify hashes now parse
  - go.sum files with a trailing newline now parse

## [0.89.0](https://github.com/returntocorp/semgrep/releases/tag/v0.89.0) - 2022-04-20

### Added

- Bash/Dockerfile: Add support for named ellipses such as in
  `echo $...ARGS` (#4887)
- PHP: Constant propagation for static constants (#5022)

### Changed

- When running a baseline scan on a shallow-cloned git repository,
  Semgrep still needs enough git history available
  to reach the branch-off point between the baseline and current branch.
  Previously, Semgrep would try to gradually fetch more and more commits
  up to a thousand commits of history,
  before giving up and just fetching all commits from the remote git server.
  Now, Semgrep will keep trying smaller batches until up to a million commits.
  This change should reduce runtimes on large baseline scans on very large repositories.
- Semgrep-core now logs the rule and file affected by a memory warning.
- Improved error messages from semgrep-core (#5013)
- Small changes to text output (#5008)
- Various exit codes changed so that exit code 1 is only for blocking findings (#5039)
- Subcommand is sent as part of user agent (#5051)

### Fixed

- Lockfiles scanning now respects .semgrepignore
- Workaround for git safe.directory change in github action (#5044)
- When a baseline scan diff showed that a path changed a symlink a proper file,
  Semgrep used incorrectly skip that path. This is now fixed.
- Dockerfile support: handle image aliases correctly (#4881)
- TS: Fixed matching of parameters with type annotations. E.g., it is now possible
  to match `({ params }: Request) => { }` with `({$VAR} : $REQ) => {...}`. (#5004)

## [0.88.0](https://github.com/returntocorp/semgrep/releases/tag/v0.88.0) - 2022-04-13

### Added

- Scala support is now officially GA
  - Ellipsis method chaining is now supported
  - Type metavariables are now supported
- Ruby: Add basic support for lambdas in patterns. You can now write patterns
  of the form `-> (P) {Q}` where `P` and `Q` are sub-patterns. (#4950)
- Experimental `semgrep install-deep-semgrep` command for DeepSemgrep beta (#4993)

### Changed

- Moved description of parse/internal errors to the "skipped" section of output
- Since 0.77.0 semgrep-core logs a warning when a worker process is consuming above
  400 MiB of memory. Now, it will also log an extra warning every time memory usage
  doubles. Again, this is meant to help diagnosing OOM-related crashes.

### Fixed

- Dockerfile: `lang.json` file not found error while building the docker image
- Dockerfile: `EXPOSE 12345` will now parse `12345` as an int instead of a string,
  allowing `metavariable-comparison` with integers (#4875)
- Scala: unicode character literals now parse
- Scala: multiple annotated type parameters now parse (`def f[@an A, @an B](x : A, y : B) = ...`)
- Ruby: Allow 'unless' used as keyword argument or hash key (#4948)
- Ruby: Fix regexp matching in the presence of escape characters (#4999)
- `r2c-internal-project-depends-on`:
  - Generic mode rules work again
  - Semgrep will not fail on targets that contain no relevant lockfiles
  - `package-lock.json` parsing now defaults to `dependencies` instead of `packages`,
    and will not completely fail on dependencies with no version
  - `yarn.lock` parsing has been rewritten to fix a bug where sometimes
    large numbers of dependencies would be ignored
- Go: parse multiline string literals
- Handle utf-8 decoding errors without crashing (#5023)

## [0.87.0](https://github.com/returntocorp/semgrep/releases/tag/v0.87.0) - 2022-04-07

### Added

- New `focus-metavariable` operator that lets you focus (or "zoom in") the match
  on the code region delimited by a metavariable. This operator is useful for
  narrowing down the code matched by a rule, to focus on what really matters. (#4453)
- `semgrep ci` uses "GITHUB_SERVER_URL" to generate urls if it is available
- You can now set `NO_COLOR=1` to force-disable colored output

### Changed

- taint-mode: We no longer force the unification of metavariables between
  sources and sinks by default. It is not clear that this is the most natural
  behavior; and we realized that, in fact, it was confusing even for experienced
  Semgrep users. Instead, each set of metavariables is now considered independent.
  The metavariables available to the rule message are all metavariables bound by
  `pattern-sinks`, plus the subset of metavariables bound by `pattern-sources`
  that do not collide with the ones bound by `pattern-sinks`. We do not expect
  this change to break many taint rules because source-sink metavariable
  unification had a bug (see #4464) that prevented metavariables bound by a
  `pattern-inside` to be unified, thus limiting the usefulness of the feature.
  Nonetheless, it is still possible to force metavariable unification by setting
  `taint_unify_mvars: true` in the rule's `options`.
- `r2c-internal-project-depends-on`: this is now a rule key, and not part of the pattern language.
  The `depends-on-either` key can be used analgously to `pattern-either`
- `r2c-internal-project-depends-on`: each rule with this key will now distinguish between
  _reachable_ and _unreachable_ findings. A _reachable_ finding is one with both a dependency match
  and a pattern match: a vulnerable dependency was found and the vulnerable part of the dependency
  (according to the patterns in the rule) is used somewhere in code. An _unreachable_ finding
  is one with only a dependency match. Reachable findings are reported as coming from the
  code that was pattern matched. Unreachable findings are reported as coming from the lockfile
  that was dependency matched. Both kinds of findings specify their kind, along with all matched
  dependencies, in the `extra` field of semgrep's JSON output, using the `dependency_match_only`
  and `dependency_matches` fields, respectively.
- `r2c-internal-project-depends-on`: a finding will only be considered reachable if the file
  containing the pattern match actually depends on the dependencies in the lockfile containing the
  dependency match. A file depends on a lockfile if it is the nearest lockfile going up the
  directory tree.
- The returntocorp/semgrep Docker image no longer sets `semgrep` as the entrypoint.
  This means that `semgrep` is no longer prepended automatically to any command you run in the image.
  This makes it possible to use the image in CI executors that run provisioning commands within the image.

### Fixed

- `-` is now parsed as a valid identifier in Scala
- `new $OBJECT(...)` will now work properly as a taint sink (#4858)
- JS/TS: `...{$X}...` will no longer match `str`
- taint-mode: Metavariables bound by a `pattern-inside` are now available to the
  rule message. (#4464)
- parsing: fail fast on in semgrep-core if rules fail to validate (broken since 0.86.5)
- Setting either `SEMGREP_URL` or `SEMGREP_APP_URL`
  now updates the URL used both for Semgrep App communication,
  and for fetching Semgrep Registry rules.
- The pre-commit hook exposed from semgrep's repository no longer fails
  when trying to install with recent setuptools versions.

## [0.86.5](https://github.com/returntocorp/semgrep/releases/tag/v0.86.5) - 2022-03-28

## Changed

- Set minimum urllib3 version

## [0.86.4](https://github.com/returntocorp/semgrep/releases/tag/v0.86.4) - 2022-03-25

### Changed

- Increase rule fetch timeout from 20s to 30s

## [0.86.3](https://github.com/returntocorp/semgrep/releases/tag/v0.86.3) - 2022-03-25

### Fixed

- Network timeouts during rule download are now less likely.

## [0.86.2](https://github.com/returntocorp/semgrep/releases/tag/v0.86.2) - 2022-03-24

### Fixed

- Some finding fingerprints were not matching what semgrep-agent would return.

## [0.86.1](https://github.com/returntocorp/semgrep/releases/tag/v0.86.1) - 2022-03-24

### Fixed

- The fingerprint of findings ignored with `# nosemgrep` is supposed to be the same
  as if the ignore comment wasn't there.
  This has previously only worked for single-line findings, including in `semgrep-agent`.
  Now the fingerprint is consistent as expected for multiline findings as well.

### Changed

- `--timeout-threshold` default set to 3 instead of 0

## [0.86.0](https://github.com/returntocorp/semgrep/releases/tag/v0.86.0) - 2022-03-24

### Added

- Semgrep can now output findings in GitLab's SAST report and secret scanning
  report formats with `--gitlab-sast` and `--gitlab-secrets`.
- JSON output now includes a fingerprint of each finding.
  This fingerprint remains consistent when matching code is just moved around
  or reindented.
- Go: use latest tree-sitter-go with support for Go 1.18 generics (#4823)
- Terraform: basic support for constant propagation of locals (#1147)
  and variables (#4816)
- HTML: you can now use metavariable ellipsis inside <script> (#4841)
  (e.g., `<script>$...JS</script>`)
- A `semgrep ci` subcommand that auto-detects settings from your CI environment
  and can upload findings to Semgrep App when logged in.

### Changed

- SARIF output will include matching code snippet (#4812)
- semgrep-core should now be more tolerant to rules using futur extensions by
  skipping those rules instead of just crashing (#4835)
- Removed `tests` from published python wheel
- Findings are now considered identical between baseline and current scans
  based on the same logic as Semgrep CI uses, which means:
  - Two findings are now identical after whitespace changes such as re-indentation
  - Two findings are now identical after a nosemgrep comment is added
  - Findings are now different if the same code triggered them on different lines
- Docker image now runs as root to allow the docker image to be used in CI/CD pipelines
- Support XDG Base directory specification (#4818)

### Fixed

- Entropy analysis: strings made of repeated characters such as
  `'xxxxxxxxxxxxxx'` are no longer reported has having high entropy (#4833)
- Symlinks found in directories are skipped from being scanned again.
  This is a fix for a regression introduced in 0.85.0.
- HTML: multiline raw text tokens now contain the newline characters (#4855)
- Go: fix unicode parsing bugs (#4725) by switching to latest tree-sitter-go
- Constant propagation: A conditional expression where both alternatives are
  constant will also be considered constant (#4301)
- Constant propagation now recognizes operators `++` and `--` as side-effectful
  (#4667)

## [0.85.0](https://github.com/returntocorp/semgrep/releases/tag/v0.85.0) - 2022-03-16

### Added

- C#: use latest tree-sitter-c-sharp with support for most C# 10.0 features
- HTML: support for metavariables on tags (e.g., `<$TAG>...</$TAG>`) (#4078)
- Scala: The data-flow engine can now handle expression blocks.
  This used to cause some false negatives during taint analysis,
  which will now be reported.
- Dockerfile: allow e.g. `CMD ...` to match both `CMD ls` and `CMD ["ls"]`
  (#4770).
- When scanning multiple languages, Semgrep will now print a table of how
  many rules and files are used for each language.

### Fixed

- Fixed Deep expression matching and metavariables interaction. Semgrep will
  not stop anymore at the first match and will enumarate all possible matchings
  if a metavariable is used in a deep expression pattern
  (e.g., `<... $X ...>`). This can introduce some performance regressions.
- JSX: ellipsis in JSX body (e.g., `<div>...</div>`) now matches any
  children (#4678 and #4717)
- > ℹ️ During a `--baseline-commit` scan,
  > Semgrep temporarily deletes files that were created since the baseline commit,
  > and restores them at the end of the scan.

  Previously, when scanning a subdirectory of a git repo with `--baseline-commit`,
  Semgrep would delete all newly created files under the repo root,
  but restore only the ones in the subdirectory.
  Now, Semgrep only ever deletes files in the scanned subdirectory.

- Previous releases allowed incompatible versions (21.1.0 & 21.2.0)
  of the `attrs` dependency to be installed.
  `semgrep` now correctly requires attrs 21.3.0 at the minimum.
- `package-lock.json` parsing defaults to `packages` instead of `dependencies` as the source of dependencies
- `package-lock.json` parsing will ignore dependencies with non-standard versions, and will succesfully parse
  dependencies with no `integrity` field

### Changed

- File targeting logic has been mostly rewritten. (#4776)
  These inconsistencies were fixed in the process:

  - > ℹ️ "Explicitly targeted file" refers to a file
    > that's directly passed on the command line.

    Previously, explicitly targeted files would be unaffected by most global filtering:
    global include/exclude patterns and the file size limit.
    Now `.semgrepignore` patterns don't affect them either,
    so they are unaffected by all global filtering,

  - > ℹ️ With `--skip-unknown-extensions`,
    > Semgrep scans only the explicitly targeted files that are applicable to the language you're scanning.

    Previously, `--skip-unknown-extensions` would skip based only on file extension,
    even though extensionless shell scripts expose their language via the shebang of the first line.
    As a result, explicitly targeted shell files were always skipped when `--skip-unknown-extensions` was set.
    Now, this flag decides if a file is the correct language with the same logic as other parts of Semgrep:
    taking into account both extensions and shebangs.

- Semgrep scans with `--baseline-commit` are now much faster.
  These optimizations were added:

  - > ℹ️ When `--baseline-commit` is set,
    > Semgrep first runs the _current scan_,
    > then switches to the baseline commit,
    > and runs the _baseline scan_.

    The _current scan_ now excludes files
    that are unchanged between the baseline and the current commit
    according to `git status` output.

  - The _baseline scan_ now excludes rules and files that had no matches in the _current scan_.

  - When `git ls-files` is unavailable or `--disable-git-ignore` is set,
    Semgrep walks the file system to find all target files.
    Semgrep now walks the file system 30% faster compared to previous versions.

- The output format has been updated to visually separate lines
  with headings and indentation.

## [0.84.0](https://github.com/returntocorp/semgrep/releases/tag/v0.84.0) - 2022-03-09

### Added

- new --show-supported-languages CLI flag to display the list of languages
  supported by semgrep. Thanks to John Wu for his contribution! (#4754)
- `--validate` will check that metavariable-x doesn't use an invalid
  metavariable
- Add r2c-internal-project-depends on support for Java, Go, Ruby, and Rust
- PHP: .tpl files are now considered PHP files (#4763)
- Scala: Support for custom string interpolators (#4655)
- Scala: Support parsing Scala scripts that contain plain definitions outside
  an Object or Class
- JSX: JSX singleton elements (a.k.a XML elements), e.g., `<foo />` used to
  match also more complex JSX elements, e.g., `<foo >some child</foo>`.
  This can now be disabled via rule `options:`
  with `xml_singleton_loose_matching: false` (#4730)
- JSX: new matching option `xml_attrs_implicit_ellipsis` that allows
  disabling the implicit `...` that was added to JSX attributes patterns.
- new focus-metavariable: experimental operator (#4735) (the syntax may change
  in the near futur)

### Fixed

- Report parse errors even when invoked with `--strict`
- Show correct findings count when using `--config auto` (#4674)
- Kotlin: store trailing lambdas in the AST (#4741)
- Autofix: Semgrep no longer errors during `--dry-run`s where one fix changes the line numbers in a file that also has a second autofix.
- Performance regression when running with --debug (#4761)
- SARIF output formatter not handling lists of OWASP or CWE metadata (#4673)
- Allow metrics flag and metrics env var at the same time if both are set to the same value (#4703)
- Scan `yarn.lock` dependencies that do not specify a hash
- Run `project-depends-on` rules with only `pattern-inside` at their leaves
- Dockerfile patterns no longer need a trailing newline (#4773)

## [0.83.0](https://github.com/returntocorp/semgrep/releases/tag/v0.83.0) - 2022-02-24

### Added

- semgrep saves logs of last run to `~/.semgrep/last.log`
- A new recursive operator, `-->`, for join mode rules for recursively chaining together Semgrep rules based on metavariable contents.
- A new recursive operator, `-->`, for join mode rules for recursively
  chaining together Semgrep rules based on metavariable contents.
- Semgrep now lists the scanned paths in its JSON output under the
  `paths.scanned` key.
- When using `--verbose`, the skipped paths are also listed under the
  `paths.skipped` key.
- C#: added support for typed metavariables (#4657)
- Undocumented, experimental `metavariable-analysis` feature
  supporting two kinds of analyses: prediction of regular expression
  denial-of-service vulnerabilities (ReDoS, `redos` analyzer, #4700)
  and high-entropy string detection (`entropy` analyzer, #4672).
- A new subcommand `semgrep publish` allows users to upload private,
  unlisted, or public rules to the Semgrep Registry

### Fixed

- Configure the PCRE engine with lower match-attempts and recursion limits in order
  to prevent regex matching from potentially "hanging" Semgrep
- Terraform: Parse heredocs respecting newlines and whitespaces, so that it is
  possible to correctly match these strings with `metavariable-regex` or
  `metavariable-pattern`. Previously, Semgrep had problems analyzing e.g. embedded
  YAML content. (#4582)
- Treat Go raw string literals like ordinary string literals (#3938)
- Eliminate zombie uname processes (#4466)
- Fix for: semgrep always highlights one extra character

### Changed

- Improved constant propagation for global constants
- PHP: Constant propagation now has built-in knowledge of `escapeshellarg` and
  `htmlspecialchars_decode`, if these functions are given constant arguments,
  then Semgrep assumes that their output is also constant
- The environment variable used by Semgrep login changed from `SEMGREP_LOGIN_TOKEN` to `SEMGREP_APP_TOKEN`

## [0.82.0](https://github.com/returntocorp/semgrep/releases/tag/v0.82.0) - 2022-02-08

### Added

- Experimental baseline scanning. Run with `--baseline-commit GIT_COMMIT` to only
  show findings that currently exist but did not exist in GIT_COMMIT

### Changed

- Performance: send all rules directly to semgrep-core instead of invoking semgrep-core
- Scans now report a breakdown of how many target paths were skipped for what reason.
  - `--verbose` mode will list all skipped paths along with the reason they were skipped
- Performance: send all rules directly to semgrep-core instead of invoking semgrep-core
  for each rule, reducing the overhead significantly. Other changes resulting from this:
  Sarif output now includes all rules run. Error messages use full path of rules.
  Progress bar reports by file instead of by rule
- Required minimum version of python to run semgrep now 3.7 instead of EOL 3.6
- Bloom filter optimization now considers `import` module file names, thus
  speeding up matching of patterns like `import { $X } from 'foo'`
- Indentation is now removed from matches to conserve horizontal space

### Fixed

- Typescript: Patterns `E as T` will be matched correctly. E.g. previously
  a pattern like `v as $T` would match `v` but not `v as any`, now it
  correctly matches `v as any` but not `v`. (#4515)
- Solidity: ellipsis in contract body are now supported (#4587)
- Highlighting has been restored for matching code fragments within a finding

## [0.81.0](https://github.com/returntocorp/semgrep/releases/tag/v0.81.0) - 2022-02-02

### Added

- Dockerfile language: metavariables and ellipses are now
  supported in most places where it makes sense (#4556, #4577)

### Fixed

- Gracefully handle timeout errors with missing rule_id
- Match resources in Java try-with-resources statements (#4228)

## [0.80.0](https://github.com/returntocorp/semgrep/releases/tag/v0.80.0) - 2022-01-26

### Added

- Autocomplete for CLI options
- Dockerfile: add support for metavariables where argument expansion is already supported

### Changed

- Ruby: a metavariable matching an atom can also be used to match an identifier
  with the same name (#4550)

### Fixed

- Handle missing target files without raising an exception (#4462)

## [0.79.0](https://github.com/returntocorp/semgrep/releases/tag/v0.79.0) - 2022-01-20

### Added

- Add an experimental key for internal team use: `r2c-internal-project-depends-on` that
  allows rules to filter based on the presence of 3rd-party dependencies at specific
  version ranges.
- Experimental support for Dockerfile syntax.
- Support nosemgrep comments placed on the line before a match,
  causing such match to be ignored (#3521)
- Add experimental `semgrep login` and `semgrep logout` to store API token from semgrep.dev
- Add experimenntal config key `semgrep --config policy` that uses stored API token to
  retrieve configured rule policy on semgrep.dev

### Changed

- CLI: parse errors (reported with `--verbose`) appear once per file,
  not once per rule/file

### Fixed

- Solidity: add support for `for(...)` patterns (#4530)

## [0.78.0](https://github.com/returntocorp/semgrep/releases/tag/v0.78.0) - 2022-01-13

### Added

- Pre-alpha support for Dockerfile as a new target language
- Semgrep is now able to symbolically propagate simple definitions. E.g., given
  an assignment `x = foo.bar()` followed by a call `x.baz()`, Semgrep will keep
  track of `x`'s definition, and it will successfully match `x.baz()` with a
  pattern like `foo.bar().baz()`. This feature should help writing simple yet
  powerful rules, by letting the dataflow engine take care of any intermediate
  assignments. Symbolic propagation is still experimental and it is disabled by
  default, it must be enabled in a per-rule basis using `options:` and setting
  `symbolic_propagation: true`. (#2783, #2859, #3207)
- `--verbose` outputs a timing and file breakdown summary at the end
- `metavariable-comparison` now handles metavariables that bind to arbitrary
  constant expressions (instead of just code variables)
- YAML support for anchors and aliases (#3677)

### Fixed

- Rust: inner attributes are allowed again inside functions (#4444) (#4445)
- Python: return statement can contain tuple expansions (#4461)
- metavariable-comparison: do not throw a Not_found exn anymore (#4469)
- better ordering of match results with respect to captured
  metavariables (#4488)
- Go, JavaScript, Java, Python, TypeScript: correct matching of
  multibyte characters (#4490)

## [0.77.0](https://github.com/returntocorp/semgrep/releases/tag/v0.77.0) - 2021-12-16

### Added

- New language Solidity with experimental support.
- Scala: Patterns like List(...) now correctly match against patterns in code
- A default set of .semgrepignore patterns (in semgrep/templates/.semgrepignore) are now used if no .semgrepignore file is provided
- Java: Ellipsis metavariables can now be used for parameters (#4420)
- `semgrep login` and `semgrep logout` commands to save api token

### Fixed

- Go: fixed bug where using an ellipsis to stand for a list of key-value pairs
  would sometimes cause a parse error
- Scala: Translate definitions using patterns like
  `val List(x,y,z) = List(1,2,3)` to the generic AST
- Allow name resolution on imported packages named just vN, where N is a number
- The -json option in semgrep-core works again when used with -e/-f
- Python: get the correct range when matching comprehension (#4221)
- Python and other languages: allow matches of patterns containing
  non-ascii characters, but still with possibly many false positives (#4336)
- Java: parse correctly constructor method patterns (#4418)
- Address several autofix output issues (#4428, #3577, #3338) by adding per-
  file line/column offset tracking

### Changed

- Constant propagation is now a proper must-analysis, if a variable is undefined
  in some path then it will be considered as non-constant
- Dataflow: Only consider reachable nodes, which prevents some FPs/FNs
- Timing output handles errors and reports profiling times
- semgrep-core will log a warning when a worker process is consuming above 400 MiB
  of memory, or reached 80% of the specified memory limit, whatever happens first.
  This is meant to help diagnosing OOM-related crashes.

## [0.76.2](https://github.com/returntocorp/semgrep/releases/tag/v0.76.2) - 2021-12-08

## [0.76.2](https://github.com/returntocorp/semgrep/releases/tag/v0.76.2) - 2021-12-08

### Fixed

- Python: set the right scope for comprehension variables (#4260)
- Fixed bug where the presence of .semgrepignore would cause reported targets
  to have absolute instead of relative file paths

## [0.76.1](https://github.com/returntocorp/semgrep/releases/tag/v0.76.1) - 2021-12-07

### Fixed

- Fixed bug where the presence of .semgrepignore would cause runs to fail on
  files that were not subpaths of the directory where semgrep was being run

## [0.76.0](https://github.com/returntocorp/semgrep/releases/tag/v0.76.0) - 2021-12-06

### Added

- Improved filtering of rules based on file content (important speedup
  for nodejsscan rules notably)
- Semgrep CLI now respects .semgrepignore files
- Java: support ellipsis in generics, e.g., `class Foo<...>` (#4335)

### Fixed

- Java: class patterns not using generics will match classes using generics
  (#4335), e.g., `class $X { ...}` will now match `class Foo<T> { }`
- TS: parse correctly type definitions (#4330)
- taint-mode: Findings are now reported when the LHS of an access operator is
  a sink (e.g. as in `$SINK->method`), and the LHS operand is a tainted
  variable (#4320)
- metavariable-comparison: do not throw a NotHandled exn anymore (#4328)
- semgrep-core: Fix a segmentation fault on Apple M1 when using
  `-filter_irrelevant_rules` on rules with very large `pattern-either`s (#4305)
- Python: generate proper lexical exn for unbalanced braces (#4310)
- YAML: fix off-by-one in location of arrays
- Python: generate proper lexical exn for unbalanced braces (#4310)
- Matching `"$MVAR"` patterns against string literals computed by constant folding
  no longer causes a crash (#4371)

### Changed

- semgrep-core: Log messages are now tagged with the process id
- Optimization: change bloom filters to use sets, move location of filter
- Reduced the size of `--debug` dumps
- Given `--output` Semgrep will no longer print search results to _stdout_,
  but it will only save/post them to the specified file/URL

## [0.75.0](https://github.com/returntocorp/semgrep/releases/tag/v0.75.0) - 2021-11-23

### Fixed

- semgrep-ci relies on `--disable-nosem` still tagging findings with `is_ignored`
  correctly. Reverting optimization in 0.74.0 that left this field None when said
  flag was used

## [0.74.0](https://github.com/returntocorp/semgrep/releases/tag/v0.74.0) - 2021-11-19

### Added

- Support for method chaining patterns in Python, Golang, Ruby,
  and C# (#4300), so all GA languages now have method chaining
- Scala: translate infix operators to generic AST as method calls,
  so `$X.map($F)` matches `xs map f`
- PHP: support method patterns (#4262)

### Changed

- Add `profiling_times` object in `--time --json` output for more fine
  grained visibility into slow parts of semgrep
- Constant propagation: Any kind of Python string (raw, byte, or unicode) is
  now evaluated to a string literal and can be matched by `"..."` (#3881)

### Fixed

- Ruby: blocks are now represented with an extra function call in Generic so that
  both `f(...)` and `f($X)` correctly match `f(x)` in `f(x) { |n| puts n }` (#3880)
- Apply generic filters excluding large files and binary files to
  'generic' and 'regex' targets as it was already done for the other
  languages.
- Fix some Stack_overflow when using -filter_irrelevant_rules (#4305)
- Dataflow: When a `switch` had no other statement following it, and the last
  statement of the `switch`'s `default` case was a statement, such as `throw`,
  that can exit the execution of the current function, this caused `break`
  statements within the `switch` to not be resolved during the construction of
  the CFG. This could led to e.g. constant propagation incorrectly flagging
  variables as constants. (#4265)

## [0.73.0](https://github.com/returntocorp/semgrep/releases/tag/v0.73.0) - 2021-11-12

### Added

- experimental support for C++

### Changed

- Dataflow: Assume that any function/method call inside a `try-catch` could
  be raising an exception (#4091)
- cli: if an invalid config is passed to semgrep, it will fail immediately, even
  if valid configs are also passed

### Fixed

- Performance: Deduplicate rules by rule-id + behavior so rules are not being run
  twice
- Scala: recognize metavariables in patterns
- Scala: translate for loops to the generic ast properly
- Catch PCRE errors
- Constant propagation: Avoid "Impossible" errors due to unhandled cases

## [0.72.0](https://github.com/returntocorp/semgrep/releases/tag/v0.72.0) - 2021-11-10

### Added

- Java: Add partial support for `synchronized` blocks in the dataflow IL (#4150)
- Dataflow: Add partial support for `await`, `yield`, `&`, and other expressions
- Field-definition-as-assignemnt equivalence that allows matching expression
  patterns against field definitions. It is disabled by default but can be
  enabled via rule `options:` with `flddef_assign: true` (#4187)
- Arrows (a.k.a short lambdas) patterns used to match also regular function
  definitions. This can now be disabled via rule `options:` with
  `arrow_is_function: false` (#4187)
- Javascript variable patterns using the 'var' keyword used to also
  match variable declarations using 'let' or 'const'. This can now be
  disabled via rule `options:` with `let_is_var: false`

### Fixed

- Constant propagation: In a method call `x.f(y)`, if `x` is a constant then
  it will be recognized as such
- Go: match correctly braces in composite literals for autofix (#4210)
- Go: match correctly parens in cast for autofix (#3387)
- Go: support ellipsis in return type parameters (#2746)
- Scala: parse `case object` within blocks
- Scala: parse typed patterns with variables that begin with an underscore:
  `case _x : Int => ...`
- Scala: parse unicode identifiers
- semgrep-core accepts `sh` as an alias for bash
- pattern-regex: Hexadecimal notation of Unicode code points is now
  supported and assumes UTF-8 (#4240)
- pattern-regex: Update documentation, specifying we use PCRE (#3974)
- Scala: parse nullary constructors with no arguments in more positions
- Scala: parse infix type operators with tuple arguments
- Scala: parse nested comments
- Scala: parse `case class` within blocks
- `metavariable-comparison`: if a metavariable binds to a code variable that
  is known to be constant, then we use that constant value in the comparison (#3727)
- Expand `~` when resolving config paths

### Changed

- C# support is now GA
- cli: Only suggest increasing stack size when semgrep-core segfaults
- Semgrep now scans executable scripts whose shebang interpreter matches the
  rule's language

## [0.71.0](https://github.com/returntocorp/semgrep/releases/tag/v0.71.0) - 2021-11-01

### Added

- Metavariable equality is enforced across sources/sanitizers/sinks in
  taint mode, and these metavariables correctly appear in match messages
- Pre-alpha support for Bash as a new target language
- Pre-alpha support for C++ as a new target language
- Increase soft stack limit when running semgrep-core (#4120)
- `semgrep --validate` runs metachecks on the rule

### Fixed

- text_wrapping defaults to MAX_TEXT_WIDTH if get_terminal_size reports
  width < 1
- Metrics report the error type of semgrep core errors (Timeout,
  MaxMemory, etc.)
- Prevent bad settings files from crashing Semgrep (#4164)
- Constant propagation: Tuple/Array destructuring assignments now correctly
  prevent constant propagation
- JS: Correctly parse metavariables in template strings
- Scala: parse underscore separators in number literals, and parse
  'l'/'L' long suffix on number literals
- Scala: parse by name arguments in arbitary function types,
  like `(=> Int) => Int`
- Bash: various fixes and improvements
- Kotlin: support ellipsis in class body and parameters (#4141)
- Go: support method interface pattern (#4172)

### Changed

- Report CI environment variable in metrics for better environment
  determination
- Bash: a simple expression pattern can now match any command argument rather
  than having to match the whole command

## [0.70.0](https://github.com/returntocorp/semgrep/releases/tag/v0.70.0) - 2021-10-19

### Added

- Preliminary support for bash

### Fixed

- Go: support ... in import list (#4067),
  for example `import (... "error" ...)`
- Java: ... in method chain calls can now match also 0 elements, to be
  consistent with other use of ... (#4082), so `o. ... .foo()` will now
  also match just `o.foo()`.
- Config files with only a comment give bad error message (#3773)
- Does not crash if user does not have write permissions on home directory

### Changed

- Resolution of rulesets use legacy registry instead of cdn registry
- Benchmark suite is easier to modify

## [0.69.1](https://github.com/returntocorp/semgrep/releases/tag/v0.69.1) - 2021-10-14

### Fixed

- The `--enable-metrics` flag is now always a flag, does not optionally
  take an argument

## [0.69.0](https://github.com/returntocorp/semgrep/releases/tag/v0.69.0) - 2021-10-13

### Added

- C: support ... in parameters and sizeof arguments (#4037)
- C: support declaration and function patterns
- Java: support @interface pattern (#4030)

### Fixed

- Reverted change to exclude minified files from the scan (see changelog for
  0.66.0)
- Java: Fixed equality of metavariables bounded to imported classes (#3748)
- Python: fix range of tuples (#3832)
- C: fix some wrong typedef inference (#4054)
- Ruby: put back equivalence on old syntax for keyword arguments (#3981)
- OCaml: add body of functor in AST (#3821)

### Changed

- taint-mode: Introduce a new kind of _not conflicting_ sanitizer that must be
  declared with `not_conflicting: true`. This affects the change made in 0.68.0
  that allowed a sanitizer like `- pattern: $F(...)` to work, but turned out to
  affect our ability to specify sanitization by side-effect. Now the default
  semantics of sanitizers is reverted back to the same as before 0.68.0, and
  `- pattern: $F(...)` is supported via the new not-conflicting sanitizers.

## [0.68.2](https://github.com/returntocorp/semgrep/releases/tag/v0.68.2) - 2021-10-07

### Fixed

- Respect --skip-unknown-extensions even for files with no extension
  (treat no extension as an unknown extension)
- taint-mode: Fixed (another) bug where a tainted sink could go unreported when
  the sink is a specific argument in a function call

## [0.68.1](https://github.com/returntocorp/semgrep/releases/tag/v0.68.1) - 2021-10-07

### Added

- Added support for `raise`/`throw` expressions in the dataflow engine and
  improved existing support for `try-catch-finally`

### Fixed

- Respect rule level path filtering

## [0.68.0](https://github.com/returntocorp/semgrep/releases/tag/v0.68.0) - 2021-10-06

### Added

- Added "automatic configuration" (`--config auto`), which collaborates with
  the Semgrep Registry to customize rules to a project; to support this, we
  add support for logging-in to the Registry using the project URL; in
  a future release, this will also perform project analysis to determine
  project languages and frameworks
- Input can be derived from subshells: `semgrep --config ... <(...)`
- Java: support '...' in catch (#4002)

### Changed

- taint-mode: Sanitizers that match exactly a source or a sink are filtered out,
  making it possible to use `- pattern: $F(...)` for declaring that any other
  function is a sanitizer
- taint-mode: Remove built-in source `source(...)` and built-in sanitizer
  `sanitize(...)` used for convenience during early development, this was causing
  some unexpected behavior in real code that e.g. had a function called `source`!
- When enabled, metrics now send the hashes of rules that yielded findings;
  these will be used to tailor rules on a per-project basis, and also will be
  used to improve rules over time
- Improved Kotlin parsing from 77% to 90% on our Kotlin corpus.
- Resolution of rulesets (i.e. `p/ci`) use new rule cdn and do client-side hydration
- Set pcre recursion limit so it will not vary with different installations of pcre
- Better pcre error handling in semgrep-core

### Fixed

- taint-mode: Fixed bug where a tainted sink could go unreported when the sink is
  a specific argument in a function call
- PHP: allows more keywords as valid field names (#3954)

## [0.67.0](https://github.com/returntocorp/semgrep/releases/tag/v0.67.0) - 2021-09-29

### Added

- Added support for break and continue in the dataflow engine
- Added support for switch statements in the dataflow engine

### Changed

- Taint no longer analyzes dead/unreachable code
- Improve error message for segmentation faults/stack overflows
- Attribute-expression equivalence that allows matching expression patterns against
  attributes, it is enabled by default but can be disabled via rule `options:` with
  `attr_expr: false` (#3489)
- Improved Kotlin parsing from 35% to 77% on our Kotlin corpus.

### Fixed

- Fix CFG dummy nodes to always connect to exit node
- Deep ellipsis `<... x ...>` now matches sub-expressions of statements
- Ruby: treat 'foo' as a function call when alone on its line (#3811)
- Fixed bug in semgrep-core's `-filter_irrelevant_rules` causing Semgrep to
  incorrectly skip a file (#3755)

## [0.66.0](https://github.com/returntocorp/semgrep/releases/tag/v0.66.0) - 2021-09-22

### Added

- HCL (a.k.a Terraform) experimental support

### Changed

- **METRICS COLLECTION CHANGES**: In order to target development of Semgrep features, performance improvements,
  and language support, we have changed how metrics are collected by default
  - Metrics collection is now controlled with the `--metrics` option, with possible values: `auto`, `on`, or `off`
  - `auto` will send metrics only on runs that include rules are pulled from the Semgrep Registry.
    It will not send metrics when rules are only read from local files or passed directly as
    strings
  - `auto` is now the default metrics collection state
  - `on` forces metrics collection on every run
  - `off` disables metrics collection entirely
  - Metrics collection may still alternatively be controlled with the `SEMGREP_SEND_METRICS`
    environment variable, with the same possible values as the `--metrics` option. If both
    are set, `--metrics` overrides `SEMGREP_SEND_METRICS`
  - See `PRIVACY.md` for more information
- Constant propagation now assumes that void methods may update the callee (#3316)
- Add rule message to emacs output (#3851)
- Show stack trace on fatal errors (#3876)
- Various changes to error messages (#3827)
- Minified files are now automatically excluded from the scan, which
  may result in shorter scanning times for some projects.

### Fixed

- Dataflow: Recognize "concat" method and interpret it in a language-dependent manner (#3316)
- PHP: allows certain keywords as valid field names (#3907)

## [0.65.0](https://github.com/returntocorp/semgrep/releases/tag/v0.65.0) - 2021-09-13

### Added

- Allow autofix using the command line rather than only with the fix: YAML key
- Vardef-assign equivalence can now be disabled via rule `options:` with `vardef_assign: false`

### Changed

- Grouped semgrep CLI options and added constraints when useful (e.g. cannot use `--vim` and `--emacs` at the same time)

### Fixed

- Taint detection with ternary ifs (#3778)
- Fixed corner-case crash affecting the `pattern: $X` optimization ("empty And; no positive terms in And")
- PHP: Added support for parsing labels and goto (#3592)
- PHP: Parse correctly constants named PUBLIC or DEFAULT (#3589)
- Go: Added type inference for struct literals (#3622)
- Fix semgrep-core crash when a cache file exceeds the file size limit
- Sped up Semgrep interface with tree-sitter parsing

## [0.64.0](https://github.com/returntocorp/semgrep/releases/tag/v0.64.0) - 2021-09-01

### Added

- Enable associative matching for string concatenation (#3741)

### Changed

- Add logging on failure to git ls-files (#3777)
- Ignore files whose contents look minified (#3795)
- Display semgrep-core errors in a better way (#3774)
- Calls to `semgrep --version` now check if Semgrep is up-to-date; this can
  cause a ~ 100 ms delay in run time; use --disable-version-check if you
  don't want this

### Fixed

- Java: separate import static from regular imports during matching (#3772)
- Taint mode will now benefit from semgrep-core's -filter_irrelevant_rules
- Taint mode should no longer report duplicate matches (#3742)
- Only change source directory when running in docker context (#3732)

## [0.63.0](https://github.com/returntocorp/semgrep/releases/tag/v0.63.0) - 2021-08-25

### Added

- C#: support ellipsis in declarations (#3720)

### Fixed

- Hack: improved support for metavariables (#3716)
- Dataflow: Disregard type arguments but not the entire instruction

### Changed

- Optimize ending `...` in `pattern-inside`s to simply match anything left

## [0.62.0](https://github.com/returntocorp/semgrep/releases/tag/v0.62.0) - 2021-08-17

### Added

- OCaml: support module aliasing, so looking for `List.map` will also
  find code that renamed `List` as `L` via `module L = List`.
- Add help text to sarif formatter output if defined in metadata field.
- Update shortDescription in sarif formatter output if defined in metadata field.
- Add tags as defined in metadata field in addition to the existing tags.

### Fixed

- core: Fix parsing of numeric literals in rule files
- Java: fix the range and autofix of Cast expressions (#3669)
- Generic mode scanner no longer tries to open submodule folders as files (#3701)
- `pattern-regex` with completely empty files (#3705)
- `--sarif` exit code with suppressed findings (#3680)
- Fixed fatal errors when a pattern results in a large number of matches
- Better error message when rule contains empty pattern

### Changed

- Add backtrace to fatal errors reported by semgrep-core
- Report errors during rule evaluation to the user
- When anded with other patterns, `pattern: $X` will not be evaluated on its own, but will look at the context and find `$X` within the metavariables bound, which should be significantly faster

## [0.61.0](https://github.com/returntocorp/semgrep/releases/tag/v0.61.0) - 2021-08-04

### Added

- Hack: preliminary support for hack-lang
  thanks to David Frankel, Nicholas Lin, and more people at Slack!
- OCaml: support for partial if, match, and try patterns
  (e.g., `if $X = $Y`)
- OCaml: you can match uppercase identifiers (constructors, module names) by
  using a metavariable with an uppercase letter followed by an underscore,
  followed by uppercase letters or digits (e.g. `$X_`, `$F_OO`).
  Instead, `$FOO` will match everything else (lowercase identifiers,
  full expressions, types, patterns, etc.).
- OCaml: match cases patterns are now matched in any order, and ellipsis are
  handled correctly
- Improved error messages sent to the playground

### Changed

- Run version check and print upgrade message after scan instead of before
- OCaml: skip ocamllex and ocamlyacc files. Process only .ml and .mli files.
- Memoize range computation for expressions and speed up taint mode
- Report semgrep-core's message upon a parse error
- Deprecated the following experimental features:
  - pattern-where-python
  - taint-mode
  - equivalences
  - step-by-step evaluation output
- Deduplicate findings that fire on the same line ranges and have the same message.

### Fixed

- Go: Match import module paths correctly (#3484)
- OCaml: use latest ocamllsp 1.7.0 for the -lsp option
- OCaml: include parenthesis tokens in the AST for tuples and constructor
  calls for better range matching and autofix
- OCaml: fixed many matching bugs with ellipsis
- core: Do not crash when is not possible to compute range info
- eliminate 6x slowdown when using the '--max-memory' option

## [0.60.0](https://github.com/returntocorp/semgrep/releases/tag/v0.60.0) - 2021-07-27

### Added

- Detect duplicate keys in YAML dictionaries in semgrep rules when parsing a rule
  (e.g., detect multiple 'metavariable' inside one 'metavariable-regex')

### Fixed

- C/C++: Fixed stack overflows (segmentation faults) when processing very large
  files (#3538)
- JS: Fixed stack overflows (segmentation faults) when processing very large
  files (#3538)
- JS: Detect numeric object keys `1` and `0x1` as equal (#3579)
- OCaml: improved parsing stats by using tree-sitter-ocaml (from 25% to 88%)
- taint-mode: Check nested functions
- taint-mode: `foo.x` is now detected as tainted if `foo` is a source of taint
- taint-mode: Do not crash when is not possible to compute range info
- Rust: recognize ellipsis in macro calls patterns (#3600)
- Ruby: represent correctly a.(b) in the AST (#3603)
- Rust: recognize ellipsis in macro calls patterns

### Changed

- Added precise error location for the semgrep metachecker, to detect for example
  duplicate patterns in a rule

## [0.59.0](https://github.com/returntocorp/semgrep/releases/tag/v0.59.0) - 2021-07-20

### Added

- A new experimental 'join' mode. This mode runs multiple Semgrep rules
  on a codebase and "joins" the results based on metavariable contents. This
  lets users ask questions of codebases like "do any 3rd party
  libraries use a dangerous function, and do I import that library directly?" or
  "is this variable passed to an HTML template, and is it rendered in that template?"
  with several Semgrep rules.

### Fixed

- Improve location reporting of errors
- metavariable-pattern: `pattern-not-regex` now works (#3503)
- Rust: correctly parse macros (#3513)
- Python: imports are unsugared correctly (#3940)
- Ruby: `pattern: $X` in the presence of interpolated strings now works (#3560)

## [0.58.2](https://github.com/returntocorp/semgrep/releases/tag/v0.58.2) - 2021-07-15

### Fixed

- Significant speed improvements, but the binary is now 95MB (from 47MB
  in 0.58.1, but it was 170MB in 0.58.0)

## [0.58.1](https://github.com/returntocorp/semgrep/releases/tag/v0.58.1) - 2021-07-15

### Fixed

- The --debug option now displays which files are currently processed incrementally;
  it will not wait until semgrep-core completely finishes.

### Changed

- Switch from OCaml 4.10.0 to OCaml 4.10.2 (and later to OCaml 4.12.0) resulted in
  smaller semgrep-core binaries (from 170MB to 47MB) and a smaller docker
  image (from 95MB to 40MB).

## [0.58.0](https://github.com/returntocorp/semgrep/releases/tag/v0.58.0) - 2021-07-14

### Added

- New iteration of taint-mode that allows to specify sources/sanitizers/sinks
  using arbitrary pattern formulas. This provides plenty of flexibility. Note
  that we breaks compatibility with the previous taint-mode format, e.g.
  `- source(...)` must now be written as `- pattern: source(...)`.
- HTML experimental support. This does not rely on the "generic" mode
  but instead really parses the HTML using tree-sitter-html. This allows
  some semantic matching (e.g., matching attributes in any order).
- Vue.js alpha support (#1751)
- New matching option `implicit_ellipsis` that allows disabling the implicit
  `...` that are added to record patterns, plus allow matching "spread fields"
  (JS `...x`) at any position (#3120)
- Support globstar (`**`) syntax in path include/exclude (#3173)

### Fixed

- Apple M1: Semgrep installed from HomeBrew no longer hangs (#2432)
- Ruby command shells are distinguished from strings (#3343)
- Java varargs are now correctly matched (#3455)
- Support for partial statements (e.g., `try { ... }`) for Java (#3417)
- Java generics are now correctly stored in the AST (#3505)
- Constant propagation now works inside Python `with` statements (#3402)
- Metavariable value replacement in message/autofix no longer mixes up short and long names like $X vs $X2 (#3458)
- Fixed metavariable name collision during interpolation of message / autofix (#3483)
  Thanks to Justin Timmons for the fix!
- Revert `pattern: $X` optimization (#3476)
- metavariable-pattern: Allow filtering using a single `pattern` or
  `pattern-regex`
- Dataflow: Translate call chains into IL

### Changed

- Faster matching times for generic mode

## [0.57.0](https://github.com/returntocorp/semgrep/releases/tag/v0.57.0) - 2021-06-29

### Added

- new `options:` field in a YAML rule to enable/disable certain features
  (e.g., constant propagation). See https://github.com/returntocorp/semgrep/blob/develop/semgrep-core/src/core/Config_semgrep.atd
  for the list of available features one can enable/disable.
- Capture groups in pattern-regex: in $1, $2, etc. (#3356)
- Support metavariables inside atoms (e.g., `foo(:$ATOM)`)
- Support metavariables and ellipsis inside regexp literals
  (e.g., `foo(/.../)`)
- Associative-commutative matching for bitwise OR, AND, and XOR operations
- Add support for $...MVAR in generic patterns.
- metavariable-pattern: Add support for nested Spacegrep/regex/Comby patterns
- C#: support ellipsis in method parameters (#3289)

### Fixed

- C#: parse `__makeref`, `__reftype`, `__refvalue` (#3364)
- Java: parsing of dots inside function annotations with brackets (#3389)
- Do not pretend that short-circuit Boolean AND and OR operators are commutative (#3399)
- metavariable-pattern: Fix crash when nesting a non-generic pattern within
  a generic rule
- metavariable-pattern: Fix parse info when matching content of a metavariable
  under a different language
- generic mode on Markdown files with very long lines will now work (#2987)

### Changed

- generic mode: files that don't look like nicely-indented programs
  are no longer ignored, which may cause accidental slowdowns in setups
  where excessively large files are not excluded explicitly (#3418).
- metavariable-comparison: Fix crash when comparing integers and floats
  Thanks to Justin Timmons for the fix!
- Do not filter findings with the same range but different metavariable bindings (#3310)
- Set parsing_state.have_timeout when a timeout occurs (#3438)
- Set a timeout of 10s per file (#3434)
- Improvements to contributing documentation (#3353)
- Memoize getting ranges to speed up rules with large ranges
- When anded with other patterns, `pattern: $X` will not be evaluated on its own, but will look at the context and find `$X` within the metavariables bound, which should be significantly faster

## [0.56.0](https://github.com/returntocorp/semgrep/releases/tag/v0.56.0) - 2021-06-15

### Added

- Associative-commutative matching for Boolean AND and OR operations
  (#3198)
- Support metavariables inside strings (e.g., `foo("$VAR")`)
- metavariable-pattern: Allow matching the content of a metavariable under
  a different language.

### Fixed

- C#: Parse attributes for local functions (#3348)
- Go: Recognize other common package naming conventions (#2424)
- PHP: Support for associative-commutative matching (#3198)

### Changed

- Upgrade TypeScript parser (#3102)

### Changed

- `--debug` now prints out semgrep-core debug logs instead of having this
  behavior with `--debugging-json`

## [0.55.1](https://github.com/returntocorp/semgrep/releases/tag/v0.55.1) - 2021-06-9

### Added

- Add helpUri to sarif output if rule source metadata is defined

### Fixed

- JSON: handle correctly metavariables as field (#3279)
- JS: support partial field definitions pattern, like in JSON
- Fixed wrong line numbers for multi-lines match in generic mode (#3315)
- Handle correctly ellipsis inside function types (#3119)
- Taint mode: Allow statement-patterns when these are represented as
  statement-expressions in the Generic AST (#3191)

## [0.55.0](https://github.com/returntocorp/semgrep/releases/tag/v0.55.0) - 2021-06-8

### Added

- Added new metavariable-pattern operator (available only via --optimizations),
  thanks to Kai Zhong for the feature request (#3257).

### Fixed

- Scala: parse correctly symbol literals and interpolated strings containing
  double dollars (#3271)
- Dataflow: Analyze foreach body even if we do not handle the pattern yet (#3155)
- Python: support ellipsis in try-except (#3233)
- Fall back to no optimizations when using unsupported features: pattern-where-python,
  taint rules, and `--debugging-json` (#3265)
- Handle regexp parse errors gracefully when using optimizations (#3266)
- Support equivalences when using optimizations (#3259)
- PHP: Support ellipsis in include/require and echo (#3191, #3245)
- PHP: Prefer expression patterns over statement patterns (#3191)
- C#: Support unsafe block syntax (#3283)

### Changed

- Run rules in semgrep-core (rather than patterns) by default (aka optimizations all)

## [0.54.0](https://github.com/returntocorp/semgrep/releases/tag/v0.54.0) - 2021-06-2

### Added

- Per rule parse times and per rule-file parse and match times added to opt-in metrics
- $...MVAR can now match a list of statements (not just a list of arguments) (#3170)

### Fixed

- JavaScript parsing: [Support decorators on
  properties](https://github.com/tree-sitter/tree-sitter-javascript/pull/166)
- JavaScript parsing: [Allow default export for any declaration](https://github.com/tree-sitter/tree-sitter-javascript/pull/168)
- Metavariables in messages are filled in when using `--optimizations all`
- Python: class variables are matched in any order (#3212)
- Respect `--timeout-threshold` option in `--optimizations all` mode

### Changed

- Moved some debug logging to verbose logging
- $...ARGS can now match an empty list of arguments, just like ... (#3177)
- JSON and SARIF outputs sort keys for predictable results

## [0.53.0](https://github.com/returntocorp/semgrep/releases/tag/v0.53.0) - 2021-05-26

### Added

- Scala alpha support
- Metrics collection of project_hash in cases where git is not available
- Taint mode now also analyzes top-level statements.

### Fixed

- Running with `--strict` will now return results if there are `nosem` mismatches. Semgrep will report a nonzero exit code if `--strict` is set and there are `nosem` mismathces. [#3099](https://github.com/returntocorp/semgrep/issues/3099)
- PHP: parsing correctly ... and metavariables in parameters
- PHP: parsing correctly functions with a single statement in their body
- Evaluate interpolated strings during constant propagation (#3127)
- Fixed #3084 - Semgrep will report an InvalidRuleSchemaError for dictionaries with duplicate key names.
- Basic type inference also for implicit variable declarations (Python, Ruby, PHP, and JS)
- JS/TS: differentiating tagged template literals in the AST (#3187)
- Ruby: storing parenthesis in function calls in the AST (#3178)

## [0.52.0](https://github.com/returntocorp/semgrep/releases/tag/v0.52.0) - 2021-05-18

### Added

- C# alpha support
- Let meta-variables match both a constant variable occurrence and that same
  constant value (#3058)

### Fixed

- OCaml: fix useless-else false positives by generating appropriate AST for
  if without an else.
- JS/TS: Propagate constant definitions without declaration
- Python: Make except ... match except _ as _

## [0.51.0](https://github.com/returntocorp/semgrep/releases/tag/v0.51.0) - 2021-05-13

### Added

- Keep track of and report rule parse time in addition to file parse time.
- v0 of opt-in anonymous aggregate metrics.
- Improved cheatsheet for generic mode, now recommending indented
  patterns (#2911, #3028).

### Fixed

- JS/TS: allow the deep expression operator <... ...> in expression
  statement position, for example:

```
$ARG = [$V];
...
<... $O[$ARG] ...>; // this works now
```

- PHP arrays with dots inside parse
- Propagate constants in nested lvalues such as `y` in `x[y]`
- C# experimental support

### Changed

- Show log messages from semgrep-core when running semgrep with
  `--debug`.
- By default, targets larger than 1 MB are now excluded from semgrep
  scans. New option `--max-target-bytes 0` restores the old behavior.
- Report relative path instead of absolute when using `--time`

## [0.50.1](https://github.com/returntocorp/semgrep/releases/tag/v0.50.1) - 2021-05-06

### Changed

- Reinstate `--debugging-json` to avoid stderr output of `--debug`

## [0.50.0](https://github.com/returntocorp/semgrep/releases/tag/v0.50.0) - 2021-05-06

### Added

- JS/TS: Infer global constants even if the `const` qualifier is missing (#2978)
- PHP: Resolve names and infer global constants in the same way as for Python

### Fixed

- Empty yaml files do not crash
- Autofix does not insert newline characters for patterns from semgrep.live (#3045)
- Autofix printout is grouped with its own finding rather than the one below it (#3046)
- Do not assign constant values to assigned variables (#2805)
- A `--time` flag instead of `--json-time` which shows a summary of the
  timing information when invoked with normal output and adds a time field
  to the json output when `--json` is also present

### Changed

- .git/ directories are ignored when scanning
- External Python API (`semgrep_main.invoke_semgrep`) now takes an
  optional `OutputSettings` argument for controlling output
- `OutputSettings.json_time` has moved to `OutputSettings.output_time`,
  this and many other `OutputSettings` arguments have been made optional

### Removed

- `--debugging-json` flag in favor of `--json` + `--debug`
- `--json-time` flag in favor of `--json` + `--time`

## [0.49.0](https://github.com/returntocorp/semgrep/releases/tag/v0.49.0) - 2021-04-28

### Added

- Support for matching multiple arguments with a metavariable (#3009)
  This is done with a 'spread metavariable' operator that looks like
  `$...ARGS`. This used to be available only for JS/TS and is now available
  for the other languages (Python, Java, Go, C, Ruby, PHP, and OCaml).
- A new `--optimizations [STR]` command-line flag to turn on/off some
  optimizations. Use 'none' to turn off everything and 'all' to turn on
  everything.
  Just using `--optimizations` is equivalent to `--optimizations all`, and
  not using `--optimizations` is equivalent to `--optimizations none`.
- JS/TS: Support '...' inside JSX text to match any text, as in
  `<a href="foo">...</a>` (#2963)
- JS/TS: Support metavariables for JSX attribute values, as in
  `<a href=$X>some text</a>` (#2964)

### Fixed

- Python: correctly parsing fstring with multiple colons
- Ruby: better matching for interpolated strings (#2826 and #2949)
- Ruby: correctly matching numbers

### Changed

- Add required executionSuccessful attribute to SARIF output (#2983)
  Thanks to Simon Engledew
- Remove jsx and tsx from languages, just use javascript or typescript (#3000)
- Add limit max characters in output line (#2958) and add
  flag to control maxmium characters (defaults to 160).
  Thanks to Ankush Menat

## [0.48.0](https://github.com/returntocorp/semgrep/releases/tag/v0.48.0) - 2021-04-20

### Added

- Taint mode: Basic cross-function analysis (#2913)
- Support for the new Java Record extension and Java symbols with accented characters (#2704)

### Fixed

- Capturing functions when used as both expressions and statements in JS (#1007)
- Literal for ocaml tree sitter (#2885)
- Ruby: interpolated strings match correctly (#2967)
- SARIF output now contains the required runs.invocations.executionSuccessful property.

### Changed

- The `extra` `lines` data is now consistent across scan types
  (e.g. `semgrep-core`, `spacegrep`, `pattern-regex`)

## [0.47.0](https://github.com/returntocorp/semgrep/releases/tag/v0.47.0) - 2021-04-15

### Added

- support `for(...)` for Java
- Ability to match lambdas or functions in Javascript with ellipsis after
  the function keyword, (e.g., `function ...(...) { ... }`)
- Rust: Semgrep patterns now support top-level statements (#2910)
- support for utf-8 code with non-ascii chars (#2944)
- Java switch expressions

### Fixed

- fixed single field pattern in JSON, allow `$FLD: { ... }` pattern
- Config detection in files with many suffix delimiters, like `this.that.check.yaml`.
  More concretely: configs end with `.yaml`, YAML language tests end with `.test.yaml`,
  and everything else is handled by its respective language extension (e.g. `.py`).
- Single array field in yaml in a pattern is parsed as a field, not a one element array

## [0.46.0](https://github.com/returntocorp/semgrep/releases/tag/v0.46.0) - 2021-04-08

### Added

- YAML language support to --test
- Ability to list multiple, comma-separated rules on the same line when in --test mode
- Resolve alias in require/import in Javascript

```
child_process.exec(...)
```

will now match

```javascript
var { exec } = require("child_process");
exec("dangerous");
```

- Taint mode: Pattern-sources can now be arbitrary expressions (#2881)

### Fixed

- SARIF output now nests invocations inside runs.
- Go backslashed carets in regexes can be parsed

### Changed

- Deep expression matches (`<... foo ...>`) now match within records, bodies of
  anonymous functions (a.k.a. lambda-expressions), and arbitrary language-specific
  statements (e.g. the Golang `go` statement)

## [0.45.0](https://github.com/returntocorp/semgrep/releases/tag/v0.45.0) - 2021-03-30

### Added

- New `--experimental` flag for passing rules directly to semgrep-core (#2836)

### Fixed

- Ellipses in template strings don't match string literals (#2780)
- Go: correctly parse select/switch clauses like in tree-sitter (#2847)
- Go: parse correctly 'for ...' header in Go patterns (#2838)

## [0.44.0](https://github.com/returntocorp/semgrep/releases/tag/v0.44.0) - 2021-03-25

### Added

- Support for YAML! You can now write YAML patterns in rules
  to match over YAML target files (including semgrep YAML rules, inception!)
- A new Bloomfilter-based optimisation to speedup matching (#2816)
- Many benchmarks to cover semgrep advertised packs (#2772)
- A new semgrep-dev docker container useful for benchmarking semgrep (#2800)
- Titles to rule schema definitions, which can be leveraged in
  the Semgrep playground (#2703)

### Fixed

- Fixed taint mode and added basic test (#2786)
- Included formatted errors in SARIF output (#2748)
- Go: handle correctly the scope of Go's short assignment variables (#2452)
- Go: fixed the range of matched slices (#2763)
- PHP: correctly match the PHP superglobal `$_COOKIE` (#2820)
- PHP: allow ellipsis inside array ranges (#2819)
- JSX/TSX: fixed the range of matched JSX elements (#2685)
- Javascript: allow ellipsis in arrow body (#2802)
- Generic: correctly match the same metavariable when used in different
  generic patterns

#### Fixed in `semgrep-core` only

These features are not yet available via the `semgrep` CLI,
but have been fixed to the internal `semgrep-core` binary.

- Fixed all regressions on semgrep-rules when using -fast
- Handle pattern-not: and pattern-not-inside: as in semgrep
- Handle pattern: and pattern-inside: as in semgrep (#2777)

## [0.43.0](https://github.com/returntocorp/semgrep/releases/tag/v0.43.0) - 2021-03-16

### Added

- Official Python 3.9 support
- Support for generating patterns that will match multiple given code targets
- Gitignore for compiled binaries

### Fixed

- Parsing enum class patterns (#2715)
- Ocaml test metavar_equality_var (#2755)

### Changed

- Pfff java parser and tree-sitter-java parser are now more similar
- Octal numbers parsed correctly in tree-sitter parsers

## [0.42.0](https://github.com/returntocorp/semgrep/releases/tag/v0.42.0) - 2021-03-09

### Added

- Added propagation of metavariables to clauses nested under `patterns:`. Fixes (#2548)[https://github.com/returntocorp/semgrep/issues/2548].
- `--json-time` flag which reports runtimes for (rule, target file)
- `--vim` flag for Syntastic
- PHP - Support for partial if statements
- CSharp - Many improvements to parsing

### Fixed

- Rust can be invoked with `rs` or `rust` as a language

### Changed

- The timeout for downloading config files from a URL was extended from 10s to 20s.

## [0.41.1](https://github.com/returntocorp/semgrep/releases/tag/v0.41.1) - 2021-02-24

### Fixed

- Statically link pcre in semgrep-core for MacOS releases

## [0.41.0](https://github.com/returntocorp/semgrep/releases/tag/v0.41.0) - 2021-02-24

### Added

- Added basic typed metavariables for javascript and typescript (#2588)
- Ability to match integers or floats by values
  e.g., the pattern '8' will now match code like 'x = 0x8'
- Start converting the tree-sitter CST of R to the generic AST
  thx to Ross Nanopoulos!
- Allow 'nosem' in HTML. (#2574)

#### Added in `semgrep-core` only

These features are not yet available via the `semgrep` CLI,
but have been added to the internal `semgrep-core` binary.

- ability to process a whole rule in semgrep-core; this will allow
  whole-rule optimisations and avoid some fork and communication with the
  semgrep Python wrapper
- handling the none (regexp) and generic (spacegrep) patterns in a rule
- handling the metavariable-regexp, metavariable-comparison
- correctly handle boolean formula using inclusion checks on metavariables
- new semgrep-core -test_rules action to test rules; it reports only
  28/2800 mismatches on the semgrep-rules repository

### Changed

- update C# to latest tree-sitter-csharp
  thx to Sjord for the huge work adapting to the new C# grammar
- Improve --generate-config capabilities (#2562)
- optimise the matching of blocks with ellipsis (#2618)
  e.g., the pattern 'function(...) { ... }' will now be more efficient
- Change pattern-not-regex to filter when regex overlaps with a match (#2572)

### Fixed

- remove cycle in named AST for Rust 'fn foo(self)' (#2584)
  and also typescript, which could cause semgrep to use giga bytes of memory
- fix missing token location on Go type assertion (#2577)

## [0.40.0](https://github.com/returntocorp/semgrep/releases/tag/v0.40.0) - 2021-02-17

### Added

- Documentation for contributing new languages.
- New language Kotlin with experimental support.
- Work on caching improvements for semgrep-core.
- Work on bloom filters for matching performance improvement.

### Changed

- Typescript grammar upgraded.
- Ruby parser updated from the latest tree-sitter-ruby.
- New Semgrep logo!
- metavariable_regex now supported with PCRE.
- Rust macros now parsed. Thanks Ruin0x11!

### Fixed

- Constant propagaion support covers `:=` short assignment in Go. (#2440)
- Functions now match against functions inside classes for PHP. (#2470)
- Import statements for CommonJS Typescript modules now supported. (#2234)
- Ellipsis behave consistently in nested statements for PHP. (#2453)
- Go Autofix does not drop closing parenthesis. (#2316)
- Helpful errors added for Windows installation. (#2533)
- Helpful suggestions provided on output encoding error. (#2514)
- Import metavariables now bind to the entire Java path. (#2502)
- Semgrep matches the short name for a type in Java. (#2400)
- Interface types explicitly handled in Go patterns. (#2376)
- TooManyMatches error generated instead of Timeout error when appropriate. (#2411)

## [0.39.1](https://github.com/returntocorp/semgrep/releases/tag/v0.39.1) - 2021-01-26

No new changes in this version.
This is a re-release of 0.39.0 due to an error in the release process.

## [0.39.0](https://github.com/returntocorp/semgrep/releases/tag/v0.39.0) - 2021-01-26

### Added

- Typed metavariables in C.
  Patterns like `$X == $Y` can now match specific types like so: `(char *$X) == $Y`. (#2431)

#### Added in `semgrep-core` only

These features are not yet available via the `semgrep` CLI,
but have been added to the internal `semgrep-core` binary.

- `semgrep-core` supports rules in JSON and Jsonnet format. (#2428)
- `semgrep-core` supports a new nested format
  for combining patterns into a boolean query. (#2430)

### Changed

- When an unknown language is set on a rule,
  the error message now lists all supported languages. (#2448)
- When semgrep is executed without a config specified,
  the error message now includes some suggestions on how to pick a config. (#2449)
- `-c` is the new shorthand for `--config` in the CLI.
  `-f` is kept as an alias for backward-compatibility. (#2447)

### Fixed

- Disable timeouts if timeout setting is 0 (#2423).
- Typed metavariables in go match literal strings (#2401).
- Fix bug that caused m_compatible_type to only bind the type (#2441).

## [0.38.0](https://github.com/returntocorp/semgrep/releases/tag/v0.38.0) - 2021-01-20

### Added

- Added a new language: Rust. Support for basic semgrep patterns (#2391)
  thanks to Ruin0x11!
- Added a new language: R. Just parsing for now (#2407)
  thanks to Ross Nanopoulos!
- Parse more Rust constructs: Traits, type constraints (#2393, #2413)
  thanks to Ruin0x11!
- Parse more C# constructs: Linq queries, type parameter constraints (#2378, #2408)
  thanks to Sjord!
- new experimental semgrep rule (meta)linter (#2420) with semgrep-core -check_rules

### Changed

- new controlflow-sensitive intraprocedural dataflow-based constant propagation
  (#2386)

### Fixed

- matching correctly Ruby functions with rescue block (#2390)
- semgrep crashing on permission error on a file (#2394)
- metavariable interpolation for pattern-inside (#2361)
- managing Lua assignment correctly (#2406) thanks to Ruin0x11!
- correctly parse metavariables in PHP, and ellipsis in fields (#2419)

## [0.37.0](https://github.com/returntocorp/semgrep/releases/tag/v0.37.0) - 2021-01-13

### Added

- pattern-not-regex added so findings can be filtered using regular expression (#2364)
- Added a new language: Lua. Support for basic semgrep patterns (#2337, #2312)
  thanks to Ruin0x11!
- C# support for basic semgrep patterns (#2336)
- Parse event access, conditional access, async-await in C# (#2314, #2329, #2358)
  thanks to Sjord

### Changed

- Java and Javascript method chaining requires extra "." when using ellipsis (#2354)

### Fixed

- Semgrep crashing due to missing token information in AST (#2380)

## [0.36.0](https://github.com/returntocorp/semgrep/releases/tag/v0.36.0) - 2021-01-05

### Added

- Typed metavariables can now match field access when we can propagate
  the type of a field
- Constant propagation for Java final fields (using this.field syntax)

### Changed

- Packaging and `setup.py` functionality (`.whl` and `pip` install unchanged):
  `SEMGREP_SKIP_BIN`, `SEMGREP_CORE_BIN`, and `SPACEGREP_BIN` now available

### Fixed

- correctly match the same metavariable for a field when used at a definition
  site and use site for Java
- add classname attribute to junit.xml report

## [0.35.0](https://github.com/returntocorp/semgrep/releases/tag/v0.35.0) - 2020-12-16

### Added

- Support for `...` in chains of method calls in JS, e.g. `$O.foo() ... .bar()`
- Official Ruby GA support

### Fixed

- Separate out test and pattern files with `--test` (#1796)

## [0.34.0](https://github.com/returntocorp/semgrep/releases/tag/v0.34.0) - 2020-12-09

### Added

- Experimental support for matching multiple arguments in JS/TS.
  This is done with a 'spread metavariable' operator,
  that looks like `$...ARGS`.
- Support for using `...` inside a Golang `switch` statement.
- Support for matching only
  the `try`, the `catch`, or the `finally` part
  of a `try { } catch (e) { } finally { }` construct in JS/TS.
- Support for matching only
  the `if ()` part of
  an `if () { }` construct in Java
- Support for metavariables inside dictionary keys in Ruby.
  This looks like `{..., $KEY: $VAL, ...}`.
- An experimental `--json-stats` flag.
  The stats output contains
  the number of files and lines of code scanned,
  broken down by language.
  It also contains profiling data broken down by rule ID.
  Please note that as this is an experimental flag,
  the output format is subject to change in later releases.
- Regex-only rules can now use `regex` as their language.
  The previously used language `none` will keep working as well.

### Changed

- Matches are now truncated to 10 lines in Semgrep's output.
  This was done to avoid filling the screen with output
  when a rule captures a whole class or function.
  If you'd like to adjust this behavior,
  you can set the new `--max-lines-per-finding` option.
- Fans of explicit & verbose code can now ignore findings
  with a `// nosemgrep` comment instead of the original `// nosem`.
  The two keywords have identical behavior.
- Generic pattern matching is now 10-20% faster
  on large codebases.

### Fixed

- Semgrep would crash when tens of thousands of matches were found
  for the same rule in one file.
  A new internally used `semgrep-core` flag named `-max_match_per_file`
  prevents these crashes by forcing a 'timeout' state
  when 10,000 matches are reached.
  Semgrep can then gracefully report
  what combination of rules and paths causes too much work.
- `semgrep --debug` works again,
  and now outputs even more debugging information from `semgrep-core`.
  The new debugging output is especially helpful to discover
  which rules have too many matches.
- A pattern that looks like `$X & $Y`
  will now correctly match bitwise AND operations in Ruby.
- Metavariables can now capture the name of a class
  and match its occurrences later in the class definition.
- Semgrep used to crash when a metavariable matched
  over text that cannot be read as UTF-8 text.
  Such matches will now try to recover what they can
  from apparent broken unicode text.

## [0.33.0](https://github.com/returntocorp/semgrep/releases/tag/v0.33.0) - 2020-12-01

### Added

- Allow selecting rules based on severity with the `--severity` flag. Thanks @kishorbhat!

### Changed

- In generic mode, shorter matches are now always preferred over
  longer ones. This avoids matches like `def bar def foo` when the
  pattern is `def ... foo`, instead matching just `def foo`
- In generic mode, leading dots must now match at the beginning of a
  block, allowing patterns like `... foo` to match what comes before `foo`
- Disabled link following for parity with other LINUX tools (e.g. ripgrep)
- spacegrep timeouts are now reported as timeouts instead of another error

### Fixed

- Correctly bind a metavariable in an import to the fully-qualified name. [Issue](https://github.com/returntocorp/semgrep/issues/1771)
- Fix invalid match locations on target files containing both CRLF line
  endings UTF-8 characters (#2111)
- Fix NoTokenLocation error when parsing Python f-strings
- [C] Support `include $X`
- [Go] Fix wrong order of imports

## [0.32.0](https://github.com/returntocorp/semgrep/releases/tag/v0.32.0) - 2020-11-18

### Added

- JSON output now includes an attribute of findings named `is_ignored`.
  This is `false` under regular circumstances,
  but if you run with `--disable-nosem`,
  it will return `true` for findings
  that normally would've been excluded by a `// nosem` comment.

### Changed

- `// nosemgrep` can now also be used to ignore findings,
  in addition to `// nosem`
- Added a default timeout of 30 seconds per file instead of none (#1981).

## [0.31.1](https://github.com/returntocorp/semgrep/releases/tag/v0.31.1) - 2020-11-11

### Fixed

- Regression in 0.31.0 where only a single file was being used when `--config`
  was given a directory with multiple rules (#2019).
- Cheatsheet's html functionality now has correct output.

## [0.31.0](https://github.com/returntocorp/semgrep/releases/tag/v0.31.0) - 2020-11-10

### Fixed

- Gracefully handle empty configuration file.
- Gracefully handle LexicalErrors from semgrep-core.
- Fix stack overflows in spacegrep on large input files (#1944).
- Fix extension-based file selection when the language is `generic` (#1968).
- Fix semgrep error when no valid config on path provided (#1912).
- Fix NO_FILE_INFO_YET error which causes the python wrapper to crash (#1925).
- Fix usage of '...' in special builtin arguments for PHP (#1963).
- Fix automatic semicolon insertion parse error in javascript (#1960).

### Added

- kotlin-tree-sitter integration into semgrep-core. Can now call
  dump-tree-sitter-cst on kotlin files.
- c++ tree-sitter integration into semgrep-core (#1952).
- More documents for language porting.
- Error handling in spacegrep to print stderr when CalledProcessError occurs.

## [0.30.0](https://github.com/returntocorp/semgrep/releases/tag/v0.30.0) - 2020-11-03

### Added

- Better examples for the generic mode aka spacegrep (#1951).

### Fixed

- Fix matching of trailing dots in spacegrep (#1939).
- Allow matching on one-line files with spacegrep (#1929).
- Fix incorrect number of lines matched by dots with spacegrep (#1918).
- Other subtle spacegrep matching bugs (#1913).
- Metavariable for method call should be matched against corresponding
  metavariable in method definition (#1861).
- Typescript class properties/declarations not recognized (#1846).
- Can't match inside Python try/except clause (#1902).

## [0.29.0](https://github.com/returntocorp/semgrep/releases/tag/v0.29.0) - 2020-10-27

### Added

- Semgrep will now partially parse files with parse errors and report findings detected before the parse errors was encountered.
- Allow user to specify registry path without having to add semgrep.dev url
  i.e.: instead of `--config https://semgrep.dev/p/r2c-ci` users can use `--config p/r2c-ci`
- Allow user to specify snippet id without having to add semgrep.dev url
  i.e.: instead of `--config https://semgrep.dev/s/username:snippetname`
  users can use `--config username:snippetname`
- `--test` will now error out if `ruleid` or `ok` is not in reported IDs
- Semgrep will run JavaScript rules on TypeScript files automatically.

### Fixed

- More off by one fixes in autofix
- Support for matching dynamic class names in Ruby
- Removed `nosem` findings from the final findings count
- Matching nested JSX elements works properly. See https://semgrep.dev/s/erlE?version=0.29.0.
- Can now match partial class definitions with annotations in Java. See https://github.com/returntocorp/semgrep/issues/1877.
- Fixed errors in TypeScript "implements" keyword. See https://github.com/returntocorp/semgrep/issues/1850.

## [0.28.0](https://github.com/returntocorp/semgrep/releases/tag/v0.28.0) - 2020-10-21

### Added

- A `metavariable-comparison` operator
  for evaluating numeric comparisons on metavariable values,
  such as `comparison: $KEY_SIZE < 2048`.
  This is a safe alternative to `pattern-where-python` snippets.
  Check the [full documentation of this feature](https://github.com/returntocorp/semgrep/blob/12d25a5c/docs/experimental.md#metavariable-comparison)!
- Matching 1-to-N attributes with a `...` wildcard
  in JSX tags' attribute lists,
  such as `<$TAG attr="1" ... />`
- Matching only the function signature
  without the function body,
  such as `function foo(...)`.
  This is useful to have cleaner match output
  when the body content doesn't matter in a rule.
  This works on JavaScript, TypeScript, and Java code currently.
- SARIF output now includes the exact CWE and OWASP categories as tags.
  Thanks @hunt3rkillerz!
- Matching of annotation patterns for Java (like `@SomeAnnot(...)`) in any context.

### Fixed

- PHP superglobals such as `$_GET`,
  which start with a dollar sign just like Semgrep metavariables,
  are now correctly interpreted as PHP code instead of Semgrep pattern code.
- Calls to `isset(...)` in PHP look like function calls,
  but technically are not functions calls.
  Now you can match them anyway!
- It's now possible to write unit tests for OCaml rules.
- JavaScript's special identifiers,
  such as `this`, can now be captured into a metavariable.
- A Java pattern for `implements B`
  will now also match code that does `implements A, B, C`.
- Addressed off by one errors when applying autofixes
- Missing characters in metavariable interpolation in messages
- And many more minor code parser fixes!

## [0.27.0](https://github.com/returntocorp/semgrep/releases/tag/v0.27.0) - 2020-10-06

### Added

- Added a `--debug` flag and moved most of the output under `--verbose` to it.
- Can run multiple rule configs by repeating `--config` option
- Jenkins information added to integrations
- Added matching with partial patterns for function signatures for Go.

### Changed

- Parse and other errors are mentioned at final output, but not individually displayed unless --verbose is passed
- tree-sitter parse error exceptions converted to parsing_error, improving error location

### Fixed

- Dislayed types using the `message` key are more complete.
- Triple token repeat for EncodedString in semgrep messages fixed.
- Crashes on 3 or more layered jsonschema errors fixed.

## [0.26.0](https://github.com/returntocorp/semgrep/releases/tag/v0.26.0) - 2020-09-30

### Fixed

- Metavariables are able to match empty tuples
- Correctly parse optional chaining (?.) in Typescript
- Correctly parse logical assignment operators (&&=, ||=, ??=) in Typescript
- Some type constraing matching in Typescript

### Changed

- Added default timeout of 5 seconds to javascript parsing (related to ?. on large minified files stalling)

## [0.25.0](https://github.com/returntocorp/semgrep/releases/tag/v0.25.0) - 2020-09-23

### Added

- Added support for the JUnit XML report format (`--junit-xml`)
- C now supports the deep expression operator: `<... $X ...>`. See [this example](https://semgrep.dev/s/boKP/?version=develop).
- Added support for ellipses `...` in PHP. (https://github.com/returntocorp/semgrep/issues/1715). See [this example](https://semgrep.dev/s/NxRn/?version=develop).

### Fixed

- JavaScript will parse empty yields (https://github.com/returntocorp/semgrep/issues/1688).
- In JavaScript, arrow functions are now considered lambdas (https://github.com/returntocorp/semgrep/issues/1691). This allows [matching](https://semgrep.dev/s/Kd1j/?version=develop) arrow functions in `var` assignments.
- `tsx` and `typescript` are now properly recognized in the `languages` key. (https://github.com/returntocorp/semgrep/issues/1705)

## [0.24.0](https://github.com/returntocorp/semgrep/releases/tag/v0.24.0) - 2020-09-16

### Added

- The `--test` functionality now supports the `--json` flag
- Alpha support for TypeScript
- Alpha support for PHP
- PyPI artifacts are now compatible with Alpine Linux

### Fixed

- Can now parse ECMAScript object patterns with ellipses in place of fields

## [0.23.0](https://github.com/returntocorp/semgrep/releases/tag/v0.23.0) - 2020-09-09

### Added

- Experimental support for Typescript (with -lang ts). You can currently
  mainly use the Javascript subset of Typescript in patterns, as well
  as type annotations in variable declarations or parameters.
- Ability to read target contents from stdin by specifying "-" target.

### Changed

- You can now specify timeouts using floats instead of integers
  (e.g., semgrep -timeout 0.5 will timeout after half a second)

### Fixed

- We now respect the -timeout when analyzing languages which have
  both a Tree-sitter and pfff parser (e.g., Javascript, Go).

## [0.22.0](https://github.com/returntocorp/semgrep/releases/tag/v0.22.0) - 2020-09-01

### Added

- The 'languages' key now supports 'none' for running `pattern-regex` on arbitrary files. See [this file](https://github.com/returntocorp/semgrep/blob/develop/semgrep/tests/e2e/rules/regex-any-language.yaml) for an example.
- You can now use the '...' ellipsis operator in OCaml.
- True negatives to '--test' functionality via the 'ok:<rule-id>' annotation.

### Changed

- Groups of rules are now called "Rulesets" in the Semgrep ecosystem,
  instead of their previous name, "Packs".
- We now use also the tree-sitter-javascript Javascript parser, which
  can parse quickly minified files. Thus, we also removed the 5 seconds
  parsing timeout we were using for Javascript.
- We should correctly report ranges when matching array access expressions
  (e.g., 'foo[$X]').
- Breaking: regular expressions in semgrep string patterns (e.g., `"=~/foo/"`)
  are now using the PCRE (Perl Compatible Regular Expressions) syntax instead of
  the OCaml syntax. This means you should not escape parenthesis for grouping
  or escape pipes for dijunctions (e.g., use simply `"=~/foo|bar/"` instead of
  `"=~/foo\|bar/"`). You can also use more advanced regexp features available
  in PCRE such as case-insensitive regexps with '/i' (e.g., `"=~/foo/i"`).
  The semantic of matching changes also to look for the regexp anywhere
  in the string, not just at the beginning, which means if you want to
  enforce a format for the whole string, you will now need to use the '^' anchor
  character (e.g., `"=~/^o+$/"` to check if a string contains only a sequence
  of 'o').

### Removed

- Breaking: install script installation procedure (semgrep-<version>-ubuntu-generic.sh).
  Please use 'pip install' for equivalent Linux installation.

## [0.21.0](https://github.com/returntocorp/semgrep/releases/tag/v0.21.0) - 2020-08-25

### Added

- Parsing JSX (JavaScript React) files is now supported as a beta feature!
  In this release, you need to target .jsx files one by one explicitly to have them be scanned.
  We're planning to scan all .jsx files in targeted directories in our next release
- We now bundle a [json-schema](https://json-schema.org/) spec for rules YAML syntax.

### Changed

- Our custom-made rules YAML validator has been replaced with a jsonschema standard one.
  This results in more reliable and comprehensive error messages
  to help you get back on track when bumping into validation issues.
- Calling `semgrep --validate` now includes more information,
  such as the number of rules validation ran on.

### Fixed

- Fixed a bug where multiple assignment,
  also known as tuple unpacking assignment in Python,
  such as `a, b = foo`,
  could be misinterpreted by semgrep.
- Fixed a bug that would cause a crash when trying to get debug steps output as JSON.
- `.mly` and `.mll` files are no longer targeted implicitly by OCaml scans.
- Fixed the `--skip-unknown-extensions` flag skipping files even with recognized extensions.
- Fixed JavaScript conditionals without braces,
  such as `if (true) return;`,
  not being matched by patterns such as `if (true) { return; }`.

## [0.20.0](https://github.com/returntocorp/semgrep/releases/tag/v0.20.0) - 2020-08-18

### Added

- Support for JSX tag metavariables (e.g., <$TAG />) and ellipsis inside
  JSX attributes (e.g., <foo attr=... />)
- By default Semgrep treats explicitly passed files with unknown extension as possibly any language and so runs all rules on said files. Add a flag `--skip-unknown-extensions` so that Semgrep will treat these files as if they matched no language and will so run no rules on them. [Link: PR](https://github.com/returntocorp/semgrep/pull/1507)

### Fixed

- Python patterns do not have to end with a newline anymore.
- Pattern `$X = '...';` in JavaScript matches `var $X = '...'`. Additionally, semicolon is no longer required to match. [Link: Issue](https://github.com/returntocorp/semgrep/issues/1497); [Link: Example](https://semgrep.dev/7g0Q?version=0.20.0)
- In JavaScript, can now match destructured object properties inside functions. [Link: Issue](https://github.com/returntocorp/semgrep/issues/1005); [Link: Example](https://semgrep.dev/d72E/?version=0.20.0)
- Java annotations can be matched with fully qualified names. [Link: Issue](https://github.com/returntocorp/semgrep/issues/1508); [Link: Example](https://semgrep.dev/vZqY/?version=0.20.0)
- Ensure `/src` exists in Dockerfile; [Link: PR](https://github.com/returntocorp/semgrep/pull/1512)

## [0.19.1](https://github.com/returntocorp/semgrep/releases/tag/v0.19.1) - 2020-08-13

### Fixed

- Update Docker container to run successfully without special volume
  permissions

## [0.19.0](https://github.com/returntocorp/semgrep/releases/tag/v0.19.0) - 2020-08-11

### Added

- `--timeout-threshold` option to set the maximum number of times a file can timeout before it is skipped
- Alpha support for C#

### Fixed

- Match against JavaScript unparameterized catch blocks
- Parse and match against Java generics
- Add ability to match against JSX attributes using ellipses
- Add ability to use ellipses in Go struct definitions
- No longer convert Go expressions with a newline to a statement

## [0.18.0](https://github.com/returntocorp/semgrep/releases/tag/v0.18.0) - 2020-08-04

### Added

- Match arbitrary content with `f"..."`
- Performance improvements by filtering rules if file doesn't contain string needed for match
- Match "OtherAttribute" attributes in any order
- Support Python 3.8 self-documenting fstrings
- `--max-memory` flag to set a maximum amount of memory that can be used to apply a rule to a file

## [0.17.0](https://github.com/returntocorp/semgrep/releases/tag/v0.17.0) - 2020-07-28

### Added

- The `metavariable-regex` operator, which filters finding's by metavariable
  value against a Python re.match compatible expression.
- `--timeout` flag to set maximum time a rule is applied to a file
- Typed metavariables moved to official support. See [docs](https://github.com/returntocorp/semgrep/blob/develop/docs/pattern-features.md#typed-metavariables)

### Changed

- Improved `pattern-where-python` error messages

## [0.16.0](https://github.com/returntocorp/semgrep/releases/tag/v0.16.0) - 2020-07-21

### Added

- Match file-name imports against metavariables using `import "$X"` (most
  useful in Go)
- Support for taint-tracking rules on CLI using the key-value pair 'mode: taint'
  (defaults to 'mode: search')

### Changed

- Don't print out parse errors to stdout when using structured output formats

### Fixed

- Parse nested object properties in parameter destructuring in JavaScript
- Parse binding patterns in ECMAScript 2021 catch expressions
- Was mistakenly reporting only one of each type of issue even if multiple issues exist

## [0.15.0](https://github.com/returntocorp/semgrep/releases/tag/v0.15.0) - 2020-07-14

### Added

- Alpha level support for Ruby

### Changed

- Show semgrep rule matches even with --quiet flag

### Fixed

- Fixed a crash when running over a directory with binary files in it.
- Fix SARIF output format
- Parse nested destructured parameters in JavaScript
- True and False are not keywords in Python2
- Send informative error message when user tries to use semgrep on missing files

## [0.14.0](https://github.com/returntocorp/semgrep/releases/tag/v0.14.0) - 2020-07-07

### Changed

- Default Docker code mount point from `/home/repo` to `/src` - this is also
  configurable via the `SEMGREP_SRC_DIRECTORY` environment variable

### Removed

- `--precommit` flag - this is no longer necessary after defaulting to
  `pre-commit`'s code mount point `/src`

### Fixed

- Parse python files with trailing whitespace
- Parse python2 tuple as parameter in function/lambda definition
- Parse python3.8 positional only parameters (PEP 570)
- Parse python2 implicit array in comprehension
- Cache timeout errors in semgrep-core so running multiple rules does not
  retry parsing

## [0.13.0](https://github.com/returntocorp/semgrep/releases/tag/v0.13.0) - 2020-06-30

### Added

- Const propagation now works with Java 'final' keyword and for Python globals
  which were assigned only once in the program

### Fixed

- Parsing Ocaml open overriding
- Parse raise in Python2 can take up to three arguments
- Metavariable matching now works with variables with global scope:

```yaml
$CONST = "..."
---
def $FUNC(...): return foo($CONST)
```

will match

```python
GLOBAL_CONST = "SOME_CONST"

def fetch_global_const():
    return foo(GLOBAL_CONST)
```

### Changed

- More clear Parse error message

## [0.12.0](https://github.com/returntocorp/semgrep/releases/tag/v0.12.0) - 2020-06-23

### Added

- Support for a new configuration language: JSON. You can now write
  JSON semgrep patterns with -lang json
- Support for '...' inside set and dictionaries
- Version check to recommend updating when out-of-date, disable with `--disable-version-check`
- Support for multiline pattern-where-python
- `--dryrun` flag to show result of autofixes without modifying any files
- Add capability to use regex replacement for autofixing. See documentaion [here](https://github.com/returntocorp/semgrep/blob/develop/docs/experimental.md#autofix-using-regular-expression-replacement)
- Add version check to recommend upgrading when applicable

### Fixed

- The range of function calls and statement blocks now includes the closing
  `}` and `)`. The range for expression statements now includes the closing
  ';' when there's one. The range of decorators now includes '@'.
- Do not convert certain parenthesized expressions in tuples in Python
- Returned warning when improperly mounting volume in docker container
- Correctly handle uncommited file deletions when using git aware file targeting

### Changed

- Progress bar only displays when in interactive terminal, more than one
  rule is being run, and not being run with `-v` or `-q`
- Colapsed `--include-dir` and `--exclude-dir` functionaity into `--include` and
  `--exclude` respectively

## [0.11.0](https://github.com/returntocorp/semgrep/releases/tag/v0.11.0) - 2020-06-16

### Added

- Support for another programming language: OCaml. You can now write
  OCaml semgrep patterns with -lang ocaml
- Inline whitelisting capabilities via `nosem` comments and the
  `--disable-nosem` flag [#900](https://github.com/returntocorp/semgrep/issues/900)
- Show a progress bar when using semgrep in an interactive shell
- More understandable error messages

### Changed

- If scanning a directory in a git project then skip files that are ignored by the
  project unless `--no-git-ignore` flag is used
- Show aggregate parse errors unless `--verbose` flag is used

### Fixed

- Handle parsing unicode characters

## [0.10.1](https://github.com/returntocorp/semgrep/releases/tag/v0.10.1) - 2020-06-10

### Fixed

- Value of `pattern_id` when using nested pattern operators [#828](https://github.com/returntocorp/semgrep/issues/828)
- `...` now works inside for loops in javascript
- Metavariable
- Infinite loop in python [#923](https://github.com/returntocorp/semgrep/issues/923)
- Treat field definition (`{x: 1}`) differently from assignment (`{x = 1}`)
- Support triple-quoted f-strings in python
- Fix ubuntu build error [#965](https://github.com/returntocorp/semgrep/pull/965)

## [0.10.0](https://github.com/returntocorp/semgrep/releases/tag/v0.10.0) - 2020-06-09

### Fixed

- Support immediately indexed arrays with initializers in Java
- Support object rest parameters in ECMAScript 6+
- Support various array destructuring calls with ommitted arguments in
  ECMAScript 6+
- Fix an issue where an error was raised when matching to Python else
  blocks with a metavariable
- Don't filter out files that are explicitly passed as arguments to semgrep
  even if they do not have expected extension

### Added

- Java imports can now be searched with patterns written like `import javax.crypto.$ANYTHING`
- `--debugging-json` flag for use on semgrep.dev

### Changed

- Pattern matches now distinguish between conditionals without `else` blocks
  and those with empty `else` blocks; write two patterns to capture both
  possibilities
- Print output before exiting when using --strict

## [0.9.0](https://github.com/returntocorp/semgrep/releases/tag/v0.9.0) - 2020-06-02

### Fixed

- Performance optimizations in deep statement matching
- Disable normalization of != ==> !(==)
- Support empty variable declaration in javasript
- Support "print expr," in Python 2.X
- Support "async" keyword on inner arrow functions for ECMAScript 7+
- Support optional catch bindings for ECMAScript 2019+
- Support non-ASCII Unicode whitespace code points as lexical whitespace in JavaScript code
- Support assignment expressions in Python 3.8
- Emtpty block in if will only match empty blocks

### Removed

- `--exclude-tests` flag - prefer `--exclude` or `--exclude-dir`
- `--r2c` flag - this was completely unused

## [0.8.1](https://github.com/returntocorp/semgrep/releases/tag/v0.8.1) - 2020-05-26

### Fixed

- `semgrep --version` on ubuntu was not returning the correct version

## [0.8.0](https://github.com/returntocorp/semgrep/releases/tag/v0.8.0) - 2020-05-20

### Added

- `pattern-regex` functionality - see docs for more information.
- Ellipsis used in the final position of a sequence of binary operations
  will match any number of additional arguments:
  ```
  $X = 1 + 2 + ...
  ```
  will match
  ```python
  foo = 1 + 2 + 3 + 4
  ```
- Per rule configuration of paths to include/exclude. See docs for more information.

### Changed

- fstring pattern will only match fstrings in Python:
  ```
  f"..."
  ```
  will match
  ```python
  f"foo {1 + 1}"
  ```
  but not
  ```python
  "foo"
  ```
- Change location of r2c rule config to https://semgrep.live/c/r/all which filters out
  pattern-where-python rules

## [0.7.0](https://github.com/returntocorp/semgrep/releases/tag/v0.7.0) - 2020-05-12

### Added

- `--exclude`, `--include`, `--exclude-dir`, and `--include-dir` flags
  for targeting specific paths with command line options.
  The behavior of these flags mimics `grep`'s behavior.
- A `--sarif` flag to receive output formatted according to the
  [SARIF v2.1.0](https://docs.oasis-open.org/sarif/sarif/v2.1.0/cs01/sarif-v2.1.0-cs01.html)
  specification for static analysis tools.
- Metavariables are now checked for equality across pattern clauses. For example, in the following pattern, `$REQ` must be the same variable name for this to match:
  ```yaml
  - patterns:
      - pattern-inside: |
          $TYPE $METHOD(..., HttpServletRequest $REQ, ...) {
            ...
          }
      - pattern: $REQ.getQueryString(...);
  ```

### Fixed

- Correclty parse implicit tuples in python f-strings
- Correctly parse `%` token in python f-string format
- Correctly parse python fstrings with spaces in interpolants

## [0.6.1](https://github.com/returntocorp/semgrep/releases/tag/v0.6.1) - 2020-05-06

### Fix

- Message field in output was not using proper interpolated message

## [0.6.0](https://github.com/returntocorp/semgrep/releases/tag/v0.6.0) - 2020-05-05

### Added

- The `-j/--jobs` flag for specifying number of subprocesses to use to run checks in parallel.
- expression statements will now match by default also return statements
  ```
  foo();
  ```
  will now match
  ```javascript
  return foo();
  ```
- You can now use regexps for field names:
  ```
  var $X = {"=~/[lL]ocation/": $Y};
  ```
  will now match
  ```javascript
  var x = { Location: 1 };
  ```
- Add severity to json output and prepend the rule line with it. Color yellow if `WARNING`, and red if `ERROR`. e.g. WARNING rule:tests.equivalence-tests
- For languages not allowing the dollar sign in identifiers (e.g., Python),
  semgrep will return an error if your pattern contains an identifier
  starting with a dollar that is actually not considered a metavariable
  (e.g., `$x`)
- Support top level `metadata` field in rule.yaml. Entire metadata object is attached to
  all things that match the rule when using json output format.

### Changed

- Config files in hidden paths can now be used by explicitly specifying
  the hidden path:
  ```
  semgrep --config some/hidden/.directory
  ```
- Metavariables can now contain digits or `_`. `$USERS_2` is now
  a valid metavariable name. A metavariable must start with a letter
  or `_` though.
- Simple calls of the `semgrep` CLI, such as `semgrep --version`, are now 60% faster.
- Display autofix suggestion in regular and json output mode.
- Update command line help texts.

### Fixed

- Correctly parse `f"{foo:,f}"` in Python
- Correctly parse Python files where the last line is a comment

## [0.5.0](https://github.com/returntocorp/semgrep/releases/tag/v0.5.0) - 2020-04-28

### Changed

- Rename executable to semgrep
- Deep expression matching in conditionals requires different syntax:
  ```
  if <... $X = True ...>:
      ...
  ```
  will now match
  ```python
  if foo == bar and baz == True:
      return 1
  ```
- Deduplicate semgrep output in cases where there are multiple ways
  a rule matches section of code
- Deep statement matchings goes into functions and classes:

  ```
  $X = ...
  ...
  bar($X)
  ```

  now matches with

  ```javascript
  QUX = "qux";

  function baz() {
    function foo() {
      bar(QUX);
    }
  }
  ```

### Added

- `python2` is a valid supported language

### Fixed

- Expression will right hand side of assignment/variable definition in javascript. See #429
  ```
  foo();
  ```
  will now match
  ```
  var x = foo();
  ```
- Regression where `"..."` was matching empty list
  ```
  foo("...")
  ```
  does _not_ match
  ```
  foo()
  ```

## [0.4.9](https://github.com/returntocorp/semgrep/releases/tag/v0.4.9) - 2020-04-07

### Changed

- Only print out number of configs and rules when running with verbose flag
- Match let and const to var in javascript:
  ```
  var $F = "hello"
  ```
  will now match any of the following expressions:
  ```javascript
  var foo = "hello";
  let bar = "hello";
  const baz = "hello";
  ```

### Added

- Print out --dump-ast
- Print out version with `--version`
- Allow ... in arrays
  ```
  [..., 1]
  ```
  will now match
  ```
  [3, 2, 1]
  ```
- Support Metavariable match on keyword arguments in python:
  ```
  foo(..., $K=$B, ...)
  ```
  will now match
  ```
  foo(1, 2, bar=baz, 3)
  ```
- Support constant propogation in f-strings in python:
  ```
  $M = "..."
  ...
  $Q = f"...{$M}..."
  ```
  will now match
  ```python
  foo = "bar"
  baz = f"qux {foo}"
  ```
- Constant propogation in javascript:

  ```
  api("literal");
  ```

  will now match with any of the following:

  ```javascript
  api("literal");

  const LITERAL = "literal";
  api(LITERAL);

  const LIT = "lit";
  api(LIT + "eral");

  const LIT = "lit";
  api(`${LIT}eral`);
  ```

- Deep statement matching:
  Elipsis operator (`...`) will also include going deeper in scope (i.e. if-else, try-catch, loop, etc.)
  ```
  foo()
  ...
  bar()
  ```
  will now match
  ```python
  foo()
  if baz():
      try:
          bar()
      except Exception:
          pass
  ```
- Unified import resolution in python:

  ```
  import foo.bar.baz
  ```

  will now match any of the following statements:

  ```python
  import foo.bar.baz
  import foo.bar.baz.qux
  import foo.bar.baz as flob
  import foo.bar.baz.qux as flob
  from foo.bar import baz
  from foo.bar.baz import qux
  from foo.bar import baz as flob
  from foo.bar.bax import qux as flob
  ```

- Support for anonymous functions in javascript:
  ```
  function() {
      ...
  }
  ```
  will now match
  ```javascript
  var bar = foo(
    //matches the following line
    function () {
      console.log("baz");
    }
  );
  ```
- Support arrow function in javascript

  ```
  (a) => { ... }
  ```

  will now match:

  ```javascript
  foo((a) => {
    console.log("foo");
  });
  foo((a) => console.log("foo"));

  // arrows are normalized in regular Lambda, so an arrow pattern
  // will match also old-style anynonous function.
  foo(function (a) {
    console.log("foo");
  });
  ```

- Python implicit string concatenation
  ```
  $X = "..."
  ```
  will now match
  ```python
  # python implicitly concatenates strings
  foo = "bar"       "baz"              "qux"
  ```
- Resolve alias in attributes and decorators in python

  ```
  @foo.bar.baz
  def $X(...):
      ...
  ```

  will now match

  ```python
  from foo.bar import baz

  @baz
  def qux():
      print("hello")
  ```

### Fixed

- Handle misordered multiple object destructuring assignments in javascript:
  ```
  var {foo, bar} = qux;
  ```
  will now match
  ```
  var {bar, baz, foo} = qux;
  ```
- Defining properties/functions in different order:

  ```
  var $F = {
      two: 2,
      one: 1
  };
  ```

  will now match both

  ```javascript
  var foo = {
    two: 2,
    one: 1,
  };

  var bar = {
    one: 1,
    two: 2,
  };
  ```

- Metavariables were not matching due to go parser adding empty statements in golang

## [0.4.8](https://github.com/returntocorp/semgrep/releases/tag/0.4.8) - 2020-03-09

### Added

- Constant propagation for some languages. Golang example:

```
pattern: dangerous1("...")
will match:

const Bar = "password"
func foo() {
     dangerous1(Bar);
}
```

- Import matching equivalences

```
pattern: import foo.bar.a2
matches code: from foo.bar import a1, a2
```

- Deep expression matching - see (#264)

```
pattern: bar();
matches code: print(bar())
```<|MERGE_RESOLUTION|>--- conflicted
+++ resolved
@@ -14,15 +14,12 @@
 ### Changed
 
 - Files where only some part of the code had to be skipped due to a parse failure
-<<<<<<< HEAD
   will now be listed as "partially scanned" in the end-of-scan skip report.
 - Made error message for -11/-9 more actionable
-=======
   will now be listed as "partially scanned" in the end-of-scan skip
   report.
 - Licensing: The ocaml-tree-sitter-core component is now distributed
   under the terms of the LGPL 2.1, rather than previously GPL 3.
->>>>>>> 7f14d41a
 
 ### Fixed
 
