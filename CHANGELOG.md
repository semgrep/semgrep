# Changelog

This project adheres to [Semantic Versioning](http://semver.org/spec/v2.0.0.html).

## Unreleased

### Added
- Improved filtering of rules based on file content
- Java: support ellipsis in generics, e.g., `class Foo<...>` (#4335)

### Fixed
- Java: class patterns not using generics will match classes using generics
  (#4335), e.g., `class $X { ...}` will now match `class Foo<T> { }`
- TS: parse correctly type definitions (#4330)
- taint-mode: Findings are now reported when the LHS of an access operator is
  a sink (e.g. as in `$SINK->method`), and the LHS operand is a tainted
  variable (#4320)
- metavariable-comparison: do not throw a NotHandled exn anymore (#4328)

### Changed
- semgrep-core: Log messages are now tagged with the process id
<<<<<<< HEAD
- Optimization: change bloom filters to use sets, move location of filter
=======
- Reduced the size of `--debug` dumps
>>>>>>> c2319f58

## [0.75.0](https://github.com/returntocorp/semgrep/releases/tag/v0.75.0) - 11-23-2021

### Fixed
- semgrep-ci relies on `--disable-nosem` still tagging findings with `is_ignored`
  correctly. Reverting optimization in 0.74.0 that left this field None when said
  flag was used

## [0.74.0](https://github.com/returntocorp/semgrep/releases/tag/v0.74.0) - 11-19-2021

### Added
- Support for method chaining patterns in Python, Golang, Ruby,
  and C# (#4300), so all GA languages now have method chaining
- Scala: translate infix operators to generic AST as method calls, 
  so `$X.map($F)` matches `xs map f`
- PHP: support method patterns (#4262)

### Changed
- Add `profiling_times` object in `--time --json` output for more fine
  grained visibility into slow parts of semgrep
- Constant propagation: Any kind of Python string (raw, byte, or unicode) is 
  now evaluated to a string literal and can be matched by `"..."` (#3881)

### Fixed
- Ruby: blocks are now represented with an extra function call in Generic so that
  both `f(...)` and `f($X)` correctly match `f(x)` in `f(x) { |n| puts n }` (#3880)
- Apply generic filters excluding large files and binary files to
  'generic' and 'regex' targets as it was already done for the other
  languages.
- Fix some Stack_overflow when using -filter_irrelevant_rules (#4305)
- Dataflow: When a `switch` had no other statement following it, and the last
  statement of the `switch`'s `default` case was a statement, such as `throw`,
  that can exit the execution of the current function, this caused `break`
  statements within the `switch` to not be resolved during the construction of
  the CFG. This could led to e.g. constant propagation incorrectly flagging
  variables as constants. (#4265)

## [0.73.0](https://github.com/returntocorp/semgrep/releases/tag/v0.73.0) - 11-12-2021

### Added
- experimental support for C++

### Changed
- Dataflow: Assume that any function/method call inside a `try-catch` could
  be raising an exception (#4091)
- cli: if an invalid config is passed to semgrep, it will fail immediately, even 
  if valid configs are also passed

### Fixed
- Performance: Deduplicate rules by rule-id + behavior so rules are not being run
  twice
- Scala: recognize metavariables in patterns
- Scala: translate for loops to the generic ast properly
- Catch PCRE errors
- Constant propagation: Avoid "Impossible" errors due to unhandled cases

## [0.72.0](https://github.com/returntocorp/semgrep/releases/tag/v0.72.0) - 11-10-2021

### Added
- Java: Add partial support for `synchronized` blocks in the dataflow IL (#4150)
- Dataflow: Add partial support for `await`, `yield`, `&`, and other expressions
- Field-definition-as-assignemnt equivalence that allows matching expression
  patterns against field definitions. It is disabled by default but can be
  enabled via rule `options:` with  `flddef_assign: true` (#4187)
- Arrows (a.k.a short lambdas) patterns used to match also regular function
  definitions. This can now be disabled via rule `options:` with
  `arrow_is_function: false` (#4187)
- Javascript variable patterns using the 'var' keyword used to also
  match variable declarations using 'let' or 'const'. This can now be
  disabled via rule `options:` with `let_is_var: false`

### Fixed
- Constant propagation: In a method call `x.f(y)`, if `x` is a constant then
  it will be recognized as such
- Go: match correctly braces in composite literals for autofix (#4210)
- Go: match correctly parens in cast for autofix (#3387)
- Go: support ellipsis in return type parameters (#2746)
- Scala: parse `case object` within blocks
- Scala: parse typed patterns with variables that begin with an underscore:
  `case _x : Int => ...`
- Scala: parse unicode identifiers
- semgrep-core accepts `sh` as an alias for bash
- pattern-regex: Hexadecimal notation of Unicode code points is now
  supported and assumes UTF-8 (#4240)
- pattern-regex: Update documentation, specifying we use PCRE (#3974)
- Scala: parse nullary constructors with no arguments in more positions
- Scala: parse infix type operators with tuple arguments
- Scala: parse nested comments
- Scala: parse `case class` within blocks
- `metavariable-comparison`: if a metavariable binds to a code variable that
  is known to be constant, then we use that constant value in the comparison (#3727)
- Expand `~` when resolving config paths

### Changed
- C# support is now GA
- cli: Only suggest increasing stack size when semgrep-core segfaults
- Semgrep now scans executable scripts whose shebang interpreter matches the
  rule's language

## [0.71.0](https://github.com/returntocorp/semgrep/releases/tag/v0.71.0) - 11-01-2021

### Added
- Metavariable equality is enforced across sources/sanitizers/sinks in
  taint mode, and these metavariables correctly appear in match messages
- Pre-alpha support for Bash as a new target language
- Pre-alpha support for C++ as a new target language
- Increase soft stack limit when running semgrep-core (#4120)
- `semgrep --validate` runs metachecks on the rule

### Fixed
- text_wrapping defaults to MAX_TEXT_WIDTH if get_terminal_size reports
  width < 1
- Metrics report the error type of semgrep core errors (Timeout,
  MaxMemory, etc.)
- Prevent bad settings files from crashing Semgrep (#4164)
- Constant propagation: Tuple/Array destructuring assignments now correctly
  prevent constant propagation
- JS: Correctly parse metavariables in template strings
- Scala: parse underscore separators in number literals, and parse
  'l'/'L' long suffix on number literals
- Scala: parse by name arguments in arbitary function types,
  like `(=> Int) => Int`
- Bash: various fixes and improvements
- Kotlin: support ellipsis in class body and parameters (#4141)
- Go: support method interface pattern (#4172)

### Changed
- Report CI environment variable in metrics for better environment
  determination
- Bash: a simple expression pattern can now match any command argument rather
  than having to match the whole command

## [0.70.0](https://github.com/returntocorp/semgrep/releases/tag/v0.70.0) - 10-19-2021

### Added
- Preliminary support for bash

### Fixed
- Go: support ... in import list (#4067),
  for example `import (... "error" ...)`
- Java: ... in method chain calls can now match also 0 elements, to be
  consistent with other use of ... (#4082), so `o. ... .foo()` will now
  also match just `o.foo()`.
- Config files with only a comment give bad error message (#3773)
- Does not crash if user does not have write permissions on home directory

### Changed
- Resolution of rulesets use legacy registry instead of cdn registry
- Benchmark suite is easier to modify

## [0.69.1](https://github.com/returntocorp/semgrep/releases/tag/v0.69.1) - 10-14-2021

### Fixed
- The `--enable-metrics` flag is now always a flag, does not optionally
  take an argument

## [0.69.0](https://github.com/returntocorp/semgrep/releases/tag/v0.69.0) - 10-13-2021

### Added
- C: support ... in parameters and sizeof arguments (#4037)
- C: support declaration and function patterns
- Java: support @interface pattern (#4030)

### Fixed
- Reverted change to exclude minified files from the scan (see changelog for
  0.66.0)
- Java: Fixed equality of metavariables bounded to imported classes (#3748)
- Python: fix range of tuples (#3832)
- C: fix some wrong typedef inference (#4054)
- Ruby: put back equivalence on old syntax for keyword arguments (#3981)
- OCaml: add body of functor in AST (#3821)

### Changed
- taint-mode: Introduce a new kind of _not conflicting_ sanitizer that must be
  declared with `not_conflicting: true`. This affects the change made in 0.68.0
  that allowed a sanitizer like `- pattern: $F(...)` to work, but turned out to
  affect our ability to specify sanitization by side-effect. Now the default
  semantics of sanitizers is reverted back to the same as before 0.68.0, and
  `- pattern: $F(...)` is supported via the new not-conflicting sanitizers.

## [0.68.2](https://github.com/returntocorp/semgrep/releases/tag/v0.68.2) - 10-07-2021

### Fixed
- Respect --skip-unknown-extensions even for files with no extension
(treat no extension as an unknown extension)
- taint-mode: Fixed (another) bug where a tainted sink could go unreported when
  the sink is a specific argument in a function call

## [0.68.1](https://github.com/returntocorp/semgrep/releases/tag/v0.68.1) - 10-07-2021

### Added
- Added support for `raise`/`throw` expressions in the dataflow engine and
  improved existing support for `try-catch-finally`

### Fixed
- Respect rule level path filtering

## [0.68.0](https://github.com/returntocorp/semgrep/releases/tag/v0.68.0) - 10-06-2021

### Added
- Added "automatic configuration" (`--config auto`), which collaborates with
  the Semgrep Registry to customize rules to a project; to support this, we
  add support for logging-in to the Registry using the project URL; in
  a future release, this will also perform project analysis to determine
  project languages and frameworks
- Input can be derived from subshells: `semgrep --config ... <(...)`
- Java: support '...' in catch (#4002)

### Changed
- taint-mode: Sanitizers that match exactly a source or a sink are filtered out,
  making it possible to use `- pattern: $F(...)` for declaring that any other
  function is a sanitizer
- taint-mode: Remove built-in source `source(...)` and built-in sanitizer
  `sanitize(...)` used for convenience during early development, this was causing
  some unexpected behavior in real code that e.g. had a function called `source`!
- When enabled, metrics now send the hashes of rules that yielded findings;
  these will be used to tailor rules on a per-project basis, and also will be
  used to improve rules over time
- Improved Kotlin parsing from 77% to 90% on our Kotlin corpus.
- Resolution of rulesets (i.e. `p/ci`) use new rule cdn and do client-side hydration
- Set pcre recursion limit so it will not vary with different installations of pcre
- Better pcre error handling in semgrep-core

### Fixed
- taint-mode: Fixed bug where a tainted sink could go unreported when the sink is
  a specific argument in a function call
- PHP: allows more keywords as valid field names (#3954)

## [0.67.0](https://github.com/returntocorp/semgrep/releases/tag/v0.67.0) - 09-29-2021

### Added
- Added support for break and continue in the dataflow engine
- Added support for switch statements in the dataflow engine

### Changed
- Taint no longer analyzes dead/unreachable code
- Improve error message for segmentation faults/stack overflows
- Attribute-expression equivalence that allows matching expression patterns against
  attributes, it is enabled by default but can be disabled via rule `options:` with
  `attr_expr: false` (#3489)
- Improved Kotlin parsing from 35% to 77% on our Kotlin corpus.

### Fixed
- Fix CFG dummy nodes to always connect to exit node
- Deep ellipsis `<... x ...>` now matches sub-expressions of statements
- Ruby: treat 'foo' as a function call when alone on its line (#3811)
- Fixed bug in semgrep-core's `-filter_irrelevant_rules` causing Semgrep to
  incorrectly skip a file (#3755)

## [0.66.0](https://github.com/returntocorp/semgrep/releases/tag/v0.66.0) - 09-22-2021

### Added
- HCL (a.k.a Terraform) experimental support

### Changed
- **METRICS COLLECTION CHANGES**: In order to target development of Semgrep features, performance improvements,
  and language support, we have changed how metrics are collected by default
  - Metrics collection is now controlled with the `--metrics` option, with possible values: `auto`, `on`, or `off`
  - `auto` will send metrics only on runs that include rules are pulled from the Semgrep Registry.
    It will not send metrics when rules are only read from local files or passed directly as
    strings
  - `auto` is now the default metrics collection state
  - `on` forces metrics collection on every run
  - `off` disables metrics collection entirely
  - Metrics collection may still alternatively be controlled with the `SEMGREP_SEND_METRICS`
    environment variable, with the same possible values as the `--metrics` option. If both
    are set, `--metrics` overrides `SEMGREP_SEND_METRICS`
  - See `PRIVACY.md` for more information
- Constant propagation now assumes that void methods may update the callee (#3316)
- Add rule message to emacs output (#3851)
- Show stack trace on fatal errors (#3876)
- Various changes to error messages (#3827)
- Minified files are now automatically excluded from the scan, which
  may result in shorter scanning times for some projects.

### Fixed
- Dataflow: Recognize "concat" method and interpret it in a language-dependent manner (#3316)
- PHP: allows certain keywords as valid field names (#3907)

## [0.65.0](https://github.com/returntocorp/semgrep/releases/tag/v0.65.0) - 09-13-2021

### Added
- Allow autofix using the command line rather than only with the fix: YAML key
- Vardef-assign equivalence can now be disabled via rule `options:` with `vardef_assign: false`

### Changed
- Grouped semgrep CLI options and added constraints when useful (e.g. cannot use `--vim` and `--emacs` at the same time)

### Fixed
- Taint detection with ternary ifs (#3778)
- Fixed corner-case crash affecting the `pattern: $X` optimization ("empty And; no positive terms in And")
- PHP: Added support for parsing labels and goto (#3592)
- PHP: Parse correctly constants named PUBLIC or DEFAULT (#3589)
- Go: Added type inference for struct literals (#3622)
- Fix semgrep-core crash when a cache file exceeds the file size limit
- Sped up Semgrep interface with tree-sitter parsing

## [0.64.0](https://github.com/returntocorp/semgrep/releases/tag/v0.64.0) - 09-01-2021

### Added
- Enable associative matching for string concatenation (#3741)

### Changed
- Add logging on failure to git ls-files (#3777)
- Ignore files whose contents look minified (#3795)
- Display semgrep-core errors in a better way (#3774)
- Calls to `semgrep --version` now check if Semgrep is up-to-date; this can
  cause a ~ 100 ms delay in run time; use --disable-version-check if you
  don't want this

### Fixed
- Java: separate import static from regular imports during matching (#3772)
- Taint mode will now benefit from semgrep-core's -filter_irrelevant_rules
- Taint mode should no longer report duplicate matches (#3742)
- Only change source directory when running in docker context (#3732)

## [0.63.0](https://github.com/returntocorp/semgrep/releases/tag/v0.63.0) - 08-25-2021

### Added
- C#: support ellipsis in declarations (#3720)

### Fixed
- Hack: improved support for metavariables (#3716)
- Dataflow: Disregard type arguments but not the entire instruction

### Changed
- Optimize ending `...` in `pattern-inside`s to simply match anything left

## [0.62.0](https://github.com/returntocorp/semgrep/releases/tag/v0.62.0) - 2021-08-17

### Added
- OCaml: support module aliasing, so looking for `List.map` will also
  find code that renamed `List` as `L` via `module L = List`.
- Add help text to sarif formatter output if defined in metadata field.
- Update shortDescription in sarif formatter output if defined in metadata field.
- Add tags as defined in metadata field in addition to the existing tags.

### Fixed
- core: Fix parsing of numeric literals in rule files
- Java: fix the range and autofix of Cast expressions (#3669)
- Generic mode scanner no longer tries to open submodule folders as files (#3701)
- `pattern-regex` with completely empty files (#3705)
- `--sarif` exit code with suppressed findings (#3680)
- Fixed fatal errors when a pattern results in a large number of matches
- Better error message when rule contains empty pattern

### Changed
- Add backtrace to fatal errors reported by semgrep-core
- Report errors during rule evaluation to the user
- When anded with other patterns, `pattern: $X` will not be evaluated on its own, but will look at the context and find `$X` within the metavariables bound, which should be significantly faster

## [0.61.0](https://github.com/returntocorp/semgrep/releases/tag/v0.61.0) - 2021-08-04

### Added
- Hack: preliminary support for hack-lang
  thanks to David Frankel, Nicholas Lin, and more people at Slack!
- OCaml: support for partial if, match, and try patterns
  (e.g., `if $X = $Y`)
- OCaml: you can match uppercase identifiers (constructors, module names) by
  using a metavariable with an uppercase letter followed by an underscore,
  followed by uppercase letters or digits (e.g. `$X_`, `$F_OO`).
  Instead, `$FOO` will match everything else (lowercase identifiers,
  full expressions, types, patterns, etc.).
- OCaml: match cases patterns are now matched in any order, and ellipsis are
  handled correctly
- Improved error messages sent to the playground

### Changed
- Run version check and print upgrade message after scan instead of before
- OCaml: skip ocamllex and ocamlyacc files. Process only .ml and .mli files.
- Memoize range computation for expressions and speed up taint mode
- Report semgrep-core's message upon a parse error
- Deprecated the following experimental features:
  - pattern-where-python
  - taint-mode
  - equivalences
  - step-by-step evaluation output
- Deduplicate findings that fire on the same line ranges and have the same message.

### Fixed
- Go: Match import module paths correctly (#3484)
- OCaml: use latest ocamllsp 1.7.0 for the -lsp option
- OCaml: include parenthesis tokens in the AST for tuples and constructor
  calls for better range matching and autofix
- OCaml: fixed many matching bugs with ellipsis
- core: Do not crash when is not possible to compute range info
- eliminate 6x slowdown when using the '--max-memory' option

## [0.60.0](https://github.com/returntocorp/semgrep/releases/tag/v0.60.0) - 2021-07-27

### Added
- Detect duplicate keys in YAML dictionaries in semgrep rules when parsing a rule
  (e.g., detect multiple 'metavariable' inside one 'metavariable-regex')

### Fixed
- C/C++: Fixed stack overflows (segmentation faults) when processing very large
  files (#3538)
- JS: Fixed stack overflows (segmentation faults) when processing very large
  files (#3538)
- JS: Detect numeric object keys `1` and `0x1` as equal (#3579)
- OCaml: improved parsing stats by using tree-sitter-ocaml (from 25% to 88%)
- taint-mode: Check nested functions
- taint-mode: `foo.x` is now detected as tainted if `foo` is a source of taint
- taint-mode: Do not crash when is not possible to compute range info
- Rust: recognize ellipsis in macro calls patterns (#3600)
- Ruby: represent correctly a.(b) in the AST (#3603)
- Rust: recognize ellipsis in macro calls patterns

### Changed
- Added precise error location for the semgrep metachecker, to detect for example
  duplicate patterns in a rule

## [0.59.0](https://github.com/returntocorp/semgrep/releases/tag/v0.59.0) - 2021-07-20

### Added
- A new experimental 'join' mode. This mode runs multiple Semgrep rules
  on a codebase and "joins" the results based on metavariable contents. This
  lets users ask questions of codebases like "do any 3rd party
  libraries use a dangerous function, and do I import that library directly?" or
  "is this variable passed to an HTML template, and is it rendered in that template?"
  with several Semgrep rules.

### Fixed
- Improve location reporting of errors
- metavariable-pattern: `pattern-not-regex` now works (#3503)
- Rust: correctly parse macros (#3513)
- Python: imports are unsugared correctly (#3940)
- Ruby: `pattern: $X` in the presence of interpolated strings now works (#3560)

## [0.58.2](https://github.com/returntocorp/semgrep/releases/tag/v0.58.2) - 2021-07-15

### Fixed
- Significant speed improvements, but the binary is now 95MB (from 47MB
  in 0.58.1, but it was 170MB in 0.58.0)

## [0.58.1](https://github.com/returntocorp/semgrep/releases/tag/v0.58.1) - 2021-07-15

### Fixed
- The --debug option now displays which files are currently processed incrementally;
  it will not wait until semgrep-core completely finishes.

### Changed
- Switch from OCaml 4.10.0 to OCaml 4.10.2 (and later to OCaml 4.12.0) resulted in
  smaller semgrep-core binaries (from 170MB to 47MB) and a smaller docker
  image (from 95MB to 40MB).

## [0.58.0](https://github.com/returntocorp/semgrep/releases/tag/v0.58.0) - 2021-07-14

### Added
- New iteration of taint-mode that allows to specify sources/sanitizers/sinks
  using arbitrary pattern formulas. This provides plenty of flexibility. Note
  that we breaks compatibility with the previous taint-mode format, e.g.
  `- source(...)` must now be written as `- pattern: source(...)`.
- HTML experimental support. This does not rely on the "generic" mode
  but instead really parses the HTML using tree-sitter-html. This allows
  some semantic matching (e.g., matching attributes in any order).
- Vue.js alpha support (#1751)
- New matching option `implicit_ellipsis` that allows disabling the implicit
  `...` that are added to record patterns, plus allow matching "spread fields"
  (JS `...x`) at any position (#3120)
- Support globstar (`**`) syntax in path include/exclude (#3173)

### Fixed
- Apple M1: Semgrep installed from HomeBrew no longer hangs (#2432)
- Ruby command shells are distinguished from strings (#3343)
- Java varargs are now correctly matched (#3455)
- Support for partial statements (e.g., `try { ... }`) for Java (#3417)
- Java generics are now correctly stored in the AST (#3505)
- Constant propagation now works inside Python `with` statements (#3402)
- Metavariable value replacement in message/autofix no longer mixes up short and long names like $X vs $X2 (#3458)
- Fixed metavariable name collision during interpolation of message / autofix (#3483)
  Thanks to Justin Timmons for the fix!
- Revert `pattern: $X` optimization (#3476)
- metavariable-pattern: Allow filtering using a single `pattern` or
  `pattern-regex`
- Dataflow: Translate call chains into IL

### Changed
- Faster matching times for generic mode

## [0.57.0](https://github.com/returntocorp/semgrep/releases/tag/v0.57.0) - 2021-06-29

### Added
- new `options:` field in a YAML rule to enable/disable certain features
  (e.g., constant propagation). See https://github.com/returntocorp/semgrep/blob/develop/semgrep-core/src/core/Config_semgrep.atd
  for the list of available features one can enable/disable.
- Capture groups in pattern-regex: in $1, $2, etc. (#3356)
- Support metavariables inside atoms (e.g., `foo(:$ATOM)`)
- Support metavariables and ellipsis inside regexp literals
  (e.g., `foo(/.../)`)
- Associative-commutative matching for bitwise OR, AND, and XOR operations
- Add support for $...MVAR in generic patterns.
- metavariable-pattern: Add support for nested Spacegrep/regex/Comby patterns
- C#: support ellipsis in method parameters (#3289)

### Fixed
- C#: parse `__makeref`, `__reftype`, `__refvalue` (#3364)
- Java: parsing of dots inside function annotations with brackets (#3389)
- Do not pretend that short-circuit Boolean AND and OR operators are commutative (#3399)
- metavariable-pattern: Fix crash when nesting a non-generic pattern within
  a generic rule
- metavariable-pattern: Fix parse info when matching content of a metavariable
  under a different language
- generic mode on Markdown files with very long lines will now work (#2987)

### Changed
- generic mode: files that don't look like nicely-indented programs
  are no longer ignored, which may cause accidental slowdowns in setups
  where excessively large files are not excluded explicitly (#3418).
- metavariable-comparison: Fix crash when comparing integers and floats
  Thanks to Justin Timmons for the fix!
- Do not filter findings with the same range but different metavariable bindings (#3310)
- Set parsing_state.have_timeout when a timeout occurs (#3438)
- Set a timeout of 10s per file (#3434)
- Improvements to contributing documentation (#3353)
- Memoize getting ranges to speed up rules with large ranges
- When anded with other patterns, `pattern: $X` will not be evaluated on its own, but will look at the context and find `$X` within the metavariables bound, which should be significantly faster

## [0.56.0](https://github.com/returntocorp/semgrep/releases/tag/v0.56.0) - 2021-06-15

### Added
- Associative-commutative matching for Boolean AND and OR operations
  (#3198)
- Support metavariables inside strings (e.g., `foo("$VAR")`)
- metavariable-pattern: Allow matching the content of a metavariable under
  a different language.

### Fixed
- C#: Parse attributes for local functions (#3348)
- Go: Recognize other common package naming conventions (#2424)
- PHP: Support for associative-commutative matching (#3198)

### Changed
- Upgrade TypeScript parser (#3102)

### Changed
- `--debug` now prints out semgrep-core debug logs instead of having this
  behavior with `--debugging-json`

## [0.55.1](https://github.com/returntocorp/semgrep/releases/tag/v0.55.1) - 2021-06-9

### Added
- Add helpUri to sarif output if rule source metadata is defined

### Fixed
- JSON: handle correctly metavariables as field (#3279)
- JS: support partial field definitions pattern, like in JSON
- Fixed wrong line numbers for multi-lines match in generic mode (#3315)
- Handle correctly ellipsis inside function types (#3119)
- Taint mode: Allow statement-patterns when these are represented as
  statement-expressions in the Generic AST (#3191)

## [0.55.0](https://github.com/returntocorp/semgrep/releases/tag/v0.55.0) - 2021-06-8

### Added
- Added new metavariable-pattern operator (available only via --optimizations),
  thanks to Kai Zhong for the feature request (#3257).

### Fixed
- Scala: parse correctly symbol literals and interpolated strings containing
  double dollars (#3271)
- Dataflow: Analyze foreach body even if we do not handle the pattern yet (#3155)
- Python: support ellipsis in try-except (#3233)
- Fall back to no optimizations when using unsupported features: pattern-where-python,
  taint rules, and `--debugging-json` (#3265)
- Handle regexp parse errors gracefully when using optimizations (#3266)
- Support equivalences when using optimizations (#3259)
- PHP: Support ellipsis in include/require and echo (#3191, #3245)
- PHP: Prefer expression patterns over statement patterns (#3191)
- C#: Support unsafe block syntax (#3283)


### Changed
- Run rules in semgrep-core (rather than patterns) by default (aka optimizations all)

## [0.54.0](https://github.com/returntocorp/semgrep/releases/tag/v0.54.0) - 2021-06-2

### Added
- Per rule parse times and per rule-file parse and match times added to opt-in metrics
- $...MVAR can now match a list of statements (not just a list of arguments) (#3170)

### Fixed
- JavaScript parsing: [Support decorators on
  properties](https://github.com/tree-sitter/tree-sitter-javascript/pull/166)
- JavaScript parsing: [Allow default export for any declaration](https://github.com/tree-sitter/tree-sitter-javascript/pull/168)
- Metavariables in messages are filled in when using `--optimizations all`
- Python: class variables are matched in any order (#3212)
- Respect `--timeout-threshold` option in `--optimizations all` mode

### Changed
- Moved some debug logging to verbose logging
- $...ARGS can now match an empty list of arguments, just like ... (#3177)
- JSON and SARIF outputs sort keys for predictable results

## [0.53.0](https://github.com/returntocorp/semgrep/releases/tag/v0.53.0) - 2021-05-26

### Added

- Scala alpha support
- Metrics collection of project_hash in cases where git is not available
- Taint mode now also analyzes top-level statements.

### Fixed

- Running with `--strict` will now return results if there are `nosem` mismatches. Semgrep will report a nonzero exit code if `--strict` is set and there are `nosem` mismathces. [#3099](https://github.com/returntocorp/semgrep/issues/3099)
- PHP: parsing correctly ... and metavariables in parameters
- PHP: parsing correctly functions with a single statement in their body
- Evaluate interpolated strings during constant propagation (#3127)
- Fixed #3084 - Semgrep will report an InvalidRuleSchemaError for dictionaries with duplicate key names.
- Basic type inference also for implicit variable declarations (Python, Ruby, PHP, and JS)
- JS/TS: differentiating tagged template literals in the AST (#3187)
- Ruby: storing parenthesis in function calls in the AST (#3178)

## [0.52.0](https://github.com/returntocorp/semgrep/releases/tag/v0.52.0) - 2021-05-18

### Added

- C# alpha support
- Let meta-variables match both a constant variable occurrence and that same
  constant value (#3058)

### Fixed

- OCaml: fix useless-else false positives by generating appropriate AST for
  if without an else.
- JS/TS: Propagate constant definitions without declaration
- Python: Make except ... match except _ as _

## [0.51.0](https://github.com/returntocorp/semgrep/releases/tag/v0.51.0) - 2021-05-13

### Added
- Keep track of and report rule parse time in addition to file parse time.
- v0 of opt-in anonymous aggregate metrics.
- Improved cheatsheet for generic mode, now recommending indented
  patterns (#2911, #3028).

### Fixed

- JS/TS: allow the deep expression operator <... ...> in expression
statement position, for example:
```
$ARG = [$V];
...
<... $O[$ARG] ...>; // this works now
```

- PHP arrays with dots inside parse
- Propagate constants in nested lvalues such as `y` in `x[y]`
- C# experimental support

### Changed
- Show log messages from semgrep-core when running semgrep with
  `--debug`.
- By default, targets larger than 1 MB are now excluded from semgrep
  scans. New option `--max-target-bytes 0` restores the old behavior.
- Report relative path instead of absolute when using `--time`

## [0.50.1](https://github.com/returntocorp/semgrep/releases/tag/v0.50.1) - 2021-05-06

### Changed
- Reinstate `--debugging-json` to avoid stderr output of `--debug`

## [0.50.0](https://github.com/returntocorp/semgrep/releases/tag/v0.50.0) - 2021-05-06

### Added
- JS/TS: Infer global constants even if the `const` qualifier is missing (#2978)
- PHP: Resolve names and infer global constants in the same way as for Python

### Fixed
- Empty yaml files do not crash
- Autofix does not insert newline characters for patterns from semgrep.live (#3045)
- Autofix printout is grouped with its own finding rather than the one below it (#3046)
- Do not assign constant values to assigned variables (#2805)
- A `--time` flag instead of `--json-time` which shows a summary of the
  timing information when invoked with normal output and adds a time field
  to the json output when `--json` is also present

### Changed
- .git/ directories are ignored when scanning
- External Python API (`semgrep_main.invoke_semgrep`) now takes an
  optional `OutputSettings` argument for controlling output
- `OutputSettings.json_time` has moved to `OutputSettings.output_time`,
  this and many other `OutputSettings` arguments have been made optional

### Removed
- `--debugging-json` flag in favor of `--json` + `--debug`
- `--json-time` flag in favor of `--json` + `--time`

## [0.49.0](https://github.com/returntocorp/semgrep/releases/tag/v0.49.0) - 2021-04-28

### Added
- Support for matching multiple arguments with a metavariable (#3009)
  This is done with a 'spread metavariable' operator that looks like
  `$...ARGS`. This used to be available only for JS/TS and is now available
  for the other languages (Python, Java, Go, C, Ruby, PHP, and OCaml).
- A new `--optimizations [STR]` command-line flag to turn on/off some
  optimizations. Use 'none' to turn off everything and 'all' to turn on
  everything.
  Just using `--optimizations` is equivalent to `--optimizations all`, and
  not using `--optimizations` is equivalent to `--optimizations none`.
- JS/TS: Support '...' inside JSX text to match any text, as in
  `<a href="foo">...</a>`  (#2963)
- JS/TS: Support metavariables for JSX attribute values, as in
  `<a href=$X>some text</a>` (#2964)

### Fixed
- Python: correctly parsing fstring with multiple colons
- Ruby: better matching for interpolated strings (#2826 and #2949)
- Ruby: correctly matching numbers

### Changed
- Add required executionSuccessful attribute to SARIF output (#2983)
  Thanks to Simon Engledew
- Remove jsx and tsx from languages, just use javascript or typescript (#3000)
- Add limit max characters in output line (#2958) and add
  flag to control maxmium characters (defaults to 160).
  Thanks to Ankush Menat

## [0.48.0](https://github.com/returntocorp/semgrep/releases/tag/v0.48.0) - 2021-04-20

### Added
- Taint mode: Basic cross-function analysis (#2913)
- Support for the new Java Record extension and Java symbols with accented characters (#2704)

### Fixed
- Capturing functions when used as both expressions and statements in JS (#1007)
- Literal for ocaml tree sitter (#2885)
- Ruby: interpolated strings match correctly (#2967)
- SARIF output now contains the required runs.invocations.executionSuccessful property.

### Changed
- The `extra` `lines` data is now consistent across scan types
  (e.g. `semgrep-core`, `spacegrep`, `pattern-regex`)

## [0.47.0](https://github.com/returntocorp/semgrep/releases/tag/v0.47.0) - 2021-04-15

### Added

- support `for(...)` for Java
- Ability to match lambdas or functions in Javascript with ellipsis after
  the function keyword, (e.g., `function ...(...) { ... }`)
- Rust: Semgrep patterns now support top-level statements (#2910)
- support for utf-8 code with non-ascii chars (#2944)
- Java switch expressions

### Fixed

- fixed single field pattern in JSON, allow `$FLD: { ... }` pattern
- Config detection in files with many suffix delimiters, like `this.that.check.yaml`.
  More concretely: configs end with `.yaml`, YAML language tests end with `.test.yaml`,
  and everything else is handled by its respective language extension (e.g. `.py`).
- Single array field in yaml in a pattern is parsed as a field, not a one element array

## [0.46.0](https://github.com/returntocorp/semgrep/releases/tag/v0.46.0) - 2021-04-08

### Added
- YAML language support to --test
- Ability to list multiple, comma-separated rules on the same line when in --test mode
- Resolve alias in require/import in Javascript
```
child_process.exec(...)
```
will now match
```javascript
var { exec } = require("child_process");
exec("dangerous");
```
- Taint mode: Pattern-sources can now be arbitrary expressions (#2881)

### Fixed
- SARIF output now nests invocations inside runs.
- Go backslashed carets in regexes can be parsed

### Changed
- Deep expression matches (`<... foo ...>`) now match within records, bodies of
  anonymous functions (a.k.a. lambda-expressions), and arbitrary language-specific
  statements (e.g. the Golang `go` statement)

## [0.45.0](https://github.com/returntocorp/semgrep/releases/tag/v0.45.0) - 2021-03-30

### Added

- New `--experimental` flag for passing rules directly to semgrep-core (#2836)

### Fixed

- Ellipses in template strings don't match string literals (#2780)
- Go: correctly parse select/switch clauses like in tree-sitter (#2847)
- Go: parse correctly 'for ...' header in Go patterns (#2838)

## [0.44.0](https://github.com/returntocorp/semgrep/releases/tag/v0.44.0) - 2021-03-25

### Added

- Support for YAML! You can now write YAML patterns in rules
  to match over YAML target files (including semgrep YAML rules, inception!)
- A new Bloomfilter-based optimisation to speedup matching (#2816)
- Many benchmarks to cover semgrep advertised packs (#2772)
- A new semgrep-dev docker container useful for benchmarking semgrep (#2800)
- Titles to rule schema definitions, which can be leveraged in
  the Semgrep playground (#2703)

### Fixed

- Fixed taint mode and added basic test (#2786)
- Included formatted errors in SARIF output (#2748)
- Go: handle correctly the scope of Go's short assignment variables (#2452)
- Go: fixed the range of matched slices (#2763)
- PHP: correctly match the PHP superglobal `$_COOKIE` (#2820)
- PHP: allow ellipsis inside array ranges (#2819)
- JSX/TSX: fixed the range of matched JSX elements (#2685)
- Javascript: allow ellipsis in arrow body (#2802)
- Generic: correctly match the same metavariable when used in different
  generic patterns

#### Fixed in `semgrep-core` only

These features are not yet available via the `semgrep` CLI,
but have been fixed to the internal `semgrep-core` binary.

- Fixed all regressions on semgrep-rules when using -fast
- Handle pattern-not: and pattern-not-inside: as in semgrep
- Handle pattern: and pattern-inside: as in semgrep (#2777)

## [0.43.0](https://github.com/returntocorp/semgrep/releases/tag/v0.43.0) - 2021-03-16

### Added

- Official Python 3.9 support
- Support for generating patterns that will match multiple given code targets
- Gitignore for compiled binaries

### Fixed

- Parsing enum class patterns (#2715)
- Ocaml test metavar_equality_var (#2755)

### Changed

- Pfff java parser and tree-sitter-java parser are now more similar
- Octal numbers parsed correctly in tree-sitter parsers

## [0.42.0](https://github.com/returntocorp/semgrep/releases/tag/v0.42.0) - 2021-03-09

### Added

- Added propagation of metavariables to clauses nested under `patterns:`. Fixes (#2548)[https://github.com/returntocorp/semgrep/issues/2548].
- `--json-time` flag which reports runtimes for (rule, target file)
- `--vim` flag for Syntastic
- PHP - Support for partial if statements
- CSharp - Many improvements to parsing

### Fixed

- Rust can be invoked with `rs` or `rust` as a language

### Changed

- The timeout for downloading config files from a URL was extended from 10s to 20s.

## [0.41.1](https://github.com/returntocorp/semgrep/releases/tag/v0.41.1) - 2021-02-24

### Fixed
- Statically link pcre in semgrep-core for MacOS releases

## [0.41.0](https://github.com/returntocorp/semgrep/releases/tag/v0.41.0) - 2021-02-24

### Added

- Added basic typed metavariables for javascript and typescript (#2588)
- Ability to match integers or floats by values
  e.g., the pattern '8' will now match code like 'x = 0x8'
- Start converting the tree-sitter CST of R to the generic AST
  thx to Ross Nanopoulos!
- Allow 'nosem' in HTML. (#2574)

#### Added in `semgrep-core` only

These features are not yet available via the `semgrep` CLI,
but have been added to the internal `semgrep-core` binary.

- ability to process a whole rule in semgrep-core; this will allow
  whole-rule optimisations and avoid some fork and communication with the
  semgrep Python wrapper
- handling the none (regexp) and generic (spacegrep) patterns in a rule
- handling the metavariable-regexp, metavariable-comparison
- correctly handle boolean formula using inclusion checks on metavariables
- new semgrep-core -test_rules action to test rules; it reports only
  28/2800 mismatches on the semgrep-rules repository

### Changed

- update C# to latest tree-sitter-csharp
  thx to Sjord for the huge work adapting to the new C# grammar
- Improve --generate-config capabilities (#2562)
- optimise the matching of blocks with ellipsis (#2618)
  e.g., the pattern 'function(...) { ... }' will now be more efficient
- Change pattern-not-regex to filter when regex overlaps with a match (#2572)

### Fixed

- remove cycle in named AST for Rust 'fn foo(self)'  (#2584)
  and also typescript, which could cause semgrep to use giga bytes of memory
- fix missing token location on Go type assertion (#2577)

## [0.40.0](https://github.com/returntocorp/semgrep/releases/tag/v0.40.0) - 2021-02-17

### Added

- Documentation for contributing new languages.
- New language Kotlin with experimental support.
- Work on caching improvements for semgrep-core.
- Work on bloom filters for matching performance improvement.

### Changed

- Typescript grammar upgraded.
- Ruby parser updated from the latest tree-sitter-ruby.
- New Semgrep logo!
- metavariable_regex now supported with PCRE.
- Rust macros now parsed. Thanks Ruin0x11!

### Fixed

- Constant propagaion support covers `:=` short assignment in Go. (#2440)
- Functions now match against functions inside classes for PHP. (#2470)
- Import statements for CommonJS Typescript modules now supported. (#2234)
- Ellipsis behave consistently in nested statements for PHP. (#2453)
- Go Autofix does not drop closing parenthesis. (#2316)
- Helpful errors added for Windows installation. (#2533)
- Helpful suggestions provided on output encoding error. (#2514)
- Import metavariables now bind to the entire Java path. (#2502)
- Semgrep matches the short name for a type in Java. (#2400)
- Interface types explicitly handled in Go patterns. (#2376)
- TooManyMatches error generated instead of Timeout error when appropriate. (#2411)

## [0.39.1](https://github.com/returntocorp/semgrep/releases/tag/v0.39.1) - 2021-01-26

No new changes in this version.
This is a re-release of 0.39.0 due to an error in the release process.

## [0.39.0](https://github.com/returntocorp/semgrep/releases/tag/v0.39.0) - 2021-01-26

### Added

- Typed metavariables in C.
  Patterns like `$X == $Y` can now match specific types like so: `(char *$X) == $Y`. (#2431)

#### Added in `semgrep-core` only

These features are not yet available via the `semgrep` CLI,
but have been added to the internal `semgrep-core` binary.

- `semgrep-core` supports rules in JSON and Jsonnet format. (#2428)
- `semgrep-core` supports a new nested format
  for combining patterns into a boolean query. (#2430)

### Changed

- When an unknown language is set on a rule,
  the error message now lists all supported languages. (#2448)
- When semgrep is executed without a config specified,
  the error message now includes some suggestions on how to pick a config. (#2449)
- `-c` is the new shorthand for `--config` in the CLI.
  `-f` is kept as an alias for backward-compatibility. (#2447)

### Fixed

- Disable timeouts if timeout setting is 0 (#2423).
- Typed metavariables in go match literal strings (#2401).
- Fix bug that caused m_compatible_type to only bind the type (#2441).

## [0.38.0](https://github.com/returntocorp/semgrep/releases/tag/v0.38.0) - 2021-01-20

### Added
- Added a new language: Rust. Support for basic semgrep patterns (#2391)
  thanks to Ruin0x11!
- Added a new language: R. Just parsing for now (#2407)
  thanks to Ross Nanopoulos!
- Parse more Rust constructs: Traits, type constraints (#2393, #2413)
  thanks to Ruin0x11!
- Parse more C# constructs: Linq queries, type parameter constraints (#2378, #2408)
  thanks to Sjord!
- new experimental semgrep rule (meta)linter (#2420) with semgrep-core -check_rules


### Changed
- new controlflow-sensitive intraprocedural dataflow-based constant propagation
  (#2386)

### Fixed
- matching correctly Ruby functions with rescue block (#2390)
- semgrep crashing on permission error on a file (#2394)
- metavariable interpolation for pattern-inside (#2361)
- managing Lua assignment correctly (#2406) thanks to Ruin0x11!
- correctly parse metavariables in PHP, and ellipsis in fields (#2419)

## [0.37.0](https://github.com/returntocorp/semgrep/releases/tag/v0.37.0) - 2021-01-13

### Added
- pattern-not-regex added so findings can be filtered using regular expression (#2364)
- Added a new language: Lua. Support for basic semgrep patterns (#2337, #2312)
  thanks to Ruin0x11!
- C# support for basic semgrep patterns (#2336)
- Parse event access, conditional access, async-await in C# (#2314, #2329, #2358)
  thanks to Sjord

### Changed
- Java and Javascript method chaining requires extra "." when using ellipsis (#2354)

### Fixed
- Semgrep crashing due to missing token information in AST (#2380)

## [0.36.0](https://github.com/returntocorp/semgrep/releases/tag/v0.36.0) - 2021-01-05

### Added

- Typed metavariables can now match field access when we can propagate
  the type of a field
- Constant propagation for Java final fields (using this.field syntax)

### Changed

- Packaging and `setup.py` functionality (`.whl` and `pip` install unchanged):
  `SEMGREP_SKIP_BIN`, `SEMGREP_CORE_BIN`, and `SPACEGREP_BIN` now available

### Fixed
- correctly match the same metavariable for a field when used at a definition
  site and use site for Java
- add classname attribute to junit.xml report

## [0.35.0](https://github.com/returntocorp/semgrep/releases/tag/v0.35.0) - 2020-12-16

### Added

- Support for `...` in chains of method calls in JS, e.g. `$O.foo() ... .bar()`
- Official Ruby GA support

### Fixed

- Separate out test and pattern files with `--test` (#1796)

## [0.34.0](https://github.com/returntocorp/semgrep/releases/tag/v0.34.0) - 2020-12-09

### Added

- Experimental support for matching multiple arguments in JS/TS.
  This is done with a 'spread metavariable' operator,
  that looks like `$...ARGS`.
- Support for using `...` inside a Golang `switch` statement.
- Support for matching only
  the `try`, the `catch`, or the `finally` part
  of a `try { } catch (e) { } finally { }` construct in JS/TS.
- Support for matching only
  the `if ()` part of
  an `if () { }` construct in Java
- Support for metavariables inside dictionary keys in Ruby.
  This looks like `{..., $KEY: $VAL, ...}`.
- An experimental `--json-stats` flag.
  The stats output contains
  the number of files and lines of code scanned,
  broken down by language.
  It also contains profiling data broken down by rule ID.
  Please note that as this is an experimental flag,
  the output format is subject to change in later releases.
- Regex-only rules can now use `regex` as their language.
  The previously used language `none` will keep working as well.

### Changed

- Matches are now truncated to 10 lines in Semgrep's output.
  This was done to avoid filling the screen with output
  when a rule captures a whole class or function.
  If you'd like to adjust this behavior,
  you can set the new `--max-lines-per-finding` option.
- Fans of explicit & verbose code can now ignore findings
  with a `// nosemgrep` comment instead of the original `// nosem`.
  The two keywords have identical behavior.
- Generic pattern matching is now 10-20% faster
  on large codebases.

### Fixed

- Semgrep would crash when tens of thousands of matches were found
  for the same rule in one file.
  A new internally used `semgrep-core` flag named `-max_match_per_file`
  prevents these crashes by forcing a 'timeout' state
  when 10,000 matches are reached.
  Semgrep can then gracefully report
  what combination of rules and paths causes too much work.
- `semgrep --debug` works again,
  and now outputs even more debugging information from `semgrep-core`.
  The new debugging output is especially helpful to discover
  which rules have too many matches.
- A pattern that looks like `$X & $Y`
  will now correctly match bitwise AND operations in Ruby.
- Metavariables can now capture the name of a class
  and match its occurrences later in the class definition.
- Semgrep used to crash when a metavariable matched
  over text that cannot be read as UTF-8 text.
  Such matches will now try to recover what they can
  from apparent broken unicode text.

## [0.33.0](https://github.com/returntocorp/semgrep/releases/tag/v0.33.0) - 2020-12-01

### Added

- Allow selecting rules based on severity with the `--severity` flag. Thanks @kishorbhat!

### Changed

- In generic mode, shorter matches are now always preferred over
  longer ones. This avoids matches like `def bar def foo` when the
  pattern is `def ... foo`, instead matching just `def foo`
- In generic mode, leading dots must now match at the beginning of a
  block, allowing patterns like `... foo` to match what comes before `foo`
- Disabled link following for parity with other LINUX tools (e.g. ripgrep)
- spacegrep timeouts are now reported as timeouts instead of another error

### Fixed

- Correctly bind a metavariable in an import to the fully-qualified name. [Issue](https://github.com/returntocorp/semgrep/issues/1771)
- Fix invalid match locations on target files containing both CRLF line
  endings UTF-8 characters (#2111)
- Fix NoTokenLocation error when parsing Python f-strings
- [C] Support `include $X`
- [Go] Fix wrong order of imports

## [0.32.0](https://github.com/returntocorp/semgrep/releases/tag/v0.32.0) - 2020-11-18

### Added

- JSON output now includes an attribute of findings named `is_ignored`.
  This is `false` under regular circumstances,
  but if you run with `--disable-nosem`,
  it will return `true` for findings
  that normally would've been excluded by a `// nosem` comment.

### Changed

- `// nosemgrep` can now also be used to ignore findings,
  in addition to `// nosem`
- Added a default timeout of 30 seconds per file instead of none (#1981).

## [0.31.1](https://github.com/returntocorp/semgrep/releases/tag/v0.31.1) - 2020-11-11

### Fixed

- Regression in 0.31.0 where only a single file was being used when `--config`
  was given a directory with multiple rules (#2019).
- Cheatsheet's html functionality now has correct output.

## [0.31.0](https://github.com/returntocorp/semgrep/releases/tag/v0.31.0) - 2020-11-10

### Fixed

- Gracefully handle empty configuration file.
- Gracefully handle LexicalErrors from semgrep-core.
- Fix stack overflows in spacegrep on large input files (#1944).
- Fix extension-based file selection when the language is `generic` (#1968).
- Fix semgrep error when no valid config on path provided (#1912).
- Fix NO_FILE_INFO_YET error which causes the python wrapper to crash (#1925).
- Fix usage of '...' in special builtin arguments for PHP (#1963).
- Fix automatic semicolon insertion parse error in javascript (#1960).

### Added
- kotlin-tree-sitter integration into semgrep-core. Can now call
  dump-tree-sitter-cst on kotlin files.
- c++ tree-sitter integration into semgrep-core (#1952).
- More documents for language porting.
- Error handling in spacegrep to print stderr when CalledProcessError occurs.

## [0.30.0](https://github.com/returntocorp/semgrep/releases/tag/v0.30.0) - 2020-11-03

### Added

- Better examples for the generic mode aka spacegrep (#1951).

### Fixed

- Fix matching of trailing dots in spacegrep (#1939).
- Allow matching on one-line files with spacegrep (#1929).
- Fix incorrect number of lines matched by dots with spacegrep (#1918).
- Other subtle spacegrep matching bugs (#1913).
- Metavariable for method call should be matched against corresponding
  metavariable in method definition (#1861).
- Typescript class properties/declarations not recognized (#1846).
- Can't match inside Python try/except clause (#1902).

## [0.29.0](https://github.com/returntocorp/semgrep/releases/tag/v0.29.0) - 2020-10-27

### Added
- Semgrep will now partially parse files with parse errors and report findings detected before the parse errors was encountered.
- Allow user to specify registry path without having to add semgrep.dev url
  i.e.: instead of `--config https://semgrep.dev/p/r2c-ci` users can use `--config p/r2c-ci`
- Allow user to specify snippet id without having to add semgrep.dev url
  i.e.: instead of `--config https://semgrep.dev/s/username:snippetname`
  users can use `--config username:snippetname`
- `--test` will now error out if `ruleid` or `ok` is not in reported IDs
- Semgrep will run JavaScript rules on TypeScript files automatically.

### Fixed
- More off by one fixes in autofix
- Support for matching dynamic class names in Ruby
- Removed `nosem` findings from the final findings count
- Matching nested JSX elements works properly. See https://semgrep.dev/s/erlE?version=0.29.0.
- Can now match partial class definitions with annotations in Java. See https://github.com/returntocorp/semgrep/issues/1877.
- Fixed errors in TypeScript "implements" keyword. See https://github.com/returntocorp/semgrep/issues/1850.

## [0.28.0](https://github.com/returntocorp/semgrep/releases/tag/v0.28.0) - 2020-10-21

### Added

- A `metavariable-comparison` operator
  for evaluating numeric comparisons on metavariable values,
  such as `comparison: $KEY_SIZE < 2048`.
  This is a safe alternative to `pattern-where-python` snippets.
  Check the [full documentation of this feature](https://github.com/returntocorp/semgrep/blob/12d25a5c/docs/experimental.md#metavariable-comparison)!
- Matching 1-to-N attributes with a `...` wildcard
  in JSX tags' attribute lists,
  such as `<$TAG attr="1" ... />`
- Matching only the function signature
  without the function body,
  such as `function foo(...)`.
  This is useful to have cleaner match output
  when the body content doesn't matter in a rule.
  This works on JavaScript, TypeScript, and Java code currently.
- SARIF output now includes the exact CWE and OWASP categories as tags.
  Thanks @hunt3rkillerz!
- Matching of annotation patterns for Java (like `@SomeAnnot(...)`) in any context.

### Fixed

- PHP superglobals such as `$_GET`,
  which start with a dollar sign just like Semgrep metavariables,
  are now correctly interpreted as PHP code instead of Semgrep pattern code.
- Calls to `isset(...)` in PHP look like function calls,
  but technically are not functions calls.
  Now you can match them anyway!
- It's now possible to write unit tests for OCaml rules.
- JavaScript's special identifiers,
  such as `this`, can now be captured into a metavariable.
- A Java pattern for `implements B`
  will now also match code that does `implements A, B, C`.
- Addressed off by one errors when applying autofixes
- Missing characters in metavariable interpolation in messages
- And many more minor code parser fixes!

## [0.27.0](https://github.com/returntocorp/semgrep/releases/tag/v0.27.0) - 2020-10-06

### Added
- Added a `--debug` flag and moved most of the output under `--verbose` to it.
- Can run multiple rule configs by repeating `--config` option
- Jenkins information added to integrations
- Added matching with partial patterns for function signatures for Go.

### Changed
- Parse and other errors are mentioned at final output, but not individually displayed unless --verbose is passed
- tree-sitter parse error exceptions converted to parsing_error, improving error location

### Fixed
- Dislayed types using the `message` key are more complete.
- Triple token repeat for EncodedString in semgrep messages fixed.
- Crashes on 3 or more layered jsonschema errors fixed.


## [0.26.0](https://github.com/returntocorp/semgrep/releases/tag/v0.26.0) - 2020-09-30

### Fixed
- Metavariables are able to match empty tuples
- Correctly parse optional chaining (?.) in Typescript
- Correctly parse logical assignment operators (&&=, ||=, ??=) in Typescript
- Some type constraing matching in Typescript

### Changed
- Added default timeout of 5 seconds to javascript parsing (related to ?. on large minified files stalling)


## [0.25.0](https://github.com/returntocorp/semgrep/releases/tag/v0.25.0) - 2020-09-23

### Added
- Added support for the JUnit XML report format (`--junit-xml`)
- C now supports the deep expression operator: `<... $X ...>`. See [this example](https://semgrep.dev/s/boKP/?version=develop).
- Added support for ellipses `...` in PHP. (https://github.com/returntocorp/semgrep/issues/1715). See [this example](https://semgrep.dev/s/NxRn/?version=develop).

### Fixed
- JavaScript will parse empty yields (https://github.com/returntocorp/semgrep/issues/1688).
- In JavaScript, arrow functions are now considered lambdas (https://github.com/returntocorp/semgrep/issues/1691). This allows [matching](https://semgrep.dev/s/Kd1j/?version=develop) arrow functions in `var` assignments.
- `tsx` and `typescript` are now properly recognized in the `languages` key. (https://github.com/returntocorp/semgrep/issues/1705)


## [0.24.0](https://github.com/returntocorp/semgrep/releases/tag/v0.24.0) - 2020-09-16

### Added
- The `--test` functionality now supports the `--json` flag
- Alpha support for TypeScript
- Alpha support for PHP
- PyPI artifacts are now compatible with Alpine Linux

### Fixed
- Can now parse ECMAScript object patterns with ellipses in place of fields

## [0.23.0](https://github.com/returntocorp/semgrep/releases/tag/v0.23.0) - 2020-09-09

### Added
- Experimental support for Typescript (with -lang ts). You can currently
  mainly use the Javascript subset of Typescript in patterns, as well
  as type annotations in variable declarations or parameters.
- Ability to read target contents from stdin by specifying "-" target.

### Changed
- You can now specify timeouts using floats instead of integers
  (e.g., semgrep -timeout 0.5 will timeout after half a second)

### Fixed
- We now respect the -timeout when analyzing languages which have
  both a Tree-sitter and pfff parser (e.g., Javascript, Go).

## [0.22.0](https://github.com/returntocorp/semgrep/releases/tag/v0.22.0) - 2020-09-01

### Added
- The 'languages' key now supports 'none' for running `pattern-regex` on arbitrary files. See [this file](https://github.com/returntocorp/semgrep/blob/develop/semgrep/tests/e2e/rules/regex-any-language.yaml) for an example.
- You can now use the '...' ellipsis operator in OCaml.
- True negatives to '--test' functionality via the 'ok:<rule-id>' annotation.

### Changed
- Groups of rules are now called "Rulesets" in the Semgrep ecosystem,
  instead of their previous name, "Packs".
- We now use also the tree-sitter-javascript Javascript parser, which
  can parse quickly minified files. Thus, we also removed the 5 seconds
  parsing timeout we were using for Javascript.
- We should correctly report ranges when matching array access expressions
  (e.g., 'foo[$X]').
- Breaking: regular expressions in semgrep string patterns (e.g., `"=~/foo/"`)
  are now using the PCRE (Perl Compatible Regular Expressions) syntax instead of
  the OCaml syntax. This means you should not escape parenthesis for grouping
  or escape pipes for dijunctions (e.g., use simply `"=~/foo|bar/"` instead of
  `"=~/foo\|bar/"`). You can also use more advanced regexp features available
  in PCRE such as case-insensitive regexps with '/i' (e.g., `"=~/foo/i"`).
  The semantic of matching changes also to look for the regexp anywhere
  in the string, not just at the beginning, which means if you want to
  enforce a format for the whole string, you will now need to use the '^' anchor
  character (e.g., `"=~/^o+$/"` to check if a string contains only a sequence
  of 'o').

### Removed
- Breaking: install script installation procedure (semgrep-<version>-ubuntu-generic.sh).
  Please use 'pip install' for equivalent Linux installation.

## [0.21.0](https://github.com/returntocorp/semgrep/releases/tag/v0.21.0) - 2020-08-25

### Added
- Parsing JSX (JavaScript React) files is now supported as a beta feature!
  In this release, you need to target .jsx files one by one explicitly to have them be scanned.
  We're planning to scan all .jsx files in targeted directories in our next release
- We now bundle a [json-schema](https://json-schema.org/) spec for rules YAML syntax.

### Changed
- Our custom-made rules YAML validator has been replaced with a jsonschema standard one.
  This results in more reliable and comprehensive error messages
  to help you get back on track when bumping into validation issues.
- Calling `semgrep --validate` now includes more information,
  such as the number of rules validation ran on.

### Fixed
- Fixed a bug where multiple assignment,
  also known as tuple unpacking assignment in Python,
  such as `a, b = foo`,
  could be misinterpreted by semgrep.
- Fixed a bug that would cause a crash when trying to get debug steps output as JSON.
- `.mly` and `.mll` files are no longer targeted implicitly by OCaml scans.
- Fixed the `--skip-unknown-extensions` flag skipping files even with recognized extensions.
- Fixed JavaScript conditionals without braces,
  such as `if (true) return;`,
  not being matched by patterns such as `if (true) { return; }`.

## [0.20.0](https://github.com/returntocorp/semgrep/releases/tag/v0.20.0) - 2020-08-18

### Added
- Support for JSX tag metavariables (e.g., <$TAG />) and ellipsis inside
  JSX attributes (e.g., <foo attr=... />)
- By default Semgrep treats explicitly passed files with unknown extension as possibly any language and so runs all rules on said files. Add a flag `--skip-unknown-extensions` so that Semgrep will treat these files as if they matched no language and will so run no rules on them. [Link: PR](https://github.com/returntocorp/semgrep/pull/1507)

### Fixed
- Python patterns do not have to end with a newline anymore.
- Pattern `$X = '...';` in JavaScript matches `var $X = '...'`. Additionally, semicolon is no longer required to match. [Link: Issue](https://github.com/returntocorp/semgrep/issues/1497); [Link: Example](https://semgrep.dev/7g0Q?version=0.20.0)
- In JavaScript, can now match destructured object properties inside functions. [Link: Issue](https://github.com/returntocorp/semgrep/issues/1005); [Link: Example](https://semgrep.dev/d72E/?version=0.20.0)
- Java annotations can be matched with fully qualified names. [Link: Issue](https://github.com/returntocorp/semgrep/issues/1508); [Link: Example](https://semgrep.dev/vZqY/?version=0.20.0)
- Ensure `/src` exists in Dockerfile; [Link: PR](https://github.com/returntocorp/semgrep/pull/1512)

## [0.19.1](https://github.com/returntocorp/semgrep/releases/tag/v0.19.1) - 2020-08-13

### Fixed
- Update Docker container to run successfully without special volume
  permissions

## [0.19.0](https://github.com/returntocorp/semgrep/releases/tag/v0.19.0) - 2020-08-11

### Added
- `--timeout-threshold` option to set the maximum number of times a file can timeout before it is skipped
- Alpha support for C#

### Fixed
- Match against JavaScript unparameterized catch blocks
- Parse and match against Java generics
- Add ability to match against JSX attributes using ellipses
- Add ability to use ellipses in Go struct definitions
- No longer convert Go expressions with a newline to a statement

## [0.18.0](https://github.com/returntocorp/semgrep/releases/tag/v0.18.0) - 2020-08-04

### Added
- Match arbitrary content with `f"..."`
- Performance improvements by filtering rules if file doesn't contain string needed for match
- Match "OtherAttribute" attributes in any order
- Support Python 3.8 self-documenting fstrings
- `--max-memory` flag to set a maximum amount of memory that can be used to apply a rule to a file

## [0.17.0](https://github.com/returntocorp/semgrep/releases/tag/v0.17.0) - 2020-07-28

### Added
- The `metavariable-regex` operator, which filters finding's by metavariable
  value against a Python re.match compatible expression.
- `--timeout` flag to set maximum time a rule is applied to a file
- Typed metavariables moved to official support. See [docs](https://github.com/returntocorp/semgrep/blob/develop/docs/pattern-features.md#typed-metavariables)

### Changed
- Improved `pattern-where-python` error messages

## [0.16.0](https://github.com/returntocorp/semgrep/releases/tag/v0.16.0) - 2020-07-21

### Added
- Match file-name imports against metavariables using `import "$X"` (most
  useful in Go)
- Support for taint-tracking rules on CLI using the key-value pair 'mode: taint'
  (defaults to 'mode: search')

### Changed
- Don't print out parse errors to stdout when using structured output formats

### Fixed
- Parse nested object properties in parameter destructuring in JavaScript
- Parse binding patterns in ECMAScript 2021 catch expressions
- Was mistakenly reporting only one of each type of issue even if multiple issues exist

## [0.15.0](https://github.com/returntocorp/semgrep/releases/tag/v0.15.0) - 2020-07-14

### Added
- Alpha level support for Ruby

### Changed
- Show semgrep rule matches even with --quiet flag

### Fixed
- Fixed a crash when running over a directory with binary files in it.
- Fix SARIF output format
- Parse nested destructured parameters in JavaScript
- True and False are not keywords in Python2
- Send informative error message when user tries to use semgrep on missing files

## [0.14.0](https://github.com/returntocorp/semgrep/releases/tag/v0.14.0) - 2020-07-07

### Changed
- Default Docker code mount point from `/home/repo` to `/src` - this is also
  configurable via the `SEMGREP_SRC_DIRECTORY` environment variable

### Removed
- `--precommit` flag - this is no longer necessary after defaulting to
  `pre-commit`'s code mount point `/src`

### Fixed
- Parse python files with trailing whitespace
- Parse python2 tuple as parameter in function/lambda definition
- Parse python3.8 positional only parameters (PEP 570)
- Parse python2 implicit array in comprehension
- Cache timeout errors in semgrep-core so running multiple rules does not
  retry parsing

## [0.13.0](https://github.com/returntocorp/semgrep/releases/tag/v0.13.0) - 2020-06-30

### Added
- Const propagation now works with Java 'final' keyword and for Python globals
  which were assigned only once in the program

### Fixed
- Parsing Ocaml open overriding
- Parse raise in Python2 can take up to three arguments
- Metavariable matching now works with variables with global scope:
```yaml
$CONST = "..."
...
def $FUNC(...):
  return foo($CONST)
```
will match
```python
GLOBAL_CONST = "SOME_CONST"

def fetch_global_const():
    return foo(GLOBAL_CONST)
```

### Changed
- More clear Parse error message

## [0.12.0](https://github.com/returntocorp/semgrep/releases/tag/v0.12.0) - 2020-06-23

### Added
- Support for a new configuration language: JSON. You can now write
  JSON semgrep patterns with -lang json
- Support for '...' inside set and dictionaries
- Version check to recommend updating when out-of-date, disable with `--disable-version-check`
- Support for multiline pattern-where-python
- `--dryrun` flag to show result of autofixes without modifying any files
- Add capability to use regex replacement for autofixing. See documentaion [here](https://github.com/returntocorp/semgrep/blob/develop/docs/experimental.md#autofix-using-regular-expression-replacement)
- Add version check to recommend upgrading when applicable

### Fixed
- The range of function calls and statement blocks now includes the closing
  `}` and `)`. The range for expression statements now includes the closing
  ';' when there's one. The range of decorators now includes '@'.
- Do not convert certain parenthesized expressions in tuples in Python
- Returned warning when improperly mounting volume in docker container
- Correctly handle uncommited file deletions when using git aware file targeting

### Changed
- Progress bar only displays when in interactive terminal, more than one
  rule is being run, and not being run with `-v` or `-q`
- Colapsed `--include-dir` and `--exclude-dir` functionaity into `--include` and
  `--exclude` respectively

## [0.11.0](https://github.com/returntocorp/semgrep/releases/tag/v0.11.0) - 2020-06-16

### Added
- Support for another programming language: OCaml. You can now write
  OCaml semgrep patterns with -lang ocaml
- Inline whitelisting capabilities via `nosem` comments and the
  `--disable-nosem` flag [#900](https://github.com/returntocorp/semgrep/issues/900)
- Show a progress bar when using semgrep in an interactive shell
- More understandable error messages

### Changed
- If scanning a directory in a git project then skip files that are ignored by the
  project unless `--no-git-ignore` flag is used
- Show aggregate parse errors unless `--verbose` flag is used

### Fixed
- Handle parsing unicode characters

## [0.10.1](https://github.com/returntocorp/semgrep/releases/tag/v0.10.1) - 2020-06-10

### Fixed
- Value of `pattern_id` when using nested pattern operators [#828](https://github.com/returntocorp/semgrep/issues/828)
- `...` now works inside for loops in javascript
- Metavariable
- Infinite loop in python [#923](https://github.com/returntocorp/semgrep/issues/923)
- Treat field definition (`{x: 1}`) differently from assignment (`{x = 1}`)
- Support triple-quoted f-strings in python
- Fix ubuntu build error [#965](https://github.com/returntocorp/semgrep/pull/965)

## [0.10.0](https://github.com/returntocorp/semgrep/releases/tag/v0.10.0) - 2020-06-09

### Fixed

- Support immediately indexed arrays with initializers in Java
- Support object rest parameters in ECMAScript 6+
- Support various array destructuring calls with ommitted arguments in
  ECMAScript 6+
- Fix an issue where an error was raised when matching to Python else
  blocks with a metavariable
- Don't filter out files that are explicitly passed as arguments to semgrep
  even if they do not have expected extension

### Added

- Java imports can now be searched with patterns written like `import
  javax.crypto.$ANYTHING`
- `--debugging-json` flag for use on semgrep.dev

### Changed

- Pattern matches now distinguish between conditionals without `else` blocks
  and those with empty `else` blocks; write two patterns to capture both
  possibilities
- Print output before exiting when using --strict

## [0.9.0](https://github.com/returntocorp/semgrep/releases/tag/v0.9.0) - 2020-06-02

### Fixed
- Performance optimizations in deep statement matching
- Disable normalization of != ==> !(==)
- Support empty variable declaration in javasript
- Support "print expr," in Python 2.X
- Support "async" keyword on inner arrow functions for ECMAScript 7+
- Support optional catch bindings for ECMAScript 2019+
- Support non-ASCII Unicode whitespace code points as lexical whitespace in JavaScript code
- Support assignment expressions in Python 3.8
- Emtpty block in if will only match empty blocks

### Removed
- `--exclude-tests` flag - prefer `--exclude` or `--exclude-dir`
- `--r2c` flag - this was completely unused

## [0.8.1](https://github.com/returntocorp/semgrep/releases/tag/v0.8.1) - 2020-05-26

### Fixed
- `semgrep --version` on ubuntu was not returning the correct version

## [0.8.0](https://github.com/returntocorp/semgrep/releases/tag/v0.8.0) - 2020-05-20

### Added
- `pattern-regex` functionality - see docs for more information.
- Ellipsis used in the final position of a sequence of binary operations
  will match any number of additional arguments:
  ```
  $X = 1 + 2 + ...
  ```
  will match
  ```python
  foo = 1 + 2 + 3 + 4
  ```
- Per rule configuration of paths to include/exclude. See docs for more information.

### Changed
- fstring pattern will only match fstrings in Python:
  ```
  f"..."
  ```
  will match
  ```python
  f"foo {1 + 1}"
  ```
  but not
  ```python
  "foo"
  ```
- Change location of r2c rule config to https://semgrep.live/c/r/all which filters out
  pattern-where-python rules

## [0.7.0](https://github.com/returntocorp/semgrep/releases/tag/v0.7.0) - 2020-05-12

### Added
- `--exclude`, `--include`, `--exclude-dir`, and `--include-dir` flags
  for targeting specific paths with command line options.
  The behavior of these flags mimics `grep`'s behavior.
- A `--sarif` flag to receive output formatted according to the
  [SARIF v2.1.0](https://docs.oasis-open.org/sarif/sarif/v2.1.0/cs01/sarif-v2.1.0-cs01.html)
  specification for static analysis tools.
- Metavariables are now checked for equality across pattern clauses. For example, in the following pattern, `$REQ` must be the same variable name for this to match:
  ```yaml
  - patterns:
    - pattern-inside: |
        $TYPE $METHOD(..., HttpServletRequest $REQ, ...) {
          ...
        }
    - pattern: $REQ.getQueryString(...);
  ```


### Fixed
- Correclty parse implicit tuples in python f-strings
- Correctly parse `%` token in python f-string format
- Correctly parse python fstrings with spaces in interpolants

## [0.6.1](https://github.com/returntocorp/semgrep/releases/tag/v0.6.1) - 2020-05-06

### Fix

- Message field in output was not using proper interpolated message

## [0.6.0](https://github.com/returntocorp/semgrep/releases/tag/v0.6.0) - 2020-05-05

### Added
- The `-j/--jobs` flag for specifying number of subprocesses to use to run checks in parallel.
- expression statements will now match by default also return statements
  ```
  foo();
  ```
  will now match
  ```javascript
  return foo();
  ```
- You can now use regexps for field names:
  ```
  var $X = {"=~/[lL]ocation/": $Y};
  ```
  will now match
  ```javascript
  var x = {"Location": 1};
  ```
- Add severity to json output and prepend the rule line with it. Color yellow if `WARNING`, and red if `ERROR`. e.g. WARNING rule:tests.equivalence-tests
- For languages not allowing the dollar sign in identifiers (e.g., Python),
  semgrep will return an error if your pattern contains an identifier
  starting with a dollar that is actually not considered a metavariable
  (e.g., `$x`)
- Support top level `metadata` field in rule.yaml. Entire metadata object is attached to
  all things that match the rule when using json output format.

### Changed
- Config files in hidden paths can now be used by explicitly specifying
  the hidden path:
    ```
    semgrep --config some/hidden/.directory
    ```
- Metavariables can now contain digits or `_`. `$USERS_2` is now
  a valid metavariable name. A metavariable must start with a letter
  or `_` though.
- Simple calls of the `semgrep` CLI, such as `semgrep --version`, are now 60% faster.
- Display autofix suggestion in regular and json output mode.
- Update command line help texts.

### Fixed
- Correctly parse `f"{foo:,f}"` in Python
- Correctly parse Python files where the last line is a comment

## [0.5.0](https://github.com/returntocorp/semgrep/releases/tag/v0.5.0) - 2020-04-28

### Changed
- Rename executable to semgrep
- Deep expression matching in conditionals requires different syntax:
    ```
    if <... $X = True ...>:
        ...
    ```
    will now match
    ```python
    if foo == bar and baz == True:
        return 1
    ```
- Deduplicate semgrep output in cases where there are multiple ways
  a rule matches section of code
- Deep statement matchings goes into functions and classes:
    ```
    $X = ...
    ...
    bar($X)
    ```
    now matches with
    ```javascript
    QUX = "qux"

    function baz() {
        function foo() {
            bar(QUX)
        }
    }
    ```

### Added
- `python2` is a valid supported language

### Fixed
- Expression will right hand side of assignment/variable definition in javascript. See #429
    ```
    foo();
    ```
    will now match
    ```
    var x = foo();
    ```
- Regression where `"..."` was matching empty list
    ```
    foo("...")
    ```
    does _not_ match
    ```
    foo()
    ```

## [0.4.9](https://github.com/returntocorp/semgrep/releases/tag/v0.4.9) - 2020-04-07

### Changed

- Only print out number of configs and rules when running with verbose flag
- Match let and const to var in javascript:
    ```
    var $F = "hello"
    ```
    will now match any of the following expressions:
    ```javascript
    var foo = "hello";
    let bar = "hello";
    const baz = "hello";
    ```

### Added

- Print out --dump-ast
- Print out version with `--version`
- Allow ... in arrays
    ```
    [..., 1]
    ```
    will now match
    ```
    [3, 2, 1]
    ```
- Support Metavariable match on keyword arguments in python:
    ```
    foo(..., $K=$B, ...)
    ```
    will now match
    ```
    foo(1, 2, bar=baz, 3)
    ```
- Support constant propogation in f-strings in python:
    ```
    $M = "..."
    ...
    $Q = f"...{$M}..."
    ```
    will now match
    ```python
    foo = "bar"
    baz = f"qux {foo}"
    ```
- Constant propogation in javascript:
    ```
    api("literal");
    ```
    will now match with any of the following:
    ```javascript
    api("literal");

    const LITERAL = "literal";
    api(LITERAL);

    const LIT = "lit";
    api(LIT + "eral");

    const LIT = "lit";
    api(`${LIT}eral`);
    ```

- Deep statement matching:
    Elipsis operator (`...`) will also include going deeper in scope (i.e. if-else, try-catch, loop, etc.)
    ```
    foo()
    ...
    bar()
    ```
    will now match
    ```python
    foo()
    if baz():
        try:
            bar()
        except Exception:
            pass
    ```
- Unified import resolution in python:
    ```
    import foo.bar.baz
    ```

    will now match any of the following statements:

    ```python
    import foo.bar.baz
    import foo.bar.baz.qux
    import foo.bar.baz as flob
    import foo.bar.baz.qux as flob
    from foo.bar import baz
    from foo.bar.baz import qux
    from foo.bar import baz as flob
    from foo.bar.bax import qux as flob
    ```
- Support for anonymous functions in javascript:
    ```
    function() {
        ...
    }
    ```
    will now match
    ```javascript
    var bar = foo(
        //matches the following line
        function () { console.log("baz"); }
    );
    ```
- Support arrow function in javascript
    ```
    (a) => { ... }
    ```
    will now match:

    ```javascript
    foo( (a) => { console.log("foo"); });
    foo( a => console.log("foo"));

    // arrows are normalized in regular Lambda, so an arrow pattern
    // will match also old-style anynonous function.
    foo(function (a) { console.log("foo"); });
    ```
- Python implicit string concatenation
    ```
    $X = "..."
    ```
    will now match
    ```python
    # python implicitly concatenates strings
    foo = "bar"       "baz"              "qux"
    ```
- Resolve alias in attributes and decorators in python
    ```
    @foo.bar.baz
    def $X(...):
        ...
    ```
    will now match
    ```python
    from foo.bar import baz

    @baz
    def qux():
        print("hello")
    ```
### Fixed

- Handle misordered multiple object destructuring assignments in javascript:
    ```
    var {foo, bar} = qux;
    ```
    will now match
    ```
    var {bar, baz, foo} = qux;
    ```
- Defining properties/functions in different order:
    ```
    var $F = {
        two: 2,
        one: 1
    };
    ```
    will now match both
    ```javascript
    var foo = {
      two: 2,
      one: 1
    };

    var bar = {
        one: 1,
        two: 2
    };
    ```
- Metavariables were not matching due to go parser adding empty statements in golang


## [0.4.8](https://github.com/returntocorp/semgrep/releases/tag/0.4.8) - 2020-03-09

### Added
* Constant propagation for some langauges. Golang example:
```
pattern: dangerous1("...")
will match:

const Bar = "password"
func foo() {
     dangerous1(Bar);
}
```

* Import matching equivalences
```
pattern: import foo.bar.a2
matches code: from foo.bar import a1, a2
```

* Deep expression matching - see (#264)
```
pattern: bar();
matches code: print(bar())
```<|MERGE_RESOLUTION|>--- conflicted
+++ resolved
@@ -19,11 +19,8 @@
 
 ### Changed
 - semgrep-core: Log messages are now tagged with the process id
-<<<<<<< HEAD
 - Optimization: change bloom filters to use sets, move location of filter
-=======
 - Reduced the size of `--debug` dumps
->>>>>>> c2319f58
 
 ## [0.75.0](https://github.com/returntocorp/semgrep/releases/tag/v0.75.0) - 11-23-2021
 
