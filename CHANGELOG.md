# Changelog

This project adheres to [Semantic Versioning](http://semver.org/spec/v2.0.0.html).

## Unreleased

### Fixed

- Show correct findings count when using `--config auto` (#4674)

## [0.83.0](https://github.com/returntocorp/semgrep/releases/tag/v0.83.0) - 2022-02-24

### Added

- semgrep saves logs of last run to `~/.semgrep/last.log`
- A new recursive operator, `-->`, for join mode rules for recursively
  chaining together Semgrep rules based on metavariable contents.
- Semgrep now lists the scanned paths in its JSON output under the
  `paths.scanned` key.
- When using `--verbose`, the skipped paths are also listed under the
  `paths.skipped` key.
- C#: added support for typed metavariables (#4657)
- Undocumented, experimental `metavariable-analysis` feature
  supporting two kinds of analyses: prediction of regular expression
  denial-of-service vulnerabilities (ReDoS, `redos` analyzer, #4700)
  and high-entropy string detection (`entropy` analyzer, #4672).
- A new subcommand `semgrep publish` allows users to upload private,
  unlisted, or public rules to the Semgrep Registry

### Fixed

- Configure the PCRE engine with lower match-attempts and recursion limits in order
  to prevent regex matching from potentially "hanging" Semgrep
- Terraform: Parse heredocs respecting newlines and whitespaces, so that it is
  possible to correctly match these strings with `metavariable-regex` or
  `metavariable-pattern`. Previously, Semgrep had problems analyzing e.g. embedded
  YAML content. (#4582)
<<<<<<< HEAD
- Report parse errors even when invoked with `--strict`
=======
- Treat Go raw string literals like ordinary string literals (#3938)
- Eliminate zombie uname processes (#4466)
- Fix for: semgrep always highlights one extra character

### Changed

- Improved constant propagation for global constants
- PHP: Constant propagation now has built-in knowledge of `escapeshellarg` and
  `htmlspecialchars_decode`, if these functions are given constant arguments,
  then Semgrep assumes that their output is also constant
- The environment variable used by Semgrep login changed from `SEMGREP_LOGIN_TOKEN` to `SEMGREP_APP_TOKEN`
>>>>>>> b0f6ab91

## [0.82.0](https://github.com/returntocorp/semgrep/releases/tag/v0.82.0) - 2022-02-08

### Added

- Experimental baseline scanning. Run with `--baseline-commit GIT_COMMIT` to only
  show findings that currently exist but did not exist in GIT_COMMIT

### Changed

- Performance: send all rules directly to semgrep-core instead of invoking semgrep-core
- Scans now report a breakdown of how many target paths were skipped for what reason.
  - `--verbose` mode will list all skipped paths along with the reason they were skipped
- Performance: send all rules directly to semgrep-core instead of invoking semgrep-core
  for each rule, reducing the overhead significantly. Other changes resulting from this:
  Sarif output now includes all rules run. Error messages use full path of rules.
  Progress bar reports by file instead of by rule
- Required minimum version of python to run semgrep now 3.7 instead of EOL 3.6
- Bloom filter optimization now considers `import` module file names, thus
  speeding up matching of patterns like `import { $X } from 'foo'`
- Indentation is now removed from matches to conserve horizontal space

### Fixed

- Typescript: Patterns `E as T` will be matched correctly. E.g. previously
  a pattern like `v as $T` would match `v` but not `v as any`, now it
  correctly matches `v as any` but not `v`. (#4515)
- Solidity: ellipsis in contract body are now supported (#4587)
- Highlighting has been restored for matching code fragments within a finding

## [0.81.0](https://github.com/returntocorp/semgrep/releases/tag/v0.81.0) - 2022-02-02

### Added

- Dockerfile language: metavariables and ellipses are now
  supported in most places where it makes sense (#4556, #4577)

### Fixed

- Gracefully handle timeout errors with missing rule_id
- Match resources in Java try-with-resources statements (#4228)

## [0.80.0](https://github.com/returntocorp/semgrep/releases/tag/v0.80.0) - 2022-01-26

### Added

- Autocomplete for CLI options
- Dockerfile: add support for metavariables where argument expansion is already supported

### Changed

- Ruby: a metavariable matching an atom can also be used to match an identifier
  with the same name (#4550)

### Fixed

- Handle missing target files without raising an exception (#4462)

## [0.79.0](https://github.com/returntocorp/semgrep/releases/tag/v0.79.0) - 2022-01-20

### Added

- Add an experimental key for internal team use: `r2c-internal-project-depends-on` that
  allows rules to filter based on the presence of 3rd-party dependencies at specific
  version ranges.
- Experimental support for Dockerfile syntax.
- Support nosemgrep comments placed on the line before a match,
  causing such match to be ignored (#3521)
- Add experimental `semgrep login` and `semgrep logout` to store API token from semgrep.dev
- Add experimenntal config key `semgrep --config policy` that uses stored API token to
  retrieve configured rule policy on semgrep.dev

### Changed

- CLI: parse errors (reported with `--verbose`) appear once per file,
  not once per rule/file

### Fixed

- Solidity: add support for `for(...)` patterns (#4530)

## [0.78.0](https://github.com/returntocorp/semgrep/releases/tag/v0.78.0) - 2022-01-13

### Added

- Pre-alpha support for Dockerfile as a new target language
- Semgrep is now able to symbolically propagate simple definitions. E.g., given
  an assignment `x = foo.bar()` followed by a call `x.baz()`, Semgrep will keep
  track of `x`'s definition, and it will successfully match `x.baz()` with a
  pattern like `foo.bar().baz()`. This feature should help writing simple yet
  powerful rules, by letting the dataflow engine take care of any intermediate
  assignments. Symbolic propagation is still experimental and it is disabled by
  default, it must be enabled in a per-rule basis using `options:` and setting
  `symbolic_propagation: true`. (#2783, #2859, #3207)
- `--verbose` outputs a timing and file breakdown summary at the end
- `metavariable-comparison` now handles metavariables that bind to arbitrary
  constant expressions (instead of just code variables)
- YAML support for anchors and aliases (#3677)

### Fixed

- Rust: inner attributes are allowed again inside functions (#4444) (#4445)
- Python: return statement can contain tuple expansions (#4461)
- metavariable-comparison: do not throw a Not_found exn anymore (#4469)
- better ordering of match results with respect to captured
  metavariables (#4488)
- Go, JavaScript, Java, Python, TypeScript: correct matching of
  multibyte characters (#4490)

## [0.77.0](https://github.com/returntocorp/semgrep/releases/tag/v0.77.0) - 2021-12-16

### Added

- New language Solidity with experimental support.
- Scala: Patterns like List(...) now correctly match against patterns in code
- A default set of .semgrepignore patterns (in semgrep/templates/.semgrepignore) are now used if no .semgrepignore file is provided
- Java: Ellipsis metavariables can now be used for parameters (#4420)
- `semgrep login` and `semgrep logout` commands to save api token

### Fixed

- Go: fixed bug where using an ellipsis to stand for a list of key-value pairs
  would sometimes cause a parse error
- Scala: Translate definitions using patterns like
  `val List(x,y,z) = List(1,2,3)` to the generic AST
- Allow name resolution on imported packages named just vN, where N is a number
- The -json option in semgrep-core works again when used with -e/-f
- Python: get the correct range when matching comprehension (#4221)
- Python and other languages: allow matches of patterns containing
  non-ascii characters, but still with possibly many false positives (#4336)
- Java: parse correctly constructor method patterns (#4418)
- Address several autofix output issues (#4428, #3577, #3338) by adding per-
  file line/column offset tracking

### Changed

- Constant propagation is now a proper must-analysis, if a variable is undefined
  in some path then it will be considered as non-constant
- Dataflow: Only consider reachable nodes, which prevents some FPs/FNs
- Timing output handles errors and reports profiling times
- semgrep-core will log a warning when a worker process is consuming above 400 MiB
  of memory, or reached 80% of the specified memory limit, whatever happens first.
  This is meant to help diagnosing OOM-related crashes.

## [0.76.2](https://github.com/returntocorp/semgrep/releases/tag/v0.76.2) - 2021-12-08

## [0.76.2](https://github.com/returntocorp/semgrep/releases/tag/v0.76.2) - 2021-12-08

### Fixed

- Python: set the right scope for comprehension variables (#4260)
- Fixed bug where the presence of .semgrepignore would cause reported targets
  to have absolute instead of relative file paths

## [0.76.1](https://github.com/returntocorp/semgrep/releases/tag/v0.76.1) - 2021-12-07

### Fixed

- Fixed bug where the presence of .semgrepignore would cause runs to fail on
  files that were not subpaths of the directory where semgrep was being run

## [0.76.0](https://github.com/returntocorp/semgrep/releases/tag/v0.76.0) - 2021-12-06

### Added

- Improved filtering of rules based on file content (important speedup
  for nodejsscan rules notably)
- Semgrep CLI now respects .semgrepignore files
- Java: support ellipsis in generics, e.g., `class Foo<...>` (#4335)

### Fixed

- Java: class patterns not using generics will match classes using generics
  (#4335), e.g., `class $X { ...}` will now match `class Foo<T> { }`
- TS: parse correctly type definitions (#4330)
- taint-mode: Findings are now reported when the LHS of an access operator is
  a sink (e.g. as in `$SINK->method`), and the LHS operand is a tainted
  variable (#4320)
- metavariable-comparison: do not throw a NotHandled exn anymore (#4328)
- semgrep-core: Fix a segmentation fault on Apple M1 when using
  `-filter_irrelevant_rules` on rules with very large `pattern-either`s (#4305)
- Python: generate proper lexical exn for unbalanced braces (#4310)
- YAML: fix off-by-one in location of arrays
- Python: generate proper lexical exn for unbalanced braces (#4310)
- Matching `"$MVAR"` patterns against string literals computed by constant folding
  no longer causes a crash (#4371)

### Changed

- semgrep-core: Log messages are now tagged with the process id
- Optimization: change bloom filters to use sets, move location of filter
- Reduced the size of `--debug` dumps
- Given `--output` Semgrep will no longer print search results to _stdout_,
  but it will only save/post them to the specified file/URL

## [0.75.0](https://github.com/returntocorp/semgrep/releases/tag/v0.75.0) - 2021-11-23

### Fixed

- semgrep-ci relies on `--disable-nosem` still tagging findings with `is_ignored`
  correctly. Reverting optimization in 0.74.0 that left this field None when said
  flag was used

## [0.74.0](https://github.com/returntocorp/semgrep/releases/tag/v0.74.0) - 2021-11-19

### Added

- Support for method chaining patterns in Python, Golang, Ruby,
  and C# (#4300), so all GA languages now have method chaining
- Scala: translate infix operators to generic AST as method calls,
  so `$X.map($F)` matches `xs map f`
- PHP: support method patterns (#4262)

### Changed

- Add `profiling_times` object in `--time --json` output for more fine
  grained visibility into slow parts of semgrep
- Constant propagation: Any kind of Python string (raw, byte, or unicode) is
  now evaluated to a string literal and can be matched by `"..."` (#3881)

### Fixed

- Ruby: blocks are now represented with an extra function call in Generic so that
  both `f(...)` and `f($X)` correctly match `f(x)` in `f(x) { |n| puts n }` (#3880)
- Apply generic filters excluding large files and binary files to
  'generic' and 'regex' targets as it was already done for the other
  languages.
- Fix some Stack_overflow when using -filter_irrelevant_rules (#4305)
- Dataflow: When a `switch` had no other statement following it, and the last
  statement of the `switch`'s `default` case was a statement, such as `throw`,
  that can exit the execution of the current function, this caused `break`
  statements within the `switch` to not be resolved during the construction of
  the CFG. This could led to e.g. constant propagation incorrectly flagging
  variables as constants. (#4265)

## [0.73.0](https://github.com/returntocorp/semgrep/releases/tag/v0.73.0) - 2021-11-12

### Added

- experimental support for C++

### Changed

- Dataflow: Assume that any function/method call inside a `try-catch` could
  be raising an exception (#4091)
- cli: if an invalid config is passed to semgrep, it will fail immediately, even
  if valid configs are also passed

### Fixed

- Performance: Deduplicate rules by rule-id + behavior so rules are not being run
  twice
- Scala: recognize metavariables in patterns
- Scala: translate for loops to the generic ast properly
- Catch PCRE errors
- Constant propagation: Avoid "Impossible" errors due to unhandled cases

## [0.72.0](https://github.com/returntocorp/semgrep/releases/tag/v0.72.0) - 2021-11-10

### Added

- Java: Add partial support for `synchronized` blocks in the dataflow IL (#4150)
- Dataflow: Add partial support for `await`, `yield`, `&`, and other expressions
- Field-definition-as-assignemnt equivalence that allows matching expression
  patterns against field definitions. It is disabled by default but can be
  enabled via rule `options:` with `flddef_assign: true` (#4187)
- Arrows (a.k.a short lambdas) patterns used to match also regular function
  definitions. This can now be disabled via rule `options:` with
  `arrow_is_function: false` (#4187)
- Javascript variable patterns using the 'var' keyword used to also
  match variable declarations using 'let' or 'const'. This can now be
  disabled via rule `options:` with `let_is_var: false`

### Fixed

- Constant propagation: In a method call `x.f(y)`, if `x` is a constant then
  it will be recognized as such
- Go: match correctly braces in composite literals for autofix (#4210)
- Go: match correctly parens in cast for autofix (#3387)
- Go: support ellipsis in return type parameters (#2746)
- Scala: parse `case object` within blocks
- Scala: parse typed patterns with variables that begin with an underscore:
  `case _x : Int => ...`
- Scala: parse unicode identifiers
- semgrep-core accepts `sh` as an alias for bash
- pattern-regex: Hexadecimal notation of Unicode code points is now
  supported and assumes UTF-8 (#4240)
- pattern-regex: Update documentation, specifying we use PCRE (#3974)
- Scala: parse nullary constructors with no arguments in more positions
- Scala: parse infix type operators with tuple arguments
- Scala: parse nested comments
- Scala: parse `case class` within blocks
- `metavariable-comparison`: if a metavariable binds to a code variable that
  is known to be constant, then we use that constant value in the comparison (#3727)
- Expand `~` when resolving config paths

### Changed

- C# support is now GA
- cli: Only suggest increasing stack size when semgrep-core segfaults
- Semgrep now scans executable scripts whose shebang interpreter matches the
  rule's language

## [0.71.0](https://github.com/returntocorp/semgrep/releases/tag/v0.71.0) - 2021-11-01

### Added

- Metavariable equality is enforced across sources/sanitizers/sinks in
  taint mode, and these metavariables correctly appear in match messages
- Pre-alpha support for Bash as a new target language
- Pre-alpha support for C++ as a new target language
- Increase soft stack limit when running semgrep-core (#4120)
- `semgrep --validate` runs metachecks on the rule

### Fixed

- text_wrapping defaults to MAX_TEXT_WIDTH if get_terminal_size reports
  width < 1
- Metrics report the error type of semgrep core errors (Timeout,
  MaxMemory, etc.)
- Prevent bad settings files from crashing Semgrep (#4164)
- Constant propagation: Tuple/Array destructuring assignments now correctly
  prevent constant propagation
- JS: Correctly parse metavariables in template strings
- Scala: parse underscore separators in number literals, and parse
  'l'/'L' long suffix on number literals
- Scala: parse by name arguments in arbitary function types,
  like `(=> Int) => Int`
- Bash: various fixes and improvements
- Kotlin: support ellipsis in class body and parameters (#4141)
- Go: support method interface pattern (#4172)

### Changed

- Report CI environment variable in metrics for better environment
  determination
- Bash: a simple expression pattern can now match any command argument rather
  than having to match the whole command

## [0.70.0](https://github.com/returntocorp/semgrep/releases/tag/v0.70.0) - 2021-10-19

### Added

- Preliminary support for bash

### Fixed

- Go: support ... in import list (#4067),
  for example `import (... "error" ...)`
- Java: ... in method chain calls can now match also 0 elements, to be
  consistent with other use of ... (#4082), so `o. ... .foo()` will now
  also match just `o.foo()`.
- Config files with only a comment give bad error message (#3773)
- Does not crash if user does not have write permissions on home directory

### Changed

- Resolution of rulesets use legacy registry instead of cdn registry
- Benchmark suite is easier to modify

## [0.69.1](https://github.com/returntocorp/semgrep/releases/tag/v0.69.1) - 2021-10-14

### Fixed

- The `--enable-metrics` flag is now always a flag, does not optionally
  take an argument

## [0.69.0](https://github.com/returntocorp/semgrep/releases/tag/v0.69.0) - 2021-10-13

### Added

- C: support ... in parameters and sizeof arguments (#4037)
- C: support declaration and function patterns
- Java: support @interface pattern (#4030)

### Fixed

- Reverted change to exclude minified files from the scan (see changelog for
  0.66.0)
- Java: Fixed equality of metavariables bounded to imported classes (#3748)
- Python: fix range of tuples (#3832)
- C: fix some wrong typedef inference (#4054)
- Ruby: put back equivalence on old syntax for keyword arguments (#3981)
- OCaml: add body of functor in AST (#3821)

### Changed

- taint-mode: Introduce a new kind of _not conflicting_ sanitizer that must be
  declared with `not_conflicting: true`. This affects the change made in 0.68.0
  that allowed a sanitizer like `- pattern: $F(...)` to work, but turned out to
  affect our ability to specify sanitization by side-effect. Now the default
  semantics of sanitizers is reverted back to the same as before 0.68.0, and
  `- pattern: $F(...)` is supported via the new not-conflicting sanitizers.

## [0.68.2](https://github.com/returntocorp/semgrep/releases/tag/v0.68.2) - 2021-10-07

### Fixed

- Respect --skip-unknown-extensions even for files with no extension
  (treat no extension as an unknown extension)
- taint-mode: Fixed (another) bug where a tainted sink could go unreported when
  the sink is a specific argument in a function call

## [0.68.1](https://github.com/returntocorp/semgrep/releases/tag/v0.68.1) - 2021-10-07

### Added

- Added support for `raise`/`throw` expressions in the dataflow engine and
  improved existing support for `try-catch-finally`

### Fixed

- Respect rule level path filtering

## [0.68.0](https://github.com/returntocorp/semgrep/releases/tag/v0.68.0) - 2021-10-06

### Added

- Added "automatic configuration" (`--config auto`), which collaborates with
  the Semgrep Registry to customize rules to a project; to support this, we
  add support for logging-in to the Registry using the project URL; in
  a future release, this will also perform project analysis to determine
  project languages and frameworks
- Input can be derived from subshells: `semgrep --config ... <(...)`
- Java: support '...' in catch (#4002)

### Changed

- taint-mode: Sanitizers that match exactly a source or a sink are filtered out,
  making it possible to use `- pattern: $F(...)` for declaring that any other
  function is a sanitizer
- taint-mode: Remove built-in source `source(...)` and built-in sanitizer
  `sanitize(...)` used for convenience during early development, this was causing
  some unexpected behavior in real code that e.g. had a function called `source`!
- When enabled, metrics now send the hashes of rules that yielded findings;
  these will be used to tailor rules on a per-project basis, and also will be
  used to improve rules over time
- Improved Kotlin parsing from 77% to 90% on our Kotlin corpus.
- Resolution of rulesets (i.e. `p/ci`) use new rule cdn and do client-side hydration
- Set pcre recursion limit so it will not vary with different installations of pcre
- Better pcre error handling in semgrep-core

### Fixed

- taint-mode: Fixed bug where a tainted sink could go unreported when the sink is
  a specific argument in a function call
- PHP: allows more keywords as valid field names (#3954)

## [0.67.0](https://github.com/returntocorp/semgrep/releases/tag/v0.67.0) - 2021-09-29

### Added

- Added support for break and continue in the dataflow engine
- Added support for switch statements in the dataflow engine

### Changed

- Taint no longer analyzes dead/unreachable code
- Improve error message for segmentation faults/stack overflows
- Attribute-expression equivalence that allows matching expression patterns against
  attributes, it is enabled by default but can be disabled via rule `options:` with
  `attr_expr: false` (#3489)
- Improved Kotlin parsing from 35% to 77% on our Kotlin corpus.

### Fixed

- Fix CFG dummy nodes to always connect to exit node
- Deep ellipsis `<... x ...>` now matches sub-expressions of statements
- Ruby: treat 'foo' as a function call when alone on its line (#3811)
- Fixed bug in semgrep-core's `-filter_irrelevant_rules` causing Semgrep to
  incorrectly skip a file (#3755)

## [0.66.0](https://github.com/returntocorp/semgrep/releases/tag/v0.66.0) - 2021-09-22

### Added

- HCL (a.k.a Terraform) experimental support

### Changed

- **METRICS COLLECTION CHANGES**: In order to target development of Semgrep features, performance improvements,
  and language support, we have changed how metrics are collected by default
  - Metrics collection is now controlled with the `--metrics` option, with possible values: `auto`, `on`, or `off`
  - `auto` will send metrics only on runs that include rules are pulled from the Semgrep Registry.
    It will not send metrics when rules are only read from local files or passed directly as
    strings
  - `auto` is now the default metrics collection state
  - `on` forces metrics collection on every run
  - `off` disables metrics collection entirely
  - Metrics collection may still alternatively be controlled with the `SEMGREP_SEND_METRICS`
    environment variable, with the same possible values as the `--metrics` option. If both
    are set, `--metrics` overrides `SEMGREP_SEND_METRICS`
  - See `PRIVACY.md` for more information
- Constant propagation now assumes that void methods may update the callee (#3316)
- Add rule message to emacs output (#3851)
- Show stack trace on fatal errors (#3876)
- Various changes to error messages (#3827)
- Minified files are now automatically excluded from the scan, which
  may result in shorter scanning times for some projects.

### Fixed

- Dataflow: Recognize "concat" method and interpret it in a language-dependent manner (#3316)
- PHP: allows certain keywords as valid field names (#3907)

## [0.65.0](https://github.com/returntocorp/semgrep/releases/tag/v0.65.0) - 2021-09-13

### Added

- Allow autofix using the command line rather than only with the fix: YAML key
- Vardef-assign equivalence can now be disabled via rule `options:` with `vardef_assign: false`

### Changed

- Grouped semgrep CLI options and added constraints when useful (e.g. cannot use `--vim` and `--emacs` at the same time)

### Fixed

- Taint detection with ternary ifs (#3778)
- Fixed corner-case crash affecting the `pattern: $X` optimization ("empty And; no positive terms in And")
- PHP: Added support for parsing labels and goto (#3592)
- PHP: Parse correctly constants named PUBLIC or DEFAULT (#3589)
- Go: Added type inference for struct literals (#3622)
- Fix semgrep-core crash when a cache file exceeds the file size limit
- Sped up Semgrep interface with tree-sitter parsing

## [0.64.0](https://github.com/returntocorp/semgrep/releases/tag/v0.64.0) - 2021-09-01

### Added

- Enable associative matching for string concatenation (#3741)

### Changed

- Add logging on failure to git ls-files (#3777)
- Ignore files whose contents look minified (#3795)
- Display semgrep-core errors in a better way (#3774)
- Calls to `semgrep --version` now check if Semgrep is up-to-date; this can
  cause a ~ 100 ms delay in run time; use --disable-version-check if you
  don't want this

### Fixed

- Java: separate import static from regular imports during matching (#3772)
- Taint mode will now benefit from semgrep-core's -filter_irrelevant_rules
- Taint mode should no longer report duplicate matches (#3742)
- Only change source directory when running in docker context (#3732)

## [0.63.0](https://github.com/returntocorp/semgrep/releases/tag/v0.63.0) - 2021-08-25

### Added

- C#: support ellipsis in declarations (#3720)

### Fixed

- Hack: improved support for metavariables (#3716)
- Dataflow: Disregard type arguments but not the entire instruction

### Changed

- Optimize ending `...` in `pattern-inside`s to simply match anything left

## [0.62.0](https://github.com/returntocorp/semgrep/releases/tag/v0.62.0) - 2021-08-17

### Added

- OCaml: support module aliasing, so looking for `List.map` will also
  find code that renamed `List` as `L` via `module L = List`.
- Add help text to sarif formatter output if defined in metadata field.
- Update shortDescription in sarif formatter output if defined in metadata field.
- Add tags as defined in metadata field in addition to the existing tags.

### Fixed

- core: Fix parsing of numeric literals in rule files
- Java: fix the range and autofix of Cast expressions (#3669)
- Generic mode scanner no longer tries to open submodule folders as files (#3701)
- `pattern-regex` with completely empty files (#3705)
- `--sarif` exit code with suppressed findings (#3680)
- Fixed fatal errors when a pattern results in a large number of matches
- Better error message when rule contains empty pattern

### Changed

- Add backtrace to fatal errors reported by semgrep-core
- Report errors during rule evaluation to the user
- When anded with other patterns, `pattern: $X` will not be evaluated on its own, but will look at the context and find `$X` within the metavariables bound, which should be significantly faster

## [0.61.0](https://github.com/returntocorp/semgrep/releases/tag/v0.61.0) - 2021-08-04

### Added

- Hack: preliminary support for hack-lang
  thanks to David Frankel, Nicholas Lin, and more people at Slack!
- OCaml: support for partial if, match, and try patterns
  (e.g., `if $X = $Y`)
- OCaml: you can match uppercase identifiers (constructors, module names) by
  using a metavariable with an uppercase letter followed by an underscore,
  followed by uppercase letters or digits (e.g. `$X_`, `$F_OO`).
  Instead, `$FOO` will match everything else (lowercase identifiers,
  full expressions, types, patterns, etc.).
- OCaml: match cases patterns are now matched in any order, and ellipsis are
  handled correctly
- Improved error messages sent to the playground

### Changed

- Run version check and print upgrade message after scan instead of before
- OCaml: skip ocamllex and ocamlyacc files. Process only .ml and .mli files.
- Memoize range computation for expressions and speed up taint mode
- Report semgrep-core's message upon a parse error
- Deprecated the following experimental features:
  - pattern-where-python
  - taint-mode
  - equivalences
  - step-by-step evaluation output
- Deduplicate findings that fire on the same line ranges and have the same message.

### Fixed

- Go: Match import module paths correctly (#3484)
- OCaml: use latest ocamllsp 1.7.0 for the -lsp option
- OCaml: include parenthesis tokens in the AST for tuples and constructor
  calls for better range matching and autofix
- OCaml: fixed many matching bugs with ellipsis
- core: Do not crash when is not possible to compute range info
- eliminate 6x slowdown when using the '--max-memory' option

## [0.60.0](https://github.com/returntocorp/semgrep/releases/tag/v0.60.0) - 2021-07-27

### Added

- Detect duplicate keys in YAML dictionaries in semgrep rules when parsing a rule
  (e.g., detect multiple 'metavariable' inside one 'metavariable-regex')

### Fixed

- C/C++: Fixed stack overflows (segmentation faults) when processing very large
  files (#3538)
- JS: Fixed stack overflows (segmentation faults) when processing very large
  files (#3538)
- JS: Detect numeric object keys `1` and `0x1` as equal (#3579)
- OCaml: improved parsing stats by using tree-sitter-ocaml (from 25% to 88%)
- taint-mode: Check nested functions
- taint-mode: `foo.x` is now detected as tainted if `foo` is a source of taint
- taint-mode: Do not crash when is not possible to compute range info
- Rust: recognize ellipsis in macro calls patterns (#3600)
- Ruby: represent correctly a.(b) in the AST (#3603)
- Rust: recognize ellipsis in macro calls patterns

### Changed

- Added precise error location for the semgrep metachecker, to detect for example
  duplicate patterns in a rule

## [0.59.0](https://github.com/returntocorp/semgrep/releases/tag/v0.59.0) - 2021-07-20

### Added

- A new experimental 'join' mode. This mode runs multiple Semgrep rules
  on a codebase and "joins" the results based on metavariable contents. This
  lets users ask questions of codebases like "do any 3rd party
  libraries use a dangerous function, and do I import that library directly?" or
  "is this variable passed to an HTML template, and is it rendered in that template?"
  with several Semgrep rules.

### Fixed

- Improve location reporting of errors
- metavariable-pattern: `pattern-not-regex` now works (#3503)
- Rust: correctly parse macros (#3513)
- Python: imports are unsugared correctly (#3940)
- Ruby: `pattern: $X` in the presence of interpolated strings now works (#3560)

## [0.58.2](https://github.com/returntocorp/semgrep/releases/tag/v0.58.2) - 2021-07-15

### Fixed

- Significant speed improvements, but the binary is now 95MB (from 47MB
  in 0.58.1, but it was 170MB in 0.58.0)

## [0.58.1](https://github.com/returntocorp/semgrep/releases/tag/v0.58.1) - 2021-07-15

### Fixed

- The --debug option now displays which files are currently processed incrementally;
  it will not wait until semgrep-core completely finishes.

### Changed

- Switch from OCaml 4.10.0 to OCaml 4.10.2 (and later to OCaml 4.12.0) resulted in
  smaller semgrep-core binaries (from 170MB to 47MB) and a smaller docker
  image (from 95MB to 40MB).

## [0.58.0](https://github.com/returntocorp/semgrep/releases/tag/v0.58.0) - 2021-07-14

### Added

- New iteration of taint-mode that allows to specify sources/sanitizers/sinks
  using arbitrary pattern formulas. This provides plenty of flexibility. Note
  that we breaks compatibility with the previous taint-mode format, e.g.
  `- source(...)` must now be written as `- pattern: source(...)`.
- HTML experimental support. This does not rely on the "generic" mode
  but instead really parses the HTML using tree-sitter-html. This allows
  some semantic matching (e.g., matching attributes in any order).
- Vue.js alpha support (#1751)
- New matching option `implicit_ellipsis` that allows disabling the implicit
  `...` that are added to record patterns, plus allow matching "spread fields"
  (JS `...x`) at any position (#3120)
- Support globstar (`**`) syntax in path include/exclude (#3173)

### Fixed

- Apple M1: Semgrep installed from HomeBrew no longer hangs (#2432)
- Ruby command shells are distinguished from strings (#3343)
- Java varargs are now correctly matched (#3455)
- Support for partial statements (e.g., `try { ... }`) for Java (#3417)
- Java generics are now correctly stored in the AST (#3505)
- Constant propagation now works inside Python `with` statements (#3402)
- Metavariable value replacement in message/autofix no longer mixes up short and long names like $X vs $X2 (#3458)
- Fixed metavariable name collision during interpolation of message / autofix (#3483)
  Thanks to Justin Timmons for the fix!
- Revert `pattern: $X` optimization (#3476)
- metavariable-pattern: Allow filtering using a single `pattern` or
  `pattern-regex`
- Dataflow: Translate call chains into IL

### Changed

- Faster matching times for generic mode

## [0.57.0](https://github.com/returntocorp/semgrep/releases/tag/v0.57.0) - 2021-06-29

### Added

- new `options:` field in a YAML rule to enable/disable certain features
  (e.g., constant propagation). See https://github.com/returntocorp/semgrep/blob/develop/semgrep-core/src/core/Config_semgrep.atd
  for the list of available features one can enable/disable.
- Capture groups in pattern-regex: in $1, $2, etc. (#3356)
- Support metavariables inside atoms (e.g., `foo(:$ATOM)`)
- Support metavariables and ellipsis inside regexp literals
  (e.g., `foo(/.../)`)
- Associative-commutative matching for bitwise OR, AND, and XOR operations
- Add support for $...MVAR in generic patterns.
- metavariable-pattern: Add support for nested Spacegrep/regex/Comby patterns
- C#: support ellipsis in method parameters (#3289)

### Fixed

- C#: parse `__makeref`, `__reftype`, `__refvalue` (#3364)
- Java: parsing of dots inside function annotations with brackets (#3389)
- Do not pretend that short-circuit Boolean AND and OR operators are commutative (#3399)
- metavariable-pattern: Fix crash when nesting a non-generic pattern within
  a generic rule
- metavariable-pattern: Fix parse info when matching content of a metavariable
  under a different language
- generic mode on Markdown files with very long lines will now work (#2987)

### Changed

- generic mode: files that don't look like nicely-indented programs
  are no longer ignored, which may cause accidental slowdowns in setups
  where excessively large files are not excluded explicitly (#3418).
- metavariable-comparison: Fix crash when comparing integers and floats
  Thanks to Justin Timmons for the fix!
- Do not filter findings with the same range but different metavariable bindings (#3310)
- Set parsing_state.have_timeout when a timeout occurs (#3438)
- Set a timeout of 10s per file (#3434)
- Improvements to contributing documentation (#3353)
- Memoize getting ranges to speed up rules with large ranges
- When anded with other patterns, `pattern: $X` will not be evaluated on its own, but will look at the context and find `$X` within the metavariables bound, which should be significantly faster

## [0.56.0](https://github.com/returntocorp/semgrep/releases/tag/v0.56.0) - 2021-06-15

### Added

- Associative-commutative matching for Boolean AND and OR operations
  (#3198)
- Support metavariables inside strings (e.g., `foo("$VAR")`)
- metavariable-pattern: Allow matching the content of a metavariable under
  a different language.

### Fixed

- C#: Parse attributes for local functions (#3348)
- Go: Recognize other common package naming conventions (#2424)
- PHP: Support for associative-commutative matching (#3198)

### Changed

- Upgrade TypeScript parser (#3102)

### Changed

- `--debug` now prints out semgrep-core debug logs instead of having this
  behavior with `--debugging-json`

## [0.55.1](https://github.com/returntocorp/semgrep/releases/tag/v0.55.1) - 2021-06-9

### Added

- Add helpUri to sarif output if rule source metadata is defined

### Fixed

- JSON: handle correctly metavariables as field (#3279)
- JS: support partial field definitions pattern, like in JSON
- Fixed wrong line numbers for multi-lines match in generic mode (#3315)
- Handle correctly ellipsis inside function types (#3119)
- Taint mode: Allow statement-patterns when these are represented as
  statement-expressions in the Generic AST (#3191)

## [0.55.0](https://github.com/returntocorp/semgrep/releases/tag/v0.55.0) - 2021-06-8

### Added

- Added new metavariable-pattern operator (available only via --optimizations),
  thanks to Kai Zhong for the feature request (#3257).

### Fixed

- Scala: parse correctly symbol literals and interpolated strings containing
  double dollars (#3271)
- Dataflow: Analyze foreach body even if we do not handle the pattern yet (#3155)
- Python: support ellipsis in try-except (#3233)
- Fall back to no optimizations when using unsupported features: pattern-where-python,
  taint rules, and `--debugging-json` (#3265)
- Handle regexp parse errors gracefully when using optimizations (#3266)
- Support equivalences when using optimizations (#3259)
- PHP: Support ellipsis in include/require and echo (#3191, #3245)
- PHP: Prefer expression patterns over statement patterns (#3191)
- C#: Support unsafe block syntax (#3283)

### Changed

- Run rules in semgrep-core (rather than patterns) by default (aka optimizations all)

## [0.54.0](https://github.com/returntocorp/semgrep/releases/tag/v0.54.0) - 2021-06-2

### Added

- Per rule parse times and per rule-file parse and match times added to opt-in metrics
- $...MVAR can now match a list of statements (not just a list of arguments) (#3170)

### Fixed

- JavaScript parsing: [Support decorators on
  properties](https://github.com/tree-sitter/tree-sitter-javascript/pull/166)
- JavaScript parsing: [Allow default export for any declaration](https://github.com/tree-sitter/tree-sitter-javascript/pull/168)
- Metavariables in messages are filled in when using `--optimizations all`
- Python: class variables are matched in any order (#3212)
- Respect `--timeout-threshold` option in `--optimizations all` mode

### Changed

- Moved some debug logging to verbose logging
- $...ARGS can now match an empty list of arguments, just like ... (#3177)
- JSON and SARIF outputs sort keys for predictable results

## [0.53.0](https://github.com/returntocorp/semgrep/releases/tag/v0.53.0) - 2021-05-26

### Added

- Scala alpha support
- Metrics collection of project_hash in cases where git is not available
- Taint mode now also analyzes top-level statements.

### Fixed

- Running with `--strict` will now return results if there are `nosem` mismatches. Semgrep will report a nonzero exit code if `--strict` is set and there are `nosem` mismathces. [#3099](https://github.com/returntocorp/semgrep/issues/3099)
- PHP: parsing correctly ... and metavariables in parameters
- PHP: parsing correctly functions with a single statement in their body
- Evaluate interpolated strings during constant propagation (#3127)
- Fixed #3084 - Semgrep will report an InvalidRuleSchemaError for dictionaries with duplicate key names.
- Basic type inference also for implicit variable declarations (Python, Ruby, PHP, and JS)
- JS/TS: differentiating tagged template literals in the AST (#3187)
- Ruby: storing parenthesis in function calls in the AST (#3178)

## [0.52.0](https://github.com/returntocorp/semgrep/releases/tag/v0.52.0) - 2021-05-18

### Added

- C# alpha support
- Let meta-variables match both a constant variable occurrence and that same
  constant value (#3058)

### Fixed

- OCaml: fix useless-else false positives by generating appropriate AST for
  if without an else.
- JS/TS: Propagate constant definitions without declaration
- Python: Make except ... match except _ as _

## [0.51.0](https://github.com/returntocorp/semgrep/releases/tag/v0.51.0) - 2021-05-13

### Added

- Keep track of and report rule parse time in addition to file parse time.
- v0 of opt-in anonymous aggregate metrics.
- Improved cheatsheet for generic mode, now recommending indented
  patterns (#2911, #3028).

### Fixed

- JS/TS: allow the deep expression operator <... ...> in expression
  statement position, for example:

```
$ARG = [$V];
...
<... $O[$ARG] ...>; // this works now
```

- PHP arrays with dots inside parse
- Propagate constants in nested lvalues such as `y` in `x[y]`
- C# experimental support

### Changed

- Show log messages from semgrep-core when running semgrep with
  `--debug`.
- By default, targets larger than 1 MB are now excluded from semgrep
  scans. New option `--max-target-bytes 0` restores the old behavior.
- Report relative path instead of absolute when using `--time`

## [0.50.1](https://github.com/returntocorp/semgrep/releases/tag/v0.50.1) - 2021-05-06

### Changed

- Reinstate `--debugging-json` to avoid stderr output of `--debug`

## [0.50.0](https://github.com/returntocorp/semgrep/releases/tag/v0.50.0) - 2021-05-06

### Added

- JS/TS: Infer global constants even if the `const` qualifier is missing (#2978)
- PHP: Resolve names and infer global constants in the same way as for Python

### Fixed

- Empty yaml files do not crash
- Autofix does not insert newline characters for patterns from semgrep.live (#3045)
- Autofix printout is grouped with its own finding rather than the one below it (#3046)
- Do not assign constant values to assigned variables (#2805)
- A `--time` flag instead of `--json-time` which shows a summary of the
  timing information when invoked with normal output and adds a time field
  to the json output when `--json` is also present

### Changed

- .git/ directories are ignored when scanning
- External Python API (`semgrep_main.invoke_semgrep`) now takes an
  optional `OutputSettings` argument for controlling output
- `OutputSettings.json_time` has moved to `OutputSettings.output_time`,
  this and many other `OutputSettings` arguments have been made optional

### Removed

- `--debugging-json` flag in favor of `--json` + `--debug`
- `--json-time` flag in favor of `--json` + `--time`

## [0.49.0](https://github.com/returntocorp/semgrep/releases/tag/v0.49.0) - 2021-04-28

### Added

- Support for matching multiple arguments with a metavariable (#3009)
  This is done with a 'spread metavariable' operator that looks like
  `$...ARGS`. This used to be available only for JS/TS and is now available
  for the other languages (Python, Java, Go, C, Ruby, PHP, and OCaml).
- A new `--optimizations [STR]` command-line flag to turn on/off some
  optimizations. Use 'none' to turn off everything and 'all' to turn on
  everything.
  Just using `--optimizations` is equivalent to `--optimizations all`, and
  not using `--optimizations` is equivalent to `--optimizations none`.
- JS/TS: Support '...' inside JSX text to match any text, as in
  `<a href="foo">...</a>` (#2963)
- JS/TS: Support metavariables for JSX attribute values, as in
  `<a href=$X>some text</a>` (#2964)

### Fixed

- Python: correctly parsing fstring with multiple colons
- Ruby: better matching for interpolated strings (#2826 and #2949)
- Ruby: correctly matching numbers

### Changed

- Add required executionSuccessful attribute to SARIF output (#2983)
  Thanks to Simon Engledew
- Remove jsx and tsx from languages, just use javascript or typescript (#3000)
- Add limit max characters in output line (#2958) and add
  flag to control maxmium characters (defaults to 160).
  Thanks to Ankush Menat

## [0.48.0](https://github.com/returntocorp/semgrep/releases/tag/v0.48.0) - 2021-04-20

### Added

- Taint mode: Basic cross-function analysis (#2913)
- Support for the new Java Record extension and Java symbols with accented characters (#2704)

### Fixed

- Capturing functions when used as both expressions and statements in JS (#1007)
- Literal for ocaml tree sitter (#2885)
- Ruby: interpolated strings match correctly (#2967)
- SARIF output now contains the required runs.invocations.executionSuccessful property.

### Changed

- The `extra` `lines` data is now consistent across scan types
  (e.g. `semgrep-core`, `spacegrep`, `pattern-regex`)

## [0.47.0](https://github.com/returntocorp/semgrep/releases/tag/v0.47.0) - 2021-04-15

### Added

- support `for(...)` for Java
- Ability to match lambdas or functions in Javascript with ellipsis after
  the function keyword, (e.g., `function ...(...) { ... }`)
- Rust: Semgrep patterns now support top-level statements (#2910)
- support for utf-8 code with non-ascii chars (#2944)
- Java switch expressions

### Fixed

- fixed single field pattern in JSON, allow `$FLD: { ... }` pattern
- Config detection in files with many suffix delimiters, like `this.that.check.yaml`.
  More concretely: configs end with `.yaml`, YAML language tests end with `.test.yaml`,
  and everything else is handled by its respective language extension (e.g. `.py`).
- Single array field in yaml in a pattern is parsed as a field, not a one element array

## [0.46.0](https://github.com/returntocorp/semgrep/releases/tag/v0.46.0) - 2021-04-08

### Added

- YAML language support to --test
- Ability to list multiple, comma-separated rules on the same line when in --test mode
- Resolve alias in require/import in Javascript

```
child_process.exec(...)
```

will now match

```javascript
var { exec } = require("child_process");
exec("dangerous");
```

- Taint mode: Pattern-sources can now be arbitrary expressions (#2881)

### Fixed

- SARIF output now nests invocations inside runs.
- Go backslashed carets in regexes can be parsed

### Changed

- Deep expression matches (`<... foo ...>`) now match within records, bodies of
  anonymous functions (a.k.a. lambda-expressions), and arbitrary language-specific
  statements (e.g. the Golang `go` statement)

## [0.45.0](https://github.com/returntocorp/semgrep/releases/tag/v0.45.0) - 2021-03-30

### Added

- New `--experimental` flag for passing rules directly to semgrep-core (#2836)

### Fixed

- Ellipses in template strings don't match string literals (#2780)
- Go: correctly parse select/switch clauses like in tree-sitter (#2847)
- Go: parse correctly 'for ...' header in Go patterns (#2838)

## [0.44.0](https://github.com/returntocorp/semgrep/releases/tag/v0.44.0) - 2021-03-25

### Added

- Support for YAML! You can now write YAML patterns in rules
  to match over YAML target files (including semgrep YAML rules, inception!)
- A new Bloomfilter-based optimisation to speedup matching (#2816)
- Many benchmarks to cover semgrep advertised packs (#2772)
- A new semgrep-dev docker container useful for benchmarking semgrep (#2800)
- Titles to rule schema definitions, which can be leveraged in
  the Semgrep playground (#2703)

### Fixed

- Fixed taint mode and added basic test (#2786)
- Included formatted errors in SARIF output (#2748)
- Go: handle correctly the scope of Go's short assignment variables (#2452)
- Go: fixed the range of matched slices (#2763)
- PHP: correctly match the PHP superglobal `$_COOKIE` (#2820)
- PHP: allow ellipsis inside array ranges (#2819)
- JSX/TSX: fixed the range of matched JSX elements (#2685)
- Javascript: allow ellipsis in arrow body (#2802)
- Generic: correctly match the same metavariable when used in different
  generic patterns

#### Fixed in `semgrep-core` only

These features are not yet available via the `semgrep` CLI,
but have been fixed to the internal `semgrep-core` binary.

- Fixed all regressions on semgrep-rules when using -fast
- Handle pattern-not: and pattern-not-inside: as in semgrep
- Handle pattern: and pattern-inside: as in semgrep (#2777)

## [0.43.0](https://github.com/returntocorp/semgrep/releases/tag/v0.43.0) - 2021-03-16

### Added

- Official Python 3.9 support
- Support for generating patterns that will match multiple given code targets
- Gitignore for compiled binaries

### Fixed

- Parsing enum class patterns (#2715)
- Ocaml test metavar_equality_var (#2755)

### Changed

- Pfff java parser and tree-sitter-java parser are now more similar
- Octal numbers parsed correctly in tree-sitter parsers

## [0.42.0](https://github.com/returntocorp/semgrep/releases/tag/v0.42.0) - 2021-03-09

### Added

- Added propagation of metavariables to clauses nested under `patterns:`. Fixes (#2548)[https://github.com/returntocorp/semgrep/issues/2548].
- `--json-time` flag which reports runtimes for (rule, target file)
- `--vim` flag for Syntastic
- PHP - Support for partial if statements
- CSharp - Many improvements to parsing

### Fixed

- Rust can be invoked with `rs` or `rust` as a language

### Changed

- The timeout for downloading config files from a URL was extended from 10s to 20s.

## [0.41.1](https://github.com/returntocorp/semgrep/releases/tag/v0.41.1) - 2021-02-24

### Fixed

- Statically link pcre in semgrep-core for MacOS releases

## [0.41.0](https://github.com/returntocorp/semgrep/releases/tag/v0.41.0) - 2021-02-24

### Added

- Added basic typed metavariables for javascript and typescript (#2588)
- Ability to match integers or floats by values
  e.g., the pattern '8' will now match code like 'x = 0x8'
- Start converting the tree-sitter CST of R to the generic AST
  thx to Ross Nanopoulos!
- Allow 'nosem' in HTML. (#2574)

#### Added in `semgrep-core` only

These features are not yet available via the `semgrep` CLI,
but have been added to the internal `semgrep-core` binary.

- ability to process a whole rule in semgrep-core; this will allow
  whole-rule optimisations and avoid some fork and communication with the
  semgrep Python wrapper
- handling the none (regexp) and generic (spacegrep) patterns in a rule
- handling the metavariable-regexp, metavariable-comparison
- correctly handle boolean formula using inclusion checks on metavariables
- new semgrep-core -test_rules action to test rules; it reports only
  28/2800 mismatches on the semgrep-rules repository

### Changed

- update C# to latest tree-sitter-csharp
  thx to Sjord for the huge work adapting to the new C# grammar
- Improve --generate-config capabilities (#2562)
- optimise the matching of blocks with ellipsis (#2618)
  e.g., the pattern 'function(...) { ... }' will now be more efficient
- Change pattern-not-regex to filter when regex overlaps with a match (#2572)

### Fixed

- remove cycle in named AST for Rust 'fn foo(self)' (#2584)
  and also typescript, which could cause semgrep to use giga bytes of memory
- fix missing token location on Go type assertion (#2577)

## [0.40.0](https://github.com/returntocorp/semgrep/releases/tag/v0.40.0) - 2021-02-17

### Added

- Documentation for contributing new languages.
- New language Kotlin with experimental support.
- Work on caching improvements for semgrep-core.
- Work on bloom filters for matching performance improvement.

### Changed

- Typescript grammar upgraded.
- Ruby parser updated from the latest tree-sitter-ruby.
- New Semgrep logo!
- metavariable_regex now supported with PCRE.
- Rust macros now parsed. Thanks Ruin0x11!

### Fixed

- Constant propagaion support covers `:=` short assignment in Go. (#2440)
- Functions now match against functions inside classes for PHP. (#2470)
- Import statements for CommonJS Typescript modules now supported. (#2234)
- Ellipsis behave consistently in nested statements for PHP. (#2453)
- Go Autofix does not drop closing parenthesis. (#2316)
- Helpful errors added for Windows installation. (#2533)
- Helpful suggestions provided on output encoding error. (#2514)
- Import metavariables now bind to the entire Java path. (#2502)
- Semgrep matches the short name for a type in Java. (#2400)
- Interface types explicitly handled in Go patterns. (#2376)
- TooManyMatches error generated instead of Timeout error when appropriate. (#2411)

## [0.39.1](https://github.com/returntocorp/semgrep/releases/tag/v0.39.1) - 2021-01-26

No new changes in this version.
This is a re-release of 0.39.0 due to an error in the release process.

## [0.39.0](https://github.com/returntocorp/semgrep/releases/tag/v0.39.0) - 2021-01-26

### Added

- Typed metavariables in C.
  Patterns like `$X == $Y` can now match specific types like so: `(char *$X) == $Y`. (#2431)

#### Added in `semgrep-core` only

These features are not yet available via the `semgrep` CLI,
but have been added to the internal `semgrep-core` binary.

- `semgrep-core` supports rules in JSON and Jsonnet format. (#2428)
- `semgrep-core` supports a new nested format
  for combining patterns into a boolean query. (#2430)

### Changed

- When an unknown language is set on a rule,
  the error message now lists all supported languages. (#2448)
- When semgrep is executed without a config specified,
  the error message now includes some suggestions on how to pick a config. (#2449)
- `-c` is the new shorthand for `--config` in the CLI.
  `-f` is kept as an alias for backward-compatibility. (#2447)

### Fixed

- Disable timeouts if timeout setting is 0 (#2423).
- Typed metavariables in go match literal strings (#2401).
- Fix bug that caused m_compatible_type to only bind the type (#2441).

## [0.38.0](https://github.com/returntocorp/semgrep/releases/tag/v0.38.0) - 2021-01-20

### Added

- Added a new language: Rust. Support for basic semgrep patterns (#2391)
  thanks to Ruin0x11!
- Added a new language: R. Just parsing for now (#2407)
  thanks to Ross Nanopoulos!
- Parse more Rust constructs: Traits, type constraints (#2393, #2413)
  thanks to Ruin0x11!
- Parse more C# constructs: Linq queries, type parameter constraints (#2378, #2408)
  thanks to Sjord!
- new experimental semgrep rule (meta)linter (#2420) with semgrep-core -check_rules

### Changed

- new controlflow-sensitive intraprocedural dataflow-based constant propagation
  (#2386)

### Fixed

- matching correctly Ruby functions with rescue block (#2390)
- semgrep crashing on permission error on a file (#2394)
- metavariable interpolation for pattern-inside (#2361)
- managing Lua assignment correctly (#2406) thanks to Ruin0x11!
- correctly parse metavariables in PHP, and ellipsis in fields (#2419)

## [0.37.0](https://github.com/returntocorp/semgrep/releases/tag/v0.37.0) - 2021-01-13

### Added

- pattern-not-regex added so findings can be filtered using regular expression (#2364)
- Added a new language: Lua. Support for basic semgrep patterns (#2337, #2312)
  thanks to Ruin0x11!
- C# support for basic semgrep patterns (#2336)
- Parse event access, conditional access, async-await in C# (#2314, #2329, #2358)
  thanks to Sjord

### Changed

- Java and Javascript method chaining requires extra "." when using ellipsis (#2354)

### Fixed

- Semgrep crashing due to missing token information in AST (#2380)

## [0.36.0](https://github.com/returntocorp/semgrep/releases/tag/v0.36.0) - 2021-01-05

### Added

- Typed metavariables can now match field access when we can propagate
  the type of a field
- Constant propagation for Java final fields (using this.field syntax)

### Changed

- Packaging and `setup.py` functionality (`.whl` and `pip` install unchanged):
  `SEMGREP_SKIP_BIN`, `SEMGREP_CORE_BIN`, and `SPACEGREP_BIN` now available

### Fixed

- correctly match the same metavariable for a field when used at a definition
  site and use site for Java
- add classname attribute to junit.xml report

## [0.35.0](https://github.com/returntocorp/semgrep/releases/tag/v0.35.0) - 2020-12-16

### Added

- Support for `...` in chains of method calls in JS, e.g. `$O.foo() ... .bar()`
- Official Ruby GA support

### Fixed

- Separate out test and pattern files with `--test` (#1796)

## [0.34.0](https://github.com/returntocorp/semgrep/releases/tag/v0.34.0) - 2020-12-09

### Added

- Experimental support for matching multiple arguments in JS/TS.
  This is done with a 'spread metavariable' operator,
  that looks like `$...ARGS`.
- Support for using `...` inside a Golang `switch` statement.
- Support for matching only
  the `try`, the `catch`, or the `finally` part
  of a `try { } catch (e) { } finally { }` construct in JS/TS.
- Support for matching only
  the `if ()` part of
  an `if () { }` construct in Java
- Support for metavariables inside dictionary keys in Ruby.
  This looks like `{..., $KEY: $VAL, ...}`.
- An experimental `--json-stats` flag.
  The stats output contains
  the number of files and lines of code scanned,
  broken down by language.
  It also contains profiling data broken down by rule ID.
  Please note that as this is an experimental flag,
  the output format is subject to change in later releases.
- Regex-only rules can now use `regex` as their language.
  The previously used language `none` will keep working as well.

### Changed

- Matches are now truncated to 10 lines in Semgrep's output.
  This was done to avoid filling the screen with output
  when a rule captures a whole class or function.
  If you'd like to adjust this behavior,
  you can set the new `--max-lines-per-finding` option.
- Fans of explicit & verbose code can now ignore findings
  with a `// nosemgrep` comment instead of the original `// nosem`.
  The two keywords have identical behavior.
- Generic pattern matching is now 10-20% faster
  on large codebases.

### Fixed

- Semgrep would crash when tens of thousands of matches were found
  for the same rule in one file.
  A new internally used `semgrep-core` flag named `-max_match_per_file`
  prevents these crashes by forcing a 'timeout' state
  when 10,000 matches are reached.
  Semgrep can then gracefully report
  what combination of rules and paths causes too much work.
- `semgrep --debug` works again,
  and now outputs even more debugging information from `semgrep-core`.
  The new debugging output is especially helpful to discover
  which rules have too many matches.
- A pattern that looks like `$X & $Y`
  will now correctly match bitwise AND operations in Ruby.
- Metavariables can now capture the name of a class
  and match its occurrences later in the class definition.
- Semgrep used to crash when a metavariable matched
  over text that cannot be read as UTF-8 text.
  Such matches will now try to recover what they can
  from apparent broken unicode text.

## [0.33.0](https://github.com/returntocorp/semgrep/releases/tag/v0.33.0) - 2020-12-01

### Added

- Allow selecting rules based on severity with the `--severity` flag. Thanks @kishorbhat!

### Changed

- In generic mode, shorter matches are now always preferred over
  longer ones. This avoids matches like `def bar def foo` when the
  pattern is `def ... foo`, instead matching just `def foo`
- In generic mode, leading dots must now match at the beginning of a
  block, allowing patterns like `... foo` to match what comes before `foo`
- Disabled link following for parity with other LINUX tools (e.g. ripgrep)
- spacegrep timeouts are now reported as timeouts instead of another error

### Fixed

- Correctly bind a metavariable in an import to the fully-qualified name. [Issue](https://github.com/returntocorp/semgrep/issues/1771)
- Fix invalid match locations on target files containing both CRLF line
  endings UTF-8 characters (#2111)
- Fix NoTokenLocation error when parsing Python f-strings
- [C] Support `include $X`
- [Go] Fix wrong order of imports

## [0.32.0](https://github.com/returntocorp/semgrep/releases/tag/v0.32.0) - 2020-11-18

### Added

- JSON output now includes an attribute of findings named `is_ignored`.
  This is `false` under regular circumstances,
  but if you run with `--disable-nosem`,
  it will return `true` for findings
  that normally would've been excluded by a `// nosem` comment.

### Changed

- `// nosemgrep` can now also be used to ignore findings,
  in addition to `// nosem`
- Added a default timeout of 30 seconds per file instead of none (#1981).

## [0.31.1](https://github.com/returntocorp/semgrep/releases/tag/v0.31.1) - 2020-11-11

### Fixed

- Regression in 0.31.0 where only a single file was being used when `--config`
  was given a directory with multiple rules (#2019).
- Cheatsheet's html functionality now has correct output.

## [0.31.0](https://github.com/returntocorp/semgrep/releases/tag/v0.31.0) - 2020-11-10

### Fixed

- Gracefully handle empty configuration file.
- Gracefully handle LexicalErrors from semgrep-core.
- Fix stack overflows in spacegrep on large input files (#1944).
- Fix extension-based file selection when the language is `generic` (#1968).
- Fix semgrep error when no valid config on path provided (#1912).
- Fix NO_FILE_INFO_YET error which causes the python wrapper to crash (#1925).
- Fix usage of '...' in special builtin arguments for PHP (#1963).
- Fix automatic semicolon insertion parse error in javascript (#1960).

### Added

- kotlin-tree-sitter integration into semgrep-core. Can now call
  dump-tree-sitter-cst on kotlin files.
- c++ tree-sitter integration into semgrep-core (#1952).
- More documents for language porting.
- Error handling in spacegrep to print stderr when CalledProcessError occurs.

## [0.30.0](https://github.com/returntocorp/semgrep/releases/tag/v0.30.0) - 2020-11-03

### Added

- Better examples for the generic mode aka spacegrep (#1951).

### Fixed

- Fix matching of trailing dots in spacegrep (#1939).
- Allow matching on one-line files with spacegrep (#1929).
- Fix incorrect number of lines matched by dots with spacegrep (#1918).
- Other subtle spacegrep matching bugs (#1913).
- Metavariable for method call should be matched against corresponding
  metavariable in method definition (#1861).
- Typescript class properties/declarations not recognized (#1846).
- Can't match inside Python try/except clause (#1902).

## [0.29.0](https://github.com/returntocorp/semgrep/releases/tag/v0.29.0) - 2020-10-27

### Added

- Semgrep will now partially parse files with parse errors and report findings detected before the parse errors was encountered.
- Allow user to specify registry path without having to add semgrep.dev url
  i.e.: instead of `--config https://semgrep.dev/p/r2c-ci` users can use `--config p/r2c-ci`
- Allow user to specify snippet id without having to add semgrep.dev url
  i.e.: instead of `--config https://semgrep.dev/s/username:snippetname`
  users can use `--config username:snippetname`
- `--test` will now error out if `ruleid` or `ok` is not in reported IDs
- Semgrep will run JavaScript rules on TypeScript files automatically.

### Fixed

- More off by one fixes in autofix
- Support for matching dynamic class names in Ruby
- Removed `nosem` findings from the final findings count
- Matching nested JSX elements works properly. See https://semgrep.dev/s/erlE?version=0.29.0.
- Can now match partial class definitions with annotations in Java. See https://github.com/returntocorp/semgrep/issues/1877.
- Fixed errors in TypeScript "implements" keyword. See https://github.com/returntocorp/semgrep/issues/1850.

## [0.28.0](https://github.com/returntocorp/semgrep/releases/tag/v0.28.0) - 2020-10-21

### Added

- A `metavariable-comparison` operator
  for evaluating numeric comparisons on metavariable values,
  such as `comparison: $KEY_SIZE < 2048`.
  This is a safe alternative to `pattern-where-python` snippets.
  Check the [full documentation of this feature](https://github.com/returntocorp/semgrep/blob/12d25a5c/docs/experimental.md#metavariable-comparison)!
- Matching 1-to-N attributes with a `...` wildcard
  in JSX tags' attribute lists,
  such as `<$TAG attr="1" ... />`
- Matching only the function signature
  without the function body,
  such as `function foo(...)`.
  This is useful to have cleaner match output
  when the body content doesn't matter in a rule.
  This works on JavaScript, TypeScript, and Java code currently.
- SARIF output now includes the exact CWE and OWASP categories as tags.
  Thanks @hunt3rkillerz!
- Matching of annotation patterns for Java (like `@SomeAnnot(...)`) in any context.

### Fixed

- PHP superglobals such as `$_GET`,
  which start with a dollar sign just like Semgrep metavariables,
  are now correctly interpreted as PHP code instead of Semgrep pattern code.
- Calls to `isset(...)` in PHP look like function calls,
  but technically are not functions calls.
  Now you can match them anyway!
- It's now possible to write unit tests for OCaml rules.
- JavaScript's special identifiers,
  such as `this`, can now be captured into a metavariable.
- A Java pattern for `implements B`
  will now also match code that does `implements A, B, C`.
- Addressed off by one errors when applying autofixes
- Missing characters in metavariable interpolation in messages
- And many more minor code parser fixes!

## [0.27.0](https://github.com/returntocorp/semgrep/releases/tag/v0.27.0) - 2020-10-06

### Added

- Added a `--debug` flag and moved most of the output under `--verbose` to it.
- Can run multiple rule configs by repeating `--config` option
- Jenkins information added to integrations
- Added matching with partial patterns for function signatures for Go.

### Changed

- Parse and other errors are mentioned at final output, but not individually displayed unless --verbose is passed
- tree-sitter parse error exceptions converted to parsing_error, improving error location

### Fixed

- Dislayed types using the `message` key are more complete.
- Triple token repeat for EncodedString in semgrep messages fixed.
- Crashes on 3 or more layered jsonschema errors fixed.

## [0.26.0](https://github.com/returntocorp/semgrep/releases/tag/v0.26.0) - 2020-09-30

### Fixed

- Metavariables are able to match empty tuples
- Correctly parse optional chaining (?.) in Typescript
- Correctly parse logical assignment operators (&&=, ||=, ??=) in Typescript
- Some type constraing matching in Typescript

### Changed

- Added default timeout of 5 seconds to javascript parsing (related to ?. on large minified files stalling)

## [0.25.0](https://github.com/returntocorp/semgrep/releases/tag/v0.25.0) - 2020-09-23

### Added

- Added support for the JUnit XML report format (`--junit-xml`)
- C now supports the deep expression operator: `<... $X ...>`. See [this example](https://semgrep.dev/s/boKP/?version=develop).
- Added support for ellipses `...` in PHP. (https://github.com/returntocorp/semgrep/issues/1715). See [this example](https://semgrep.dev/s/NxRn/?version=develop).

### Fixed

- JavaScript will parse empty yields (https://github.com/returntocorp/semgrep/issues/1688).
- In JavaScript, arrow functions are now considered lambdas (https://github.com/returntocorp/semgrep/issues/1691). This allows [matching](https://semgrep.dev/s/Kd1j/?version=develop) arrow functions in `var` assignments.
- `tsx` and `typescript` are now properly recognized in the `languages` key. (https://github.com/returntocorp/semgrep/issues/1705)

## [0.24.0](https://github.com/returntocorp/semgrep/releases/tag/v0.24.0) - 2020-09-16

### Added

- The `--test` functionality now supports the `--json` flag
- Alpha support for TypeScript
- Alpha support for PHP
- PyPI artifacts are now compatible with Alpine Linux

### Fixed

- Can now parse ECMAScript object patterns with ellipses in place of fields

## [0.23.0](https://github.com/returntocorp/semgrep/releases/tag/v0.23.0) - 2020-09-09

### Added

- Experimental support for Typescript (with -lang ts). You can currently
  mainly use the Javascript subset of Typescript in patterns, as well
  as type annotations in variable declarations or parameters.
- Ability to read target contents from stdin by specifying "-" target.

### Changed

- You can now specify timeouts using floats instead of integers
  (e.g., semgrep -timeout 0.5 will timeout after half a second)

### Fixed

- We now respect the -timeout when analyzing languages which have
  both a Tree-sitter and pfff parser (e.g., Javascript, Go).

## [0.22.0](https://github.com/returntocorp/semgrep/releases/tag/v0.22.0) - 2020-09-01

### Added

- The 'languages' key now supports 'none' for running `pattern-regex` on arbitrary files. See [this file](https://github.com/returntocorp/semgrep/blob/develop/semgrep/tests/e2e/rules/regex-any-language.yaml) for an example.
- You can now use the '...' ellipsis operator in OCaml.
- True negatives to '--test' functionality via the 'ok:<rule-id>' annotation.

### Changed

- Groups of rules are now called "Rulesets" in the Semgrep ecosystem,
  instead of their previous name, "Packs".
- We now use also the tree-sitter-javascript Javascript parser, which
  can parse quickly minified files. Thus, we also removed the 5 seconds
  parsing timeout we were using for Javascript.
- We should correctly report ranges when matching array access expressions
  (e.g., 'foo[$X]').
- Breaking: regular expressions in semgrep string patterns (e.g., `"=~/foo/"`)
  are now using the PCRE (Perl Compatible Regular Expressions) syntax instead of
  the OCaml syntax. This means you should not escape parenthesis for grouping
  or escape pipes for dijunctions (e.g., use simply `"=~/foo|bar/"` instead of
  `"=~/foo\|bar/"`). You can also use more advanced regexp features available
  in PCRE such as case-insensitive regexps with '/i' (e.g., `"=~/foo/i"`).
  The semantic of matching changes also to look for the regexp anywhere
  in the string, not just at the beginning, which means if you want to
  enforce a format for the whole string, you will now need to use the '^' anchor
  character (e.g., `"=~/^o+$/"` to check if a string contains only a sequence
  of 'o').

### Removed

- Breaking: install script installation procedure (semgrep-<version>-ubuntu-generic.sh).
  Please use 'pip install' for equivalent Linux installation.

## [0.21.0](https://github.com/returntocorp/semgrep/releases/tag/v0.21.0) - 2020-08-25

### Added

- Parsing JSX (JavaScript React) files is now supported as a beta feature!
  In this release, you need to target .jsx files one by one explicitly to have them be scanned.
  We're planning to scan all .jsx files in targeted directories in our next release
- We now bundle a [json-schema](https://json-schema.org/) spec for rules YAML syntax.

### Changed

- Our custom-made rules YAML validator has been replaced with a jsonschema standard one.
  This results in more reliable and comprehensive error messages
  to help you get back on track when bumping into validation issues.
- Calling `semgrep --validate` now includes more information,
  such as the number of rules validation ran on.

### Fixed

- Fixed a bug where multiple assignment,
  also known as tuple unpacking assignment in Python,
  such as `a, b = foo`,
  could be misinterpreted by semgrep.
- Fixed a bug that would cause a crash when trying to get debug steps output as JSON.
- `.mly` and `.mll` files are no longer targeted implicitly by OCaml scans.
- Fixed the `--skip-unknown-extensions` flag skipping files even with recognized extensions.
- Fixed JavaScript conditionals without braces,
  such as `if (true) return;`,
  not being matched by patterns such as `if (true) { return; }`.

## [0.20.0](https://github.com/returntocorp/semgrep/releases/tag/v0.20.0) - 2020-08-18

### Added

- Support for JSX tag metavariables (e.g., <$TAG />) and ellipsis inside
  JSX attributes (e.g., <foo attr=... />)
- By default Semgrep treats explicitly passed files with unknown extension as possibly any language and so runs all rules on said files. Add a flag `--skip-unknown-extensions` so that Semgrep will treat these files as if they matched no language and will so run no rules on them. [Link: PR](https://github.com/returntocorp/semgrep/pull/1507)

### Fixed

- Python patterns do not have to end with a newline anymore.
- Pattern `$X = '...';` in JavaScript matches `var $X = '...'`. Additionally, semicolon is no longer required to match. [Link: Issue](https://github.com/returntocorp/semgrep/issues/1497); [Link: Example](https://semgrep.dev/7g0Q?version=0.20.0)
- In JavaScript, can now match destructured object properties inside functions. [Link: Issue](https://github.com/returntocorp/semgrep/issues/1005); [Link: Example](https://semgrep.dev/d72E/?version=0.20.0)
- Java annotations can be matched with fully qualified names. [Link: Issue](https://github.com/returntocorp/semgrep/issues/1508); [Link: Example](https://semgrep.dev/vZqY/?version=0.20.0)
- Ensure `/src` exists in Dockerfile; [Link: PR](https://github.com/returntocorp/semgrep/pull/1512)

## [0.19.1](https://github.com/returntocorp/semgrep/releases/tag/v0.19.1) - 2020-08-13

### Fixed

- Update Docker container to run successfully without special volume
  permissions

## [0.19.0](https://github.com/returntocorp/semgrep/releases/tag/v0.19.0) - 2020-08-11

### Added

- `--timeout-threshold` option to set the maximum number of times a file can timeout before it is skipped
- Alpha support for C#

### Fixed

- Match against JavaScript unparameterized catch blocks
- Parse and match against Java generics
- Add ability to match against JSX attributes using ellipses
- Add ability to use ellipses in Go struct definitions
- No longer convert Go expressions with a newline to a statement

## [0.18.0](https://github.com/returntocorp/semgrep/releases/tag/v0.18.0) - 2020-08-04

### Added

- Match arbitrary content with `f"..."`
- Performance improvements by filtering rules if file doesn't contain string needed for match
- Match "OtherAttribute" attributes in any order
- Support Python 3.8 self-documenting fstrings
- `--max-memory` flag to set a maximum amount of memory that can be used to apply a rule to a file

## [0.17.0](https://github.com/returntocorp/semgrep/releases/tag/v0.17.0) - 2020-07-28

### Added

- The `metavariable-regex` operator, which filters finding's by metavariable
  value against a Python re.match compatible expression.
- `--timeout` flag to set maximum time a rule is applied to a file
- Typed metavariables moved to official support. See [docs](https://github.com/returntocorp/semgrep/blob/develop/docs/pattern-features.md#typed-metavariables)

### Changed

- Improved `pattern-where-python` error messages

## [0.16.0](https://github.com/returntocorp/semgrep/releases/tag/v0.16.0) - 2020-07-21

### Added

- Match file-name imports against metavariables using `import "$X"` (most
  useful in Go)
- Support for taint-tracking rules on CLI using the key-value pair 'mode: taint'
  (defaults to 'mode: search')

### Changed

- Don't print out parse errors to stdout when using structured output formats

### Fixed

- Parse nested object properties in parameter destructuring in JavaScript
- Parse binding patterns in ECMAScript 2021 catch expressions
- Was mistakenly reporting only one of each type of issue even if multiple issues exist

## [0.15.0](https://github.com/returntocorp/semgrep/releases/tag/v0.15.0) - 2020-07-14

### Added

- Alpha level support for Ruby

### Changed

- Show semgrep rule matches even with --quiet flag

### Fixed

- Fixed a crash when running over a directory with binary files in it.
- Fix SARIF output format
- Parse nested destructured parameters in JavaScript
- True and False are not keywords in Python2
- Send informative error message when user tries to use semgrep on missing files

## [0.14.0](https://github.com/returntocorp/semgrep/releases/tag/v0.14.0) - 2020-07-07

### Changed

- Default Docker code mount point from `/home/repo` to `/src` - this is also
  configurable via the `SEMGREP_SRC_DIRECTORY` environment variable

### Removed

- `--precommit` flag - this is no longer necessary after defaulting to
  `pre-commit`'s code mount point `/src`

### Fixed

- Parse python files with trailing whitespace
- Parse python2 tuple as parameter in function/lambda definition
- Parse python3.8 positional only parameters (PEP 570)
- Parse python2 implicit array in comprehension
- Cache timeout errors in semgrep-core so running multiple rules does not
  retry parsing

## [0.13.0](https://github.com/returntocorp/semgrep/releases/tag/v0.13.0) - 2020-06-30

### Added

- Const propagation now works with Java 'final' keyword and for Python globals
  which were assigned only once in the program

### Fixed

- Parsing Ocaml open overriding
- Parse raise in Python2 can take up to three arguments
- Metavariable matching now works with variables with global scope:

```yaml
$CONST = "..."
---
def $FUNC(...): return foo($CONST)
```

will match

```python
GLOBAL_CONST = "SOME_CONST"

def fetch_global_const():
    return foo(GLOBAL_CONST)
```

### Changed

- More clear Parse error message

## [0.12.0](https://github.com/returntocorp/semgrep/releases/tag/v0.12.0) - 2020-06-23

### Added

- Support for a new configuration language: JSON. You can now write
  JSON semgrep patterns with -lang json
- Support for '...' inside set and dictionaries
- Version check to recommend updating when out-of-date, disable with `--disable-version-check`
- Support for multiline pattern-where-python
- `--dryrun` flag to show result of autofixes without modifying any files
- Add capability to use regex replacement for autofixing. See documentaion [here](https://github.com/returntocorp/semgrep/blob/develop/docs/experimental.md#autofix-using-regular-expression-replacement)
- Add version check to recommend upgrading when applicable

### Fixed

- The range of function calls and statement blocks now includes the closing
  `}` and `)`. The range for expression statements now includes the closing
  ';' when there's one. The range of decorators now includes '@'.
- Do not convert certain parenthesized expressions in tuples in Python
- Returned warning when improperly mounting volume in docker container
- Correctly handle uncommited file deletions when using git aware file targeting

### Changed

- Progress bar only displays when in interactive terminal, more than one
  rule is being run, and not being run with `-v` or `-q`
- Colapsed `--include-dir` and `--exclude-dir` functionaity into `--include` and
  `--exclude` respectively

## [0.11.0](https://github.com/returntocorp/semgrep/releases/tag/v0.11.0) - 2020-06-16

### Added

- Support for another programming language: OCaml. You can now write
  OCaml semgrep patterns with -lang ocaml
- Inline whitelisting capabilities via `nosem` comments and the
  `--disable-nosem` flag [#900](https://github.com/returntocorp/semgrep/issues/900)
- Show a progress bar when using semgrep in an interactive shell
- More understandable error messages

### Changed

- If scanning a directory in a git project then skip files that are ignored by the
  project unless `--no-git-ignore` flag is used
- Show aggregate parse errors unless `--verbose` flag is used

### Fixed

- Handle parsing unicode characters

## [0.10.1](https://github.com/returntocorp/semgrep/releases/tag/v0.10.1) - 2020-06-10

### Fixed

- Value of `pattern_id` when using nested pattern operators [#828](https://github.com/returntocorp/semgrep/issues/828)
- `...` now works inside for loops in javascript
- Metavariable
- Infinite loop in python [#923](https://github.com/returntocorp/semgrep/issues/923)
- Treat field definition (`{x: 1}`) differently from assignment (`{x = 1}`)
- Support triple-quoted f-strings in python
- Fix ubuntu build error [#965](https://github.com/returntocorp/semgrep/pull/965)

## [0.10.0](https://github.com/returntocorp/semgrep/releases/tag/v0.10.0) - 2020-06-09

### Fixed

- Support immediately indexed arrays with initializers in Java
- Support object rest parameters in ECMAScript 6+
- Support various array destructuring calls with ommitted arguments in
  ECMAScript 6+
- Fix an issue where an error was raised when matching to Python else
  blocks with a metavariable
- Don't filter out files that are explicitly passed as arguments to semgrep
  even if they do not have expected extension

### Added

- Java imports can now be searched with patterns written like `import javax.crypto.$ANYTHING`
- `--debugging-json` flag for use on semgrep.dev

### Changed

- Pattern matches now distinguish between conditionals without `else` blocks
  and those with empty `else` blocks; write two patterns to capture both
  possibilities
- Print output before exiting when using --strict

## [0.9.0](https://github.com/returntocorp/semgrep/releases/tag/v0.9.0) - 2020-06-02

### Fixed

- Performance optimizations in deep statement matching
- Disable normalization of != ==> !(==)
- Support empty variable declaration in javasript
- Support "print expr," in Python 2.X
- Support "async" keyword on inner arrow functions for ECMAScript 7+
- Support optional catch bindings for ECMAScript 2019+
- Support non-ASCII Unicode whitespace code points as lexical whitespace in JavaScript code
- Support assignment expressions in Python 3.8
- Emtpty block in if will only match empty blocks

### Removed

- `--exclude-tests` flag - prefer `--exclude` or `--exclude-dir`
- `--r2c` flag - this was completely unused

## [0.8.1](https://github.com/returntocorp/semgrep/releases/tag/v0.8.1) - 2020-05-26

### Fixed

- `semgrep --version` on ubuntu was not returning the correct version

## [0.8.0](https://github.com/returntocorp/semgrep/releases/tag/v0.8.0) - 2020-05-20

### Added

- `pattern-regex` functionality - see docs for more information.
- Ellipsis used in the final position of a sequence of binary operations
  will match any number of additional arguments:
  ```
  $X = 1 + 2 + ...
  ```
  will match
  ```python
  foo = 1 + 2 + 3 + 4
  ```
- Per rule configuration of paths to include/exclude. See docs for more information.

### Changed

- fstring pattern will only match fstrings in Python:
  ```
  f"..."
  ```
  will match
  ```python
  f"foo {1 + 1}"
  ```
  but not
  ```python
  "foo"
  ```
- Change location of r2c rule config to https://semgrep.live/c/r/all which filters out
  pattern-where-python rules

## [0.7.0](https://github.com/returntocorp/semgrep/releases/tag/v0.7.0) - 2020-05-12

### Added

- `--exclude`, `--include`, `--exclude-dir`, and `--include-dir` flags
  for targeting specific paths with command line options.
  The behavior of these flags mimics `grep`'s behavior.
- A `--sarif` flag to receive output formatted according to the
  [SARIF v2.1.0](https://docs.oasis-open.org/sarif/sarif/v2.1.0/cs01/sarif-v2.1.0-cs01.html)
  specification for static analysis tools.
- Metavariables are now checked for equality across pattern clauses. For example, in the following pattern, `$REQ` must be the same variable name for this to match:
  ```yaml
  - patterns:
      - pattern-inside: |
          $TYPE $METHOD(..., HttpServletRequest $REQ, ...) {
            ...
          }
      - pattern: $REQ.getQueryString(...);
  ```

### Fixed

- Correclty parse implicit tuples in python f-strings
- Correctly parse `%` token in python f-string format
- Correctly parse python fstrings with spaces in interpolants

## [0.6.1](https://github.com/returntocorp/semgrep/releases/tag/v0.6.1) - 2020-05-06

### Fix

- Message field in output was not using proper interpolated message

## [0.6.0](https://github.com/returntocorp/semgrep/releases/tag/v0.6.0) - 2020-05-05

### Added

- The `-j/--jobs` flag for specifying number of subprocesses to use to run checks in parallel.
- expression statements will now match by default also return statements
  ```
  foo();
  ```
  will now match
  ```javascript
  return foo();
  ```
- You can now use regexps for field names:
  ```
  var $X = {"=~/[lL]ocation/": $Y};
  ```
  will now match
  ```javascript
  var x = { Location: 1 };
  ```
- Add severity to json output and prepend the rule line with it. Color yellow if `WARNING`, and red if `ERROR`. e.g. WARNING rule:tests.equivalence-tests
- For languages not allowing the dollar sign in identifiers (e.g., Python),
  semgrep will return an error if your pattern contains an identifier
  starting with a dollar that is actually not considered a metavariable
  (e.g., `$x`)
- Support top level `metadata` field in rule.yaml. Entire metadata object is attached to
  all things that match the rule when using json output format.

### Changed

- Config files in hidden paths can now be used by explicitly specifying
  the hidden path:
  ```
  semgrep --config some/hidden/.directory
  ```
- Metavariables can now contain digits or `_`. `$USERS_2` is now
  a valid metavariable name. A metavariable must start with a letter
  or `_` though.
- Simple calls of the `semgrep` CLI, such as `semgrep --version`, are now 60% faster.
- Display autofix suggestion in regular and json output mode.
- Update command line help texts.

### Fixed

- Correctly parse `f"{foo:,f}"` in Python
- Correctly parse Python files where the last line is a comment

## [0.5.0](https://github.com/returntocorp/semgrep/releases/tag/v0.5.0) - 2020-04-28

### Changed

- Rename executable to semgrep
- Deep expression matching in conditionals requires different syntax:
  ```
  if <... $X = True ...>:
      ...
  ```
  will now match
  ```python
  if foo == bar and baz == True:
      return 1
  ```
- Deduplicate semgrep output in cases where there are multiple ways
  a rule matches section of code
- Deep statement matchings goes into functions and classes:

  ```
  $X = ...
  ...
  bar($X)
  ```

  now matches with

  ```javascript
  QUX = "qux";

  function baz() {
    function foo() {
      bar(QUX);
    }
  }
  ```

### Added

- `python2` is a valid supported language

### Fixed

- Expression will right hand side of assignment/variable definition in javascript. See #429
  ```
  foo();
  ```
  will now match
  ```
  var x = foo();
  ```
- Regression where `"..."` was matching empty list
  ```
  foo("...")
  ```
  does _not_ match
  ```
  foo()
  ```

## [0.4.9](https://github.com/returntocorp/semgrep/releases/tag/v0.4.9) - 2020-04-07

### Changed

- Only print out number of configs and rules when running with verbose flag
- Match let and const to var in javascript:
  ```
  var $F = "hello"
  ```
  will now match any of the following expressions:
  ```javascript
  var foo = "hello";
  let bar = "hello";
  const baz = "hello";
  ```

### Added

- Print out --dump-ast
- Print out version with `--version`
- Allow ... in arrays
  ```
  [..., 1]
  ```
  will now match
  ```
  [3, 2, 1]
  ```
- Support Metavariable match on keyword arguments in python:
  ```
  foo(..., $K=$B, ...)
  ```
  will now match
  ```
  foo(1, 2, bar=baz, 3)
  ```
- Support constant propogation in f-strings in python:
  ```
  $M = "..."
  ...
  $Q = f"...{$M}..."
  ```
  will now match
  ```python
  foo = "bar"
  baz = f"qux {foo}"
  ```
- Constant propogation in javascript:

  ```
  api("literal");
  ```

  will now match with any of the following:

  ```javascript
  api("literal");

  const LITERAL = "literal";
  api(LITERAL);

  const LIT = "lit";
  api(LIT + "eral");

  const LIT = "lit";
  api(`${LIT}eral`);
  ```

- Deep statement matching:
  Elipsis operator (`...`) will also include going deeper in scope (i.e. if-else, try-catch, loop, etc.)
  ```
  foo()
  ...
  bar()
  ```
  will now match
  ```python
  foo()
  if baz():
      try:
          bar()
      except Exception:
          pass
  ```
- Unified import resolution in python:

  ```
  import foo.bar.baz
  ```

  will now match any of the following statements:

  ```python
  import foo.bar.baz
  import foo.bar.baz.qux
  import foo.bar.baz as flob
  import foo.bar.baz.qux as flob
  from foo.bar import baz
  from foo.bar.baz import qux
  from foo.bar import baz as flob
  from foo.bar.bax import qux as flob
  ```

- Support for anonymous functions in javascript:
  ```
  function() {
      ...
  }
  ```
  will now match
  ```javascript
  var bar = foo(
    //matches the following line
    function () {
      console.log("baz");
    }
  );
  ```
- Support arrow function in javascript

  ```
  (a) => { ... }
  ```

  will now match:

  ```javascript
  foo((a) => {
    console.log("foo");
  });
  foo((a) => console.log("foo"));

  // arrows are normalized in regular Lambda, so an arrow pattern
  // will match also old-style anynonous function.
  foo(function (a) {
    console.log("foo");
  });
  ```

- Python implicit string concatenation
  ```
  $X = "..."
  ```
  will now match
  ```python
  # python implicitly concatenates strings
  foo = "bar"       "baz"              "qux"
  ```
- Resolve alias in attributes and decorators in python

  ```
  @foo.bar.baz
  def $X(...):
      ...
  ```

  will now match

  ```python
  from foo.bar import baz

  @baz
  def qux():
      print("hello")
  ```

### Fixed

- Handle misordered multiple object destructuring assignments in javascript:
  ```
  var {foo, bar} = qux;
  ```
  will now match
  ```
  var {bar, baz, foo} = qux;
  ```
- Defining properties/functions in different order:

  ```
  var $F = {
      two: 2,
      one: 1
  };
  ```

  will now match both

  ```javascript
  var foo = {
    two: 2,
    one: 1,
  };

  var bar = {
    one: 1,
    two: 2,
  };
  ```

- Metavariables were not matching due to go parser adding empty statements in golang

## [0.4.8](https://github.com/returntocorp/semgrep/releases/tag/0.4.8) - 2020-03-09

### Added

- Constant propagation for some langauges. Golang example:

```
pattern: dangerous1("...")
will match:

const Bar = "password"
func foo() {
     dangerous1(Bar);
}
```

- Import matching equivalences

```
pattern: import foo.bar.a2
matches code: from foo.bar import a1, a2
```

- Deep expression matching - see (#264)

```
pattern: bar();
matches code: print(bar())
```<|MERGE_RESOLUTION|>--- conflicted
+++ resolved
@@ -5,7 +5,7 @@
 ## Unreleased
 
 ### Fixed
-
+- Report parse errors even when invoked with `--strict`
 - Show correct findings count when using `--config auto` (#4674)
 
 ## [0.83.0](https://github.com/returntocorp/semgrep/releases/tag/v0.83.0) - 2022-02-24
@@ -35,9 +35,6 @@
   possible to correctly match these strings with `metavariable-regex` or
   `metavariable-pattern`. Previously, Semgrep had problems analyzing e.g. embedded
   YAML content. (#4582)
-<<<<<<< HEAD
-- Report parse errors even when invoked with `--strict`
-=======
 - Treat Go raw string literals like ordinary string literals (#3938)
 - Eliminate zombie uname processes (#4466)
 - Fix for: semgrep always highlights one extra character
@@ -49,7 +46,6 @@
   `htmlspecialchars_decode`, if these functions are given constant arguments,
   then Semgrep assumes that their output is also constant
 - The environment variable used by Semgrep login changed from `SEMGREP_LOGIN_TOKEN` to `SEMGREP_APP_TOKEN`
->>>>>>> b0f6ab91
 
 ## [0.82.0](https://github.com/returntocorp/semgrep/releases/tag/v0.82.0) - 2022-02-08
 
