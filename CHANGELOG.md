# Changelog

This project adheres to [Semantic Versioning](http://semver.org/spec/v2.0.0.html).

## Unreleased

## [0.64.0](https://github.com/returntocorp/semgrep/releases/tag/v0.64.0) - 09-01-2021

### Added
- Enable associative matching for string concatenation (#3741)

### Changed
- Add logging on failure to git ls-files (#3777)
- Ignore files whose contents look minified (#3795)
<<<<<<< HEAD
- Calls to `semgrep --version` now check if Semgrep is up-to-date; this can
  cause a ~ 100 ms delay in run time; use --disable-version-check if you
  don't want this
=======
- Display semgrep-core errors in a better way (#3774)
>>>>>>> 3f55f5cc

### Fixed
- Java: separate import static from regular imports during matching (#3772)
- Taint mode will now benefit from semgrep-core's -filter_irrelevant_rules
- Taint mode should no longer report duplicate matches (#3742)
- Only change source directory when running in docker context (#3732)

## [0.63.0](https://github.com/returntocorp/semgrep/releases/tag/v0.63.0) - 08-25-2021

### Added
- C#: support ellipsis in declarations (#3720)

### Fixed
- Hack: improved support for metavariables (#3716)
- Dataflow: Disregard type arguments but not the entire instruction

### Changed
- Optimize ending `...` in `pattern-inside`s to simply match anything left

## [0.62.0](https://github.com/returntocorp/semgrep/releases/tag/v0.62.0) - 2021-08-17

### Added
- OCaml: support module aliasing, so looking for `List.map` will also
  find code that renamed `List` as `L` via `module L = List`.
- Add help text to sarif formatter output if defined in metadata field.
- Update shortDescription in sarif formatter output if defined in metadata field.
- Add tags as defined in metadata field in addition to the existing tags.

### Fixed
- core: Fix parsing of numeric literals in rule files
- Java: fix the range and autofix of Cast expressions (#3669)
- Generic mode scanner no longer tries to open submodule folders as files (#3701)
- `pattern-regex` with completely empty files (#3705)
- `--sarif` exit code with suppressed findings (#3680)
- Fixed fatal errors when a pattern results in a large number of matches
- Better error message when rule contains empty pattern

### Changed
- Add backtrace to fatal errors reported by semgrep-core
- Report errors during rule evaluation to the user
- When anded with other patterns, `pattern: $X` will not be evaluated on its own, but will look at the context and find `$X` within the metavariables bound, which should be significantly faster

## [0.61.0](https://github.com/returntocorp/semgrep/releases/tag/v0.61.0) - 2021-08-04

### Added
- Hack: preliminary support for hack-lang
  thanks to David Frankel, Nicholas Lin, and more people at Slack!
- OCaml: support for partial if, match, and try patterns
  (e.g., `if $X = $Y`)
- OCaml: you can match uppercase identifiers (constructors, module names) by
  using a metavariable with an uppercase letter followed by an underscore,
  followed by uppercase letters or digits (e.g. `$X_`, `$F_OO`).
  Instead, `$FOO` will match everything else (lowercase identifiers,
  full expressions, types, patterns, etc.).
- OCaml: match cases patterns are now matched in any order, and ellipsis are
  handled correctly
- Improved error messages sent to the playground

### Changed
- Run version check and print upgrade message after scan instead of before
- OCaml: skip ocamllex and ocamlyacc files. Process only .ml and .mli files.
- Memoize range computation for expressions and speed up taint mode
- Report semgrep-core's message upon a parse error
- Deprecated the following experimental features:
  - pattern-where-python
  - taint-mode
  - equivalences
  - step-by-step evaluation output
- Deduplicate findings that fire on the same line ranges and have the same message.

### Fixed
- Go: Match import module paths correctly (#3484)
- OCaml: use latest ocamllsp 1.7.0 for the -lsp option
- OCaml: include parenthesis tokens in the AST for tuples and constructor
  calls for better range matching and autofix
- OCaml: fixed many matching bugs with ellipsis
- core: Do not crash when is not possible to compute range info
- eliminate 6x slowdown when using the '--max-memory' option

## [0.60.0](https://github.com/returntocorp/semgrep/releases/tag/v0.60.0) - 2021-07-27

### Added
- Detect duplicate keys in YAML dictionaries in semgrep rules when parsing a rule
  (e.g., detect multiple 'metavariable' inside one 'metavariable-regex')

### Fixed
- C/C++: Fixed stack overflows (segmentation faults) when processing very large
  files (#3538)
- JS: Fixed stack overflows (segmentation faults) when processing very large
  files (#3538)
- JS: Detect numeric object keys `1` and `0x1` as equal (#3579)
- OCaml: improved parsing stats by using tree-sitter-ocaml (from 25% to 88%)
- taint-mode: Check nested functions
- taint-mode: `foo.x` is now detected as tainted if `foo` is a source of taint
- taint-mode: Do not crash when is not possible to compute range info
- Rust: recognize ellipsis in macro calls patterns (#3600)
- Ruby: represent correctly a.(b) in the AST (#3603)
- Rust: recognize ellipsis in macro calls patterns

### Changed
- Added precise error location for the semgrep metachecker, to detect for example
  duplicate patterns in a rule

## [0.59.0](https://github.com/returntocorp/semgrep/releases/tag/v0.59.0) - 2021-07-20

### Added
- A new experimental 'join' mode. This mode runs multiple Semgrep rules
  on a codebase and "joins" the results based on metavariable contents. This
  lets users ask questions of codebases like "do any 3rd party
  libraries use a dangerous function, and do I import that library directly?" or
  "is this variable passed to an HTML template, and is it rendered in that template?"
  with several Semgrep rules.

### Fixed
- Improve location reporting of errors
- metavariable-pattern: `pattern-not-regex` now works (#3503)
- Rust: correctly parse macros (#3513)
- Python: imports are unsugared correctly (#3940)
- Ruby: `pattern: $X` in the presence of interpolated strings now works (#3560)

## [0.58.2](https://github.com/returntocorp/semgrep/releases/tag/v0.58.2) - 2021-07-15

### Fixed
- Significant speed improvements, but the binary is now 95MB (from 47MB
  in 0.58.1, but it was 170MB in 0.58.0)

## [0.58.1](https://github.com/returntocorp/semgrep/releases/tag/v0.58.1) - 2021-07-15

### Fixed
- The --debug option now displays which files are currently processed incrementally;
  it will not wait until semgrep-core completely finishes.

### Changed
- Switch from OCaml 4.10.0 to OCaml 4.10.2 (and later to OCaml 4.12.0) resulted in
  smaller semgrep-core binaries (from 170MB to 47MB) and a smaller docker
  image (from 95MB to 40MB).

## [0.58.0](https://github.com/returntocorp/semgrep/releases/tag/v0.58.0) - 2021-07-14

### Added
- New iteration of taint-mode that allows to specify sources/sanitizers/sinks
  using arbitrary pattern formulas. This provides plenty of flexibility. Note
  that we breaks compatibility with the previous taint-mode format, e.g.
  `- source(...)` must now be written as `- pattern: source(...)`.
- HTML experimental support. This does not rely on the "generic" mode
  but instead really parses the HTML using tree-sitter-html. This allows
  some semantic matching (e.g., matching attributes in any order).
- Vue.js alpha support (#1751)
- New matching option `implicit_ellipsis` that allows disabling the implicit
  `...` that are added to record patterns, plus allow matching "spread fields"
  (JS `...x`) at any position (#3120)
- Support globstar (`**`) syntax in path include/exclude (#3173)

### Fixed
- Apple M1: Semgrep installed from HomeBrew no longer hangs (#2432)
- Ruby command shells are distinguished from strings (#3343)
- Java varargs are now correctly matched (#3455)
- Support for partial statements (e.g., `try { ... }`) for Java (#3417)
- Java generics are now correctly stored in the AST (#3505)
- Constant propagation now works inside Python `with` statements (#3402)
- Metavariable value replacement in message/autofix no longer mixes up short and long names like $X vs $X2 (#3458)
- Fixed metavariable name collision during interpolation of message / autofix (#3483)
  Thanks to Justin Timmons for the fix!
- Revert `pattern: $X` optimization (#3476)
- metavariable-pattern: Allow filtering using a single `pattern` or
  `pattern-regex`
- Dataflow: Translate call chains into IL

### Changed
- Faster matching times for generic mode

## [0.57.0](https://github.com/returntocorp/semgrep/releases/tag/v0.57.0) - 2021-06-29

### Added
- new `options:` field in a YAML rule to enable/disable certain features
  (e.g., constant propagation). See https://github.com/returntocorp/semgrep/blob/develop/semgrep-core/src/core/Config_semgrep.atd
  for the list of available features one can enable/disable.
- Capture groups in pattern-regex: in $1, $2, etc. (#3356)
- Support metavariables inside atoms (e.g., `foo(:$ATOM)`)
- Support metavariables and ellipsis inside regexp literals
  (e.g., `foo(/.../)`)
- Associative-commutative matching for bitwise OR, AND, and XOR operations
- Add support for $...MVAR in generic patterns.
- metavariable-pattern: Add support for nested Spacegrep/regex/Comby patterns
- C#: support ellipsis in method parameters (#3289)

### Fixed
- C#: parse `__makeref`, `__reftype`, `__refvalue` (#3364)
- Java: parsing of dots inside function annotations with brackets (#3389)
- Do not pretend that short-circuit Boolean AND and OR operators are commutative (#3399)
- metavariable-pattern: Fix crash when nesting a non-generic pattern within
  a generic rule
- metavariable-pattern: Fix parse info when matching content of a metavariable
  under a different language
- generic mode on Markdown files with very long lines will now work (#2987)

### Changed
- generic mode: files that don't look like nicely-indented programs
  are no longer ignored, which may cause accidental slowdowns in setups
  where excessively large files are not excluded explicitly (#3418).
- metavariable-comparison: Fix crash when comparing integers and floats
  Thanks to Justin Timmons for the fix!
- Do not filter findings with the same range but different metavariable bindings (#3310)
- Set parsing_state.have_timeout when a timeout occurs (#3438)
- Set a timeout of 10s per file (#3434)
- Improvements to contributing documentation (#3353)
- Memoize getting ranges to speed up rules with large ranges
- When anded with other patterns, `pattern: $X` will not be evaluated on its own, but will look at the context and find `$X` within the metavariables bound, which should be significantly faster

## [0.56.0](https://github.com/returntocorp/semgrep/releases/tag/v0.56.0) - 2021-06-15

### Added
- Associative-commutative matching for Boolean AND and OR operations
  (#3198)
- Support metavariables inside strings (e.g., `foo("$VAR")`)
- metavariable-pattern: Allow matching the content of a metavariable under
  a different language.

### Fixed
- C#: Parse attributes for local functions (#3348)
- Go: Recognize other common package naming conventions (#2424)
- PHP: Support for associative-commutative matching (#3198)

### Changed
- Upgrade TypeScript parser (#3102)

### Changed
- `--debug` now prints out semgrep-core debug logs instead of having this
  behavior with `--debugging-json`

## [0.55.1](https://github.com/returntocorp/semgrep/releases/tag/v0.55.1) - 2021-06-9

### Added
- Add helpUri to sarif output if rule source metadata is defined

### Fixed
- JSON: handle correctly metavariables as field (#3279)
- JS: support partial field definitions pattern, like in JSON
- Fixed wrong line numbers for multi-lines match in generic mode (#3315)
- Handle correctly ellipsis inside function types (#3119)
- Taint mode: Allow statement-patterns when these are represented as
  statement-expressions in the Generic AST (#3191)

## [0.55.0](https://github.com/returntocorp/semgrep/releases/tag/v0.55.0) - 2021-06-8

### Added
- Added new metavariable-pattern operator (available only via --optimizations),
  thanks to Kai Zhong for the feature request (#3257).

### Fixed
- Scala: parse correctly symbol literals and interpolated strings containing
  double dollars (#3271)
- Dataflow: Analyze foreach body even if we do not handle the pattern yet (#3155)
- Python: support ellipsis in try-except (#3233)
- Fall back to no optimizations when using unsupported features: pattern-where-python,
  taint rules, and `--debugging-json` (#3265)
- Handle regexp parse errors gracefully when using optimizations (#3266)
- Support equivalences when using optimizations (#3259)
- PHP: Support ellipsis in include/require and echo (#3191, #3245)
- PHP: Prefer expression patterns over statement patterns (#3191)
- C#: Support unsafe block syntax (#3283)


### Changed
- Run rules in semgrep-core (rather than patterns) by default (aka optimizations all)

## [0.54.0](https://github.com/returntocorp/semgrep/releases/tag/v0.54.0) - 2021-06-2

### Added
- Per rule parse times and per rule-file parse and match times added to opt-in metrics
- $...MVAR can now match a list of statements (not just a list of arguments) (#3170)

### Fixed
- JavaScript parsing: [Support decorators on
  properties](https://github.com/tree-sitter/tree-sitter-javascript/pull/166)
- JavaScript parsing: [Allow default export for any declaration](https://github.com/tree-sitter/tree-sitter-javascript/pull/168)
- Metavariables in messages are filled in when using `--optimizations all`
- Python: class variables are matched in any order (#3212)
- Respect `--timeout-threshold` option in `--optimizations all` mode

### Changed
- Moved some debug logging to verbose logging
- $...ARGS can now match an empty list of arguments, just like ... (#3177)
- JSON and SARIF outputs sort keys for predictable results

## [0.53.0](https://github.com/returntocorp/semgrep/releases/tag/v0.53.0) - 2021-05-26

### Added

- Scala alpha support
- Metrics collection of project_hash in cases where git is not available
- Taint mode now also analyzes top-level statements.

### Fixed

- Running with `--strict` will now return results if there are `nosem` mismatches. Semgrep will report a nonzero exit code if `--strict` is set and there are `nosem` mismathces. [#3099](https://github.com/returntocorp/semgrep/issues/3099)
- PHP: parsing correctly ... and metavariables in parameters
- PHP: parsing correctly functions with a single statement in their body
- Evaluate interpolated strings during constant propagation (#3127)
- Fixed #3084 - Semgrep will report an InvalidRuleSchemaError for dictionaries with duplicate key names.
- Basic type inference also for implicit variable declarations (Python, Ruby, PHP, and JS)
- JS/TS: differentiating tagged template literals in the AST (#3187)
- Ruby: storing parenthesis in function calls in the AST (#3178)

## [0.52.0](https://github.com/returntocorp/semgrep/releases/tag/v0.52.0) - 2021-05-18

### Added

- C# alpha support
- Let meta-variables match both a constant variable occurrence and that same
  constant value (#3058)

### Fixed

- OCaml: fix useless-else false positives by generating appropriate AST for
  if without an else.
- JS/TS: Propagate constant definitions without declaration
- Python: Make except ... match except _ as _

## [0.51.0](https://github.com/returntocorp/semgrep/releases/tag/v0.51.0) - 2021-05-13

### Added
- Keep track of and report rule parse time in addition to file parse time.
- v0 of opt-in anonymous aggregate metrics.
- Improved cheatsheet for generic mode, now recommending indented
  patterns (#2911, #3028).

### Fixed

- JS/TS: allow the deep expression operator <... ...> in expression
statement position, for example:
```
$ARG = [$V];
...
<... $O[$ARG] ...>; // this works now
```

- PHP arrays with dots inside parse
- Propagate constants in nested lvalues such as `y` in `x[y]`
- C# experimental support

### Changed
- Show log messages from semgrep-core when running semgrep with
  `--debug`.
- By default, targets larger than 1 MB are now excluded from semgrep
  scans. New option `--max-target-bytes 0` restores the old behavior.
- Report relative path instead of absolute when using `--time`

## [0.50.1](https://github.com/returntocorp/semgrep/releases/tag/v0.50.1) - 2021-05-06

### Changed
- Reinstate `--debugging-json` to avoid stderr output of `--debug`

## [0.50.0](https://github.com/returntocorp/semgrep/releases/tag/v0.50.0) - 2021-05-06

### Added
- JS/TS: Infer global constants even if the `const` qualifier is missing (#2978)
- PHP: Resolve names and infer global constants in the same way as for Python

### Fixed
- Empty yaml files do not crash
- Autofix does not insert newline characters for patterns from semgrep.live (#3045)
- Autofix printout is grouped with its own finding rather than the one below it (#3046)
- Do not assign constant values to assigned variables (#2805)
- A `--time` flag instead of `--json-time` which shows a summary of the
  timing information when invoked with normal output and adds a time field
  to the json output when `--json` is also present

### Changed
- .git/ directories are ignored when scanning
- External Python API (`semgrep_main.invoke_semgrep`) now takes an
  optional `OutputSettings` argument for controlling output
- `OutputSettings.json_time` has moved to `OutputSettings.output_time`,
  this and many other `OutputSettings` arguments have been made optional

### Removed
- `--debugging-json` flag in favor of `--json` + `--debug`
- `--json-time` flag in favor of `--json` + `--time`

## [0.49.0](https://github.com/returntocorp/semgrep/releases/tag/v0.49.0) - 2021-04-28

### Added
- Support for matching multiple arguments with a metavariable (#3009)
  This is done with a 'spread metavariable' operator that looks like
  `$...ARGS`. This used to be available only for JS/TS and is now available
  for the other languages (Python, Java, Go, C, Ruby, PHP, and OCaml).
- A new `--optimizations [STR]` command-line flag to turn on/off some
  optimizations. Use 'none' to turn off everything and 'all' to turn on
  everything.
  Just using `--optimizations` is equivalent to `--optimizations all`, and
  not using `--optimizations` is equivalent to `--optimizations none`.
- JS/TS: Support '...' inside JSX text to match any text, as in
  `<a href="foo">...</a>`  (#2963)
- JS/TS: Support metavariables for JSX attribute values, as in
  `<a href=$X>some text</a>` (#2964)

### Fixed
- Python: correctly parsing fstring with multiple colons
- Ruby: better matching for interpolated strings (#2826 and #2949)
- Ruby: correctly matching numbers

### Changed
- Add required executionSuccessful attribute to SARIF output (#2983)
  Thanks to Simon Engledew
- Remove jsx and tsx from languages, just use javascript or typescript (#3000)
- Add limit max characters in output line (#2958) and add
  flag to control maxmium characters (defaults to 160).
  Thanks to Ankush Menat

## [0.48.0](https://github.com/returntocorp/semgrep/releases/tag/v0.48.0) - 2021-04-20

### Added
- Taint mode: Basic cross-function analysis (#2913)
- Support for the new Java Record extension and Java symbols with accented characters (#2704)

### Fixed
- Capturing functions when used as both expressions and statements in JS (#1007)
- Literal for ocaml tree sitter (#2885)
- Ruby: interpolated strings match correctly (#2967)
- SARIF output now contains the required runs.invocations.executionSuccessful property.

### Changed
- The `extra` `lines` data is now consistent across scan types
  (e.g. `semgrep-core`, `spacegrep`, `pattern-regex`)

## [0.47.0](https://github.com/returntocorp/semgrep/releases/tag/v0.47.0) - 2021-04-15

### Added

- support `for(...)` for Java
- Ability to match lambdas or functions in Javascript with ellipsis after
  the function keyword, (e.g., `function ...(...) { ... }`)
- Rust: Semgrep patterns now support top-level statements (#2910)
- support for utf-8 code with non-ascii chars (#2944)
- Java switch expressions

### Fixed

- fixed single field pattern in JSON, allow `$FLD: { ... }` pattern
- Config detection in files with many suffix delimiters, like `this.that.check.yaml`.
  More concretely: configs end with `.yaml`, YAML language tests end with `.test.yaml`,
  and everything else is handled by its respective language extension (e.g. `.py`).
- Single array field in yaml in a pattern is parsed as a field, not a one element array

## [0.46.0](https://github.com/returntocorp/semgrep/releases/tag/v0.46.0) - 2021-04-08

### Added
- YAML language support to --test
- Ability to list multiple, comma-separated rules on the same line when in --test mode
- Resolve alias in require/import in Javascript
```
child_process.exec(...)
```
will now match
```javascript
var { exec } = require("child_process");
exec("dangerous");
```
- Taint mode: Pattern-sources can now be arbitrary expressions (#2881)

### Fixed
- SARIF output now nests invocations inside runs.
- Go backslashed carets in regexes can be parsed

### Changed
- Deep expression matches (`<... foo ...>`) now match within records, bodies of
  anonymous functions (a.k.a. lambda-expressions), and arbitrary language-specific
  statements (e.g. the Golang `go` statement)

## [0.45.0](https://github.com/returntocorp/semgrep/releases/tag/v0.45.0) - 2021-03-30

### Added

- New `--experimental` flag for passing rules directly to semgrep-core (#2836)

### Fixed

- Ellipses in template strings don't match string literals (#2780)
- Go: correctly parse select/switch clauses like in tree-sitter (#2847)
- Go: parse correctly 'for ...' header in Go patterns (#2838)

## [0.44.0](https://github.com/returntocorp/semgrep/releases/tag/v0.44.0) - 2021-03-25

### Added

- Support for YAML! You can now write YAML patterns in rules
  to match over YAML target files (including semgrep YAML rules, inception!)
- A new Bloomfilter-based optimisation to speedup matching (#2816)
- Many benchmarks to cover semgrep advertised packs (#2772)
- A new semgrep-dev docker container useful for benchmarking semgrep (#2800)
- Titles to rule schema definitions, which can be leveraged in
  the Semgrep playground (#2703)

### Fixed

- Fixed taint mode and added basic test (#2786)
- Included formatted errors in SARIF output (#2748)
- Go: handle correctly the scope of Go's short assignment variables (#2452)
- Go: fixed the range of matched slices (#2763)
- PHP: correctly match the PHP superglobal `$_COOKIE` (#2820)
- PHP: allow ellipsis inside array ranges (#2819)
- JSX/TSX: fixed the range of matched JSX elements (#2685)
- Javascript: allow ellipsis in arrow body (#2802)
- Generic: correctly match the same metavariable when used in different
  generic patterns

#### Fixed in `semgrep-core` only

These features are not yet available via the `semgrep` CLI,
but have been fixed to the internal `semgrep-core` binary.

- Fixed all regressions on semgrep-rules when using -fast
- Handle pattern-not: and pattern-not-inside: as in semgrep
- Handle pattern: and pattern-inside: as in semgrep (#2777)

## [0.43.0](https://github.com/returntocorp/semgrep/releases/tag/v0.43.0) - 2021-03-16

### Added

- Official Python 3.9 support
- Support for generating patterns that will match multiple given code targets
- Gitignore for compiled binaries

### Fixed

- Parsing enum class patterns (#2715)
- Ocaml test metavar_equality_var (#2755)

### Changed

- Pfff java parser and tree-sitter-java parser are now more similar
- Octal numbers parsed correctly in tree-sitter parsers

## [0.42.0](https://github.com/returntocorp/semgrep/releases/tag/v0.42.0) - 2021-03-09

### Added

- Added propagation of metavariables to clauses nested under `patterns:`. Fixes (#2548)[https://github.com/returntocorp/semgrep/issues/2548].
- `--json-time` flag which reports runtimes for (rule, target file)
- `--vim` flag for Syntastic
- PHP - Support for partial if statements
- CSharp - Many improvements to parsing

### Fixed

- Rust can be invoked with `rs` or `rust` as a language

### Changed

- The timeout for downloading config files from a URL was extended from 10s to 20s.

## [0.41.1](https://github.com/returntocorp/semgrep/releases/tag/v0.41.1) - 2021-02-24

### Fixed
- Statically link pcre in semgrep-core for MacOS releases

## [0.41.0](https://github.com/returntocorp/semgrep/releases/tag/v0.41.0) - 2021-02-24

### Added

- Added basic typed metavariables for javascript and typescript (#2588)
- Ability to match integers or floats by values
  e.g., the pattern '8' will now match code like 'x = 0x8'
- Start converting the tree-sitter CST of R to the generic AST
  thx to Ross Nanopoulos!
- Allow 'nosem' in HTML. (#2574)

#### Added in `semgrep-core` only

These features are not yet available via the `semgrep` CLI,
but have been added to the internal `semgrep-core` binary.

- ability to process a whole rule in semgrep-core; this will allow
  whole-rule optimisations and avoid some fork and communication with the
  semgrep Python wrapper
- handling the none (regexp) and generic (spacegrep) patterns in a rule
- handling the metavariable-regexp, metavariable-comparison
- correctly handle boolean formula using inclusion checks on metavariables
- new semgrep-core -test_rules action to test rules; it reports only
  28/2800 mismatches on the semgrep-rules repository

### Changed

- update C# to latest tree-sitter-csharp
  thx to Sjord for the huge work adapting to the new C# grammar
- Improve --generate-config capabilities (#2562)
- optimise the matching of blocks with ellipsis (#2618)
  e.g., the pattern 'function(...) { ... }' will now be more efficient
- Change pattern-not-regex to filter when regex overlaps with a match (#2572)

### Fixed

- remove cycle in named AST for Rust 'fn foo(self)'  (#2584)
  and also typescript, which could cause semgrep to use giga bytes of memory
- fix missing token location on Go type assertion (#2577)

## [0.40.0](https://github.com/returntocorp/semgrep/releases/tag/v0.40.0) - 2021-02-17

### Added

- Documentation for contributing new languages.
- New language Kotlin with experimental support.
- Work on caching improvements for semgrep-core.
- Work on bloom filters for matching performance improvement.

### Changed

- Typescript grammar upgraded.
- Ruby parser updated from the latest tree-sitter-ruby.
- New Semgrep logo!
- metavariable_regex now supported with PCRE.
- Rust macros now parsed. Thanks Ruin0x11!

### Fixed

- Constant propagaion support covers `:=` short assignment in Go. (#2440)
- Functions now match against functions inside classes for PHP. (#2470)
- Import statements for CommonJS Typescript modules now supported. (#2234)
- Ellipsis behave consistently in nested statements for PHP. (#2453)
- Go Autofix does not drop closing parenthesis. (#2316)
- Helpful errors added for Windows installation. (#2533)
- Helpful suggestions provided on output encoding error. (#2514)
- Import metavariables now bind to the entire Java path. (#2502)
- Semgrep matches the short name for a type in Java. (#2400)
- Interface types explicitly handled in Go patterns. (#2376)
- TooManyMatches error generated instead of Timeout error when appropriate. (#2411)

## [0.39.1](https://github.com/returntocorp/semgrep/releases/tag/v0.39.1) - 2021-01-26

No new changes in this version.
This is a re-release of 0.39.0 due to an error in the release process.

## [0.39.0](https://github.com/returntocorp/semgrep/releases/tag/v0.39.0) - 2021-01-26

### Added

- Typed metavariables in C.
  Patterns like `$X == $Y` can now match specific types like so: `(char *$X) == $Y`. (#2431)

#### Added in `semgrep-core` only

These features are not yet available via the `semgrep` CLI,
but have been added to the internal `semgrep-core` binary.

- `semgrep-core` supports rules in JSON and Jsonnet format. (#2428)
- `semgrep-core` supports a new nested format
  for combining patterns into a boolean query. (#2430)

### Changed

- When an unknown language is set on a rule,
  the error message now lists all supported languages. (#2448)
- When semgrep is executed without a config specified,
  the error message now includes some suggestions on how to pick a config. (#2449)
- `-c` is the new shorthand for `--config` in the CLI.
  `-f` is kept as an alias for backward-compatibility. (#2447)

### Fixed

- Disable timeouts if timeout setting is 0 (#2423).
- Typed metavariables in go match literal strings (#2401).
- Fix bug that caused m_compatible_type to only bind the type (#2441).

## [0.38.0](https://github.com/returntocorp/semgrep/releases/tag/v0.38.0) - 2021-01-20

### Added
- Added a new language: Rust. Support for basic semgrep patterns (#2391)
  thanks to Ruin0x11!
- Added a new language: R. Just parsing for now (#2407)
  thanks to Ross Nanopoulos!
- Parse more Rust constructs: Traits, type constraints (#2393, #2413)
  thanks to Ruin0x11!
- Parse more C# constructs: Linq queries, type parameter constraints (#2378, #2408)
  thanks to Sjord!
- new experimental semgrep rule (meta)linter (#2420) with semgrep-core -check_rules


### Changed
- new controlflow-sensitive intraprocedural dataflow-based constant propagation
  (#2386)

### Fixed
- matching correctly Ruby functions with rescue block (#2390)
- semgrep crashing on permission error on a file (#2394)
- metavariable interpolation for pattern-inside (#2361)
- managing Lua assignment correctly (#2406) thanks to Ruin0x11!
- correctly parse metavariables in PHP, and ellipsis in fields (#2419)

## [0.37.0](https://github.com/returntocorp/semgrep/releases/tag/v0.37.0) - 2021-01-13

### Added
- pattern-not-regex added so findings can be filtered using regular expression (#2364)
- Added a new language: Lua. Support for basic semgrep patterns (#2337, #2312)
  thanks to Ruin0x11!
- C# support for basic semgrep patterns (#2336)
- Parse event access, conditional access, async-await in C# (#2314, #2329, #2358)
  thanks to Sjord

### Changed
- Java and Javascript method chaining requires extra "." when using ellipsis (#2354)

### Fixed
- Semgrep crashing due to missing token information in AST (#2380)

## [0.36.0](https://github.com/returntocorp/semgrep/releases/tag/v0.36.0) - 2021-01-05

### Added

- Typed metavariables can now match field access when we can propagate
  the type of a field
- Constant propagation for Java final fields (using this.field syntax)

### Changed

- Packaging and `setup.py` functionality (`.whl` and `pip` install unchanged):
  `SEMGREP_SKIP_BIN`, `SEMGREP_CORE_BIN`, and `SPACEGREP_BIN` now available

### Fixed
- correctly match the same metavariable for a field when used at a definition
  site and use site for Java
- add classname attribute to junit.xml report

## [0.35.0](https://github.com/returntocorp/semgrep/releases/tag/v0.35.0) - 2020-12-16

### Added

- Support for `...` in chains of method calls in JS, e.g. `$O.foo() ... .bar()`
- Official Ruby GA support

### Fixed

- Separate out test and pattern files with `--test` (#1796)

## [0.34.0](https://github.com/returntocorp/semgrep/releases/tag/v0.34.0) - 2020-12-09

### Added

- Experimental support for matching multiple arguments in JS/TS.
  This is done with a 'spread metavariable' operator,
  that looks like `$...ARGS`.
- Support for using `...` inside a Golang `switch` statement.
- Support for matching only
  the `try`, the `catch`, or the `finally` part
  of a `try { } catch (e) { } finally { }` construct in JS/TS.
- Support for matching only
  the `if ()` part of
  an `if () { }` construct in Java
- Support for metavariables inside dictionary keys in Ruby.
  This looks like `{..., $KEY: $VAL, ...}`.
- An experimental `--json-stats` flag.
  The stats output contains
  the number of files and lines of code scanned,
  broken down by language.
  It also contains profiling data broken down by rule ID.
  Please note that as this is an experimental flag,
  the output format is subject to change in later releases.
- Regex-only rules can now use `regex` as their language.
  The previously used language `none` will keep working as well.

### Changed

- Matches are now truncated to 10 lines in Semgrep's output.
  This was done to avoid filling the screen with output
  when a rule captures a whole class or function.
  If you'd like to adjust this behavior,
  you can set the new `--max-lines-per-finding` option.
- Fans of explicit & verbose code can now ignore findings
  with a `// nosemgrep` comment instead of the original `// nosem`.
  The two keywords have identical behavior.
- Generic pattern matching is now 10-20% faster
  on large codebases.

### Fixed

- Semgrep would crash when tens of thousands of matches were found
  for the same rule in one file.
  A new internally used `semgrep-core` flag named `-max_match_per_file`
  prevents these crashes by forcing a 'timeout' state
  when 10,000 matches are reached.
  Semgrep can then gracefully report
  what combination of rules and paths causes too much work.
- `semgrep --debug` works again,
  and now outputs even more debugging information from `semgrep-core`.
  The new debugging output is especially helpful to discover
  which rules have too many matches.
- A pattern that looks like `$X & $Y`
  will now correctly match bitwise AND operations in Ruby.
- Metavariables can now capture the name of a class
  and match its occurrences later in the class definition.
- Semgrep used to crash when a metavariable matched
  over text that cannot be read as UTF-8 text.
  Such matches will now try to recover what they can
  from apparent broken unicode text.

## [0.33.0](https://github.com/returntocorp/semgrep/releases/tag/v0.33.0) - 2020-12-01

### Added

- Allow selecting rules based on severity with the `--severity` flag. Thanks @kishorbhat!

### Changed

- In generic mode, shorter matches are now always preferred over
  longer ones. This avoids matches like `def bar def foo` when the
  pattern is `def ... foo`, instead matching just `def foo`
- In generic mode, leading dots must now match at the beginning of a
  block, allowing patterns like `... foo` to match what comes before `foo`
- Disabled link following for parity with other LINUX tools (e.g. ripgrep)
- spacegrep timeouts are now reported as timeouts instead of another error

### Fixed

- Correctly bind a metavariable in an import to the fully-qualified name. [Issue](https://github.com/returntocorp/semgrep/issues/1771)
- Fix invalid match locations on target files containing both CRLF line
  endings UTF-8 characters (#2111)
- Fix NoTokenLocation error when parsing Python f-strings
- [C] Support `include $X`
- [Go] Fix wrong order of imports

## [0.32.0](https://github.com/returntocorp/semgrep/releases/tag/v0.32.0) - 2020-11-18

### Added

- JSON output now includes an attribute of findings named `is_ignored`.
  This is `false` under regular circumstances,
  but if you run with `--disable-nosem`,
  it will return `true` for findings
  that normally would've been excluded by a `// nosem` comment.

### Changed

- `// nosemgrep` can now also be used to ignore findings,
  in addition to `// nosem`
- Added a default timeout of 30 seconds per file instead of none (#1981).

## [0.31.1](https://github.com/returntocorp/semgrep/releases/tag/v0.31.1) - 2020-11-11

### Fixed

- Regression in 0.31.0 where only a single file was being used when `--config`
  was given a directory with multiple rules (#2019).
- Cheatsheet's html functionality now has correct output.

## [0.31.0](https://github.com/returntocorp/semgrep/releases/tag/v0.31.0) - 2020-11-10

### Fixed

- Gracefully handle empty configuration file.
- Gracefully handle LexicalErrors from semgrep-core.
- Fix stack overflows in spacegrep on large input files (#1944).
- Fix extension-based file selection when the language is `generic` (#1968).
- Fix semgrep error when no valid config on path provided (#1912).
- Fix NO_FILE_INFO_YET error which causes the python wrapper to crash (#1925).
- Fix usage of '...' in special builtin arguments for PHP (#1963).
- Fix automatic semicolon insertion parse error in javascript (#1960).

### Added
- kotlin-tree-sitter integration into semgrep-core. Can now call
  dump-tree-sitter-cst on kotlin files.
- c++ tree-sitter integration into semgrep-core (#1952).
- More documents for language porting.
- Error handling in spacegrep to print stderr when CalledProcessError occurs.

## [0.30.0](https://github.com/returntocorp/semgrep/releases/tag/v0.30.0) - 2020-11-03

### Added

- Better examples for the generic mode aka spacegrep (#1951).

### Fixed

- Fix matching of trailing dots in spacegrep (#1939).
- Allow matching on one-line files with spacegrep (#1929).
- Fix incorrect number of lines matched by dots with spacegrep (#1918).
- Other subtle spacegrep matching bugs (#1913).
- Metavariable for method call should be matched against corresponding
  metavariable in method definition (#1861).
- Typescript class properties/declarations not recognized (#1846).
- Can't match inside Python try/except clause (#1902).

## [0.29.0](https://github.com/returntocorp/semgrep/releases/tag/v0.29.0) - 2020-10-27

### Added
- Semgrep will now partially parse files with parse errors and report findings detected before the parse errors was encountered.
- Allow user to specify registry path without having to add semgrep.dev url
  i.e.: instead of `--config https://semgrep.dev/p/r2c-ci` users can use `--config p/r2c-ci`
- Allow user to specify snippet id without having to add semgrep.dev url
  i.e.: instead of `--config https://semgrep.dev/s/username:snippetname`
  users can use `--config username:snippetname`
- `--test` will now error out if `ruleid` or `ok` is not in reported IDs
- Semgrep will run JavaScript rules on TypeScript files automatically.

### Fixed
- More off by one fixes in autofix
- Support for matching dynamic class names in Ruby
- Removed `nosem` findings from the final findings count
- Matching nested JSX elements works properly. See https://semgrep.dev/s/erlE?version=0.29.0.
- Can now match partial class definitions with annotations in Java. See https://github.com/returntocorp/semgrep/issues/1877.
- Fixed errors in TypeScript "implements" keyword. See https://github.com/returntocorp/semgrep/issues/1850.

## [0.28.0](https://github.com/returntocorp/semgrep/releases/tag/v0.28.0) - 2020-10-21

### Added

- A `metavariable-comparison` operator
  for evaluating numeric comparisons on metavariable values,
  such as `comparison: $KEY_SIZE < 2048`.
  This is a safe alternative to `pattern-where-python` snippets.
  Check the [full documentation of this feature](https://github.com/returntocorp/semgrep/blob/12d25a5c/docs/experimental.md#metavariable-comparison)!
- Matching 1-to-N attributes with a `...` wildcard
  in JSX tags' attribute lists,
  such as `<$TAG attr="1" ... />`
- Matching only the function signature
  without the function body,
  such as `function foo(...)`.
  This is useful to have cleaner match output
  when the body content doesn't matter in a rule.
  This works on JavaScript, TypeScript, and Java code currently.
- SARIF output now includes the exact CWE and OWASP categories as tags.
  Thanks @hunt3rkillerz!
- Matching of annotation patterns for Java (like `@SomeAnnot(...)`) in any context.

### Fixed

- PHP superglobals such as `$_GET`,
  which start with a dollar sign just like Semgrep metavariables,
  are now correctly interpreted as PHP code instead of Semgrep pattern code.
- Calls to `isset(...)` in PHP look like function calls,
  but technically are not functions calls.
  Now you can match them anyway!
- It's now possible to write unit tests for OCaml rules.
- JavaScript's special identifiers,
  such as `this`, can now be captured into a metavariable.
- A Java pattern for `implements B`
  will now also match code that does `implements A, B, C`.
- Addressed off by one errors when applying autofixes
- Missing characters in metavariable interpolation in messages
- And many more minor code parser fixes!

## [0.27.0](https://github.com/returntocorp/semgrep/releases/tag/v0.27.0) - 2020-10-06

### Added
- Added a `--debug` flag and moved most of the output under `--verbose` to it.
- Can run multiple rule configs by repeating `--config` option
- Jenkins information added to integrations
- Added matching with partial patterns for function signatures for Go.

### Changed
- Parse and other errors are mentioned at final output, but not individually displayed unless --verbose is passed
- tree-sitter parse error exceptions converted to parsing_error, improving error location

### Fixed
- Dislayed types using the `message` key are more complete.
- Triple token repeat for EncodedString in semgrep messages fixed.
- Crashes on 3 or more layered jsonschema errors fixed.


## [0.26.0](https://github.com/returntocorp/semgrep/releases/tag/v0.26.0) - 2020-09-30

### Fixed
- Metavariables are able to match empty tuples
- Correctly parse optional chaining (?.) in Typescript
- Correctly parse logical assignment operators (&&=, ||=, ??=) in Typescript
- Some type constraing matching in Typescript

### Changed
- Added default timeout of 5 seconds to javascript parsing (related to ?. on large minified files stalling)


## [0.25.0](https://github.com/returntocorp/semgrep/releases/tag/v0.25.0) - 2020-09-23

### Added
- Added support for the JUnit XML report format (`--junit-xml`)
- C now supports the deep expression operator: `<... $X ...>`. See [this example](https://semgrep.dev/s/boKP/?version=develop).
- Added support for ellipses `...` in PHP. (https://github.com/returntocorp/semgrep/issues/1715). See [this example](https://semgrep.dev/s/NxRn/?version=develop).

### Fixed
- JavaScript will parse empty yields (https://github.com/returntocorp/semgrep/issues/1688).
- In JavaScript, arrow functions are now considered lambdas (https://github.com/returntocorp/semgrep/issues/1691). This allows [matching](https://semgrep.dev/s/Kd1j/?version=develop) arrow functions in `var` assignments.
- `tsx` and `typescript` are now properly recognized in the `languages` key. (https://github.com/returntocorp/semgrep/issues/1705)


## [0.24.0](https://github.com/returntocorp/semgrep/releases/tag/v0.24.0) - 2020-09-16

### Added
- The `--test` functionality now supports the `--json` flag
- Alpha support for TypeScript
- Alpha support for PHP
- PyPI artifacts are now compatible with Alpine Linux

### Fixed
- Can now parse ECMAScript object patterns with ellipses in place of fields

## [0.23.0](https://github.com/returntocorp/semgrep/releases/tag/v0.23.0) - 2020-09-09

### Added
- Experimental support for Typescript (with -lang ts). You can currently
  mainly use the Javascript subset of Typescript in patterns, as well
  as type annotations in variable declarations or parameters.
- Ability to read target contents from stdin by specifying "-" target.

### Changed
- You can now specify timeouts using floats instead of integers
  (e.g., semgrep -timeout 0.5 will timeout after half a second)

### Fixed
- We now respect the -timeout when analyzing languages which have
  both a Tree-sitter and pfff parser (e.g., Javascript, Go).

## [0.22.0](https://github.com/returntocorp/semgrep/releases/tag/v0.22.0) - 2020-09-01

### Added
- The 'languages' key now supports 'none' for running `pattern-regex` on arbitrary files. See [this file](https://github.com/returntocorp/semgrep/blob/develop/semgrep/tests/e2e/rules/regex-any-language.yaml) for an example.
- You can now use the '...' ellipsis operator in OCaml.
- True negatives to '--test' functionality via the 'ok:<rule-id>' annotation.

### Changed
- Groups of rules are now called "Rulesets" in the Semgrep ecosystem,
  instead of their previous name, "Packs".
- We now use also the tree-sitter-javascript Javascript parser, which
  can parse quickly minified files. Thus, we also removed the 5 seconds
  parsing timeout we were using for Javascript.
- We should correctly report ranges when matching array access expressions
  (e.g., 'foo[$X]').
- Breaking: regular expressions in semgrep string patterns (e.g., `"=~/foo/"`)
  are now using the PCRE (Perl Compatible Regular Expressions) syntax instead of
  the OCaml syntax. This means you should not escape parenthesis for grouping
  or escape pipes for dijunctions (e.g., use simply `"=~/foo|bar/"` instead of
  `"=~/foo\|bar/"`). You can also use more advanced regexp features available
  in PCRE such as case-insensitive regexps with '/i' (e.g., `"=~/foo/i"`).
  The semantic of matching changes also to look for the regexp anywhere
  in the string, not just at the beginning, which means if you want to
  enforce a format for the whole string, you will now need to use the '^' anchor
  character (e.g., `"=~/^o+$/"` to check if a string contains only a sequence
  of 'o').

### Removed
- Breaking: install script installation procedure (semgrep-<version>-ubuntu-generic.sh).
  Please use 'pip install' for equivalent Linux installation.

## [0.21.0](https://github.com/returntocorp/semgrep/releases/tag/v0.21.0) - 2020-08-25

### Added
- Parsing JSX (JavaScript React) files is now supported as a beta feature!
  In this release, you need to target .jsx files one by one explicitly to have them be scanned.
  We're planning to scan all .jsx files in targeted directories in our next release
- We now bundle a [json-schema](https://json-schema.org/) spec for rules YAML syntax.

### Changed
- Our custom-made rules YAML validator has been replaced with a jsonschema standard one.
  This results in more reliable and comprehensive error messages
  to help you get back on track when bumping into validation issues.
- Calling `semgrep --validate` now includes more information,
  such as the number of rules validation ran on.

### Fixed
- Fixed a bug where multiple assignment,
  also known as tuple unpacking assignment in Python,
  such as `a, b = foo`,
  could be misinterpreted by semgrep.
- Fixed a bug that would cause a crash when trying to get debug steps output as JSON.
- `.mly` and `.mll` files are no longer targeted implicitly by OCaml scans.
- Fixed the `--skip-unknown-extensions` flag skipping files even with recognized extensions.
- Fixed JavaScript conditionals without braces,
  such as `if (true) return;`,
  not being matched by patterns such as `if (true) { return; }`.

## [0.20.0](https://github.com/returntocorp/semgrep/releases/tag/v0.20.0) - 2020-08-18

### Added
- Support for JSX tag metavariables (e.g., <$TAG />) and ellipsis inside
  JSX attributes (e.g., <foo attr=... />)
- By default Semgrep treats explicitly passed files with unknown extension as possibly any language and so runs all rules on said files. Add a flag `--skip-unknown-extensions` so that Semgrep will treat these files as if they matched no language and will so run no rules on them. [Link: PR](https://github.com/returntocorp/semgrep/pull/1507)

### Fixed
- Python patterns do not have to end with a newline anymore.
- Pattern `$X = '...';` in JavaScript matches `var $X = '...'`. Additionally, semicolon is no longer required to match. [Link: Issue](https://github.com/returntocorp/semgrep/issues/1497); [Link: Example](https://semgrep.dev/7g0Q?version=0.20.0)
- In JavaScript, can now match destructured object properties inside functions. [Link: Issue](https://github.com/returntocorp/semgrep/issues/1005); [Link: Example](https://semgrep.dev/d72E/?version=0.20.0)
- Java annotations can be matched with fully qualified names. [Link: Issue](https://github.com/returntocorp/semgrep/issues/1508); [Link: Example](https://semgrep.dev/vZqY/?version=0.20.0)
- Ensure `/src` exists in Dockerfile; [Link: PR](https://github.com/returntocorp/semgrep/pull/1512)

## [0.19.1](https://github.com/returntocorp/semgrep/releases/tag/v0.19.1) - 2020-08-13

### Fixed
- Update Docker container to run successfully without special volume
  permissions

## [0.19.0](https://github.com/returntocorp/semgrep/releases/tag/v0.19.0) - 2020-08-11

### Added
- `--timeout-threshold` option to set the maximum number of times a file can timeout before it is skipped
- Alpha support for C#

### Fixed
- Match against JavaScript unparameterized catch blocks
- Parse and match against Java generics
- Add ability to match against JSX attributes using ellipses
- Add ability to use ellipses in Go struct definitions
- No longer convert Go expressions with a newline to a statement

## [0.18.0](https://github.com/returntocorp/semgrep/releases/tag/v0.18.0) - 2020-08-04

### Added
- Match arbitrary content with `f"..."`
- Performance improvements by filtering rules if file doesn't contain string needed for match
- Match "OtherAttribute" attributes in any order
- Support Python 3.8 self-documenting fstrings
- `--max-memory` flag to set a maximum amount of memory that can be used to apply a rule to a file

## [0.17.0](https://github.com/returntocorp/semgrep/releases/tag/v0.17.0) - 2020-07-28

### Added
- The `metavariable-regex` operator, which filters finding's by metavariable
  value against a Python re.match compatible expression.
- `--timeout` flag to set maximum time a rule is applied to a file
- Typed metavariables moved to official support. See [docs](https://github.com/returntocorp/semgrep/blob/develop/docs/pattern-features.md#typed-metavariables)

### Changed
- Improved `pattern-where-python` error messages

## [0.16.0](https://github.com/returntocorp/semgrep/releases/tag/v0.16.0) - 2020-07-21

### Added
- Match file-name imports against metavariables using `import "$X"` (most
  useful in Go)
- Support for taint-tracking rules on CLI using the key-value pair 'mode: taint'
  (defaults to 'mode: search')

### Changed
- Don't print out parse errors to stdout when using structured output formats

### Fixed
- Parse nested object properties in parameter destructuring in JavaScript
- Parse binding patterns in ECMAScript 2021 catch expressions
- Was mistakenly reporting only one of each type of issue even if multiple issues exist

## [0.15.0](https://github.com/returntocorp/semgrep/releases/tag/v0.15.0) - 2020-07-14

### Added
- Alpha level support for Ruby

### Changed
- Show semgrep rule matches even with --quiet flag

### Fixed
- Fixed a crash when running over a directory with binary files in it.
- Fix SARIF output format
- Parse nested destructured parameters in JavaScript
- True and False are not keywords in Python2
- Send informative error message when user tries to use semgrep on missing files

## [0.14.0](https://github.com/returntocorp/semgrep/releases/tag/v0.14.0) - 2020-07-07

### Changed
- Default Docker code mount point from `/home/repo` to `/src` - this is also
  configurable via the `SEMGREP_SRC_DIRECTORY` environment variable

### Removed
- `--precommit` flag - this is no longer necessary after defaulting to
  `pre-commit`'s code mount point `/src`

### Fixed
- Parse python files with trailing whitespace
- Parse python2 tuple as parameter in function/lambda definition
- Parse python3.8 positional only parameters (PEP 570)
- Parse python2 implicit array in comprehension
- Cache timeout errors in semgrep-core so running multiple rules does not
  retry parsing

## [0.13.0](https://github.com/returntocorp/semgrep/releases/tag/v0.13.0) - 2020-06-30

### Added
- Const propagation now works with Java 'final' keyword and for Python globals
  which were assigned only once in the program

### Fixed
- Parsing Ocaml open overriding
- Parse raise in Python2 can take up to three arguments
- Metavariable matching now works with variables with global scope:
```yaml
$CONST = "..."
...
def $FUNC(...):
  return foo($CONST)
```
will match
```python
GLOBAL_CONST = "SOME_CONST"

def fetch_global_const():
    return foo(GLOBAL_CONST)
```

### Changed
- More clear Parse error message

## [0.12.0](https://github.com/returntocorp/semgrep/releases/tag/v0.12.0) - 2020-06-23

### Added
- Support for a new configuration language: JSON. You can now write
  JSON semgrep patterns with -lang json
- Support for '...' inside set and dictionaries
- Version check to recommend updating when out-of-date, disable with `--disable-version-check`
- Support for multiline pattern-where-python
- `--dryrun` flag to show result of autofixes without modifying any files
- Add capability to use regex replacement for autofixing. See documentaion [here](https://github.com/returntocorp/semgrep/blob/develop/docs/experimental.md#autofix-using-regular-expression-replacement)
- Add version check to recommend upgrading when applicable

### Fixed
- The range of function calls and statement blocks now includes the closing
  `}` and `)`. The range for expression statements now includes the closing
  ';' when there's one. The range of decorators now includes '@'.
- Do not convert certain parenthesized expressions in tuples in Python
- Returned warning when improperly mounting volume in docker container
- Correctly handle uncommited file deletions when using git aware file targeting

### Changed
- Progress bar only displays when in interactive terminal, more than one
  rule is being run, and not being run with `-v` or `-q`
- Colapsed `--include-dir` and `--exclude-dir` functionaity into `--include` and
  `--exclude` respectively

## [0.11.0](https://github.com/returntocorp/semgrep/releases/tag/v0.11.0) - 2020-06-16

### Added
- Support for another programming language: OCaml. You can now write
  OCaml semgrep patterns with -lang ocaml
- Inline whitelisting capabilities via `nosem` comments and the
  `--disable-nosem` flag [#900](https://github.com/returntocorp/semgrep/issues/900)
- Show a progress bar when using semgrep in an interactive shell
- More understandable error messages

### Changed
- If scanning a directory in a git project then skip files that are ignored by the
  project unless `--no-git-ignore` flag is used
- Show aggregate parse errors unless `--verbose` flag is used

### Fixed
- Handle parsing unicode characters

## [0.10.1](https://github.com/returntocorp/semgrep/releases/tag/v0.10.1) - 2020-06-10

### Fixed
- Value of `pattern_id` when using nested pattern operators [#828](https://github.com/returntocorp/semgrep/issues/828)
- `...` now works inside for loops in javascript
- Metavariable
- Infinite loop in python [#923](https://github.com/returntocorp/semgrep/issues/923)
- Treat field definition (`{x: 1}`) differently from assignment (`{x = 1}`)
- Support triple-quoted f-strings in python
- Fix ubuntu build error [#965](https://github.com/returntocorp/semgrep/pull/965)

## [0.10.0](https://github.com/returntocorp/semgrep/releases/tag/v0.10.0) - 2020-06-09

### Fixed

- Support immediately indexed arrays with initializers in Java
- Support object rest parameters in ECMAScript 6+
- Support various array destructuring calls with ommitted arguments in
  ECMAScript 6+
- Fix an issue where an error was raised when matching to Python else
  blocks with a metavariable
- Don't filter out files that are explicitly passed as arguments to semgrep
  even if they do not have expected extension

### Added

- Java imports can now be searched with patterns written like `import
  javax.crypto.$ANYTHING`
- `--debugging-json` flag for use on semgrep.dev

### Changed

- Pattern matches now distinguish between conditionals without `else` blocks
  and those with empty `else` blocks; write two patterns to capture both
  possibilities
- Print output before exiting when using --strict

## [0.9.0](https://github.com/returntocorp/semgrep/releases/tag/v0.9.0) - 2020-06-02

### Fixed
- Performance optimizations in deep statement matching
- Disable normalization of != ==> !(==)
- Support empty variable declaration in javasript
- Support "print expr," in Python 2.X
- Support "async" keyword on inner arrow functions for ECMAScript 7+
- Support optional catch bindings for ECMAScript 2019+
- Support non-ASCII Unicode whitespace code points as lexical whitespace in JavaScript code
- Support assignment expressions in Python 3.8
- Emtpty block in if will only match empty blocks

### Removed
- `--exclude-tests` flag - prefer `--exclude` or `--exclude-dir`
- `--r2c` flag - this was completely unused

## [0.8.1](https://github.com/returntocorp/semgrep/releases/tag/v0.8.1) - 2020-05-26

### Fixed
- `semgrep --version` on ubuntu was not returning the correct version

## [0.8.0](https://github.com/returntocorp/semgrep/releases/tag/v0.8.0) - 2020-05-20

### Added
- `pattern-regex` functionality - see docs for more information.
- Ellipsis used in the final position of a sequence of binary operations
  will match any number of additional arguments:
  ```
  $X = 1 + 2 + ...
  ```
  will match
  ```python
  foo = 1 + 2 + 3 + 4
  ```
- Per rule configuration of paths to include/exclude. See docs for more information.

### Changed
- fstring pattern will only match fstrings in Python:
  ```
  f"..."
  ```
  will match
  ```python
  f"foo {1 + 1}"
  ```
  but not
  ```python
  "foo"
  ```
- Change location of r2c rule config to https://semgrep.live/c/r/all which filters out
  pattern-where-python rules

## [0.7.0](https://github.com/returntocorp/semgrep/releases/tag/v0.7.0) - 2020-05-12

### Added
- `--exclude`, `--include`, `--exclude-dir`, and `--include-dir` flags
  for targeting specific paths with command line options.
  The behavior of these flags mimics `grep`'s behavior.
- A `--sarif` flag to receive output formatted according to the
  [SARIF v2.1.0](https://docs.oasis-open.org/sarif/sarif/v2.1.0/cs01/sarif-v2.1.0-cs01.html)
  specification for static analysis tools.
- Metavariables are now checked for equality across pattern clauses. For example, in the following pattern, `$REQ` must be the same variable name for this to match:
  ```yaml
  - patterns:
    - pattern-inside: |
        $TYPE $METHOD(..., HttpServletRequest $REQ, ...) {
          ...
        }
    - pattern: $REQ.getQueryString(...);
  ```


### Fixed
- Correclty parse implicit tuples in python f-strings
- Correctly parse `%` token in python f-string format
- Correctly parse python fstrings with spaces in interpolants

## [0.6.1](https://github.com/returntocorp/semgrep/releases/tag/v0.6.1) - 2020-05-06

### Fix

- Message field in output was not using proper interpolated message

## [0.6.0](https://github.com/returntocorp/semgrep/releases/tag/v0.6.0) - 2020-05-05

### Added
- The `-j/--jobs` flag for specifying number of subprocesses to use to run checks in parallel.
- expression statements will now match by default also return statements
  ```
  foo();
  ```
  will now match
  ```javascript
  return foo();
  ```
- You can now use regexps for field names:
  ```
  var $X = {"=~/[lL]ocation/": $Y};
  ```
  will now match
  ```javascript
  var x = {"Location": 1};
  ```
- Add severity to json output and prepend the rule line with it. Color yellow if `WARNING`, and red if `ERROR`. e.g. WARNING rule:tests.equivalence-tests
- For languages not allowing the dollar sign in identifiers (e.g., Python),
  semgrep will return an error if your pattern contains an identifier
  starting with a dollar that is actually not considered a metavariable
  (e.g., `$x`)
- Support top level `metadata` field in rule.yaml. Entire metadata object is attached to
  all things that match the rule when using json output format.

### Changed
- Config files in hidden paths can now be used by explicitly specifying
  the hidden path:
    ```
    semgrep --config some/hidden/.directory
    ```
- Metavariables can now contain digits or `_`. `$USERS_2` is now
  a valid metavariable name. A metavariable must start with a letter
  or `_` though.
- Simple calls of the `semgrep` CLI, such as `semgrep --version`, are now 60% faster.
- Display autofix suggestion in regular and json output mode.
- Update command line help texts.

### Fixed
- Correctly parse `f"{foo:,f}"` in Python
- Correctly parse Python files where the last line is a comment

## [0.5.0](https://github.com/returntocorp/semgrep/releases/tag/v0.5.0) - 2020-04-28

### Changed
- Rename executable to semgrep
- Deep expression matching in conditionals requires different syntax:
    ```
    if <... $X = True ...>:
        ...
    ```
    will now match
    ```python
    if foo == bar and baz == True:
        return 1
    ```
- Deduplicate semgrep output in cases where there are multiple ways
  a rule matches section of code
- Deep statement matchings goes into functions and classes:
    ```
    $X = ...
    ...
    bar($X)
    ```
    now matches with
    ```javascript
    QUX = "qux"

    function baz() {
        function foo() {
            bar(QUX)
        }
    }
    ```

### Added
- `python2` is a valid supported language

### Fixed
- Expression will right hand side of assignment/variable definition in javascript. See #429
    ```
    foo();
    ```
    will now match
    ```
    var x = foo();
    ```
- Regression where `"..."` was matching empty list
    ```
    foo("...")
    ```
    does _not_ match
    ```
    foo()
    ```

## [0.4.9](https://github.com/returntocorp/semgrep/releases/tag/v0.4.9) - 2020-04-07

### Changed

- Only print out number of configs and rules when running with verbose flag
- Match let and const to var in javascript:
    ```
    var $F = "hello"
    ```
    will now match any of the following expressions:
    ```javascript
    var foo = "hello";
    let bar = "hello";
    const baz = "hello";
    ```

### Added

- Print out --dump-ast
- Print out version with `--version`
- Allow ... in arrays
    ```
    [..., 1]
    ```
    will now match
    ```
    [3, 2, 1]
    ```
- Support Metavariable match on keyword arguments in python:
    ```
    foo(..., $K=$B, ...)
    ```
    will now match
    ```
    foo(1, 2, bar=baz, 3)
    ```
- Support constant propogation in f-strings in python:
    ```
    $M = "..."
    ...
    $Q = f"...{$M}..."
    ```
    will now match
    ```python
    foo = "bar"
    baz = f"qux {foo}"
    ```
- Constant propogation in javascript:
    ```
    api("literal");
    ```
    will now match with any of the following:
    ```javascript
    api("literal");

    const LITERAL = "literal";
    api(LITERAL);

    const LIT = "lit";
    api(LIT + "eral");

    const LIT = "lit";
    api(`${LIT}eral`);
    ```

- Deep statement matching:
    Elipsis operator (`...`) will also include going deeper in scope (i.e. if-else, try-catch, loop, etc.)
    ```
    foo()
    ...
    bar()
    ```
    will now match
    ```python
    foo()
    if baz():
        try:
            bar()
        except Exception:
            pass
    ```
- Unified import resolution in python:
    ```
    import foo.bar.baz
    ```

    will now match any of the following statements:

    ```python
    import foo.bar.baz
    import foo.bar.baz.qux
    import foo.bar.baz as flob
    import foo.bar.baz.qux as flob
    from foo.bar import baz
    from foo.bar.baz import qux
    from foo.bar import baz as flob
    from foo.bar.bax import qux as flob
    ```
- Support for anonymous functions in javascript:
    ```
    function() {
        ...
    }
    ```
    will now match
    ```javascript
    var bar = foo(
        //matches the following line
        function () { console.log("baz"); }
    );
    ```
- Support arrow function in javascript
    ```
    (a) => { ... }
    ```
    will now match:

    ```javascript
    foo( (a) => { console.log("foo"); });
    foo( a => console.log("foo"));

    // arrows are normalized in regular Lambda, so an arrow pattern
    // will match also old-style anynonous function.
    foo(function (a) { console.log("foo"); });
    ```
- Python implicit string concatenation
    ```
    $X = "..."
    ```
    will now match
    ```python
    # python implicitly concatenates strings
    foo = "bar"       "baz"              "qux"
    ```
- Resolve alias in attributes and decorators in python
    ```
    @foo.bar.baz
    def $X(...):
        ...
    ```
    will now match
    ```python
    from foo.bar import baz

    @baz
    def qux():
        print("hello")
    ```
### Fixed

- Handle misordered multiple object destructuring assignments in javascript:
    ```
    var {foo, bar} = qux;
    ```
    will now match
    ```
    var {bar, baz, foo} = qux;
    ```
- Defining properties/functions in different order:
    ```
    var $F = {
        two: 2,
        one: 1
    };
    ```
    will now match both
    ```javascript
    var foo = {
      two: 2,
      one: 1
    };

    var bar = {
        one: 1,
        two: 2
    };
    ```
- Metavariables were not matching due to go parser adding empty statements in golang


## [0.4.8](https://github.com/returntocorp/semgrep/releases/tag/0.4.8) - 2020-03-09

### Added
* Constant propagation for some langauges. Golang example:
```
pattern: dangerous1("...")
will match:

const Bar = "password"
func foo() {
     dangerous1(Bar);
}
```

* Import matching equivalences
```
pattern: import foo.bar.a2
matches code: from foo.bar import a1, a2
```

* Deep expression matching - see (#264)
```
pattern: bar();
matches code: print(bar())
```<|MERGE_RESOLUTION|>--- conflicted
+++ resolved
@@ -12,13 +12,10 @@
 ### Changed
 - Add logging on failure to git ls-files (#3777)
 - Ignore files whose contents look minified (#3795)
-<<<<<<< HEAD
+- Display semgrep-core errors in a better way (#3774)
 - Calls to `semgrep --version` now check if Semgrep is up-to-date; this can
   cause a ~ 100 ms delay in run time; use --disable-version-check if you
   don't want this
-=======
-- Display semgrep-core errors in a better way (#3774)
->>>>>>> 3f55f5cc
 
 ### Fixed
 - Java: separate import static from regular imports during matching (#3772)
