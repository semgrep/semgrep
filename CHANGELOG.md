--- conflicted
+++ resolved
@@ -18,17 +18,14 @@
 
 ### Fixed
 
-<<<<<<< HEAD
-- `r2c-internal-project-depends-on`:
-  - Generic mode rules work again
-  - Semgrep will not fail on targets that contain no relevant lockfiles
-=======
 - Dockerfile: `EXPOSE 12345` will now parse `12345` as an int instead of a string,
   allowing `metavariable-comparison` with integers (#4875)
 - Scala: unicode character literals now parse
 - Scala: multiple annotated type parameters now parse (`def f[@an A, @an B](x : A, y : B) = ...`)
 - Ruby: Allow 'unless' used as keyword argument or hash key (#4948)
->>>>>>> 165851db
+- `r2c-internal-project-depends-on`:
+  - Generic mode rules work again
+  - Semgrep will not fail on targets that contain no relevant lockfiles
 
 ## [0.87.0](https://github.com/returntocorp/semgrep/releases/tag/v0.87.0) - 2022-04-07
 
