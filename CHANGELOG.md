# Changelog

This project adheres to [Semantic Versioning](http://semver.org/spec/v2.0.0.html).

## Unreleased

### Added

- Semgrep can now output findings in GitLab's SAST report and secret scanning report formats
  with `--gitlab-sast` and `--gitlab-secrets`.
- Terraform: basic support for constant propagation of locals (#1147)

### Changed

- Semgrep should now be more tolerant to rules using futur extensions by
  skipping those rules instead of just crashing (#4835)
- Removed `tests` from published python wheel
- Findings are now considered identical between baseline and current scans
  based on the same logic as Semgrep CI uses, which means:
  - Two findings are now identical after whitespace changes such as re-indentation
  - Two findings are now identical after a nosemgrep comment is added
  - Findings are now different if the same code triggered them on different lines

### Fixed

<<<<<<< HEAD
- Entropy analysis: strings made of repeated characters such as
  `'xxxxxxxxxxxxxx'` are no longer reported has having high entropy (#4833)
=======
- Symlinks found in directories are skipped from being scanned again.
  This is a fix for a regression introduced in 0.85.0.
>>>>>>> e0e6a439

## [0.85.0](https://github.com/returntocorp/semgrep/releases/tag/v0.85.0) - 2022-03-16

### Added

- C#: use latest tree-sitter-c-sharp with support for most C# 10.0 features
- HTML: support for metavariables on tags (e.g., `<$TAG>...</$TAG>) (#4078)
- Scala: The data-flow engine can now handle expression blocks. This used to
  cause some false negatives during taint analysis, which will now be reported.
- Dockerfile: allow e.g. `CMD ...` to match both `CMD ls` and `CMD ["ls"]` (#4770).
- When scanning multiple languages,
  Semgrep will now print a table of how many rules and files are used for each language.

### Fixed

- Fixed Deep expression matching and metavariables interaction. Semgrep will
  not stop anymore at the first match and will enumarate all possible matchings
  if a metavariable is used in a deep expression pattern
  (e.g., `<... $X ...>`). This can introduce some performance regressions.
- JSX: ellipsis in JSX body (e.g., `<div>...</div>`) now matches any
  children (#4678 and #4717)
- > ℹ️ During a `--baseline-commit` scan,
  > Semgrep temporarily deletes files that were created since the baseline commit,
  > and restores them at the end of the scan.

  Previously, when scanning a subdirectory of a git repo with `--baseline-commit`,
  Semgrep would delete all newly created files under the repo root,
  but restore only the ones in the subdirectory.
  Now, Semgrep only ever deletes files in the scanned subdirectory.

- Previous releases allowed incompatible versions (21.1.0 & 21.2.0)
  of the `attrs` dependency to be installed.
  `semgrep` now correctly requires attrs 21.3.0 at the minimum.
- `package-lock.json` parsing defaults to `packages` instead of `dependencies` as the source of dependencies
- `package-lock.json` parsing will ignore dependencies with non-standard versions, and will succesfully parse
  dependencies with no `integrity` field

### Changed

- File targeting logic has been mostly rewritten. (#4776)
  These inconsistencies were fixed in the process:

  - > ℹ️ "Explicitly targeted file" refers to a file
    > that's directly passed on the command line.

    Previously, explicitly targeted files would be unaffected by most global filtering:
    global include/exclude patterns and the file size limit.
    Now `.semgrepignore` patterns don't affect them either,
    so they are unaffected by all global filtering,

  - > ℹ️ With `--skip-unknown-extensions`,
    > Semgrep scans only the explicitly targeted files that are applicable to the language you're scanning.

    Previously, `--skip-unknown-extensions` would skip based only on file extension,
    even though extensionless shell scripts expose their language via the shebang of the first line.
    As a result, explicitly targeted shell files were always skipped when `--skip-unknown-extensions` was set.
    Now, this flag decides if a file is the correct language with the same logic as other parts of Semgrep:
    taking into account both extensions and shebangs.

- Semgrep scans with `--baseline-commit` are now much faster.
  These optimizations were added:

  - > ℹ️ When `--baseline-commit` is set,
    > Semgrep first runs the _current scan_,
    > then switches to the baseline commit,
    > and runs the _baseline scan_.

    The _current scan_ now excludes files
    that are unchanged between the baseline and the current commit
    according to `git status` output.

  - The _baseline scan_ now excludes rules and files that had no matches in the _current scan_.

  - When `git ls-files` is unavailable or `--disable-git-ignore` is set,
    Semgrep walks the file system to find all target files.
    Semgrep now walks the file system 30% faster compared to previous versions.

- The output format has been updated to visually separate lines
  with headings and indentation.

## [0.84.0](https://github.com/returntocorp/semgrep/releases/tag/v0.84.0) - 2022-03-09

### Added

- new --show-supported-languages CLI flag to display the list of languages
  supported by semgrep. Thanks to John Wu for his contribution! (#4754)
- `--validate` will check that metavariable-x doesn't use an invalid
  metavariable
- Add r2c-internal-project-depends on support for Java, Go, Ruby, and Rust
- PHP: .tpl files are now considered PHP files (#4763)
- Scala: Support for custom string interpolators (#4655)
- Scala: Support parsing Scala scripts that contain plain definitions outside
  an Object or Class
- JSX: JSX singleton elements (a.k.a XML elements), e.g., `<foo />` used to
  match also more complex JSX elements, e.g., `<foo >some child</foo>`.
  This can now be disabled via rule `options:`
  with `xml_singleton_loose_matching: false` (#4730)
- JSX: new matching option `xml_attrs_implicit_ellipsis` that allows
  disabling the implicit `...` that was added to JSX attributes patterns.
- new focus-metavariable: experimental operator (#4735) (the syntax may change
  in the near futur)

### Fixed

- Report parse errors even when invoked with `--strict`
- Show correct findings count when using `--config auto` (#4674)
- Kotlin: store trailing lambdas in the AST (#4741)
- Autofix: Semgrep no longer errors during `--dry-run`s where one fix changes the line numbers in a file that also has a second autofix.
- Performance regression when running with --debug (#4761)
- SARIF output formatter not handling lists of OWASP or CWE metadata (#4673)
- Allow metrics flag and metrics env var at the same time if both are set to the same value (#4703)
- Scan `yarn.lock` dependencies that do not specify a hash
- Run `project-depends-on` rules with only `pattern-inside` at their leaves
- Dockerfile patterns no longer need a trailing newline (#4773)

## [0.83.0](https://github.com/returntocorp/semgrep/releases/tag/v0.83.0) - 2022-02-24

### Added

- semgrep saves logs of last run to `~/.semgrep/last.log`
- A new recursive operator, `-->`, for join mode rules for recursively chaining together Semgrep rules based on metavariable contents.
- A new recursive operator, `-->`, for join mode rules for recursively
  chaining together Semgrep rules based on metavariable contents.
- Semgrep now lists the scanned paths in its JSON output under the
  `paths.scanned` key.
- When using `--verbose`, the skipped paths are also listed under the
  `paths.skipped` key.
- C#: added support for typed metavariables (#4657)
- Undocumented, experimental `metavariable-analysis` feature
  supporting two kinds of analyses: prediction of regular expression
  denial-of-service vulnerabilities (ReDoS, `redos` analyzer, #4700)
  and high-entropy string detection (`entropy` analyzer, #4672).
- A new subcommand `semgrep publish` allows users to upload private,
  unlisted, or public rules to the Semgrep Registry

### Fixed

- Configure the PCRE engine with lower match-attempts and recursion limits in order
  to prevent regex matching from potentially "hanging" Semgrep
- Terraform: Parse heredocs respecting newlines and whitespaces, so that it is
  possible to correctly match these strings with `metavariable-regex` or
  `metavariable-pattern`. Previously, Semgrep had problems analyzing e.g. embedded
  YAML content. (#4582)
- Treat Go raw string literals like ordinary string literals (#3938)
- Eliminate zombie uname processes (#4466)
- Fix for: semgrep always highlights one extra character

### Changed

- Improved constant propagation for global constants
- PHP: Constant propagation now has built-in knowledge of `escapeshellarg` and
  `htmlspecialchars_decode`, if these functions are given constant arguments,
  then Semgrep assumes that their output is also constant
- The environment variable used by Semgrep login changed from `SEMGREP_LOGIN_TOKEN` to `SEMGREP_APP_TOKEN`

## [0.82.0](https://github.com/returntocorp/semgrep/releases/tag/v0.82.0) - 2022-02-08

### Added

- Experimental baseline scanning. Run with `--baseline-commit GIT_COMMIT` to only
  show findings that currently exist but did not exist in GIT_COMMIT

### Changed

- Performance: send all rules directly to semgrep-core instead of invoking semgrep-core
- Scans now report a breakdown of how many target paths were skipped for what reason.
  - `--verbose` mode will list all skipped paths along with the reason they were skipped
- Performance: send all rules directly to semgrep-core instead of invoking semgrep-core
  for each rule, reducing the overhead significantly. Other changes resulting from this:
  Sarif output now includes all rules run. Error messages use full path of rules.
  Progress bar reports by file instead of by rule
- Required minimum version of python to run semgrep now 3.7 instead of EOL 3.6
- Bloom filter optimization now considers `import` module file names, thus
  speeding up matching of patterns like `import { $X } from 'foo'`
- Indentation is now removed from matches to conserve horizontal space

### Fixed

- Typescript: Patterns `E as T` will be matched correctly. E.g. previously
  a pattern like `v as $T` would match `v` but not `v as any`, now it
  correctly matches `v as any` but not `v`. (#4515)
- Solidity: ellipsis in contract body are now supported (#4587)
- Highlighting has been restored for matching code fragments within a finding

## [0.81.0](https://github.com/returntocorp/semgrep/releases/tag/v0.81.0) - 2022-02-02

### Added

- Dockerfile language: metavariables and ellipses are now
  supported in most places where it makes sense (#4556, #4577)

### Fixed

- Gracefully handle timeout errors with missing rule_id
- Match resources in Java try-with-resources statements (#4228)

## [0.80.0](https://github.com/returntocorp/semgrep/releases/tag/v0.80.0) - 2022-01-26

### Added

- Autocomplete for CLI options
- Dockerfile: add support for metavariables where argument expansion is already supported

### Changed

- Ruby: a metavariable matching an atom can also be used to match an identifier
  with the same name (#4550)

### Fixed

- Handle missing target files without raising an exception (#4462)

## [0.79.0](https://github.com/returntocorp/semgrep/releases/tag/v0.79.0) - 2022-01-20

### Added

- Add an experimental key for internal team use: `r2c-internal-project-depends-on` that
  allows rules to filter based on the presence of 3rd-party dependencies at specific
  version ranges.
- Experimental support for Dockerfile syntax.
- Support nosemgrep comments placed on the line before a match,
  causing such match to be ignored (#3521)
- Add experimental `semgrep login` and `semgrep logout` to store API token from semgrep.dev
- Add experimenntal config key `semgrep --config policy` that uses stored API token to
  retrieve configured rule policy on semgrep.dev

### Changed

- CLI: parse errors (reported with `--verbose`) appear once per file,
  not once per rule/file

### Fixed

- Solidity: add support for `for(...)` patterns (#4530)

## [0.78.0](https://github.com/returntocorp/semgrep/releases/tag/v0.78.0) - 2022-01-13

### Added

- Pre-alpha support for Dockerfile as a new target language
- Semgrep is now able to symbolically propagate simple definitions. E.g., given
  an assignment `x = foo.bar()` followed by a call `x.baz()`, Semgrep will keep
  track of `x`'s definition, and it will successfully match `x.baz()` with a
  pattern like `foo.bar().baz()`. This feature should help writing simple yet
  powerful rules, by letting the dataflow engine take care of any intermediate
  assignments. Symbolic propagation is still experimental and it is disabled by
  default, it must be enabled in a per-rule basis using `options:` and setting
  `symbolic_propagation: true`. (#2783, #2859, #3207)
- `--verbose` outputs a timing and file breakdown summary at the end
- `metavariable-comparison` now handles metavariables that bind to arbitrary
  constant expressions (instead of just code variables)
- YAML support for anchors and aliases (#3677)

### Fixed

- Rust: inner attributes are allowed again inside functions (#4444) (#4445)
- Python: return statement can contain tuple expansions (#4461)
- metavariable-comparison: do not throw a Not_found exn anymore (#4469)
- better ordering of match results with respect to captured
  metavariables (#4488)
- Go, JavaScript, Java, Python, TypeScript: correct matching of
  multibyte characters (#4490)

## [0.77.0](https://github.com/returntocorp/semgrep/releases/tag/v0.77.0) - 2021-12-16

### Added

- New language Solidity with experimental support.
- Scala: Patterns like List(...) now correctly match against patterns in code
- A default set of .semgrepignore patterns (in semgrep/templates/.semgrepignore) are now used if no .semgrepignore file is provided
- Java: Ellipsis metavariables can now be used for parameters (#4420)
- `semgrep login` and `semgrep logout` commands to save api token

### Fixed

- Go: fixed bug where using an ellipsis to stand for a list of key-value pairs
  would sometimes cause a parse error
- Scala: Translate definitions using patterns like
  `val List(x,y,z) = List(1,2,3)` to the generic AST
- Allow name resolution on imported packages named just vN, where N is a number
- The -json option in semgrep-core works again when used with -e/-f
- Python: get the correct range when matching comprehension (#4221)
- Python and other languages: allow matches of patterns containing
  non-ascii characters, but still with possibly many false positives (#4336)
- Java: parse correctly constructor method patterns (#4418)
- Address several autofix output issues (#4428, #3577, #3338) by adding per-
  file line/column offset tracking

### Changed

- Constant propagation is now a proper must-analysis, if a variable is undefined
  in some path then it will be considered as non-constant
- Dataflow: Only consider reachable nodes, which prevents some FPs/FNs
- Timing output handles errors and reports profiling times
- semgrep-core will log a warning when a worker process is consuming above 400 MiB
  of memory, or reached 80% of the specified memory limit, whatever happens first.
  This is meant to help diagnosing OOM-related crashes.

## [0.76.2](https://github.com/returntocorp/semgrep/releases/tag/v0.76.2) - 2021-12-08

## [0.76.2](https://github.com/returntocorp/semgrep/releases/tag/v0.76.2) - 2021-12-08

### Fixed

- Python: set the right scope for comprehension variables (#4260)
- Fixed bug where the presence of .semgrepignore would cause reported targets
  to have absolute instead of relative file paths

## [0.76.1](https://github.com/returntocorp/semgrep/releases/tag/v0.76.1) - 2021-12-07

### Fixed

- Fixed bug where the presence of .semgrepignore would cause runs to fail on
  files that were not subpaths of the directory where semgrep was being run

## [0.76.0](https://github.com/returntocorp/semgrep/releases/tag/v0.76.0) - 2021-12-06

### Added

- Improved filtering of rules based on file content (important speedup
  for nodejsscan rules notably)
- Semgrep CLI now respects .semgrepignore files
- Java: support ellipsis in generics, e.g., `class Foo<...>` (#4335)

### Fixed

- Java: class patterns not using generics will match classes using generics
  (#4335), e.g., `class $X { ...}` will now match `class Foo<T> { }`
- TS: parse correctly type definitions (#4330)
- taint-mode: Findings are now reported when the LHS of an access operator is
  a sink (e.g. as in `$SINK->method`), and the LHS operand is a tainted
  variable (#4320)
- metavariable-comparison: do not throw a NotHandled exn anymore (#4328)
- semgrep-core: Fix a segmentation fault on Apple M1 when using
  `-filter_irrelevant_rules` on rules with very large `pattern-either`s (#4305)
- Python: generate proper lexical exn for unbalanced braces (#4310)
- YAML: fix off-by-one in location of arrays
- Python: generate proper lexical exn for unbalanced braces (#4310)
- Matching `"$MVAR"` patterns against string literals computed by constant folding
  no longer causes a crash (#4371)

### Changed

- semgrep-core: Log messages are now tagged with the process id
- Optimization: change bloom filters to use sets, move location of filter
- Reduced the size of `--debug` dumps
- Given `--output` Semgrep will no longer print search results to _stdout_,
  but it will only save/post them to the specified file/URL

## [0.75.0](https://github.com/returntocorp/semgrep/releases/tag/v0.75.0) - 2021-11-23

### Fixed

- semgrep-ci relies on `--disable-nosem` still tagging findings with `is_ignored`
  correctly. Reverting optimization in 0.74.0 that left this field None when said
  flag was used

## [0.74.0](https://github.com/returntocorp/semgrep/releases/tag/v0.74.0) - 2021-11-19

### Added

- Support for method chaining patterns in Python, Golang, Ruby,
  and C# (#4300), so all GA languages now have method chaining
- Scala: translate infix operators to generic AST as method calls,
  so `$X.map($F)` matches `xs map f`
- PHP: support method patterns (#4262)

### Changed

- Add `profiling_times` object in `--time --json` output for more fine
  grained visibility into slow parts of semgrep
- Constant propagation: Any kind of Python string (raw, byte, or unicode) is
  now evaluated to a string literal and can be matched by `"..."` (#3881)

### Fixed

- Ruby: blocks are now represented with an extra function call in Generic so that
  both `f(...)` and `f($X)` correctly match `f(x)` in `f(x) { |n| puts n }` (#3880)
- Apply generic filters excluding large files and binary files to
  'generic' and 'regex' targets as it was already done for the other
  languages.
- Fix some Stack_overflow when using -filter_irrelevant_rules (#4305)
- Dataflow: When a `switch` had no other statement following it, and the last
  statement of the `switch`'s `default` case was a statement, such as `throw`,
  that can exit the execution of the current function, this caused `break`
  statements within the `switch` to not be resolved during the construction of
  the CFG. This could led to e.g. constant propagation incorrectly flagging
  variables as constants. (#4265)

## [0.73.0](https://github.com/returntocorp/semgrep/releases/tag/v0.73.0) - 2021-11-12

### Added

- experimental support for C++

### Changed

- Dataflow: Assume that any function/method call inside a `try-catch` could
  be raising an exception (#4091)
- cli: if an invalid config is passed to semgrep, it will fail immediately, even
  if valid configs are also passed

### Fixed

- Performance: Deduplicate rules by rule-id + behavior so rules are not being run
  twice
- Scala: recognize metavariables in patterns
- Scala: translate for loops to the generic ast properly
- Catch PCRE errors
- Constant propagation: Avoid "Impossible" errors due to unhandled cases

## [0.72.0](https://github.com/returntocorp/semgrep/releases/tag/v0.72.0) - 2021-11-10

### Added

- Java: Add partial support for `synchronized` blocks in the dataflow IL (#4150)
- Dataflow: Add partial support for `await`, `yield`, `&`, and other expressions
- Field-definition-as-assignemnt equivalence that allows matching expression
  patterns against field definitions. It is disabled by default but can be
  enabled via rule `options:` with `flddef_assign: true` (#4187)
- Arrows (a.k.a short lambdas) patterns used to match also regular function
  definitions. This can now be disabled via rule `options:` with
  `arrow_is_function: false` (#4187)
- Javascript variable patterns using the 'var' keyword used to also
  match variable declarations using 'let' or 'const'. This can now be
  disabled via rule `options:` with `let_is_var: false`

### Fixed

- Constant propagation: In a method call `x.f(y)`, if `x` is a constant then
  it will be recognized as such
- Go: match correctly braces in composite literals for autofix (#4210)
- Go: match correctly parens in cast for autofix (#3387)
- Go: support ellipsis in return type parameters (#2746)
- Scala: parse `case object` within blocks
- Scala: parse typed patterns with variables that begin with an underscore:
  `case _x : Int => ...`
- Scala: parse unicode identifiers
- semgrep-core accepts `sh` as an alias for bash
- pattern-regex: Hexadecimal notation of Unicode code points is now
  supported and assumes UTF-8 (#4240)
- pattern-regex: Update documentation, specifying we use PCRE (#3974)
- Scala: parse nullary constructors with no arguments in more positions
- Scala: parse infix type operators with tuple arguments
- Scala: parse nested comments
- Scala: parse `case class` within blocks
- `metavariable-comparison`: if a metavariable binds to a code variable that
  is known to be constant, then we use that constant value in the comparison (#3727)
- Expand `~` when resolving config paths

### Changed

- C# support is now GA
- cli: Only suggest increasing stack size when semgrep-core segfaults
- Semgrep now scans executable scripts whose shebang interpreter matches the
  rule's language

## [0.71.0](https://github.com/returntocorp/semgrep/releases/tag/v0.71.0) - 2021-11-01

### Added

- Metavariable equality is enforced across sources/sanitizers/sinks in
  taint mode, and these metavariables correctly appear in match messages
- Pre-alpha support for Bash as a new target language
- Pre-alpha support for C++ as a new target language
- Increase soft stack limit when running semgrep-core (#4120)
- `semgrep --validate` runs metachecks on the rule

### Fixed

- text_wrapping defaults to MAX_TEXT_WIDTH if get_terminal_size reports
  width < 1
- Metrics report the error type of semgrep core errors (Timeout,
  MaxMemory, etc.)
- Prevent bad settings files from crashing Semgrep (#4164)
- Constant propagation: Tuple/Array destructuring assignments now correctly
  prevent constant propagation
- JS: Correctly parse metavariables in template strings
- Scala: parse underscore separators in number literals, and parse
  'l'/'L' long suffix on number literals
- Scala: parse by name arguments in arbitary function types,
  like `(=> Int) => Int`
- Bash: various fixes and improvements
- Kotlin: support ellipsis in class body and parameters (#4141)
- Go: support method interface pattern (#4172)

### Changed

- Report CI environment variable in metrics for better environment
  determination
- Bash: a simple expression pattern can now match any command argument rather
  than having to match the whole command

## [0.70.0](https://github.com/returntocorp/semgrep/releases/tag/v0.70.0) - 2021-10-19

### Added

- Preliminary support for bash

### Fixed

- Go: support ... in import list (#4067),
  for example `import (... "error" ...)`
- Java: ... in method chain calls can now match also 0 elements, to be
  consistent with other use of ... (#4082), so `o. ... .foo()` will now
  also match just `o.foo()`.
- Config files with only a comment give bad error message (#3773)
- Does not crash if user does not have write permissions on home directory

### Changed

- Resolution of rulesets use legacy registry instead of cdn registry
- Benchmark suite is easier to modify

## [0.69.1](https://github.com/returntocorp/semgrep/releases/tag/v0.69.1) - 2021-10-14

### Fixed

- The `--enable-metrics` flag is now always a flag, does not optionally
  take an argument

## [0.69.0](https://github.com/returntocorp/semgrep/releases/tag/v0.69.0) - 2021-10-13

### Added

- C: support ... in parameters and sizeof arguments (#4037)
- C: support declaration and function patterns
- Java: support @interface pattern (#4030)

### Fixed

- Reverted change to exclude minified files from the scan (see changelog for
  0.66.0)
- Java: Fixed equality of metavariables bounded to imported classes (#3748)
- Python: fix range of tuples (#3832)
- C: fix some wrong typedef inference (#4054)
- Ruby: put back equivalence on old syntax for keyword arguments (#3981)
- OCaml: add body of functor in AST (#3821)

### Changed

- taint-mode: Introduce a new kind of _not conflicting_ sanitizer that must be
  declared with `not_conflicting: true`. This affects the change made in 0.68.0
  that allowed a sanitizer like `- pattern: $F(...)` to work, but turned out to
  affect our ability to specify sanitization by side-effect. Now the default
  semantics of sanitizers is reverted back to the same as before 0.68.0, and
  `- pattern: $F(...)` is supported via the new not-conflicting sanitizers.

## [0.68.2](https://github.com/returntocorp/semgrep/releases/tag/v0.68.2) - 2021-10-07

### Fixed

- Respect --skip-unknown-extensions even for files with no extension
  (treat no extension as an unknown extension)
- taint-mode: Fixed (another) bug where a tainted sink could go unreported when
  the sink is a specific argument in a function call

## [0.68.1](https://github.com/returntocorp/semgrep/releases/tag/v0.68.1) - 2021-10-07

### Added

- Added support for `raise`/`throw` expressions in the dataflow engine and
  improved existing support for `try-catch-finally`

### Fixed

- Respect rule level path filtering

## [0.68.0](https://github.com/returntocorp/semgrep/releases/tag/v0.68.0) - 2021-10-06

### Added

- Added "automatic configuration" (`--config auto`), which collaborates with
  the Semgrep Registry to customize rules to a project; to support this, we
  add support for logging-in to the Registry using the project URL; in
  a future release, this will also perform project analysis to determine
  project languages and frameworks
- Input can be derived from subshells: `semgrep --config ... <(...)`
- Java: support '...' in catch (#4002)

### Changed

- taint-mode: Sanitizers that match exactly a source or a sink are filtered out,
  making it possible to use `- pattern: $F(...)` for declaring that any other
  function is a sanitizer
- taint-mode: Remove built-in source `source(...)` and built-in sanitizer
  `sanitize(...)` used for convenience during early development, this was causing
  some unexpected behavior in real code that e.g. had a function called `source`!
- When enabled, metrics now send the hashes of rules that yielded findings;
  these will be used to tailor rules on a per-project basis, and also will be
  used to improve rules over time
- Improved Kotlin parsing from 77% to 90% on our Kotlin corpus.
- Resolution of rulesets (i.e. `p/ci`) use new rule cdn and do client-side hydration
- Set pcre recursion limit so it will not vary with different installations of pcre
- Better pcre error handling in semgrep-core

### Fixed

- taint-mode: Fixed bug where a tainted sink could go unreported when the sink is
  a specific argument in a function call
- PHP: allows more keywords as valid field names (#3954)

## [0.67.0](https://github.com/returntocorp/semgrep/releases/tag/v0.67.0) - 2021-09-29

### Added

- Added support for break and continue in the dataflow engine
- Added support for switch statements in the dataflow engine

### Changed

- Taint no longer analyzes dead/unreachable code
- Improve error message for segmentation faults/stack overflows
- Attribute-expression equivalence that allows matching expression patterns against
  attributes, it is enabled by default but can be disabled via rule `options:` with
  `attr_expr: false` (#3489)
- Improved Kotlin parsing from 35% to 77% on our Kotlin corpus.

### Fixed

- Fix CFG dummy nodes to always connect to exit node
- Deep ellipsis `<... x ...>` now matches sub-expressions of statements
- Ruby: treat 'foo' as a function call when alone on its line (#3811)
- Fixed bug in semgrep-core's `-filter_irrelevant_rules` causing Semgrep to
  incorrectly skip a file (#3755)

## [0.66.0](https://github.com/returntocorp/semgrep/releases/tag/v0.66.0) - 2021-09-22

### Added

- HCL (a.k.a Terraform) experimental support

### Changed

- **METRICS COLLECTION CHANGES**: In order to target development of Semgrep features, performance improvements,
  and language support, we have changed how metrics are collected by default
  - Metrics collection is now controlled with the `--metrics` option, with possible values: `auto`, `on`, or `off`
  - `auto` will send metrics only on runs that include rules are pulled from the Semgrep Registry.
    It will not send metrics when rules are only read from local files or passed directly as
    strings
  - `auto` is now the default metrics collection state
  - `on` forces metrics collection on every run
  - `off` disables metrics collection entirely
  - Metrics collection may still alternatively be controlled with the `SEMGREP_SEND_METRICS`
    environment variable, with the same possible values as the `--metrics` option. If both
    are set, `--metrics` overrides `SEMGREP_SEND_METRICS`
  - See `PRIVACY.md` for more information
- Constant propagation now assumes that void methods may update the callee (#3316)
- Add rule message to emacs output (#3851)
- Show stack trace on fatal errors (#3876)
- Various changes to error messages (#3827)
- Minified files are now automatically excluded from the scan, which
  may result in shorter scanning times for some projects.

### Fixed

- Dataflow: Recognize "concat" method and interpret it in a language-dependent manner (#3316)
- PHP: allows certain keywords as valid field names (#3907)

## [0.65.0](https://github.com/returntocorp/semgrep/releases/tag/v0.65.0) - 2021-09-13

### Added

- Allow autofix using the command line rather than only with the fix: YAML key
- Vardef-assign equivalence can now be disabled via rule `options:` with `vardef_assign: false`

### Changed

- Grouped semgrep CLI options and added constraints when useful (e.g. cannot use `--vim` and `--emacs` at the same time)

### Fixed

- Taint detection with ternary ifs (#3778)
- Fixed corner-case crash affecting the `pattern: $X` optimization ("empty And; no positive terms in And")
- PHP: Added support for parsing labels and goto (#3592)
- PHP: Parse correctly constants named PUBLIC or DEFAULT (#3589)
- Go: Added type inference for struct literals (#3622)
- Fix semgrep-core crash when a cache file exceeds the file size limit
- Sped up Semgrep interface with tree-sitter parsing

## [0.64.0](https://github.com/returntocorp/semgrep/releases/tag/v0.64.0) - 2021-09-01

### Added

- Enable associative matching for string concatenation (#3741)

### Changed

- Add logging on failure to git ls-files (#3777)
- Ignore files whose contents look minified (#3795)
- Display semgrep-core errors in a better way (#3774)
- Calls to `semgrep --version` now check if Semgrep is up-to-date; this can
  cause a ~ 100 ms delay in run time; use --disable-version-check if you
  don't want this

### Fixed

- Java: separate import static from regular imports during matching (#3772)
- Taint mode will now benefit from semgrep-core's -filter_irrelevant_rules
- Taint mode should no longer report duplicate matches (#3742)
- Only change source directory when running in docker context (#3732)

## [0.63.0](https://github.com/returntocorp/semgrep/releases/tag/v0.63.0) - 2021-08-25

### Added

- C#: support ellipsis in declarations (#3720)

### Fixed

- Hack: improved support for metavariables (#3716)
- Dataflow: Disregard type arguments but not the entire instruction

### Changed

- Optimize ending `...` in `pattern-inside`s to simply match anything left

## [0.62.0](https://github.com/returntocorp/semgrep/releases/tag/v0.62.0) - 2021-08-17

### Added

- OCaml: support module aliasing, so looking for `List.map` will also
  find code that renamed `List` as `L` via `module L = List`.
- Add help text to sarif formatter output if defined in metadata field.
- Update shortDescription in sarif formatter output if defined in metadata field.
- Add tags as defined in metadata field in addition to the existing tags.

### Fixed

- core: Fix parsing of numeric literals in rule files
- Java: fix the range and autofix of Cast expressions (#3669)
- Generic mode scanner no longer tries to open submodule folders as files (#3701)
- `pattern-regex` with completely empty files (#3705)
- `--sarif` exit code with suppressed findings (#3680)
- Fixed fatal errors when a pattern results in a large number of matches
- Better error message when rule contains empty pattern

### Changed

- Add backtrace to fatal errors reported by semgrep-core
- Report errors during rule evaluation to the user
- When anded with other patterns, `pattern: $X` will not be evaluated on its own, but will look at the context and find `$X` within the metavariables bound, which should be significantly faster

## [0.61.0](https://github.com/returntocorp/semgrep/releases/tag/v0.61.0) - 2021-08-04

### Added

- Hack: preliminary support for hack-lang
  thanks to David Frankel, Nicholas Lin, and more people at Slack!
- OCaml: support for partial if, match, and try patterns
  (e.g., `if $X = $Y`)
- OCaml: you can match uppercase identifiers (constructors, module names) by
  using a metavariable with an uppercase letter followed by an underscore,
  followed by uppercase letters or digits (e.g. `$X_`, `$F_OO`).
  Instead, `$FOO` will match everything else (lowercase identifiers,
  full expressions, types, patterns, etc.).
- OCaml: match cases patterns are now matched in any order, and ellipsis are
  handled correctly
- Improved error messages sent to the playground

### Changed

- Run version check and print upgrade message after scan instead of before
- OCaml: skip ocamllex and ocamlyacc files. Process only .ml and .mli files.
- Memoize range computation for expressions and speed up taint mode
- Report semgrep-core's message upon a parse error
- Deprecated the following experimental features:
  - pattern-where-python
  - taint-mode
  - equivalences
  - step-by-step evaluation output
- Deduplicate findings that fire on the same line ranges and have the same message.

### Fixed

- Go: Match import module paths correctly (#3484)
- OCaml: use latest ocamllsp 1.7.0 for the -lsp option
- OCaml: include parenthesis tokens in the AST for tuples and constructor
  calls for better range matching and autofix
- OCaml: fixed many matching bugs with ellipsis
- core: Do not crash when is not possible to compute range info
- eliminate 6x slowdown when using the '--max-memory' option

## [0.60.0](https://github.com/returntocorp/semgrep/releases/tag/v0.60.0) - 2021-07-27

### Added

- Detect duplicate keys in YAML dictionaries in semgrep rules when parsing a rule
  (e.g., detect multiple 'metavariable' inside one 'metavariable-regex')

### Fixed

- C/C++: Fixed stack overflows (segmentation faults) when processing very large
  files (#3538)
- JS: Fixed stack overflows (segmentation faults) when processing very large
  files (#3538)
- JS: Detect numeric object keys `1` and `0x1` as equal (#3579)
- OCaml: improved parsing stats by using tree-sitter-ocaml (from 25% to 88%)
- taint-mode: Check nested functions
- taint-mode: `foo.x` is now detected as tainted if `foo` is a source of taint
- taint-mode: Do not crash when is not possible to compute range info
- Rust: recognize ellipsis in macro calls patterns (#3600)
- Ruby: represent correctly a.(b) in the AST (#3603)
- Rust: recognize ellipsis in macro calls patterns

### Changed

- Added precise error location for the semgrep metachecker, to detect for example
  duplicate patterns in a rule

## [0.59.0](https://github.com/returntocorp/semgrep/releases/tag/v0.59.0) - 2021-07-20

### Added

- A new experimental 'join' mode. This mode runs multiple Semgrep rules
  on a codebase and "joins" the results based on metavariable contents. This
  lets users ask questions of codebases like "do any 3rd party
  libraries use a dangerous function, and do I import that library directly?" or
  "is this variable passed to an HTML template, and is it rendered in that template?"
  with several Semgrep rules.

### Fixed

- Improve location reporting of errors
- metavariable-pattern: `pattern-not-regex` now works (#3503)
- Rust: correctly parse macros (#3513)
- Python: imports are unsugared correctly (#3940)
- Ruby: `pattern: $X` in the presence of interpolated strings now works (#3560)

## [0.58.2](https://github.com/returntocorp/semgrep/releases/tag/v0.58.2) - 2021-07-15

### Fixed

- Significant speed improvements, but the binary is now 95MB (from 47MB
  in 0.58.1, but it was 170MB in 0.58.0)

## [0.58.1](https://github.com/returntocorp/semgrep/releases/tag/v0.58.1) - 2021-07-15

### Fixed

- The --debug option now displays which files are currently processed incrementally;
  it will not wait until semgrep-core completely finishes.

### Changed

- Switch from OCaml 4.10.0 to OCaml 4.10.2 (and later to OCaml 4.12.0) resulted in
  smaller semgrep-core binaries (from 170MB to 47MB) and a smaller docker
  image (from 95MB to 40MB).

## [0.58.0](https://github.com/returntocorp/semgrep/releases/tag/v0.58.0) - 2021-07-14

### Added

- New iteration of taint-mode that allows to specify sources/sanitizers/sinks
  using arbitrary pattern formulas. This provides plenty of flexibility. Note
  that we breaks compatibility with the previous taint-mode format, e.g.
  `- source(...)` must now be written as `- pattern: source(...)`.
- HTML experimental support. This does not rely on the "generic" mode
  but instead really parses the HTML using tree-sitter-html. This allows
  some semantic matching (e.g., matching attributes in any order).
- Vue.js alpha support (#1751)
- New matching option `implicit_ellipsis` that allows disabling the implicit
  `...` that are added to record patterns, plus allow matching "spread fields"
  (JS `...x`) at any position (#3120)
- Support globstar (`**`) syntax in path include/exclude (#3173)

### Fixed

- Apple M1: Semgrep installed from HomeBrew no longer hangs (#2432)
- Ruby command shells are distinguished from strings (#3343)
- Java varargs are now correctly matched (#3455)
- Support for partial statements (e.g., `try { ... }`) for Java (#3417)
- Java generics are now correctly stored in the AST (#3505)
- Constant propagation now works inside Python `with` statements (#3402)
- Metavariable value replacement in message/autofix no longer mixes up short and long names like $X vs $X2 (#3458)
- Fixed metavariable name collision during interpolation of message / autofix (#3483)
  Thanks to Justin Timmons for the fix!
- Revert `pattern: $X` optimization (#3476)
- metavariable-pattern: Allow filtering using a single `pattern` or
  `pattern-regex`
- Dataflow: Translate call chains into IL

### Changed

- Faster matching times for generic mode

## [0.57.0](https://github.com/returntocorp/semgrep/releases/tag/v0.57.0) - 2021-06-29

### Added

- new `options:` field in a YAML rule to enable/disable certain features
  (e.g., constant propagation). See https://github.com/returntocorp/semgrep/blob/develop/semgrep-core/src/core/Config_semgrep.atd
  for the list of available features one can enable/disable.
- Capture groups in pattern-regex: in $1, $2, etc. (#3356)
- Support metavariables inside atoms (e.g., `foo(:$ATOM)`)
- Support metavariables and ellipsis inside regexp literals
  (e.g., `foo(/.../)`)
- Associative-commutative matching for bitwise OR, AND, and XOR operations
- Add support for $...MVAR in generic patterns.
- metavariable-pattern: Add support for nested Spacegrep/regex/Comby patterns
- C#: support ellipsis in method parameters (#3289)

### Fixed

- C#: parse `__makeref`, `__reftype`, `__refvalue` (#3364)
- Java: parsing of dots inside function annotations with brackets (#3389)
- Do not pretend that short-circuit Boolean AND and OR operators are commutative (#3399)
- metavariable-pattern: Fix crash when nesting a non-generic pattern within
  a generic rule
- metavariable-pattern: Fix parse info when matching content of a metavariable
  under a different language
- generic mode on Markdown files with very long lines will now work (#2987)

### Changed

- generic mode: files that don't look like nicely-indented programs
  are no longer ignored, which may cause accidental slowdowns in setups
  where excessively large files are not excluded explicitly (#3418).
- metavariable-comparison: Fix crash when comparing integers and floats
  Thanks to Justin Timmons for the fix!
- Do not filter findings with the same range but different metavariable bindings (#3310)
- Set parsing_state.have_timeout when a timeout occurs (#3438)
- Set a timeout of 10s per file (#3434)
- Improvements to contributing documentation (#3353)
- Memoize getting ranges to speed up rules with large ranges
- When anded with other patterns, `pattern: $X` will not be evaluated on its own, but will look at the context and find `$X` within the metavariables bound, which should be significantly faster

## [0.56.0](https://github.com/returntocorp/semgrep/releases/tag/v0.56.0) - 2021-06-15

### Added

- Associative-commutative matching for Boolean AND and OR operations
  (#3198)
- Support metavariables inside strings (e.g., `foo("$VAR")`)
- metavariable-pattern: Allow matching the content of a metavariable under
  a different language.

### Fixed

- C#: Parse attributes for local functions (#3348)
- Go: Recognize other common package naming conventions (#2424)
- PHP: Support for associative-commutative matching (#3198)

### Changed

- Upgrade TypeScript parser (#3102)

### Changed

- `--debug` now prints out semgrep-core debug logs instead of having this
  behavior with `--debugging-json`

## [0.55.1](https://github.com/returntocorp/semgrep/releases/tag/v0.55.1) - 2021-06-9

### Added

- Add helpUri to sarif output if rule source metadata is defined

### Fixed

- JSON: handle correctly metavariables as field (#3279)
- JS: support partial field definitions pattern, like in JSON
- Fixed wrong line numbers for multi-lines match in generic mode (#3315)
- Handle correctly ellipsis inside function types (#3119)
- Taint mode: Allow statement-patterns when these are represented as
  statement-expressions in the Generic AST (#3191)

## [0.55.0](https://github.com/returntocorp/semgrep/releases/tag/v0.55.0) - 2021-06-8

### Added

- Added new metavariable-pattern operator (available only via --optimizations),
  thanks to Kai Zhong for the feature request (#3257).

### Fixed

- Scala: parse correctly symbol literals and interpolated strings containing
  double dollars (#3271)
- Dataflow: Analyze foreach body even if we do not handle the pattern yet (#3155)
- Python: support ellipsis in try-except (#3233)
- Fall back to no optimizations when using unsupported features: pattern-where-python,
  taint rules, and `--debugging-json` (#3265)
- Handle regexp parse errors gracefully when using optimizations (#3266)
- Support equivalences when using optimizations (#3259)
- PHP: Support ellipsis in include/require and echo (#3191, #3245)
- PHP: Prefer expression patterns over statement patterns (#3191)
- C#: Support unsafe block syntax (#3283)

### Changed

- Run rules in semgrep-core (rather than patterns) by default (aka optimizations all)

## [0.54.0](https://github.com/returntocorp/semgrep/releases/tag/v0.54.0) - 2021-06-2

### Added

- Per rule parse times and per rule-file parse and match times added to opt-in metrics
- $...MVAR can now match a list of statements (not just a list of arguments) (#3170)

### Fixed

- JavaScript parsing: [Support decorators on
  properties](https://github.com/tree-sitter/tree-sitter-javascript/pull/166)
- JavaScript parsing: [Allow default export for any declaration](https://github.com/tree-sitter/tree-sitter-javascript/pull/168)
- Metavariables in messages are filled in when using `--optimizations all`
- Python: class variables are matched in any order (#3212)
- Respect `--timeout-threshold` option in `--optimizations all` mode

### Changed

- Moved some debug logging to verbose logging
- $...ARGS can now match an empty list of arguments, just like ... (#3177)
- JSON and SARIF outputs sort keys for predictable results

## [0.53.0](https://github.com/returntocorp/semgrep/releases/tag/v0.53.0) - 2021-05-26

### Added

- Scala alpha support
- Metrics collection of project_hash in cases where git is not available
- Taint mode now also analyzes top-level statements.

### Fixed

- Running with `--strict` will now return results if there are `nosem` mismatches. Semgrep will report a nonzero exit code if `--strict` is set and there are `nosem` mismathces. [#3099](https://github.com/returntocorp/semgrep/issues/3099)
- PHP: parsing correctly ... and metavariables in parameters
- PHP: parsing correctly functions with a single statement in their body
- Evaluate interpolated strings during constant propagation (#3127)
- Fixed #3084 - Semgrep will report an InvalidRuleSchemaError for dictionaries with duplicate key names.
- Basic type inference also for implicit variable declarations (Python, Ruby, PHP, and JS)
- JS/TS: differentiating tagged template literals in the AST (#3187)
- Ruby: storing parenthesis in function calls in the AST (#3178)

## [0.52.0](https://github.com/returntocorp/semgrep/releases/tag/v0.52.0) - 2021-05-18

### Added

- C# alpha support
- Let meta-variables match both a constant variable occurrence and that same
  constant value (#3058)

### Fixed

- OCaml: fix useless-else false positives by generating appropriate AST for
  if without an else.
- JS/TS: Propagate constant definitions without declaration
- Python: Make except ... match except _ as _

## [0.51.0](https://github.com/returntocorp/semgrep/releases/tag/v0.51.0) - 2021-05-13

### Added

- Keep track of and report rule parse time in addition to file parse time.
- v0 of opt-in anonymous aggregate metrics.
- Improved cheatsheet for generic mode, now recommending indented
  patterns (#2911, #3028).

### Fixed

- JS/TS: allow the deep expression operator <... ...> in expression
  statement position, for example:

```
$ARG = [$V];
...
<... $O[$ARG] ...>; // this works now
```

- PHP arrays with dots inside parse
- Propagate constants in nested lvalues such as `y` in `x[y]`
- C# experimental support

### Changed

- Show log messages from semgrep-core when running semgrep with
  `--debug`.
- By default, targets larger than 1 MB are now excluded from semgrep
  scans. New option `--max-target-bytes 0` restores the old behavior.
- Report relative path instead of absolute when using `--time`

## [0.50.1](https://github.com/returntocorp/semgrep/releases/tag/v0.50.1) - 2021-05-06

### Changed

- Reinstate `--debugging-json` to avoid stderr output of `--debug`

## [0.50.0](https://github.com/returntocorp/semgrep/releases/tag/v0.50.0) - 2021-05-06

### Added

- JS/TS: Infer global constants even if the `const` qualifier is missing (#2978)
- PHP: Resolve names and infer global constants in the same way as for Python

### Fixed

- Empty yaml files do not crash
- Autofix does not insert newline characters for patterns from semgrep.live (#3045)
- Autofix printout is grouped with its own finding rather than the one below it (#3046)
- Do not assign constant values to assigned variables (#2805)
- A `--time` flag instead of `--json-time` which shows a summary of the
  timing information when invoked with normal output and adds a time field
  to the json output when `--json` is also present

### Changed

- .git/ directories are ignored when scanning
- External Python API (`semgrep_main.invoke_semgrep`) now takes an
  optional `OutputSettings` argument for controlling output
- `OutputSettings.json_time` has moved to `OutputSettings.output_time`,
  this and many other `OutputSettings` arguments have been made optional

### Removed

- `--debugging-json` flag in favor of `--json` + `--debug`
- `--json-time` flag in favor of `--json` + `--time`

## [0.49.0](https://github.com/returntocorp/semgrep/releases/tag/v0.49.0) - 2021-04-28

### Added

- Support for matching multiple arguments with a metavariable (#3009)
  This is done with a 'spread metavariable' operator that looks like
  `$...ARGS`. This used to be available only for JS/TS and is now available
  for the other languages (Python, Java, Go, C, Ruby, PHP, and OCaml).
- A new `--optimizations [STR]` command-line flag to turn on/off some
  optimizations. Use 'none' to turn off everything and 'all' to turn on
  everything.
  Just using `--optimizations` is equivalent to `--optimizations all`, and
  not using `--optimizations` is equivalent to `--optimizations none`.
- JS/TS: Support '...' inside JSX text to match any text, as in
  `<a href="foo">...</a>` (#2963)
- JS/TS: Support metavariables for JSX attribute values, as in
  `<a href=$X>some text</a>` (#2964)

### Fixed

- Python: correctly parsing fstring with multiple colons
- Ruby: better matching for interpolated strings (#2826 and #2949)
- Ruby: correctly matching numbers

### Changed

- Add required executionSuccessful attribute to SARIF output (#2983)
  Thanks to Simon Engledew
- Remove jsx and tsx from languages, just use javascript or typescript (#3000)
- Add limit max characters in output line (#2958) and add
  flag to control maxmium characters (defaults to 160).
  Thanks to Ankush Menat

## [0.48.0](https://github.com/returntocorp/semgrep/releases/tag/v0.48.0) - 2021-04-20

### Added

- Taint mode: Basic cross-function analysis (#2913)
- Support for the new Java Record extension and Java symbols with accented characters (#2704)

### Fixed

- Capturing functions when used as both expressions and statements in JS (#1007)
- Literal for ocaml tree sitter (#2885)
- Ruby: interpolated strings match correctly (#2967)
- SARIF output now contains the required runs.invocations.executionSuccessful property.

### Changed

- The `extra` `lines` data is now consistent across scan types
  (e.g. `semgrep-core`, `spacegrep`, `pattern-regex`)

## [0.47.0](https://github.com/returntocorp/semgrep/releases/tag/v0.47.0) - 2021-04-15

### Added

- support `for(...)` for Java
- Ability to match lambdas or functions in Javascript with ellipsis after
  the function keyword, (e.g., `function ...(...) { ... }`)
- Rust: Semgrep patterns now support top-level statements (#2910)
- support for utf-8 code with non-ascii chars (#2944)
- Java switch expressions

### Fixed

- fixed single field pattern in JSON, allow `$FLD: { ... }` pattern
- Config detection in files with many suffix delimiters, like `this.that.check.yaml`.
  More concretely: configs end with `.yaml`, YAML language tests end with `.test.yaml`,
  and everything else is handled by its respective language extension (e.g. `.py`).
- Single array field in yaml in a pattern is parsed as a field, not a one element array

## [0.46.0](https://github.com/returntocorp/semgrep/releases/tag/v0.46.0) - 2021-04-08

### Added

- YAML language support to --test
- Ability to list multiple, comma-separated rules on the same line when in --test mode
- Resolve alias in require/import in Javascript

```
child_process.exec(...)
```

will now match

```javascript
var { exec } = require("child_process");
exec("dangerous");
```

- Taint mode: Pattern-sources can now be arbitrary expressions (#2881)

### Fixed

- SARIF output now nests invocations inside runs.
- Go backslashed carets in regexes can be parsed

### Changed

- Deep expression matches (`<... foo ...>`) now match within records, bodies of
  anonymous functions (a.k.a. lambda-expressions), and arbitrary language-specific
  statements (e.g. the Golang `go` statement)

## [0.45.0](https://github.com/returntocorp/semgrep/releases/tag/v0.45.0) - 2021-03-30

### Added

- New `--experimental` flag for passing rules directly to semgrep-core (#2836)

### Fixed

- Ellipses in template strings don't match string literals (#2780)
- Go: correctly parse select/switch clauses like in tree-sitter (#2847)
- Go: parse correctly 'for ...' header in Go patterns (#2838)

## [0.44.0](https://github.com/returntocorp/semgrep/releases/tag/v0.44.0) - 2021-03-25

### Added

- Support for YAML! You can now write YAML patterns in rules
  to match over YAML target files (including semgrep YAML rules, inception!)
- A new Bloomfilter-based optimisation to speedup matching (#2816)
- Many benchmarks to cover semgrep advertised packs (#2772)
- A new semgrep-dev docker container useful for benchmarking semgrep (#2800)
- Titles to rule schema definitions, which can be leveraged in
  the Semgrep playground (#2703)

### Fixed

- Fixed taint mode and added basic test (#2786)
- Included formatted errors in SARIF output (#2748)
- Go: handle correctly the scope of Go's short assignment variables (#2452)
- Go: fixed the range of matched slices (#2763)
- PHP: correctly match the PHP superglobal `$_COOKIE` (#2820)
- PHP: allow ellipsis inside array ranges (#2819)
- JSX/TSX: fixed the range of matched JSX elements (#2685)
- Javascript: allow ellipsis in arrow body (#2802)
- Generic: correctly match the same metavariable when used in different
  generic patterns

#### Fixed in `semgrep-core` only

These features are not yet available via the `semgrep` CLI,
but have been fixed to the internal `semgrep-core` binary.

- Fixed all regressions on semgrep-rules when using -fast
- Handle pattern-not: and pattern-not-inside: as in semgrep
- Handle pattern: and pattern-inside: as in semgrep (#2777)

## [0.43.0](https://github.com/returntocorp/semgrep/releases/tag/v0.43.0) - 2021-03-16

### Added

- Official Python 3.9 support
- Support for generating patterns that will match multiple given code targets
- Gitignore for compiled binaries

### Fixed

- Parsing enum class patterns (#2715)
- Ocaml test metavar_equality_var (#2755)

### Changed

- Pfff java parser and tree-sitter-java parser are now more similar
- Octal numbers parsed correctly in tree-sitter parsers

## [0.42.0](https://github.com/returntocorp/semgrep/releases/tag/v0.42.0) - 2021-03-09

### Added

- Added propagation of metavariables to clauses nested under `patterns:`. Fixes (#2548)[https://github.com/returntocorp/semgrep/issues/2548].
- `--json-time` flag which reports runtimes for (rule, target file)
- `--vim` flag for Syntastic
- PHP - Support for partial if statements
- CSharp - Many improvements to parsing

### Fixed

- Rust can be invoked with `rs` or `rust` as a language

### Changed

- The timeout for downloading config files from a URL was extended from 10s to 20s.

## [0.41.1](https://github.com/returntocorp/semgrep/releases/tag/v0.41.1) - 2021-02-24

### Fixed

- Statically link pcre in semgrep-core for MacOS releases

## [0.41.0](https://github.com/returntocorp/semgrep/releases/tag/v0.41.0) - 2021-02-24

### Added

- Added basic typed metavariables for javascript and typescript (#2588)
- Ability to match integers or floats by values
  e.g., the pattern '8' will now match code like 'x = 0x8'
- Start converting the tree-sitter CST of R to the generic AST
  thx to Ross Nanopoulos!
- Allow 'nosem' in HTML. (#2574)

#### Added in `semgrep-core` only

These features are not yet available via the `semgrep` CLI,
but have been added to the internal `semgrep-core` binary.

- ability to process a whole rule in semgrep-core; this will allow
  whole-rule optimisations and avoid some fork and communication with the
  semgrep Python wrapper
- handling the none (regexp) and generic (spacegrep) patterns in a rule
- handling the metavariable-regexp, metavariable-comparison
- correctly handle boolean formula using inclusion checks on metavariables
- new semgrep-core -test_rules action to test rules; it reports only
  28/2800 mismatches on the semgrep-rules repository

### Changed

- update C# to latest tree-sitter-csharp
  thx to Sjord for the huge work adapting to the new C# grammar
- Improve --generate-config capabilities (#2562)
- optimise the matching of blocks with ellipsis (#2618)
  e.g., the pattern 'function(...) { ... }' will now be more efficient
- Change pattern-not-regex to filter when regex overlaps with a match (#2572)

### Fixed

- remove cycle in named AST for Rust 'fn foo(self)' (#2584)
  and also typescript, which could cause semgrep to use giga bytes of memory
- fix missing token location on Go type assertion (#2577)

## [0.40.0](https://github.com/returntocorp/semgrep/releases/tag/v0.40.0) - 2021-02-17

### Added

- Documentation for contributing new languages.
- New language Kotlin with experimental support.
- Work on caching improvements for semgrep-core.
- Work on bloom filters for matching performance improvement.

### Changed

- Typescript grammar upgraded.
- Ruby parser updated from the latest tree-sitter-ruby.
- New Semgrep logo!
- metavariable_regex now supported with PCRE.
- Rust macros now parsed. Thanks Ruin0x11!

### Fixed

- Constant propagaion support covers `:=` short assignment in Go. (#2440)
- Functions now match against functions inside classes for PHP. (#2470)
- Import statements for CommonJS Typescript modules now supported. (#2234)
- Ellipsis behave consistently in nested statements for PHP. (#2453)
- Go Autofix does not drop closing parenthesis. (#2316)
- Helpful errors added for Windows installation. (#2533)
- Helpful suggestions provided on output encoding error. (#2514)
- Import metavariables now bind to the entire Java path. (#2502)
- Semgrep matches the short name for a type in Java. (#2400)
- Interface types explicitly handled in Go patterns. (#2376)
- TooManyMatches error generated instead of Timeout error when appropriate. (#2411)

## [0.39.1](https://github.com/returntocorp/semgrep/releases/tag/v0.39.1) - 2021-01-26

No new changes in this version.
This is a re-release of 0.39.0 due to an error in the release process.

## [0.39.0](https://github.com/returntocorp/semgrep/releases/tag/v0.39.0) - 2021-01-26

### Added

- Typed metavariables in C.
  Patterns like `$X == $Y` can now match specific types like so: `(char *$X) == $Y`. (#2431)

#### Added in `semgrep-core` only

These features are not yet available via the `semgrep` CLI,
but have been added to the internal `semgrep-core` binary.

- `semgrep-core` supports rules in JSON and Jsonnet format. (#2428)
- `semgrep-core` supports a new nested format
  for combining patterns into a boolean query. (#2430)

### Changed

- When an unknown language is set on a rule,
  the error message now lists all supported languages. (#2448)
- When semgrep is executed without a config specified,
  the error message now includes some suggestions on how to pick a config. (#2449)
- `-c` is the new shorthand for `--config` in the CLI.
  `-f` is kept as an alias for backward-compatibility. (#2447)

### Fixed

- Disable timeouts if timeout setting is 0 (#2423).
- Typed metavariables in go match literal strings (#2401).
- Fix bug that caused m_compatible_type to only bind the type (#2441).

## [0.38.0](https://github.com/returntocorp/semgrep/releases/tag/v0.38.0) - 2021-01-20

### Added

- Added a new language: Rust. Support for basic semgrep patterns (#2391)
  thanks to Ruin0x11!
- Added a new language: R. Just parsing for now (#2407)
  thanks to Ross Nanopoulos!
- Parse more Rust constructs: Traits, type constraints (#2393, #2413)
  thanks to Ruin0x11!
- Parse more C# constructs: Linq queries, type parameter constraints (#2378, #2408)
  thanks to Sjord!
- new experimental semgrep rule (meta)linter (#2420) with semgrep-core -check_rules

### Changed

- new controlflow-sensitive intraprocedural dataflow-based constant propagation
  (#2386)

### Fixed

- matching correctly Ruby functions with rescue block (#2390)
- semgrep crashing on permission error on a file (#2394)
- metavariable interpolation for pattern-inside (#2361)
- managing Lua assignment correctly (#2406) thanks to Ruin0x11!
- correctly parse metavariables in PHP, and ellipsis in fields (#2419)

## [0.37.0](https://github.com/returntocorp/semgrep/releases/tag/v0.37.0) - 2021-01-13

### Added

- pattern-not-regex added so findings can be filtered using regular expression (#2364)
- Added a new language: Lua. Support for basic semgrep patterns (#2337, #2312)
  thanks to Ruin0x11!
- C# support for basic semgrep patterns (#2336)
- Parse event access, conditional access, async-await in C# (#2314, #2329, #2358)
  thanks to Sjord

### Changed

- Java and Javascript method chaining requires extra "." when using ellipsis (#2354)

### Fixed

- Semgrep crashing due to missing token information in AST (#2380)

## [0.36.0](https://github.com/returntocorp/semgrep/releases/tag/v0.36.0) - 2021-01-05

### Added

- Typed metavariables can now match field access when we can propagate
  the type of a field
- Constant propagation for Java final fields (using this.field syntax)

### Changed

- Packaging and `setup.py` functionality (`.whl` and `pip` install unchanged):
  `SEMGREP_SKIP_BIN`, `SEMGREP_CORE_BIN`, and `SPACEGREP_BIN` now available

### Fixed

- correctly match the same metavariable for a field when used at a definition
  site and use site for Java
- add classname attribute to junit.xml report

## [0.35.0](https://github.com/returntocorp/semgrep/releases/tag/v0.35.0) - 2020-12-16

### Added

- Support for `...` in chains of method calls in JS, e.g. `$O.foo() ... .bar()`
- Official Ruby GA support

### Fixed

- Separate out test and pattern files with `--test` (#1796)

## [0.34.0](https://github.com/returntocorp/semgrep/releases/tag/v0.34.0) - 2020-12-09

### Added

- Experimental support for matching multiple arguments in JS/TS.
  This is done with a 'spread metavariable' operator,
  that looks like `$...ARGS`.
- Support for using `...` inside a Golang `switch` statement.
- Support for matching only
  the `try`, the `catch`, or the `finally` part
  of a `try { } catch (e) { } finally { }` construct in JS/TS.
- Support for matching only
  the `if ()` part of
  an `if () { }` construct in Java
- Support for metavariables inside dictionary keys in Ruby.
  This looks like `{..., $KEY: $VAL, ...}`.
- An experimental `--json-stats` flag.
  The stats output contains
  the number of files and lines of code scanned,
  broken down by language.
  It also contains profiling data broken down by rule ID.
  Please note that as this is an experimental flag,
  the output format is subject to change in later releases.
- Regex-only rules can now use `regex` as their language.
  The previously used language `none` will keep working as well.

### Changed

- Matches are now truncated to 10 lines in Semgrep's output.
  This was done to avoid filling the screen with output
  when a rule captures a whole class or function.
  If you'd like to adjust this behavior,
  you can set the new `--max-lines-per-finding` option.
- Fans of explicit & verbose code can now ignore findings
  with a `// nosemgrep` comment instead of the original `// nosem`.
  The two keywords have identical behavior.
- Generic pattern matching is now 10-20% faster
  on large codebases.

### Fixed

- Semgrep would crash when tens of thousands of matches were found
  for the same rule in one file.
  A new internally used `semgrep-core` flag named `-max_match_per_file`
  prevents these crashes by forcing a 'timeout' state
  when 10,000 matches are reached.
  Semgrep can then gracefully report
  what combination of rules and paths causes too much work.
- `semgrep --debug` works again,
  and now outputs even more debugging information from `semgrep-core`.
  The new debugging output is especially helpful to discover
  which rules have too many matches.
- A pattern that looks like `$X & $Y`
  will now correctly match bitwise AND operations in Ruby.
- Metavariables can now capture the name of a class
  and match its occurrences later in the class definition.
- Semgrep used to crash when a metavariable matched
  over text that cannot be read as UTF-8 text.
  Such matches will now try to recover what they can
  from apparent broken unicode text.

## [0.33.0](https://github.com/returntocorp/semgrep/releases/tag/v0.33.0) - 2020-12-01

### Added

- Allow selecting rules based on severity with the `--severity` flag. Thanks @kishorbhat!

### Changed

- In generic mode, shorter matches are now always preferred over
  longer ones. This avoids matches like `def bar def foo` when the
  pattern is `def ... foo`, instead matching just `def foo`
- In generic mode, leading dots must now match at the beginning of a
  block, allowing patterns like `... foo` to match what comes before `foo`
- Disabled link following for parity with other LINUX tools (e.g. ripgrep)
- spacegrep timeouts are now reported as timeouts instead of another error

### Fixed

- Correctly bind a metavariable in an import to the fully-qualified name. [Issue](https://github.com/returntocorp/semgrep/issues/1771)
- Fix invalid match locations on target files containing both CRLF line
  endings UTF-8 characters (#2111)
- Fix NoTokenLocation error when parsing Python f-strings
- [C] Support `include $X`
- [Go] Fix wrong order of imports

## [0.32.0](https://github.com/returntocorp/semgrep/releases/tag/v0.32.0) - 2020-11-18

### Added

- JSON output now includes an attribute of findings named `is_ignored`.
  This is `false` under regular circumstances,
  but if you run with `--disable-nosem`,
  it will return `true` for findings
  that normally would've been excluded by a `// nosem` comment.

### Changed

- `// nosemgrep` can now also be used to ignore findings,
  in addition to `// nosem`
- Added a default timeout of 30 seconds per file instead of none (#1981).

## [0.31.1](https://github.com/returntocorp/semgrep/releases/tag/v0.31.1) - 2020-11-11

### Fixed

- Regression in 0.31.0 where only a single file was being used when `--config`
  was given a directory with multiple rules (#2019).
- Cheatsheet's html functionality now has correct output.

## [0.31.0](https://github.com/returntocorp/semgrep/releases/tag/v0.31.0) - 2020-11-10

### Fixed

- Gracefully handle empty configuration file.
- Gracefully handle LexicalErrors from semgrep-core.
- Fix stack overflows in spacegrep on large input files (#1944).
- Fix extension-based file selection when the language is `generic` (#1968).
- Fix semgrep error when no valid config on path provided (#1912).
- Fix NO_FILE_INFO_YET error which causes the python wrapper to crash (#1925).
- Fix usage of '...' in special builtin arguments for PHP (#1963).
- Fix automatic semicolon insertion parse error in javascript (#1960).

### Added

- kotlin-tree-sitter integration into semgrep-core. Can now call
  dump-tree-sitter-cst on kotlin files.
- c++ tree-sitter integration into semgrep-core (#1952).
- More documents for language porting.
- Error handling in spacegrep to print stderr when CalledProcessError occurs.

## [0.30.0](https://github.com/returntocorp/semgrep/releases/tag/v0.30.0) - 2020-11-03

### Added

- Better examples for the generic mode aka spacegrep (#1951).

### Fixed

- Fix matching of trailing dots in spacegrep (#1939).
- Allow matching on one-line files with spacegrep (#1929).
- Fix incorrect number of lines matched by dots with spacegrep (#1918).
- Other subtle spacegrep matching bugs (#1913).
- Metavariable for method call should be matched against corresponding
  metavariable in method definition (#1861).
- Typescript class properties/declarations not recognized (#1846).
- Can't match inside Python try/except clause (#1902).

## [0.29.0](https://github.com/returntocorp/semgrep/releases/tag/v0.29.0) - 2020-10-27

### Added

- Semgrep will now partially parse files with parse errors and report findings detected before the parse errors was encountered.
- Allow user to specify registry path without having to add semgrep.dev url
  i.e.: instead of `--config https://semgrep.dev/p/r2c-ci` users can use `--config p/r2c-ci`
- Allow user to specify snippet id without having to add semgrep.dev url
  i.e.: instead of `--config https://semgrep.dev/s/username:snippetname`
  users can use `--config username:snippetname`
- `--test` will now error out if `ruleid` or `ok` is not in reported IDs
- Semgrep will run JavaScript rules on TypeScript files automatically.

### Fixed

- More off by one fixes in autofix
- Support for matching dynamic class names in Ruby
- Removed `nosem` findings from the final findings count
- Matching nested JSX elements works properly. See https://semgrep.dev/s/erlE?version=0.29.0.
- Can now match partial class definitions with annotations in Java. See https://github.com/returntocorp/semgrep/issues/1877.
- Fixed errors in TypeScript "implements" keyword. See https://github.com/returntocorp/semgrep/issues/1850.

## [0.28.0](https://github.com/returntocorp/semgrep/releases/tag/v0.28.0) - 2020-10-21

### Added

- A `metavariable-comparison` operator
  for evaluating numeric comparisons on metavariable values,
  such as `comparison: $KEY_SIZE < 2048`.
  This is a safe alternative to `pattern-where-python` snippets.
  Check the [full documentation of this feature](https://github.com/returntocorp/semgrep/blob/12d25a5c/docs/experimental.md#metavariable-comparison)!
- Matching 1-to-N attributes with a `...` wildcard
  in JSX tags' attribute lists,
  such as `<$TAG attr="1" ... />`
- Matching only the function signature
  without the function body,
  such as `function foo(...)`.
  This is useful to have cleaner match output
  when the body content doesn't matter in a rule.
  This works on JavaScript, TypeScript, and Java code currently.
- SARIF output now includes the exact CWE and OWASP categories as tags.
  Thanks @hunt3rkillerz!
- Matching of annotation patterns for Java (like `@SomeAnnot(...)`) in any context.

### Fixed

- PHP superglobals such as `$_GET`,
  which start with a dollar sign just like Semgrep metavariables,
  are now correctly interpreted as PHP code instead of Semgrep pattern code.
- Calls to `isset(...)` in PHP look like function calls,
  but technically are not functions calls.
  Now you can match them anyway!
- It's now possible to write unit tests for OCaml rules.
- JavaScript's special identifiers,
  such as `this`, can now be captured into a metavariable.
- A Java pattern for `implements B`
  will now also match code that does `implements A, B, C`.
- Addressed off by one errors when applying autofixes
- Missing characters in metavariable interpolation in messages
- And many more minor code parser fixes!

## [0.27.0](https://github.com/returntocorp/semgrep/releases/tag/v0.27.0) - 2020-10-06

### Added

- Added a `--debug` flag and moved most of the output under `--verbose` to it.
- Can run multiple rule configs by repeating `--config` option
- Jenkins information added to integrations
- Added matching with partial patterns for function signatures for Go.

### Changed

- Parse and other errors are mentioned at final output, but not individually displayed unless --verbose is passed
- tree-sitter parse error exceptions converted to parsing_error, improving error location

### Fixed

- Dislayed types using the `message` key are more complete.
- Triple token repeat for EncodedString in semgrep messages fixed.
- Crashes on 3 or more layered jsonschema errors fixed.

## [0.26.0](https://github.com/returntocorp/semgrep/releases/tag/v0.26.0) - 2020-09-30

### Fixed

- Metavariables are able to match empty tuples
- Correctly parse optional chaining (?.) in Typescript
- Correctly parse logical assignment operators (&&=, ||=, ??=) in Typescript
- Some type constraing matching in Typescript

### Changed

- Added default timeout of 5 seconds to javascript parsing (related to ?. on large minified files stalling)

## [0.25.0](https://github.com/returntocorp/semgrep/releases/tag/v0.25.0) - 2020-09-23

### Added

- Added support for the JUnit XML report format (`--junit-xml`)
- C now supports the deep expression operator: `<... $X ...>`. See [this example](https://semgrep.dev/s/boKP/?version=develop).
- Added support for ellipses `...` in PHP. (https://github.com/returntocorp/semgrep/issues/1715). See [this example](https://semgrep.dev/s/NxRn/?version=develop).

### Fixed

- JavaScript will parse empty yields (https://github.com/returntocorp/semgrep/issues/1688).
- In JavaScript, arrow functions are now considered lambdas (https://github.com/returntocorp/semgrep/issues/1691). This allows [matching](https://semgrep.dev/s/Kd1j/?version=develop) arrow functions in `var` assignments.
- `tsx` and `typescript` are now properly recognized in the `languages` key. (https://github.com/returntocorp/semgrep/issues/1705)

## [0.24.0](https://github.com/returntocorp/semgrep/releases/tag/v0.24.0) - 2020-09-16

### Added

- The `--test` functionality now supports the `--json` flag
- Alpha support for TypeScript
- Alpha support for PHP
- PyPI artifacts are now compatible with Alpine Linux

### Fixed

- Can now parse ECMAScript object patterns with ellipses in place of fields

## [0.23.0](https://github.com/returntocorp/semgrep/releases/tag/v0.23.0) - 2020-09-09

### Added

- Experimental support for Typescript (with -lang ts). You can currently
  mainly use the Javascript subset of Typescript in patterns, as well
  as type annotations in variable declarations or parameters.
- Ability to read target contents from stdin by specifying "-" target.

### Changed

- You can now specify timeouts using floats instead of integers
  (e.g., semgrep -timeout 0.5 will timeout after half a second)

### Fixed

- We now respect the -timeout when analyzing languages which have
  both a Tree-sitter and pfff parser (e.g., Javascript, Go).

## [0.22.0](https://github.com/returntocorp/semgrep/releases/tag/v0.22.0) - 2020-09-01

### Added

- The 'languages' key now supports 'none' for running `pattern-regex` on arbitrary files. See [this file](https://github.com/returntocorp/semgrep/blob/develop/semgrep/tests/e2e/rules/regex-any-language.yaml) for an example.
- You can now use the '...' ellipsis operator in OCaml.
- True negatives to '--test' functionality via the 'ok:<rule-id>' annotation.

### Changed

- Groups of rules are now called "Rulesets" in the Semgrep ecosystem,
  instead of their previous name, "Packs".
- We now use also the tree-sitter-javascript Javascript parser, which
  can parse quickly minified files. Thus, we also removed the 5 seconds
  parsing timeout we were using for Javascript.
- We should correctly report ranges when matching array access expressions
  (e.g., 'foo[$X]').
- Breaking: regular expressions in semgrep string patterns (e.g., `"=~/foo/"`)
  are now using the PCRE (Perl Compatible Regular Expressions) syntax instead of
  the OCaml syntax. This means you should not escape parenthesis for grouping
  or escape pipes for dijunctions (e.g., use simply `"=~/foo|bar/"` instead of
  `"=~/foo\|bar/"`). You can also use more advanced regexp features available
  in PCRE such as case-insensitive regexps with '/i' (e.g., `"=~/foo/i"`).
  The semantic of matching changes also to look for the regexp anywhere
  in the string, not just at the beginning, which means if you want to
  enforce a format for the whole string, you will now need to use the '^' anchor
  character (e.g., `"=~/^o+$/"` to check if a string contains only a sequence
  of 'o').

### Removed

- Breaking: install script installation procedure (semgrep-<version>-ubuntu-generic.sh).
  Please use 'pip install' for equivalent Linux installation.

## [0.21.0](https://github.com/returntocorp/semgrep/releases/tag/v0.21.0) - 2020-08-25

### Added

- Parsing JSX (JavaScript React) files is now supported as a beta feature!
  In this release, you need to target .jsx files one by one explicitly to have them be scanned.
  We're planning to scan all .jsx files in targeted directories in our next release
- We now bundle a [json-schema](https://json-schema.org/) spec for rules YAML syntax.

### Changed

- Our custom-made rules YAML validator has been replaced with a jsonschema standard one.
  This results in more reliable and comprehensive error messages
  to help you get back on track when bumping into validation issues.
- Calling `semgrep --validate` now includes more information,
  such as the number of rules validation ran on.

### Fixed

- Fixed a bug where multiple assignment,
  also known as tuple unpacking assignment in Python,
  such as `a, b = foo`,
  could be misinterpreted by semgrep.
- Fixed a bug that would cause a crash when trying to get debug steps output as JSON.
- `.mly` and `.mll` files are no longer targeted implicitly by OCaml scans.
- Fixed the `--skip-unknown-extensions` flag skipping files even with recognized extensions.
- Fixed JavaScript conditionals without braces,
  such as `if (true) return;`,
  not being matched by patterns such as `if (true) { return; }`.

## [0.20.0](https://github.com/returntocorp/semgrep/releases/tag/v0.20.0) - 2020-08-18

### Added

- Support for JSX tag metavariables (e.g., <$TAG />) and ellipsis inside
  JSX attributes (e.g., <foo attr=... />)
- By default Semgrep treats explicitly passed files with unknown extension as possibly any language and so runs all rules on said files. Add a flag `--skip-unknown-extensions` so that Semgrep will treat these files as if they matched no language and will so run no rules on them. [Link: PR](https://github.com/returntocorp/semgrep/pull/1507)

### Fixed

- Python patterns do not have to end with a newline anymore.
- Pattern `$X = '...';` in JavaScript matches `var $X = '...'`. Additionally, semicolon is no longer required to match. [Link: Issue](https://github.com/returntocorp/semgrep/issues/1497); [Link: Example](https://semgrep.dev/7g0Q?version=0.20.0)
- In JavaScript, can now match destructured object properties inside functions. [Link: Issue](https://github.com/returntocorp/semgrep/issues/1005); [Link: Example](https://semgrep.dev/d72E/?version=0.20.0)
- Java annotations can be matched with fully qualified names. [Link: Issue](https://github.com/returntocorp/semgrep/issues/1508); [Link: Example](https://semgrep.dev/vZqY/?version=0.20.0)
- Ensure `/src` exists in Dockerfile; [Link: PR](https://github.com/returntocorp/semgrep/pull/1512)

## [0.19.1](https://github.com/returntocorp/semgrep/releases/tag/v0.19.1) - 2020-08-13

### Fixed

- Update Docker container to run successfully without special volume
  permissions

## [0.19.0](https://github.com/returntocorp/semgrep/releases/tag/v0.19.0) - 2020-08-11

### Added

- `--timeout-threshold` option to set the maximum number of times a file can timeout before it is skipped
- Alpha support for C#

### Fixed

- Match against JavaScript unparameterized catch blocks
- Parse and match against Java generics
- Add ability to match against JSX attributes using ellipses
- Add ability to use ellipses in Go struct definitions
- No longer convert Go expressions with a newline to a statement

## [0.18.0](https://github.com/returntocorp/semgrep/releases/tag/v0.18.0) - 2020-08-04

### Added

- Match arbitrary content with `f"..."`
- Performance improvements by filtering rules if file doesn't contain string needed for match
- Match "OtherAttribute" attributes in any order
- Support Python 3.8 self-documenting fstrings
- `--max-memory` flag to set a maximum amount of memory that can be used to apply a rule to a file

## [0.17.0](https://github.com/returntocorp/semgrep/releases/tag/v0.17.0) - 2020-07-28

### Added

- The `metavariable-regex` operator, which filters finding's by metavariable
  value against a Python re.match compatible expression.
- `--timeout` flag to set maximum time a rule is applied to a file
- Typed metavariables moved to official support. See [docs](https://github.com/returntocorp/semgrep/blob/develop/docs/pattern-features.md#typed-metavariables)

### Changed

- Improved `pattern-where-python` error messages

## [0.16.0](https://github.com/returntocorp/semgrep/releases/tag/v0.16.0) - 2020-07-21

### Added

- Match file-name imports against metavariables using `import "$X"` (most
  useful in Go)
- Support for taint-tracking rules on CLI using the key-value pair 'mode: taint'
  (defaults to 'mode: search')

### Changed

- Don't print out parse errors to stdout when using structured output formats

### Fixed

- Parse nested object properties in parameter destructuring in JavaScript
- Parse binding patterns in ECMAScript 2021 catch expressions
- Was mistakenly reporting only one of each type of issue even if multiple issues exist

## [0.15.0](https://github.com/returntocorp/semgrep/releases/tag/v0.15.0) - 2020-07-14

### Added

- Alpha level support for Ruby

### Changed

- Show semgrep rule matches even with --quiet flag

### Fixed

- Fixed a crash when running over a directory with binary files in it.
- Fix SARIF output format
- Parse nested destructured parameters in JavaScript
- True and False are not keywords in Python2
- Send informative error message when user tries to use semgrep on missing files

## [0.14.0](https://github.com/returntocorp/semgrep/releases/tag/v0.14.0) - 2020-07-07

### Changed

- Default Docker code mount point from `/home/repo` to `/src` - this is also
  configurable via the `SEMGREP_SRC_DIRECTORY` environment variable

### Removed

- `--precommit` flag - this is no longer necessary after defaulting to
  `pre-commit`'s code mount point `/src`

### Fixed

- Parse python files with trailing whitespace
- Parse python2 tuple as parameter in function/lambda definition
- Parse python3.8 positional only parameters (PEP 570)
- Parse python2 implicit array in comprehension
- Cache timeout errors in semgrep-core so running multiple rules does not
  retry parsing

## [0.13.0](https://github.com/returntocorp/semgrep/releases/tag/v0.13.0) - 2020-06-30

### Added

- Const propagation now works with Java 'final' keyword and for Python globals
  which were assigned only once in the program

### Fixed

- Parsing Ocaml open overriding
- Parse raise in Python2 can take up to three arguments
- Metavariable matching now works with variables with global scope:

```yaml
$CONST = "..."
---
def $FUNC(...): return foo($CONST)
```

will match

```python
GLOBAL_CONST = "SOME_CONST"

def fetch_global_const():
    return foo(GLOBAL_CONST)
```

### Changed

- More clear Parse error message

## [0.12.0](https://github.com/returntocorp/semgrep/releases/tag/v0.12.0) - 2020-06-23

### Added

- Support for a new configuration language: JSON. You can now write
  JSON semgrep patterns with -lang json
- Support for '...' inside set and dictionaries
- Version check to recommend updating when out-of-date, disable with `--disable-version-check`
- Support for multiline pattern-where-python
- `--dryrun` flag to show result of autofixes without modifying any files
- Add capability to use regex replacement for autofixing. See documentaion [here](https://github.com/returntocorp/semgrep/blob/develop/docs/experimental.md#autofix-using-regular-expression-replacement)
- Add version check to recommend upgrading when applicable

### Fixed

- The range of function calls and statement blocks now includes the closing
  `}` and `)`. The range for expression statements now includes the closing
  ';' when there's one. The range of decorators now includes '@'.
- Do not convert certain parenthesized expressions in tuples in Python
- Returned warning when improperly mounting volume in docker container
- Correctly handle uncommited file deletions when using git aware file targeting

### Changed

- Progress bar only displays when in interactive terminal, more than one
  rule is being run, and not being run with `-v` or `-q`
- Colapsed `--include-dir` and `--exclude-dir` functionaity into `--include` and
  `--exclude` respectively

## [0.11.0](https://github.com/returntocorp/semgrep/releases/tag/v0.11.0) - 2020-06-16

### Added

- Support for another programming language: OCaml. You can now write
  OCaml semgrep patterns with -lang ocaml
- Inline whitelisting capabilities via `nosem` comments and the
  `--disable-nosem` flag [#900](https://github.com/returntocorp/semgrep/issues/900)
- Show a progress bar when using semgrep in an interactive shell
- More understandable error messages

### Changed

- If scanning a directory in a git project then skip files that are ignored by the
  project unless `--no-git-ignore` flag is used
- Show aggregate parse errors unless `--verbose` flag is used

### Fixed

- Handle parsing unicode characters

## [0.10.1](https://github.com/returntocorp/semgrep/releases/tag/v0.10.1) - 2020-06-10

### Fixed

- Value of `pattern_id` when using nested pattern operators [#828](https://github.com/returntocorp/semgrep/issues/828)
- `...` now works inside for loops in javascript
- Metavariable
- Infinite loop in python [#923](https://github.com/returntocorp/semgrep/issues/923)
- Treat field definition (`{x: 1}`) differently from assignment (`{x = 1}`)
- Support triple-quoted f-strings in python
- Fix ubuntu build error [#965](https://github.com/returntocorp/semgrep/pull/965)

## [0.10.0](https://github.com/returntocorp/semgrep/releases/tag/v0.10.0) - 2020-06-09

### Fixed

- Support immediately indexed arrays with initializers in Java
- Support object rest parameters in ECMAScript 6+
- Support various array destructuring calls with ommitted arguments in
  ECMAScript 6+
- Fix an issue where an error was raised when matching to Python else
  blocks with a metavariable
- Don't filter out files that are explicitly passed as arguments to semgrep
  even if they do not have expected extension

### Added

- Java imports can now be searched with patterns written like `import javax.crypto.$ANYTHING`
- `--debugging-json` flag for use on semgrep.dev

### Changed

- Pattern matches now distinguish between conditionals without `else` blocks
  and those with empty `else` blocks; write two patterns to capture both
  possibilities
- Print output before exiting when using --strict

## [0.9.0](https://github.com/returntocorp/semgrep/releases/tag/v0.9.0) - 2020-06-02

### Fixed

- Performance optimizations in deep statement matching
- Disable normalization of != ==> !(==)
- Support empty variable declaration in javasript
- Support "print expr," in Python 2.X
- Support "async" keyword on inner arrow functions for ECMAScript 7+
- Support optional catch bindings for ECMAScript 2019+
- Support non-ASCII Unicode whitespace code points as lexical whitespace in JavaScript code
- Support assignment expressions in Python 3.8
- Emtpty block in if will only match empty blocks

### Removed

- `--exclude-tests` flag - prefer `--exclude` or `--exclude-dir`
- `--r2c` flag - this was completely unused

## [0.8.1](https://github.com/returntocorp/semgrep/releases/tag/v0.8.1) - 2020-05-26

### Fixed

- `semgrep --version` on ubuntu was not returning the correct version

## [0.8.0](https://github.com/returntocorp/semgrep/releases/tag/v0.8.0) - 2020-05-20

### Added

- `pattern-regex` functionality - see docs for more information.
- Ellipsis used in the final position of a sequence of binary operations
  will match any number of additional arguments:
  ```
  $X = 1 + 2 + ...
  ```
  will match
  ```python
  foo = 1 + 2 + 3 + 4
  ```
- Per rule configuration of paths to include/exclude. See docs for more information.

### Changed

- fstring pattern will only match fstrings in Python:
  ```
  f"..."
  ```
  will match
  ```python
  f"foo {1 + 1}"
  ```
  but not
  ```python
  "foo"
  ```
- Change location of r2c rule config to https://semgrep.live/c/r/all which filters out
  pattern-where-python rules

## [0.7.0](https://github.com/returntocorp/semgrep/releases/tag/v0.7.0) - 2020-05-12

### Added

- `--exclude`, `--include`, `--exclude-dir`, and `--include-dir` flags
  for targeting specific paths with command line options.
  The behavior of these flags mimics `grep`'s behavior.
- A `--sarif` flag to receive output formatted according to the
  [SARIF v2.1.0](https://docs.oasis-open.org/sarif/sarif/v2.1.0/cs01/sarif-v2.1.0-cs01.html)
  specification for static analysis tools.
- Metavariables are now checked for equality across pattern clauses. For example, in the following pattern, `$REQ` must be the same variable name for this to match:
  ```yaml
  - patterns:
      - pattern-inside: |
          $TYPE $METHOD(..., HttpServletRequest $REQ, ...) {
            ...
          }
      - pattern: $REQ.getQueryString(...);
  ```

### Fixed

- Correclty parse implicit tuples in python f-strings
- Correctly parse `%` token in python f-string format
- Correctly parse python fstrings with spaces in interpolants

## [0.6.1](https://github.com/returntocorp/semgrep/releases/tag/v0.6.1) - 2020-05-06

### Fix

- Message field in output was not using proper interpolated message

## [0.6.0](https://github.com/returntocorp/semgrep/releases/tag/v0.6.0) - 2020-05-05

### Added

- The `-j/--jobs` flag for specifying number of subprocesses to use to run checks in parallel.
- expression statements will now match by default also return statements
  ```
  foo();
  ```
  will now match
  ```javascript
  return foo();
  ```
- You can now use regexps for field names:
  ```
  var $X = {"=~/[lL]ocation/": $Y};
  ```
  will now match
  ```javascript
  var x = { Location: 1 };
  ```
- Add severity to json output and prepend the rule line with it. Color yellow if `WARNING`, and red if `ERROR`. e.g. WARNING rule:tests.equivalence-tests
- For languages not allowing the dollar sign in identifiers (e.g., Python),
  semgrep will return an error if your pattern contains an identifier
  starting with a dollar that is actually not considered a metavariable
  (e.g., `$x`)
- Support top level `metadata` field in rule.yaml. Entire metadata object is attached to
  all things that match the rule when using json output format.

### Changed

- Config files in hidden paths can now be used by explicitly specifying
  the hidden path:
  ```
  semgrep --config some/hidden/.directory
  ```
- Metavariables can now contain digits or `_`. `$USERS_2` is now
  a valid metavariable name. A metavariable must start with a letter
  or `_` though.
- Simple calls of the `semgrep` CLI, such as `semgrep --version`, are now 60% faster.
- Display autofix suggestion in regular and json output mode.
- Update command line help texts.

### Fixed

- Correctly parse `f"{foo:,f}"` in Python
- Correctly parse Python files where the last line is a comment

## [0.5.0](https://github.com/returntocorp/semgrep/releases/tag/v0.5.0) - 2020-04-28

### Changed

- Rename executable to semgrep
- Deep expression matching in conditionals requires different syntax:
  ```
  if <... $X = True ...>:
      ...
  ```
  will now match
  ```python
  if foo == bar and baz == True:
      return 1
  ```
- Deduplicate semgrep output in cases where there are multiple ways
  a rule matches section of code
- Deep statement matchings goes into functions and classes:

  ```
  $X = ...
  ...
  bar($X)
  ```

  now matches with

  ```javascript
  QUX = "qux";

  function baz() {
    function foo() {
      bar(QUX);
    }
  }
  ```

### Added

- `python2` is a valid supported language

### Fixed

- Expression will right hand side of assignment/variable definition in javascript. See #429
  ```
  foo();
  ```
  will now match
  ```
  var x = foo();
  ```
- Regression where `"..."` was matching empty list
  ```
  foo("...")
  ```
  does _not_ match
  ```
  foo()
  ```

## [0.4.9](https://github.com/returntocorp/semgrep/releases/tag/v0.4.9) - 2020-04-07

### Changed

- Only print out number of configs and rules when running with verbose flag
- Match let and const to var in javascript:
  ```
  var $F = "hello"
  ```
  will now match any of the following expressions:
  ```javascript
  var foo = "hello";
  let bar = "hello";
  const baz = "hello";
  ```

### Added

- Print out --dump-ast
- Print out version with `--version`
- Allow ... in arrays
  ```
  [..., 1]
  ```
  will now match
  ```
  [3, 2, 1]
  ```
- Support Metavariable match on keyword arguments in python:
  ```
  foo(..., $K=$B, ...)
  ```
  will now match
  ```
  foo(1, 2, bar=baz, 3)
  ```
- Support constant propogation in f-strings in python:
  ```
  $M = "..."
  ...
  $Q = f"...{$M}..."
  ```
  will now match
  ```python
  foo = "bar"
  baz = f"qux {foo}"
  ```
- Constant propogation in javascript:

  ```
  api("literal");
  ```

  will now match with any of the following:

  ```javascript
  api("literal");

  const LITERAL = "literal";
  api(LITERAL);

  const LIT = "lit";
  api(LIT + "eral");

  const LIT = "lit";
  api(`${LIT}eral`);
  ```

- Deep statement matching:
  Elipsis operator (`...`) will also include going deeper in scope (i.e. if-else, try-catch, loop, etc.)
  ```
  foo()
  ...
  bar()
  ```
  will now match
  ```python
  foo()
  if baz():
      try:
          bar()
      except Exception:
          pass
  ```
- Unified import resolution in python:

  ```
  import foo.bar.baz
  ```

  will now match any of the following statements:

  ```python
  import foo.bar.baz
  import foo.bar.baz.qux
  import foo.bar.baz as flob
  import foo.bar.baz.qux as flob
  from foo.bar import baz
  from foo.bar.baz import qux
  from foo.bar import baz as flob
  from foo.bar.bax import qux as flob
  ```

- Support for anonymous functions in javascript:
  ```
  function() {
      ...
  }
  ```
  will now match
  ```javascript
  var bar = foo(
    //matches the following line
    function () {
      console.log("baz");
    }
  );
  ```
- Support arrow function in javascript

  ```
  (a) => { ... }
  ```

  will now match:

  ```javascript
  foo((a) => {
    console.log("foo");
  });
  foo((a) => console.log("foo"));

  // arrows are normalized in regular Lambda, so an arrow pattern
  // will match also old-style anynonous function.
  foo(function (a) {
    console.log("foo");
  });
  ```

- Python implicit string concatenation
  ```
  $X = "..."
  ```
  will now match
  ```python
  # python implicitly concatenates strings
  foo = "bar"       "baz"              "qux"
  ```
- Resolve alias in attributes and decorators in python

  ```
  @foo.bar.baz
  def $X(...):
      ...
  ```

  will now match

  ```python
  from foo.bar import baz

  @baz
  def qux():
      print("hello")
  ```

### Fixed

- Handle misordered multiple object destructuring assignments in javascript:
  ```
  var {foo, bar} = qux;
  ```
  will now match
  ```
  var {bar, baz, foo} = qux;
  ```
- Defining properties/functions in different order:

  ```
  var $F = {
      two: 2,
      one: 1
  };
  ```

  will now match both

  ```javascript
  var foo = {
    two: 2,
    one: 1,
  };

  var bar = {
    one: 1,
    two: 2,
  };
  ```

- Metavariables were not matching due to go parser adding empty statements in golang

## [0.4.8](https://github.com/returntocorp/semgrep/releases/tag/0.4.8) - 2020-03-09

### Added

- Constant propagation for some languages. Golang example:

```
pattern: dangerous1("...")
will match:

const Bar = "password"
func foo() {
     dangerous1(Bar);
}
```

- Import matching equivalences

```
pattern: import foo.bar.a2
matches code: from foo.bar import a1, a2
```

- Deep expression matching - see (#264)

```
pattern: bar();
matches code: print(bar())
```<|MERGE_RESOLUTION|>--- conflicted
+++ resolved
@@ -23,13 +23,10 @@
 
 ### Fixed
 
-<<<<<<< HEAD
 - Entropy analysis: strings made of repeated characters such as
   `'xxxxxxxxxxxxxx'` are no longer reported has having high entropy (#4833)
-=======
 - Symlinks found in directories are skipped from being scanned again.
   This is a fix for a regression introduced in 0.85.0.
->>>>>>> e0e6a439
 
 ## [0.85.0](https://github.com/returntocorp/semgrep/releases/tag/v0.85.0) - 2022-03-16
 
