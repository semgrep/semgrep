# Changelog

This project adheres to [Semantic Versioning](http://semver.org/spec/v2.0.0.html).

## Unreleased

### Added
- Metavariable equality is enforced across sources/sanitizers/sinks in 
  taint mode, and these metavariables correctly appear in match messages
- Pre-alpha support for Bash as a new target language
- Pre-alpha support for C++ as a new target language
- Increase soft stack limit when running semgrep-core (#4120)
- `semgrep --validate` runs metachecks on the rule

### Fixed
- text_wrapping defaults to MAX_TEXT_WIDTH if get_terminal_size reports
  width < 1
- Metrics report the error type of semgrep core errors (Timeout, 
  MaxMemory, etc.)
- Prevent bad settings files from crashing Semgrep (#4164)
- Constant propagation: Tuple/Array destructuring assignments now correctly 
  prevent constant propagation
- JS: Correctly parse metavariables in template strings
- Scala: parse underscore separators in number literals, and parse 
  'l'/'L' long suffix on number literals
- Scala: parse by name arguments in arbitary function types, 
  like `(=> Int) => Int`
- Bash: various fixes and improvements
- Kotlin: support ellipsis in class body and parameters (#4141)
- Go: support method interface pattern (#4172)

### Fixed
- text_wrapping defaults to MAX_TEXT_WIDTH if get_terminal_size reports width < 1
- Metrics report the error type of semgrep core errors (Timeout, MaxMemory, etc.)
- Correctly parse metavariables in JS template strings
- Constant propagation: Tuple/Array destructuring assignments now correctly prevent constant propagation
- Constant propagation: In a method call `x.f(y)`, if `x` is a constant then it will be recognized as such
- Scala: parse underscore separators in number literals, and parse 'l'/'L' long suffix on number literals

### Changed
- Report CI environment variable in metrics for better environment
  determination
- Bash: a simple expression pattern can now match any command argument rather
  than having to match the whole command
- C# support is now GA
- cli: Only suggest increasing stack size when semgrep-core segfaults

## [0.70.0](https://github.com/returntocorp/semgrep/releases/tag/v0.70.0) - 10-19-2021

### Added
- Preliminary support for bash

### Fixed
- Go: support ... in import list (#4067),
  for example `import (... "error" ...)`
- Java: ... in method chain calls can now match also 0 elements, to be
  consistent with other use of ... (#4082), so `o. ... .foo()` will now
  also match just `o.foo()`.
- Config files with only a comment give bad error message (#3773)
- Does not crash if user does not have write permissions on home directory

### Changed
- Resolution of rulesets use legacy registry instead of cdn registry
- Benchmark suite is easier to modify

## [0.69.1](https://github.com/returntocorp/semgrep/releases/tag/v0.69.1) - 10-14-2021

### Fixed
- The `--enable-metrics` flag is now always a flag, does not optionally
  take an argument

## [0.69.0](https://github.com/returntocorp/semgrep/releases/tag/v0.69.0) - 10-13-2021

### Added
- C: support ... in parameters and sizeof arguments (#4037)
- C: support declaration and function patterns
- Java: support @interface pattern (#4030)

### Fixed
- Reverted change to exclude minified files from the scan (see changelog for
  0.66.0)
- Java: Fixed equality of metavariables bounded to imported classes (#3748)
- Python: fix range of tuples (#3832)
- C: fix some wrong typedef inference (#4054)
- Ruby: put back equivalence on old syntax for keyword arguments (#3981)
- OCaml: add body of functor in AST (#3821)

### Changed
- taint-mode: Introduce a new kind of _not conflicting_ sanitizer that must be
  declared with `not_conflicting: true`. This affects the change made in 0.68.0
  that allowed a sanitizer like `- pattern: $F(...)` to work, but turned out to
  affect our ability to specify sanitization by side-effect. Now the default
  semantics of sanitizers is reverted back to the same as before 0.68.0, and
  `- pattern: $F(...)` is supported via the new not-conflicting sanitizers.

## [0.68.2](https://github.com/returntocorp/semgrep/releases/tag/v0.68.2) - 10-07-2021

### Fixed
- Respect --skip-unknown-extensions even for files with no extension
(treat no extension as an unknown extension)
- taint-mode: Fixed (another) bug where a tainted sink could go unreported when
  the sink is a specific argument in a function call

## [0.68.1](https://github.com/returntocorp/semgrep/releases/tag/v0.68.1) - 10-07-2021

### Added
- Added support for `raise`/`throw` expressions in the dataflow engine and
  improved existing support for `try-catch-finally`

### Fixed
- Respect rule level path filtering

## [0.68.0](https://github.com/returntocorp/semgrep/releases/tag/v0.68.0) - 10-06-2021

### Added
- Added "automatic configuration" (`--config auto`), which collaborates with
  the Semgrep Registry to customize rules to a project; to support this, we
  add support for logging-in to the Registry using the project URL; in
  a future release, this will also perform project analysis to determine
  project languages and frameworks
- Input can be derived from subshells: `semgrep --config ... <(...)`
- Java: support '...' in catch (#4002)

### Changed
- taint-mode: Sanitizers that match exactly a source or a sink are filtered out,
  making it possible to use `- pattern: $F(...)` for declaring that any other
  function is a sanitizer
<<<<<<< HEAD
- Semgrep now scans executable scripts whose shebang interpreter matches the
  rule's language

### Fixed
=======
- taint-mode: Remove built-in source `source(...)` and built-in sanitizer
  `sanitize(...)` used for convenience during early development, this was causing
  some unexpected behavior in real code that e.g. had a function called `source`!
- When enabled, metrics now send the hashes of rules that yielded findings;
  these will be used to tailor rules on a per-project basis, and also will be
  used to improve rules over time
- Improved Kotlin parsing from 77% to 90% on our Kotlin corpus.
- Resolution of rulesets (i.e. `p/ci`) use new rule cdn and do client-side hydration
- Set pcre recursion limit so it will not vary with different installations of pcre
- Better pcre error handling in semgrep-core

### Fixed
- taint-mode: Fixed bug where a tainted sink could go unreported when the sink is
  a specific argument in a function call
- PHP: allows more keywords as valid field names (#3954)
>>>>>>> fefdada8

## [0.67.0](https://github.com/returntocorp/semgrep/releases/tag/v0.67.0) - 09-29-2021

### Added
- Added support for break and continue in the dataflow engine
- Added support for switch statements in the dataflow engine

### Changed
- Taint no longer analyzes dead/unreachable code
- Improve error message for segmentation faults/stack overflows
- Attribute-expression equivalence that allows matching expression patterns against
  attributes, it is enabled by default but can be disabled via rule `options:` with
  `attr_expr: false` (#3489)
- Improved Kotlin parsing from 35% to 77% on our Kotlin corpus.

### Fixed
- Fix CFG dummy nodes to always connect to exit node
- Deep ellipsis `<... x ...>` now matches sub-expressions of statements
- Ruby: treat 'foo' as a function call when alone on its line (#3811)
- Fixed bug in semgrep-core's `-filter_irrelevant_rules` causing Semgrep to
  incorrectly skip a file (#3755)

## [0.66.0](https://github.com/returntocorp/semgrep/releases/tag/v0.66.0) - 09-22-2021

### Added
- HCL (a.k.a Terraform) experimental support

### Changed
- **METRICS COLLECTION CHANGES**: In order to target development of Semgrep features, performance improvements,
  and language support, we have changed how metrics are collected by default
  - Metrics collection is now controlled with the `--metrics` option, with possible values: `auto`, `on`, or `off`
  - `auto` will send metrics only on runs that include rules are pulled from the Semgrep Registry.
    It will not send metrics when rules are only read from local files or passed directly as
    strings
  - `auto` is now the default metrics collection state
  - `on` forces metrics collection on every run
  - `off` disables metrics collection entirely
  - Metrics collection may still alternatively be controlled with the `SEMGREP_SEND_METRICS`
    environment variable, with the same possible values as the `--metrics` option. If both
    are set, `--metrics` overrides `SEMGREP_SEND_METRICS` 
  - See `PRIVACY.md` for more information
- Constant propagation now assumes that void methods may update the callee (#3316)
- Add rule message to emacs output (#3851)
- Show stack trace on fatal errors (#3876)
- Various changes to error messages (#3827)
- Minified files are now automatically excluded from the scan, which
  may result in shorter scanning times for some projects.

### Fixed
- Dataflow: Recognize "concat" method and interpret it in a language-dependent manner (#3316)
- PHP: allows certain keywords as valid field names (#3907)

## [0.65.0](https://github.com/returntocorp/semgrep/releases/tag/v0.65.0) - 09-13-2021

### Added
- Allow autofix using the command line rather than only with the fix: YAML key
- Vardef-assign equivalence can now be disabled via rule `options:` with `vardef_assign: false`

### Changed
- Grouped semgrep CLI options and added constraints when useful (e.g. cannot use `--vim` and `--emacs` at the same time)

### Fixed
- Taint detection with ternary ifs (#3778)
- Fixed corner-case crash affecting the `pattern: $X` optimization ("empty And; no positive terms in And")
- PHP: Added support for parsing labels and goto (#3592)
- PHP: Parse correctly constants named PUBLIC or DEFAULT (#3589)
- Go: Added type inference for struct literals (#3622)
- Fix semgrep-core crash when a cache file exceeds the file size limit
- Sped up Semgrep interface with tree-sitter parsing

## [0.64.0](https://github.com/returntocorp/semgrep/releases/tag/v0.64.0) - 09-01-2021

### Added
- Enable associative matching for string concatenation (#3741)

### Changed
- Add logging on failure to git ls-files (#3777)
- Ignore files whose contents look minified (#3795)
- Display semgrep-core errors in a better way (#3774)
- Calls to `semgrep --version` now check if Semgrep is up-to-date; this can
  cause a ~ 100 ms delay in run time; use --disable-version-check if you
  don't want this

### Fixed
- Java: separate import static from regular imports during matching (#3772)
- Taint mode will now benefit from semgrep-core's -filter_irrelevant_rules
- Taint mode should no longer report duplicate matches (#3742)
- Only change source directory when running in docker context (#3732)

## [0.63.0](https://github.com/returntocorp/semgrep/releases/tag/v0.63.0) - 08-25-2021

### Added
- C#: support ellipsis in declarations (#3720)

### Fixed
- Hack: improved support for metavariables (#3716)
- Dataflow: Disregard type arguments but not the entire instruction

### Changed
- Optimize ending `...` in `pattern-inside`s to simply match anything left

## [0.62.0](https://github.com/returntocorp/semgrep/releases/tag/v0.62.0) - 2021-08-17

### Added
- OCaml: support module aliasing, so looking for `List.map` will also
  find code that renamed `List` as `L` via `module L = List`.
- Add help text to sarif formatter output if defined in metadata field.
- Update shortDescription in sarif formatter output if defined in metadata field.
- Add tags as defined in metadata field in addition to the existing tags.

### Fixed
- core: Fix parsing of numeric literals in rule files
- Java: fix the range and autofix of Cast expressions (#3669)
- Generic mode scanner no longer tries to open submodule folders as files (#3701)
- `pattern-regex` with completely empty files (#3705)
- `--sarif` exit code with suppressed findings (#3680)
- Fixed fatal errors when a pattern results in a large number of matches
- Better error message when rule contains empty pattern

### Changed
- Add backtrace to fatal errors reported by semgrep-core
- Report errors during rule evaluation to the user
- When anded with other patterns, `pattern: $X` will not be evaluated on its own, but will look at the context and find `$X` within the metavariables bound, which should be significantly faster

## [0.61.0](https://github.com/returntocorp/semgrep/releases/tag/v0.61.0) - 2021-08-04

### Added
- Hack: preliminary support for hack-lang
  thanks to David Frankel, Nicholas Lin, and more people at Slack!
- OCaml: support for partial if, match, and try patterns
  (e.g., `if $X = $Y`)
- OCaml: you can match uppercase identifiers (constructors, module names) by
  using a metavariable with an uppercase letter followed by an underscore,
  followed by uppercase letters or digits (e.g. `$X_`, `$F_OO`).
  Instead, `$FOO` will match everything else (lowercase identifiers,
  full expressions, types, patterns, etc.).
- OCaml: match cases patterns are now matched in any order, and ellipsis are
  handled correctly
- Improved error messages sent to the playground

### Changed
- Run version check and print upgrade message after scan instead of before
- OCaml: skip ocamllex and ocamlyacc files. Process only .ml and .mli files.
- Memoize range computation for expressions and speed up taint mode
- Report semgrep-core's message upon a parse error
- Deprecated the following experimental features:
  - pattern-where-python
  - taint-mode
  - equivalences
  - step-by-step evaluation output
- Deduplicate findings that fire on the same line ranges and have the same message.

### Fixed
- Go: Match import module paths correctly (#3484)
- OCaml: use latest ocamllsp 1.7.0 for the -lsp option
- OCaml: include parenthesis tokens in the AST for tuples and constructor
  calls for better range matching and autofix
- OCaml: fixed many matching bugs with ellipsis
- core: Do not crash when is not possible to compute range info
- eliminate 6x slowdown when using the '--max-memory' option

## [0.60.0](https://github.com/returntocorp/semgrep/releases/tag/v0.60.0) - 2021-07-27

### Added
- Detect duplicate keys in YAML dictionaries in semgrep rules when parsing a rule
  (e.g., detect multiple 'metavariable' inside one 'metavariable-regex')

### Fixed
- C/C++: Fixed stack overflows (segmentation faults) when processing very large
  files (#3538)
- JS: Fixed stack overflows (segmentation faults) when processing very large
  files (#3538)
- JS: Detect numeric object keys `1` and `0x1` as equal (#3579)
- OCaml: improved parsing stats by using tree-sitter-ocaml (from 25% to 88%)
- taint-mode: Check nested functions
- taint-mode: `foo.x` is now detected as tainted if `foo` is a source of taint
- taint-mode: Do not crash when is not possible to compute range info
- Rust: recognize ellipsis in macro calls patterns (#3600)
- Ruby: represent correctly a.(b) in the AST (#3603)
- Rust: recognize ellipsis in macro calls patterns

### Changed
- Added precise error location for the semgrep metachecker, to detect for example
  duplicate patterns in a rule

## [0.59.0](https://github.com/returntocorp/semgrep/releases/tag/v0.59.0) - 2021-07-20

### Added
- A new experimental 'join' mode. This mode runs multiple Semgrep rules
  on a codebase and "joins" the results based on metavariable contents. This
  lets users ask questions of codebases like "do any 3rd party
  libraries use a dangerous function, and do I import that library directly?" or
  "is this variable passed to an HTML template, and is it rendered in that template?"
  with several Semgrep rules.

### Fixed
- Improve location reporting of errors
- metavariable-pattern: `pattern-not-regex` now works (#3503)
- Rust: correctly parse macros (#3513)
- Python: imports are unsugared correctly (#3940)
- Ruby: `pattern: $X` in the presence of interpolated strings now works (#3560)

## [0.58.2](https://github.com/returntocorp/semgrep/releases/tag/v0.58.2) - 2021-07-15

### Fixed
- Significant speed improvements, but the binary is now 95MB (from 47MB
  in 0.58.1, but it was 170MB in 0.58.0)

## [0.58.1](https://github.com/returntocorp/semgrep/releases/tag/v0.58.1) - 2021-07-15

### Fixed
- The --debug option now displays which files are currently processed incrementally;
  it will not wait until semgrep-core completely finishes.

### Changed
- Switch from OCaml 4.10.0 to OCaml 4.10.2 (and later to OCaml 4.12.0) resulted in
  smaller semgrep-core binaries (from 170MB to 47MB) and a smaller docker
  image (from 95MB to 40MB).

## [0.58.0](https://github.com/returntocorp/semgrep/releases/tag/v0.58.0) - 2021-07-14

### Added
- New iteration of taint-mode that allows to specify sources/sanitizers/sinks
  using arbitrary pattern formulas. This provides plenty of flexibility. Note
  that we breaks compatibility with the previous taint-mode format, e.g.
  `- source(...)` must now be written as `- pattern: source(...)`.
- HTML experimental support. This does not rely on the "generic" mode
  but instead really parses the HTML using tree-sitter-html. This allows
  some semantic matching (e.g., matching attributes in any order).
- Vue.js alpha support (#1751)
- New matching option `implicit_ellipsis` that allows disabling the implicit
  `...` that are added to record patterns, plus allow matching "spread fields"
  (JS `...x`) at any position (#3120)
- Support globstar (`**`) syntax in path include/exclude (#3173)

### Fixed
- Apple M1: Semgrep installed from HomeBrew no longer hangs (#2432)
- Ruby command shells are distinguished from strings (#3343)
- Java varargs are now correctly matched (#3455)
- Support for partial statements (e.g., `try { ... }`) for Java (#3417)
- Java generics are now correctly stored in the AST (#3505)
- Constant propagation now works inside Python `with` statements (#3402)
- Metavariable value replacement in message/autofix no longer mixes up short and long names like $X vs $X2 (#3458)
- Fixed metavariable name collision during interpolation of message / autofix (#3483)
  Thanks to Justin Timmons for the fix!
- Revert `pattern: $X` optimization (#3476)
- metavariable-pattern: Allow filtering using a single `pattern` or
  `pattern-regex`
- Dataflow: Translate call chains into IL

### Changed
- Faster matching times for generic mode

## [0.57.0](https://github.com/returntocorp/semgrep/releases/tag/v0.57.0) - 2021-06-29

### Added
- new `options:` field in a YAML rule to enable/disable certain features
  (e.g., constant propagation). See https://github.com/returntocorp/semgrep/blob/develop/semgrep-core/src/core/Config_semgrep.atd
  for the list of available features one can enable/disable.
- Capture groups in pattern-regex: in $1, $2, etc. (#3356)
- Support metavariables inside atoms (e.g., `foo(:$ATOM)`)
- Support metavariables and ellipsis inside regexp literals
  (e.g., `foo(/.../)`)
- Associative-commutative matching for bitwise OR, AND, and XOR operations
- Add support for $...MVAR in generic patterns.
- metavariable-pattern: Add support for nested Spacegrep/regex/Comby patterns
- C#: support ellipsis in method parameters (#3289)

### Fixed
- C#: parse `__makeref`, `__reftype`, `__refvalue` (#3364)
- Java: parsing of dots inside function annotations with brackets (#3389)
- Do not pretend that short-circuit Boolean AND and OR operators are commutative (#3399)
- metavariable-pattern: Fix crash when nesting a non-generic pattern within
  a generic rule
- metavariable-pattern: Fix parse info when matching content of a metavariable
  under a different language
- generic mode on Markdown files with very long lines will now work (#2987)

### Changed
- generic mode: files that don't look like nicely-indented programs
  are no longer ignored, which may cause accidental slowdowns in setups
  where excessively large files are not excluded explicitly (#3418).
- metavariable-comparison: Fix crash when comparing integers and floats
  Thanks to Justin Timmons for the fix!
- Do not filter findings with the same range but different metavariable bindings (#3310)
- Set parsing_state.have_timeout when a timeout occurs (#3438)
- Set a timeout of 10s per file (#3434)
- Improvements to contributing documentation (#3353)
- Memoize getting ranges to speed up rules with large ranges
- When anded with other patterns, `pattern: $X` will not be evaluated on its own, but will look at the context and find `$X` within the metavariables bound, which should be significantly faster

## [0.56.0](https://github.com/returntocorp/semgrep/releases/tag/v0.56.0) - 2021-06-15

### Added
- Associative-commutative matching for Boolean AND and OR operations
  (#3198)
- Support metavariables inside strings (e.g., `foo("$VAR")`)
- metavariable-pattern: Allow matching the content of a metavariable under
  a different language.

### Fixed
- C#: Parse attributes for local functions (#3348)
- Go: Recognize other common package naming conventions (#2424)
- PHP: Support for associative-commutative matching (#3198)

### Changed
- Upgrade TypeScript parser (#3102)

### Changed
- `--debug` now prints out semgrep-core debug logs instead of having this
  behavior with `--debugging-json`

## [0.55.1](https://github.com/returntocorp/semgrep/releases/tag/v0.55.1) - 2021-06-9

### Added
- Add helpUri to sarif output if rule source metadata is defined

### Fixed
- JSON: handle correctly metavariables as field (#3279)
- JS: support partial field definitions pattern, like in JSON
- Fixed wrong line numbers for multi-lines match in generic mode (#3315)
- Handle correctly ellipsis inside function types (#3119)
- Taint mode: Allow statement-patterns when these are represented as
  statement-expressions in the Generic AST (#3191)

## [0.55.0](https://github.com/returntocorp/semgrep/releases/tag/v0.55.0) - 2021-06-8

### Added
- Added new metavariable-pattern operator (available only via --optimizations),
  thanks to Kai Zhong for the feature request (#3257).

### Fixed
- Scala: parse correctly symbol literals and interpolated strings containing
  double dollars (#3271)
- Dataflow: Analyze foreach body even if we do not handle the pattern yet (#3155)
- Python: support ellipsis in try-except (#3233)
- Fall back to no optimizations when using unsupported features: pattern-where-python,
  taint rules, and `--debugging-json` (#3265)
- Handle regexp parse errors gracefully when using optimizations (#3266)
- Support equivalences when using optimizations (#3259)
- PHP: Support ellipsis in include/require and echo (#3191, #3245)
- PHP: Prefer expression patterns over statement patterns (#3191)
- C#: Support unsafe block syntax (#3283)


### Changed
- Run rules in semgrep-core (rather than patterns) by default (aka optimizations all)

## [0.54.0](https://github.com/returntocorp/semgrep/releases/tag/v0.54.0) - 2021-06-2

### Added
- Per rule parse times and per rule-file parse and match times added to opt-in metrics
- $...MVAR can now match a list of statements (not just a list of arguments) (#3170)

### Fixed
- JavaScript parsing: [Support decorators on
  properties](https://github.com/tree-sitter/tree-sitter-javascript/pull/166)
- JavaScript parsing: [Allow default export for any declaration](https://github.com/tree-sitter/tree-sitter-javascript/pull/168)
- Metavariables in messages are filled in when using `--optimizations all`
- Python: class variables are matched in any order (#3212)
- Respect `--timeout-threshold` option in `--optimizations all` mode

### Changed
- Moved some debug logging to verbose logging
- $...ARGS can now match an empty list of arguments, just like ... (#3177)
- JSON and SARIF outputs sort keys for predictable results

## [0.53.0](https://github.com/returntocorp/semgrep/releases/tag/v0.53.0) - 2021-05-26

### Added

- Scala alpha support
- Metrics collection of project_hash in cases where git is not available
- Taint mode now also analyzes top-level statements.

### Fixed

- Running with `--strict` will now return results if there are `nosem` mismatches. Semgrep will report a nonzero exit code if `--strict` is set and there are `nosem` mismathces. [#3099](https://github.com/returntocorp/semgrep/issues/3099)
- PHP: parsing correctly ... and metavariables in parameters
- PHP: parsing correctly functions with a single statement in their body
- Evaluate interpolated strings during constant propagation (#3127)
- Fixed #3084 - Semgrep will report an InvalidRuleSchemaError for dictionaries with duplicate key names.
- Basic type inference also for implicit variable declarations (Python, Ruby, PHP, and JS)
- JS/TS: differentiating tagged template literals in the AST (#3187)
- Ruby: storing parenthesis in function calls in the AST (#3178)

## [0.52.0](https://github.com/returntocorp/semgrep/releases/tag/v0.52.0) - 2021-05-18

### Added

- C# alpha support
- Let meta-variables match both a constant variable occurrence and that same
  constant value (#3058)

### Fixed

- OCaml: fix useless-else false positives by generating appropriate AST for
  if without an else.
- JS/TS: Propagate constant definitions without declaration
- Python: Make except ... match except _ as _

## [0.51.0](https://github.com/returntocorp/semgrep/releases/tag/v0.51.0) - 2021-05-13

### Added
- Keep track of and report rule parse time in addition to file parse time.
- v0 of opt-in anonymous aggregate metrics.
- Improved cheatsheet for generic mode, now recommending indented
  patterns (#2911, #3028).

### Fixed

- JS/TS: allow the deep expression operator <... ...> in expression
statement position, for example:
```
$ARG = [$V];
...
<... $O[$ARG] ...>; // this works now
```

- PHP arrays with dots inside parse
- Propagate constants in nested lvalues such as `y` in `x[y]`
- C# experimental support

### Changed
- Show log messages from semgrep-core when running semgrep with
  `--debug`.
- By default, targets larger than 1 MB are now excluded from semgrep
  scans. New option `--max-target-bytes 0` restores the old behavior.
- Report relative path instead of absolute when using `--time`

## [0.50.1](https://github.com/returntocorp/semgrep/releases/tag/v0.50.1) - 2021-05-06

### Changed
- Reinstate `--debugging-json` to avoid stderr output of `--debug`

## [0.50.0](https://github.com/returntocorp/semgrep/releases/tag/v0.50.0) - 2021-05-06

### Added
- JS/TS: Infer global constants even if the `const` qualifier is missing (#2978)
- PHP: Resolve names and infer global constants in the same way as for Python

### Fixed
- Empty yaml files do not crash
- Autofix does not insert newline characters for patterns from semgrep.live (#3045)
- Autofix printout is grouped with its own finding rather than the one below it (#3046)
- Do not assign constant values to assigned variables (#2805)
- A `--time` flag instead of `--json-time` which shows a summary of the
  timing information when invoked with normal output and adds a time field
  to the json output when `--json` is also present

### Changed
- .git/ directories are ignored when scanning
- External Python API (`semgrep_main.invoke_semgrep`) now takes an
  optional `OutputSettings` argument for controlling output
- `OutputSettings.json_time` has moved to `OutputSettings.output_time`,
  this and many other `OutputSettings` arguments have been made optional

### Removed
- `--debugging-json` flag in favor of `--json` + `--debug`
- `--json-time` flag in favor of `--json` + `--time`

## [0.49.0](https://github.com/returntocorp/semgrep/releases/tag/v0.49.0) - 2021-04-28

### Added
- Support for matching multiple arguments with a metavariable (#3009)
  This is done with a 'spread metavariable' operator that looks like
  `$...ARGS`. This used to be available only for JS/TS and is now available
  for the other languages (Python, Java, Go, C, Ruby, PHP, and OCaml).
- A new `--optimizations [STR]` command-line flag to turn on/off some
  optimizations. Use 'none' to turn off everything and 'all' to turn on
  everything.
  Just using `--optimizations` is equivalent to `--optimizations all`, and
  not using `--optimizations` is equivalent to `--optimizations none`.
- JS/TS: Support '...' inside JSX text to match any text, as in
  `<a href="foo">...</a>`  (#2963)
- JS/TS: Support metavariables for JSX attribute values, as in
  `<a href=$X>some text</a>` (#2964)

### Fixed
- Python: correctly parsing fstring with multiple colons
- Ruby: better matching for interpolated strings (#2826 and #2949)
- Ruby: correctly matching numbers

### Changed
- Add required executionSuccessful attribute to SARIF output (#2983)
  Thanks to Simon Engledew
- Remove jsx and tsx from languages, just use javascript or typescript (#3000)
- Add limit max characters in output line (#2958) and add
  flag to control maxmium characters (defaults to 160).
  Thanks to Ankush Menat

## [0.48.0](https://github.com/returntocorp/semgrep/releases/tag/v0.48.0) - 2021-04-20

### Added
- Taint mode: Basic cross-function analysis (#2913)
- Support for the new Java Record extension and Java symbols with accented characters (#2704)

### Fixed
- Capturing functions when used as both expressions and statements in JS (#1007)
- Literal for ocaml tree sitter (#2885)
- Ruby: interpolated strings match correctly (#2967)
- SARIF output now contains the required runs.invocations.executionSuccessful property.

### Changed
- The `extra` `lines` data is now consistent across scan types
  (e.g. `semgrep-core`, `spacegrep`, `pattern-regex`)

## [0.47.0](https://github.com/returntocorp/semgrep/releases/tag/v0.47.0) - 2021-04-15

### Added

- support `for(...)` for Java
- Ability to match lambdas or functions in Javascript with ellipsis after
  the function keyword, (e.g., `function ...(...) { ... }`)
- Rust: Semgrep patterns now support top-level statements (#2910)
- support for utf-8 code with non-ascii chars (#2944)
- Java switch expressions

### Fixed

- fixed single field pattern in JSON, allow `$FLD: { ... }` pattern
- Config detection in files with many suffix delimiters, like `this.that.check.yaml`.
  More concretely: configs end with `.yaml`, YAML language tests end with `.test.yaml`,
  and everything else is handled by its respective language extension (e.g. `.py`).
- Single array field in yaml in a pattern is parsed as a field, not a one element array

## [0.46.0](https://github.com/returntocorp/semgrep/releases/tag/v0.46.0) - 2021-04-08

### Added
- YAML language support to --test
- Ability to list multiple, comma-separated rules on the same line when in --test mode
- Resolve alias in require/import in Javascript
```
child_process.exec(...)
```
will now match
```javascript
var { exec } = require("child_process");
exec("dangerous");
```
- Taint mode: Pattern-sources can now be arbitrary expressions (#2881)

### Fixed
- SARIF output now nests invocations inside runs.
- Go backslashed carets in regexes can be parsed

### Changed
- Deep expression matches (`<... foo ...>`) now match within records, bodies of
  anonymous functions (a.k.a. lambda-expressions), and arbitrary language-specific
  statements (e.g. the Golang `go` statement)

## [0.45.0](https://github.com/returntocorp/semgrep/releases/tag/v0.45.0) - 2021-03-30

### Added

- New `--experimental` flag for passing rules directly to semgrep-core (#2836)

### Fixed

- Ellipses in template strings don't match string literals (#2780)
- Go: correctly parse select/switch clauses like in tree-sitter (#2847)
- Go: parse correctly 'for ...' header in Go patterns (#2838)

## [0.44.0](https://github.com/returntocorp/semgrep/releases/tag/v0.44.0) - 2021-03-25

### Added

- Support for YAML! You can now write YAML patterns in rules
  to match over YAML target files (including semgrep YAML rules, inception!)
- A new Bloomfilter-based optimisation to speedup matching (#2816)
- Many benchmarks to cover semgrep advertised packs (#2772)
- A new semgrep-dev docker container useful for benchmarking semgrep (#2800)
- Titles to rule schema definitions, which can be leveraged in
  the Semgrep playground (#2703)

### Fixed

- Fixed taint mode and added basic test (#2786)
- Included formatted errors in SARIF output (#2748)
- Go: handle correctly the scope of Go's short assignment variables (#2452)
- Go: fixed the range of matched slices (#2763)
- PHP: correctly match the PHP superglobal `$_COOKIE` (#2820)
- PHP: allow ellipsis inside array ranges (#2819)
- JSX/TSX: fixed the range of matched JSX elements (#2685)
- Javascript: allow ellipsis in arrow body (#2802)
- Generic: correctly match the same metavariable when used in different
  generic patterns

#### Fixed in `semgrep-core` only

These features are not yet available via the `semgrep` CLI,
but have been fixed to the internal `semgrep-core` binary.

- Fixed all regressions on semgrep-rules when using -fast
- Handle pattern-not: and pattern-not-inside: as in semgrep
- Handle pattern: and pattern-inside: as in semgrep (#2777)

## [0.43.0](https://github.com/returntocorp/semgrep/releases/tag/v0.43.0) - 2021-03-16

### Added

- Official Python 3.9 support
- Support for generating patterns that will match multiple given code targets
- Gitignore for compiled binaries

### Fixed

- Parsing enum class patterns (#2715)
- Ocaml test metavar_equality_var (#2755)

### Changed

- Pfff java parser and tree-sitter-java parser are now more similar
- Octal numbers parsed correctly in tree-sitter parsers

## [0.42.0](https://github.com/returntocorp/semgrep/releases/tag/v0.42.0) - 2021-03-09

### Added

- Added propagation of metavariables to clauses nested under `patterns:`. Fixes (#2548)[https://github.com/returntocorp/semgrep/issues/2548].
- `--json-time` flag which reports runtimes for (rule, target file)
- `--vim` flag for Syntastic
- PHP - Support for partial if statements
- CSharp - Many improvements to parsing

### Fixed

- Rust can be invoked with `rs` or `rust` as a language

### Changed

- The timeout for downloading config files from a URL was extended from 10s to 20s.

## [0.41.1](https://github.com/returntocorp/semgrep/releases/tag/v0.41.1) - 2021-02-24

### Fixed
- Statically link pcre in semgrep-core for MacOS releases

## [0.41.0](https://github.com/returntocorp/semgrep/releases/tag/v0.41.0) - 2021-02-24

### Added

- Added basic typed metavariables for javascript and typescript (#2588)
- Ability to match integers or floats by values
  e.g., the pattern '8' will now match code like 'x = 0x8'
- Start converting the tree-sitter CST of R to the generic AST
  thx to Ross Nanopoulos!
- Allow 'nosem' in HTML. (#2574)

#### Added in `semgrep-core` only

These features are not yet available via the `semgrep` CLI,
but have been added to the internal `semgrep-core` binary.

- ability to process a whole rule in semgrep-core; this will allow
  whole-rule optimisations and avoid some fork and communication with the
  semgrep Python wrapper
- handling the none (regexp) and generic (spacegrep) patterns in a rule
- handling the metavariable-regexp, metavariable-comparison
- correctly handle boolean formula using inclusion checks on metavariables
- new semgrep-core -test_rules action to test rules; it reports only
  28/2800 mismatches on the semgrep-rules repository

### Changed

- update C# to latest tree-sitter-csharp
  thx to Sjord for the huge work adapting to the new C# grammar
- Improve --generate-config capabilities (#2562)
- optimise the matching of blocks with ellipsis (#2618)
  e.g., the pattern 'function(...) { ... }' will now be more efficient
- Change pattern-not-regex to filter when regex overlaps with a match (#2572)

### Fixed

- remove cycle in named AST for Rust 'fn foo(self)'  (#2584)
  and also typescript, which could cause semgrep to use giga bytes of memory
- fix missing token location on Go type assertion (#2577)

## [0.40.0](https://github.com/returntocorp/semgrep/releases/tag/v0.40.0) - 2021-02-17

### Added

- Documentation for contributing new languages.
- New language Kotlin with experimental support.
- Work on caching improvements for semgrep-core.
- Work on bloom filters for matching performance improvement.

### Changed

- Typescript grammar upgraded.
- Ruby parser updated from the latest tree-sitter-ruby.
- New Semgrep logo!
- metavariable_regex now supported with PCRE.
- Rust macros now parsed. Thanks Ruin0x11!

### Fixed

- Constant propagaion support covers `:=` short assignment in Go. (#2440)
- Functions now match against functions inside classes for PHP. (#2470)
- Import statements for CommonJS Typescript modules now supported. (#2234)
- Ellipsis behave consistently in nested statements for PHP. (#2453)
- Go Autofix does not drop closing parenthesis. (#2316)
- Helpful errors added for Windows installation. (#2533)
- Helpful suggestions provided on output encoding error. (#2514)
- Import metavariables now bind to the entire Java path. (#2502)
- Semgrep matches the short name for a type in Java. (#2400)
- Interface types explicitly handled in Go patterns. (#2376)
- TooManyMatches error generated instead of Timeout error when appropriate. (#2411)

## [0.39.1](https://github.com/returntocorp/semgrep/releases/tag/v0.39.1) - 2021-01-26

No new changes in this version.
This is a re-release of 0.39.0 due to an error in the release process.

## [0.39.0](https://github.com/returntocorp/semgrep/releases/tag/v0.39.0) - 2021-01-26

### Added

- Typed metavariables in C.
  Patterns like `$X == $Y` can now match specific types like so: `(char *$X) == $Y`. (#2431)

#### Added in `semgrep-core` only

These features are not yet available via the `semgrep` CLI,
but have been added to the internal `semgrep-core` binary.

- `semgrep-core` supports rules in JSON and Jsonnet format. (#2428)
- `semgrep-core` supports a new nested format
  for combining patterns into a boolean query. (#2430)

### Changed

- When an unknown language is set on a rule,
  the error message now lists all supported languages. (#2448)
- When semgrep is executed without a config specified,
  the error message now includes some suggestions on how to pick a config. (#2449)
- `-c` is the new shorthand for `--config` in the CLI.
  `-f` is kept as an alias for backward-compatibility. (#2447)

### Fixed

- Disable timeouts if timeout setting is 0 (#2423).
- Typed metavariables in go match literal strings (#2401).
- Fix bug that caused m_compatible_type to only bind the type (#2441).

## [0.38.0](https://github.com/returntocorp/semgrep/releases/tag/v0.38.0) - 2021-01-20

### Added
- Added a new language: Rust. Support for basic semgrep patterns (#2391)
  thanks to Ruin0x11!
- Added a new language: R. Just parsing for now (#2407)
  thanks to Ross Nanopoulos!
- Parse more Rust constructs: Traits, type constraints (#2393, #2413)
  thanks to Ruin0x11!
- Parse more C# constructs: Linq queries, type parameter constraints (#2378, #2408)
  thanks to Sjord!
- new experimental semgrep rule (meta)linter (#2420) with semgrep-core -check_rules


### Changed
- new controlflow-sensitive intraprocedural dataflow-based constant propagation
  (#2386)

### Fixed
- matching correctly Ruby functions with rescue block (#2390)
- semgrep crashing on permission error on a file (#2394)
- metavariable interpolation for pattern-inside (#2361)
- managing Lua assignment correctly (#2406) thanks to Ruin0x11!
- correctly parse metavariables in PHP, and ellipsis in fields (#2419)

## [0.37.0](https://github.com/returntocorp/semgrep/releases/tag/v0.37.0) - 2021-01-13

### Added
- pattern-not-regex added so findings can be filtered using regular expression (#2364)
- Added a new language: Lua. Support for basic semgrep patterns (#2337, #2312)
  thanks to Ruin0x11!
- C# support for basic semgrep patterns (#2336)
- Parse event access, conditional access, async-await in C# (#2314, #2329, #2358)
  thanks to Sjord

### Changed
- Java and Javascript method chaining requires extra "." when using ellipsis (#2354)

### Fixed
- Semgrep crashing due to missing token information in AST (#2380)

## [0.36.0](https://github.com/returntocorp/semgrep/releases/tag/v0.36.0) - 2021-01-05

### Added

- Typed metavariables can now match field access when we can propagate
  the type of a field
- Constant propagation for Java final fields (using this.field syntax)

### Changed

- Packaging and `setup.py` functionality (`.whl` and `pip` install unchanged):
  `SEMGREP_SKIP_BIN`, `SEMGREP_CORE_BIN`, and `SPACEGREP_BIN` now available

### Fixed
- correctly match the same metavariable for a field when used at a definition
  site and use site for Java
- add classname attribute to junit.xml report

## [0.35.0](https://github.com/returntocorp/semgrep/releases/tag/v0.35.0) - 2020-12-16

### Added

- Support for `...` in chains of method calls in JS, e.g. `$O.foo() ... .bar()`
- Official Ruby GA support

### Fixed

- Separate out test and pattern files with `--test` (#1796)

## [0.34.0](https://github.com/returntocorp/semgrep/releases/tag/v0.34.0) - 2020-12-09

### Added

- Experimental support for matching multiple arguments in JS/TS.
  This is done with a 'spread metavariable' operator,
  that looks like `$...ARGS`.
- Support for using `...` inside a Golang `switch` statement.
- Support for matching only
  the `try`, the `catch`, or the `finally` part
  of a `try { } catch (e) { } finally { }` construct in JS/TS.
- Support for matching only
  the `if ()` part of
  an `if () { }` construct in Java
- Support for metavariables inside dictionary keys in Ruby.
  This looks like `{..., $KEY: $VAL, ...}`.
- An experimental `--json-stats` flag.
  The stats output contains
  the number of files and lines of code scanned,
  broken down by language.
  It also contains profiling data broken down by rule ID.
  Please note that as this is an experimental flag,
  the output format is subject to change in later releases.
- Regex-only rules can now use `regex` as their language.
  The previously used language `none` will keep working as well.

### Changed

- Matches are now truncated to 10 lines in Semgrep's output.
  This was done to avoid filling the screen with output
  when a rule captures a whole class or function.
  If you'd like to adjust this behavior,
  you can set the new `--max-lines-per-finding` option.
- Fans of explicit & verbose code can now ignore findings
  with a `// nosemgrep` comment instead of the original `// nosem`.
  The two keywords have identical behavior.
- Generic pattern matching is now 10-20% faster
  on large codebases.

### Fixed

- Semgrep would crash when tens of thousands of matches were found
  for the same rule in one file.
  A new internally used `semgrep-core` flag named `-max_match_per_file`
  prevents these crashes by forcing a 'timeout' state
  when 10,000 matches are reached.
  Semgrep can then gracefully report
  what combination of rules and paths causes too much work.
- `semgrep --debug` works again,
  and now outputs even more debugging information from `semgrep-core`.
  The new debugging output is especially helpful to discover
  which rules have too many matches.
- A pattern that looks like `$X & $Y`
  will now correctly match bitwise AND operations in Ruby.
- Metavariables can now capture the name of a class
  and match its occurrences later in the class definition.
- Semgrep used to crash when a metavariable matched
  over text that cannot be read as UTF-8 text.
  Such matches will now try to recover what they can
  from apparent broken unicode text.

## [0.33.0](https://github.com/returntocorp/semgrep/releases/tag/v0.33.0) - 2020-12-01

### Added

- Allow selecting rules based on severity with the `--severity` flag. Thanks @kishorbhat!

### Changed

- In generic mode, shorter matches are now always preferred over
  longer ones. This avoids matches like `def bar def foo` when the
  pattern is `def ... foo`, instead matching just `def foo`
- In generic mode, leading dots must now match at the beginning of a
  block, allowing patterns like `... foo` to match what comes before `foo`
- Disabled link following for parity with other LINUX tools (e.g. ripgrep)
- spacegrep timeouts are now reported as timeouts instead of another error

### Fixed

- Correctly bind a metavariable in an import to the fully-qualified name. [Issue](https://github.com/returntocorp/semgrep/issues/1771)
- Fix invalid match locations on target files containing both CRLF line
  endings UTF-8 characters (#2111)
- Fix NoTokenLocation error when parsing Python f-strings
- [C] Support `include $X`
- [Go] Fix wrong order of imports

## [0.32.0](https://github.com/returntocorp/semgrep/releases/tag/v0.32.0) - 2020-11-18

### Added

- JSON output now includes an attribute of findings named `is_ignored`.
  This is `false` under regular circumstances,
  but if you run with `--disable-nosem`,
  it will return `true` for findings
  that normally would've been excluded by a `// nosem` comment.

### Changed

- `// nosemgrep` can now also be used to ignore findings,
  in addition to `// nosem`
- Added a default timeout of 30 seconds per file instead of none (#1981).

## [0.31.1](https://github.com/returntocorp/semgrep/releases/tag/v0.31.1) - 2020-11-11

### Fixed

- Regression in 0.31.0 where only a single file was being used when `--config`
  was given a directory with multiple rules (#2019).
- Cheatsheet's html functionality now has correct output.

## [0.31.0](https://github.com/returntocorp/semgrep/releases/tag/v0.31.0) - 2020-11-10

### Fixed

- Gracefully handle empty configuration file.
- Gracefully handle LexicalErrors from semgrep-core.
- Fix stack overflows in spacegrep on large input files (#1944).
- Fix extension-based file selection when the language is `generic` (#1968).
- Fix semgrep error when no valid config on path provided (#1912).
- Fix NO_FILE_INFO_YET error which causes the python wrapper to crash (#1925).
- Fix usage of '...' in special builtin arguments for PHP (#1963).
- Fix automatic semicolon insertion parse error in javascript (#1960).

### Added
- kotlin-tree-sitter integration into semgrep-core. Can now call
  dump-tree-sitter-cst on kotlin files.
- c++ tree-sitter integration into semgrep-core (#1952).
- More documents for language porting.
- Error handling in spacegrep to print stderr when CalledProcessError occurs.

## [0.30.0](https://github.com/returntocorp/semgrep/releases/tag/v0.30.0) - 2020-11-03

### Added

- Better examples for the generic mode aka spacegrep (#1951).

### Fixed

- Fix matching of trailing dots in spacegrep (#1939).
- Allow matching on one-line files with spacegrep (#1929).
- Fix incorrect number of lines matched by dots with spacegrep (#1918).
- Other subtle spacegrep matching bugs (#1913).
- Metavariable for method call should be matched against corresponding
  metavariable in method definition (#1861).
- Typescript class properties/declarations not recognized (#1846).
- Can't match inside Python try/except clause (#1902).

## [0.29.0](https://github.com/returntocorp/semgrep/releases/tag/v0.29.0) - 2020-10-27

### Added
- Semgrep will now partially parse files with parse errors and report findings detected before the parse errors was encountered.
- Allow user to specify registry path without having to add semgrep.dev url
  i.e.: instead of `--config https://semgrep.dev/p/r2c-ci` users can use `--config p/r2c-ci`
- Allow user to specify snippet id without having to add semgrep.dev url
  i.e.: instead of `--config https://semgrep.dev/s/username:snippetname`
  users can use `--config username:snippetname`
- `--test` will now error out if `ruleid` or `ok` is not in reported IDs
- Semgrep will run JavaScript rules on TypeScript files automatically.

### Fixed
- More off by one fixes in autofix
- Support for matching dynamic class names in Ruby
- Removed `nosem` findings from the final findings count
- Matching nested JSX elements works properly. See https://semgrep.dev/s/erlE?version=0.29.0.
- Can now match partial class definitions with annotations in Java. See https://github.com/returntocorp/semgrep/issues/1877.
- Fixed errors in TypeScript "implements" keyword. See https://github.com/returntocorp/semgrep/issues/1850.

## [0.28.0](https://github.com/returntocorp/semgrep/releases/tag/v0.28.0) - 2020-10-21

### Added

- A `metavariable-comparison` operator
  for evaluating numeric comparisons on metavariable values,
  such as `comparison: $KEY_SIZE < 2048`.
  This is a safe alternative to `pattern-where-python` snippets.
  Check the [full documentation of this feature](https://github.com/returntocorp/semgrep/blob/12d25a5c/docs/experimental.md#metavariable-comparison)!
- Matching 1-to-N attributes with a `...` wildcard
  in JSX tags' attribute lists,
  such as `<$TAG attr="1" ... />`
- Matching only the function signature
  without the function body,
  such as `function foo(...)`.
  This is useful to have cleaner match output
  when the body content doesn't matter in a rule.
  This works on JavaScript, TypeScript, and Java code currently.
- SARIF output now includes the exact CWE and OWASP categories as tags.
  Thanks @hunt3rkillerz!
- Matching of annotation patterns for Java (like `@SomeAnnot(...)`) in any context.

### Fixed

- PHP superglobals such as `$_GET`,
  which start with a dollar sign just like Semgrep metavariables,
  are now correctly interpreted as PHP code instead of Semgrep pattern code.
- Calls to `isset(...)` in PHP look like function calls,
  but technically are not functions calls.
  Now you can match them anyway!
- It's now possible to write unit tests for OCaml rules.
- JavaScript's special identifiers,
  such as `this`, can now be captured into a metavariable.
- A Java pattern for `implements B`
  will now also match code that does `implements A, B, C`.
- Addressed off by one errors when applying autofixes
- Missing characters in metavariable interpolation in messages
- And many more minor code parser fixes!

## [0.27.0](https://github.com/returntocorp/semgrep/releases/tag/v0.27.0) - 2020-10-06

### Added
- Added a `--debug` flag and moved most of the output under `--verbose` to it.
- Can run multiple rule configs by repeating `--config` option
- Jenkins information added to integrations
- Added matching with partial patterns for function signatures for Go.

### Changed
- Parse and other errors are mentioned at final output, but not individually displayed unless --verbose is passed
- tree-sitter parse error exceptions converted to parsing_error, improving error location

### Fixed
- Dislayed types using the `message` key are more complete.
- Triple token repeat for EncodedString in semgrep messages fixed.
- Crashes on 3 or more layered jsonschema errors fixed.


## [0.26.0](https://github.com/returntocorp/semgrep/releases/tag/v0.26.0) - 2020-09-30

### Fixed
- Metavariables are able to match empty tuples
- Correctly parse optional chaining (?.) in Typescript
- Correctly parse logical assignment operators (&&=, ||=, ??=) in Typescript
- Some type constraing matching in Typescript

### Changed
- Added default timeout of 5 seconds to javascript parsing (related to ?. on large minified files stalling)


## [0.25.0](https://github.com/returntocorp/semgrep/releases/tag/v0.25.0) - 2020-09-23

### Added
- Added support for the JUnit XML report format (`--junit-xml`)
- C now supports the deep expression operator: `<... $X ...>`. See [this example](https://semgrep.dev/s/boKP/?version=develop).
- Added support for ellipses `...` in PHP. (https://github.com/returntocorp/semgrep/issues/1715). See [this example](https://semgrep.dev/s/NxRn/?version=develop).

### Fixed
- JavaScript will parse empty yields (https://github.com/returntocorp/semgrep/issues/1688).
- In JavaScript, arrow functions are now considered lambdas (https://github.com/returntocorp/semgrep/issues/1691). This allows [matching](https://semgrep.dev/s/Kd1j/?version=develop) arrow functions in `var` assignments.
- `tsx` and `typescript` are now properly recognized in the `languages` key. (https://github.com/returntocorp/semgrep/issues/1705)


## [0.24.0](https://github.com/returntocorp/semgrep/releases/tag/v0.24.0) - 2020-09-16

### Added
- The `--test` functionality now supports the `--json` flag
- Alpha support for TypeScript
- Alpha support for PHP
- PyPI artifacts are now compatible with Alpine Linux

### Fixed
- Can now parse ECMAScript object patterns with ellipses in place of fields

## [0.23.0](https://github.com/returntocorp/semgrep/releases/tag/v0.23.0) - 2020-09-09

### Added
- Experimental support for Typescript (with -lang ts). You can currently
  mainly use the Javascript subset of Typescript in patterns, as well
  as type annotations in variable declarations or parameters.
- Ability to read target contents from stdin by specifying "-" target.

### Changed
- You can now specify timeouts using floats instead of integers
  (e.g., semgrep -timeout 0.5 will timeout after half a second)

### Fixed
- We now respect the -timeout when analyzing languages which have
  both a Tree-sitter and pfff parser (e.g., Javascript, Go).

## [0.22.0](https://github.com/returntocorp/semgrep/releases/tag/v0.22.0) - 2020-09-01

### Added
- The 'languages' key now supports 'none' for running `pattern-regex` on arbitrary files. See [this file](https://github.com/returntocorp/semgrep/blob/develop/semgrep/tests/e2e/rules/regex-any-language.yaml) for an example.
- You can now use the '...' ellipsis operator in OCaml.
- True negatives to '--test' functionality via the 'ok:<rule-id>' annotation.

### Changed
- Groups of rules are now called "Rulesets" in the Semgrep ecosystem,
  instead of their previous name, "Packs".
- We now use also the tree-sitter-javascript Javascript parser, which
  can parse quickly minified files. Thus, we also removed the 5 seconds
  parsing timeout we were using for Javascript.
- We should correctly report ranges when matching array access expressions
  (e.g., 'foo[$X]').
- Breaking: regular expressions in semgrep string patterns (e.g., `"=~/foo/"`)
  are now using the PCRE (Perl Compatible Regular Expressions) syntax instead of
  the OCaml syntax. This means you should not escape parenthesis for grouping
  or escape pipes for dijunctions (e.g., use simply `"=~/foo|bar/"` instead of
  `"=~/foo\|bar/"`). You can also use more advanced regexp features available
  in PCRE such as case-insensitive regexps with '/i' (e.g., `"=~/foo/i"`).
  The semantic of matching changes also to look for the regexp anywhere
  in the string, not just at the beginning, which means if you want to
  enforce a format for the whole string, you will now need to use the '^' anchor
  character (e.g., `"=~/^o+$/"` to check if a string contains only a sequence
  of 'o').

### Removed
- Breaking: install script installation procedure (semgrep-<version>-ubuntu-generic.sh).
  Please use 'pip install' for equivalent Linux installation.

## [0.21.0](https://github.com/returntocorp/semgrep/releases/tag/v0.21.0) - 2020-08-25

### Added
- Parsing JSX (JavaScript React) files is now supported as a beta feature!
  In this release, you need to target .jsx files one by one explicitly to have them be scanned.
  We're planning to scan all .jsx files in targeted directories in our next release
- We now bundle a [json-schema](https://json-schema.org/) spec for rules YAML syntax.

### Changed
- Our custom-made rules YAML validator has been replaced with a jsonschema standard one.
  This results in more reliable and comprehensive error messages
  to help you get back on track when bumping into validation issues.
- Calling `semgrep --validate` now includes more information,
  such as the number of rules validation ran on.

### Fixed
- Fixed a bug where multiple assignment,
  also known as tuple unpacking assignment in Python,
  such as `a, b = foo`,
  could be misinterpreted by semgrep.
- Fixed a bug that would cause a crash when trying to get debug steps output as JSON.
- `.mly` and `.mll` files are no longer targeted implicitly by OCaml scans.
- Fixed the `--skip-unknown-extensions` flag skipping files even with recognized extensions.
- Fixed JavaScript conditionals without braces,
  such as `if (true) return;`,
  not being matched by patterns such as `if (true) { return; }`.

## [0.20.0](https://github.com/returntocorp/semgrep/releases/tag/v0.20.0) - 2020-08-18

### Added
- Support for JSX tag metavariables (e.g., <$TAG />) and ellipsis inside
  JSX attributes (e.g., <foo attr=... />)
- By default Semgrep treats explicitly passed files with unknown extension as possibly any language and so runs all rules on said files. Add a flag `--skip-unknown-extensions` so that Semgrep will treat these files as if they matched no language and will so run no rules on them. [Link: PR](https://github.com/returntocorp/semgrep/pull/1507)

### Fixed
- Python patterns do not have to end with a newline anymore.
- Pattern `$X = '...';` in JavaScript matches `var $X = '...'`. Additionally, semicolon is no longer required to match. [Link: Issue](https://github.com/returntocorp/semgrep/issues/1497); [Link: Example](https://semgrep.dev/7g0Q?version=0.20.0)
- In JavaScript, can now match destructured object properties inside functions. [Link: Issue](https://github.com/returntocorp/semgrep/issues/1005); [Link: Example](https://semgrep.dev/d72E/?version=0.20.0)
- Java annotations can be matched with fully qualified names. [Link: Issue](https://github.com/returntocorp/semgrep/issues/1508); [Link: Example](https://semgrep.dev/vZqY/?version=0.20.0)
- Ensure `/src` exists in Dockerfile; [Link: PR](https://github.com/returntocorp/semgrep/pull/1512)

## [0.19.1](https://github.com/returntocorp/semgrep/releases/tag/v0.19.1) - 2020-08-13

### Fixed
- Update Docker container to run successfully without special volume
  permissions

## [0.19.0](https://github.com/returntocorp/semgrep/releases/tag/v0.19.0) - 2020-08-11

### Added
- `--timeout-threshold` option to set the maximum number of times a file can timeout before it is skipped
- Alpha support for C#

### Fixed
- Match against JavaScript unparameterized catch blocks
- Parse and match against Java generics
- Add ability to match against JSX attributes using ellipses
- Add ability to use ellipses in Go struct definitions
- No longer convert Go expressions with a newline to a statement

## [0.18.0](https://github.com/returntocorp/semgrep/releases/tag/v0.18.0) - 2020-08-04

### Added
- Match arbitrary content with `f"..."`
- Performance improvements by filtering rules if file doesn't contain string needed for match
- Match "OtherAttribute" attributes in any order
- Support Python 3.8 self-documenting fstrings
- `--max-memory` flag to set a maximum amount of memory that can be used to apply a rule to a file

## [0.17.0](https://github.com/returntocorp/semgrep/releases/tag/v0.17.0) - 2020-07-28

### Added
- The `metavariable-regex` operator, which filters finding's by metavariable
  value against a Python re.match compatible expression.
- `--timeout` flag to set maximum time a rule is applied to a file
- Typed metavariables moved to official support. See [docs](https://github.com/returntocorp/semgrep/blob/develop/docs/pattern-features.md#typed-metavariables)

### Changed
- Improved `pattern-where-python` error messages

## [0.16.0](https://github.com/returntocorp/semgrep/releases/tag/v0.16.0) - 2020-07-21

### Added
- Match file-name imports against metavariables using `import "$X"` (most
  useful in Go)
- Support for taint-tracking rules on CLI using the key-value pair 'mode: taint'
  (defaults to 'mode: search')

### Changed
- Don't print out parse errors to stdout when using structured output formats

### Fixed
- Parse nested object properties in parameter destructuring in JavaScript
- Parse binding patterns in ECMAScript 2021 catch expressions
- Was mistakenly reporting only one of each type of issue even if multiple issues exist

## [0.15.0](https://github.com/returntocorp/semgrep/releases/tag/v0.15.0) - 2020-07-14

### Added
- Alpha level support for Ruby

### Changed
- Show semgrep rule matches even with --quiet flag

### Fixed
- Fixed a crash when running over a directory with binary files in it.
- Fix SARIF output format
- Parse nested destructured parameters in JavaScript
- True and False are not keywords in Python2
- Send informative error message when user tries to use semgrep on missing files

## [0.14.0](https://github.com/returntocorp/semgrep/releases/tag/v0.14.0) - 2020-07-07

### Changed
- Default Docker code mount point from `/home/repo` to `/src` - this is also
  configurable via the `SEMGREP_SRC_DIRECTORY` environment variable

### Removed
- `--precommit` flag - this is no longer necessary after defaulting to
  `pre-commit`'s code mount point `/src`

### Fixed
- Parse python files with trailing whitespace
- Parse python2 tuple as parameter in function/lambda definition
- Parse python3.8 positional only parameters (PEP 570)
- Parse python2 implicit array in comprehension
- Cache timeout errors in semgrep-core so running multiple rules does not
  retry parsing

## [0.13.0](https://github.com/returntocorp/semgrep/releases/tag/v0.13.0) - 2020-06-30

### Added
- Const propagation now works with Java 'final' keyword and for Python globals
  which were assigned only once in the program

### Fixed
- Parsing Ocaml open overriding
- Parse raise in Python2 can take up to three arguments
- Metavariable matching now works with variables with global scope:
```yaml
$CONST = "..."
...
def $FUNC(...):
  return foo($CONST)
```
will match
```python
GLOBAL_CONST = "SOME_CONST"

def fetch_global_const():
    return foo(GLOBAL_CONST)
```

### Changed
- More clear Parse error message

## [0.12.0](https://github.com/returntocorp/semgrep/releases/tag/v0.12.0) - 2020-06-23

### Added
- Support for a new configuration language: JSON. You can now write
  JSON semgrep patterns with -lang json
- Support for '...' inside set and dictionaries
- Version check to recommend updating when out-of-date, disable with `--disable-version-check`
- Support for multiline pattern-where-python
- `--dryrun` flag to show result of autofixes without modifying any files
- Add capability to use regex replacement for autofixing. See documentaion [here](https://github.com/returntocorp/semgrep/blob/develop/docs/experimental.md#autofix-using-regular-expression-replacement)
- Add version check to recommend upgrading when applicable

### Fixed
- The range of function calls and statement blocks now includes the closing
  `}` and `)`. The range for expression statements now includes the closing
  ';' when there's one. The range of decorators now includes '@'.
- Do not convert certain parenthesized expressions in tuples in Python
- Returned warning when improperly mounting volume in docker container
- Correctly handle uncommited file deletions when using git aware file targeting

### Changed
- Progress bar only displays when in interactive terminal, more than one
  rule is being run, and not being run with `-v` or `-q`
- Colapsed `--include-dir` and `--exclude-dir` functionaity into `--include` and
  `--exclude` respectively

## [0.11.0](https://github.com/returntocorp/semgrep/releases/tag/v0.11.0) - 2020-06-16

### Added
- Support for another programming language: OCaml. You can now write
  OCaml semgrep patterns with -lang ocaml
- Inline whitelisting capabilities via `nosem` comments and the
  `--disable-nosem` flag [#900](https://github.com/returntocorp/semgrep/issues/900)
- Show a progress bar when using semgrep in an interactive shell
- More understandable error messages

### Changed
- If scanning a directory in a git project then skip files that are ignored by the
  project unless `--no-git-ignore` flag is used
- Show aggregate parse errors unless `--verbose` flag is used

### Fixed
- Handle parsing unicode characters

## [0.10.1](https://github.com/returntocorp/semgrep/releases/tag/v0.10.1) - 2020-06-10

### Fixed
- Value of `pattern_id` when using nested pattern operators [#828](https://github.com/returntocorp/semgrep/issues/828)
- `...` now works inside for loops in javascript
- Metavariable
- Infinite loop in python [#923](https://github.com/returntocorp/semgrep/issues/923)
- Treat field definition (`{x: 1}`) differently from assignment (`{x = 1}`)
- Support triple-quoted f-strings in python
- Fix ubuntu build error [#965](https://github.com/returntocorp/semgrep/pull/965)

## [0.10.0](https://github.com/returntocorp/semgrep/releases/tag/v0.10.0) - 2020-06-09

### Fixed

- Support immediately indexed arrays with initializers in Java
- Support object rest parameters in ECMAScript 6+
- Support various array destructuring calls with ommitted arguments in
  ECMAScript 6+
- Fix an issue where an error was raised when matching to Python else
  blocks with a metavariable
- Don't filter out files that are explicitly passed as arguments to semgrep
  even if they do not have expected extension

### Added

- Java imports can now be searched with patterns written like `import
  javax.crypto.$ANYTHING`
- `--debugging-json` flag for use on semgrep.dev

### Changed

- Pattern matches now distinguish between conditionals without `else` blocks
  and those with empty `else` blocks; write two patterns to capture both
  possibilities
- Print output before exiting when using --strict

## [0.9.0](https://github.com/returntocorp/semgrep/releases/tag/v0.9.0) - 2020-06-02

### Fixed
- Performance optimizations in deep statement matching
- Disable normalization of != ==> !(==)
- Support empty variable declaration in javasript
- Support "print expr," in Python 2.X
- Support "async" keyword on inner arrow functions for ECMAScript 7+
- Support optional catch bindings for ECMAScript 2019+
- Support non-ASCII Unicode whitespace code points as lexical whitespace in JavaScript code
- Support assignment expressions in Python 3.8
- Emtpty block in if will only match empty blocks

### Removed
- `--exclude-tests` flag - prefer `--exclude` or `--exclude-dir`
- `--r2c` flag - this was completely unused

## [0.8.1](https://github.com/returntocorp/semgrep/releases/tag/v0.8.1) - 2020-05-26

### Fixed
- `semgrep --version` on ubuntu was not returning the correct version

## [0.8.0](https://github.com/returntocorp/semgrep/releases/tag/v0.8.0) - 2020-05-20

### Added
- `pattern-regex` functionality - see docs for more information.
- Ellipsis used in the final position of a sequence of binary operations
  will match any number of additional arguments:
  ```
  $X = 1 + 2 + ...
  ```
  will match
  ```python
  foo = 1 + 2 + 3 + 4
  ```
- Per rule configuration of paths to include/exclude. See docs for more information.

### Changed
- fstring pattern will only match fstrings in Python:
  ```
  f"..."
  ```
  will match
  ```python
  f"foo {1 + 1}"
  ```
  but not
  ```python
  "foo"
  ```
- Change location of r2c rule config to https://semgrep.live/c/r/all which filters out
  pattern-where-python rules

## [0.7.0](https://github.com/returntocorp/semgrep/releases/tag/v0.7.0) - 2020-05-12

### Added
- `--exclude`, `--include`, `--exclude-dir`, and `--include-dir` flags
  for targeting specific paths with command line options.
  The behavior of these flags mimics `grep`'s behavior.
- A `--sarif` flag to receive output formatted according to the
  [SARIF v2.1.0](https://docs.oasis-open.org/sarif/sarif/v2.1.0/cs01/sarif-v2.1.0-cs01.html)
  specification for static analysis tools.
- Metavariables are now checked for equality across pattern clauses. For example, in the following pattern, `$REQ` must be the same variable name for this to match:
  ```yaml
  - patterns:
    - pattern-inside: |
        $TYPE $METHOD(..., HttpServletRequest $REQ, ...) {
          ...
        }
    - pattern: $REQ.getQueryString(...);
  ```


### Fixed
- Correclty parse implicit tuples in python f-strings
- Correctly parse `%` token in python f-string format
- Correctly parse python fstrings with spaces in interpolants

## [0.6.1](https://github.com/returntocorp/semgrep/releases/tag/v0.6.1) - 2020-05-06

### Fix

- Message field in output was not using proper interpolated message

## [0.6.0](https://github.com/returntocorp/semgrep/releases/tag/v0.6.0) - 2020-05-05

### Added
- The `-j/--jobs` flag for specifying number of subprocesses to use to run checks in parallel.
- expression statements will now match by default also return statements
  ```
  foo();
  ```
  will now match
  ```javascript
  return foo();
  ```
- You can now use regexps for field names:
  ```
  var $X = {"=~/[lL]ocation/": $Y};
  ```
  will now match
  ```javascript
  var x = {"Location": 1};
  ```
- Add severity to json output and prepend the rule line with it. Color yellow if `WARNING`, and red if `ERROR`. e.g. WARNING rule:tests.equivalence-tests
- For languages not allowing the dollar sign in identifiers (e.g., Python),
  semgrep will return an error if your pattern contains an identifier
  starting with a dollar that is actually not considered a metavariable
  (e.g., `$x`)
- Support top level `metadata` field in rule.yaml. Entire metadata object is attached to
  all things that match the rule when using json output format.

### Changed
- Config files in hidden paths can now be used by explicitly specifying
  the hidden path:
    ```
    semgrep --config some/hidden/.directory
    ```
- Metavariables can now contain digits or `_`. `$USERS_2` is now
  a valid metavariable name. A metavariable must start with a letter
  or `_` though.
- Simple calls of the `semgrep` CLI, such as `semgrep --version`, are now 60% faster.
- Display autofix suggestion in regular and json output mode.
- Update command line help texts.

### Fixed
- Correctly parse `f"{foo:,f}"` in Python
- Correctly parse Python files where the last line is a comment

## [0.5.0](https://github.com/returntocorp/semgrep/releases/tag/v0.5.0) - 2020-04-28

### Changed
- Rename executable to semgrep
- Deep expression matching in conditionals requires different syntax:
    ```
    if <... $X = True ...>:
        ...
    ```
    will now match
    ```python
    if foo == bar and baz == True:
        return 1
    ```
- Deduplicate semgrep output in cases where there are multiple ways
  a rule matches section of code
- Deep statement matchings goes into functions and classes:
    ```
    $X = ...
    ...
    bar($X)
    ```
    now matches with
    ```javascript
    QUX = "qux"

    function baz() {
        function foo() {
            bar(QUX)
        }
    }
    ```

### Added
- `python2` is a valid supported language

### Fixed
- Expression will right hand side of assignment/variable definition in javascript. See #429
    ```
    foo();
    ```
    will now match
    ```
    var x = foo();
    ```
- Regression where `"..."` was matching empty list
    ```
    foo("...")
    ```
    does _not_ match
    ```
    foo()
    ```

## [0.4.9](https://github.com/returntocorp/semgrep/releases/tag/v0.4.9) - 2020-04-07

### Changed

- Only print out number of configs and rules when running with verbose flag
- Match let and const to var in javascript:
    ```
    var $F = "hello"
    ```
    will now match any of the following expressions:
    ```javascript
    var foo = "hello";
    let bar = "hello";
    const baz = "hello";
    ```

### Added

- Print out --dump-ast
- Print out version with `--version`
- Allow ... in arrays
    ```
    [..., 1]
    ```
    will now match
    ```
    [3, 2, 1]
    ```
- Support Metavariable match on keyword arguments in python:
    ```
    foo(..., $K=$B, ...)
    ```
    will now match
    ```
    foo(1, 2, bar=baz, 3)
    ```
- Support constant propogation in f-strings in python:
    ```
    $M = "..."
    ...
    $Q = f"...{$M}..."
    ```
    will now match
    ```python
    foo = "bar"
    baz = f"qux {foo}"
    ```
- Constant propogation in javascript:
    ```
    api("literal");
    ```
    will now match with any of the following:
    ```javascript
    api("literal");

    const LITERAL = "literal";
    api(LITERAL);

    const LIT = "lit";
    api(LIT + "eral");

    const LIT = "lit";
    api(`${LIT}eral`);
    ```

- Deep statement matching:
    Elipsis operator (`...`) will also include going deeper in scope (i.e. if-else, try-catch, loop, etc.)
    ```
    foo()
    ...
    bar()
    ```
    will now match
    ```python
    foo()
    if baz():
        try:
            bar()
        except Exception:
            pass
    ```
- Unified import resolution in python:
    ```
    import foo.bar.baz
    ```

    will now match any of the following statements:

    ```python
    import foo.bar.baz
    import foo.bar.baz.qux
    import foo.bar.baz as flob
    import foo.bar.baz.qux as flob
    from foo.bar import baz
    from foo.bar.baz import qux
    from foo.bar import baz as flob
    from foo.bar.bax import qux as flob
    ```
- Support for anonymous functions in javascript:
    ```
    function() {
        ...
    }
    ```
    will now match
    ```javascript
    var bar = foo(
        //matches the following line
        function () { console.log("baz"); }
    );
    ```
- Support arrow function in javascript
    ```
    (a) => { ... }
    ```
    will now match:

    ```javascript
    foo( (a) => { console.log("foo"); });
    foo( a => console.log("foo"));

    // arrows are normalized in regular Lambda, so an arrow pattern
    // will match also old-style anynonous function.
    foo(function (a) { console.log("foo"); });
    ```
- Python implicit string concatenation
    ```
    $X = "..."
    ```
    will now match
    ```python
    # python implicitly concatenates strings
    foo = "bar"       "baz"              "qux"
    ```
- Resolve alias in attributes and decorators in python
    ```
    @foo.bar.baz
    def $X(...):
        ...
    ```
    will now match
    ```python
    from foo.bar import baz

    @baz
    def qux():
        print("hello")
    ```
### Fixed

- Handle misordered multiple object destructuring assignments in javascript:
    ```
    var {foo, bar} = qux;
    ```
    will now match
    ```
    var {bar, baz, foo} = qux;
    ```
- Defining properties/functions in different order:
    ```
    var $F = {
        two: 2,
        one: 1
    };
    ```
    will now match both
    ```javascript
    var foo = {
      two: 2,
      one: 1
    };

    var bar = {
        one: 1,
        two: 2
    };
    ```
- Metavariables were not matching due to go parser adding empty statements in golang


## [0.4.8](https://github.com/returntocorp/semgrep/releases/tag/0.4.8) - 2020-03-09

### Added
* Constant propagation for some langauges. Golang example:
```
pattern: dangerous1("...")
will match:

const Bar = "password"
func foo() {
     dangerous1(Bar);
}
```

* Import matching equivalences
```
pattern: import foo.bar.a2
matches code: from foo.bar import a1, a2
```

* Deep expression matching - see (#264)
```
pattern: bar();
matches code: print(bar())
```<|MERGE_RESOLUTION|>--- conflicted
+++ resolved
@@ -28,8 +28,6 @@
 - Bash: various fixes and improvements
 - Kotlin: support ellipsis in class body and parameters (#4141)
 - Go: support method interface pattern (#4172)
-
-### Fixed
 - text_wrapping defaults to MAX_TEXT_WIDTH if get_terminal_size reports width < 1
 - Metrics report the error type of semgrep core errors (Timeout, MaxMemory, etc.)
 - Correctly parse metavariables in JS template strings
@@ -43,6 +41,8 @@
 - Bash: a simple expression pattern can now match any command argument rather
   than having to match the whole command
 - C# support is now GA
+- Semgrep now scans executable scripts whose shebang interpreter matches the
+  rule's language
 - cli: Only suggest increasing stack size when semgrep-core segfaults
 
 ## [0.70.0](https://github.com/returntocorp/semgrep/releases/tag/v0.70.0) - 10-19-2021
@@ -125,28 +125,6 @@
 - taint-mode: Sanitizers that match exactly a source or a sink are filtered out,
   making it possible to use `- pattern: $F(...)` for declaring that any other
   function is a sanitizer
-<<<<<<< HEAD
-- Semgrep now scans executable scripts whose shebang interpreter matches the
-  rule's language
-
-### Fixed
-=======
-- taint-mode: Remove built-in source `source(...)` and built-in sanitizer
-  `sanitize(...)` used for convenience during early development, this was causing
-  some unexpected behavior in real code that e.g. had a function called `source`!
-- When enabled, metrics now send the hashes of rules that yielded findings;
-  these will be used to tailor rules on a per-project basis, and also will be
-  used to improve rules over time
-- Improved Kotlin parsing from 77% to 90% on our Kotlin corpus.
-- Resolution of rulesets (i.e. `p/ci`) use new rule cdn and do client-side hydration
-- Set pcre recursion limit so it will not vary with different installations of pcre
-- Better pcre error handling in semgrep-core
-
-### Fixed
-- taint-mode: Fixed bug where a tainted sink could go unreported when the sink is
-  a specific argument in a function call
-- PHP: allows more keywords as valid field names (#3954)
->>>>>>> fefdada8
 
 ## [0.67.0](https://github.com/returntocorp/semgrep/releases/tag/v0.67.0) - 09-29-2021
 
