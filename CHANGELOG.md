# Changelog

This project adheres to [Semantic Versioning](http://semver.org/spec/v2.0.0.html).

## Unreleased
- CLI output no longer displays severity levels

### Added
- Java: Add partial support for `synchronized` blocks in the dataflow IL (#4150)
- Dataflow: Add partial support for `yield`, `&`, and other expressions
- Field-definition-as-assignemnt equivalence that allows matching expression
  patterns against field definitions. It is disabled by default but can be
  enabled via rule `options:` with  `flddef_assign: true` (#4187)
- Arrows (a.k.a short lambdas) patterns used to match also regular function
  definitions. This can now be disabled via rule `options:` with
  `arrow_is_function: false` (#4187)
- Javascript variable patterns using the 'var' keyword used to also
  match variable declarations using 'let' or 'const'. This can now be
  disabled via rule `options:` with `let_is_var: false`

### Fixed
- Constant propagation: In a method call `x.f(y)`, if `x` is a constant then 
  it will be recognized as such
- Go: match correctly braces in composite literals for autofix (#4210)
- Go: match correctly parens in cast for autofix (#3387)
- Go: support ellipsis in return type parameters (#2746)
- Scala: parse `case object` within blocks
- Scala: parse typed patterns with variables that begin with an underscore: 
  `case _x : Int => ...`
- Scala: parse unicode identifiers
- semgrep-core accepts `sh` as an alias for bash
- Scala: parse nullary constructors with no arguments in more
positions
- pattern-regex: Hexadecimal notation of Unicode code points is now
  supported and assumes UTF-8 (#4240).
- pattern-regex: Update documentation, specifying we use PCRE (#3974).
- Scala: parse nullary constructors with no arguments in more positions
<<<<<<< HEAD
- Scala: parse infix type operators with tuple arguments
=======
- Scala: parse nested comments
>>>>>>> c7dc1560
- `metavariable-comparison`: if a metavariable binds to a code variable that
  is known to be constant, then we use that constant value in the comparison (#3727)
- semgrep-core accepts `sh` as an alias for bash

### Changed
- C# support is now GA
- cli: Only suggest increasing stack size when semgrep-core segfaults
- Semgrep now scans executable scripts whose shebang interpreter matches the
  rule's language

## [0.71.0](https://github.com/returntocorp/semgrep/releases/tag/v0.71.0) - 11-01-2021

### Added
- Metavariable equality is enforced across sources/sanitizers/sinks in 
  taint mode, and these metavariables correctly appear in match messages
- Pre-alpha support for Bash as a new target language
- Pre-alpha support for C++ as a new target language
- Increase soft stack limit when running semgrep-core (#4120)
- `semgrep --validate` runs metachecks on the rule

### Fixed
- text_wrapping defaults to MAX_TEXT_WIDTH if get_terminal_size reports
  width < 1
- Metrics report the error type of semgrep core errors (Timeout, 
  MaxMemory, etc.)
- Prevent bad settings files from crashing Semgrep (#4164)
- Dataflow: translate await into the IL
- Constant propagation: Tuple/Array destructuring assignments now correctly 
  prevent constant propagation
- JS: Correctly parse metavariables in template strings
- Scala: parse underscore separators in number literals, and parse 
  'l'/'L' long suffix on number literals
- Scala: parse by name arguments in arbitary function types, 
  like `(=> Int) => Int`
- Scala: parse `case class` within blocks
- Bash: various fixes and improvements
- Kotlin: support ellipsis in class body and parameters (#4141)
- Go: support method interface pattern (#4172)

### Changed
- Report CI environment variable in metrics for better environment
  determination
- Bash: a simple expression pattern can now match any command argument rather
  than having to match the whole command

## [0.70.0](https://github.com/returntocorp/semgrep/releases/tag/v0.70.0) - 10-19-2021

### Added
- Preliminary support for bash

### Fixed
- Go: support ... in import list (#4067),
  for example `import (... "error" ...)`
- Java: ... in method chain calls can now match also 0 elements, to be
  consistent with other use of ... (#4082), so `o. ... .foo()` will now
  also match just `o.foo()`.
- Config files with only a comment give bad error message (#3773)
- Does not crash if user does not have write permissions on home directory

### Changed
- Resolution of rulesets use legacy registry instead of cdn registry
- Benchmark suite is easier to modify

## [0.69.1](https://github.com/returntocorp/semgrep/releases/tag/v0.69.1) - 10-14-2021

### Fixed
- The `--enable-metrics` flag is now always a flag, does not optionally
  take an argument

## [0.69.0](https://github.com/returntocorp/semgrep/releases/tag/v0.69.0) - 10-13-2021

### Added
- C: support ... in parameters and sizeof arguments (#4037)
- C: support declaration and function patterns
- Java: support @interface pattern (#4030)

### Fixed
- Reverted change to exclude minified files from the scan (see changelog for
  0.66.0)
- Java: Fixed equality of metavariables bounded to imported classes (#3748)
- Python: fix range of tuples (#3832)
- C: fix some wrong typedef inference (#4054)
- Ruby: put back equivalence on old syntax for keyword arguments (#3981)
- OCaml: add body of functor in AST (#3821)

### Changed
- taint-mode: Introduce a new kind of _not conflicting_ sanitizer that must be
  declared with `not_conflicting: true`. This affects the change made in 0.68.0
  that allowed a sanitizer like `- pattern: $F(...)` to work, but turned out to
  affect our ability to specify sanitization by side-effect. Now the default
  semantics of sanitizers is reverted back to the same as before 0.68.0, and
  `- pattern: $F(...)` is supported via the new not-conflicting sanitizers.

## [0.68.2](https://github.com/returntocorp/semgrep/releases/tag/v0.68.2) - 10-07-2021

### Fixed
- Respect --skip-unknown-extensions even for files with no extension
(treat no extension as an unknown extension)
- taint-mode: Fixed (another) bug where a tainted sink could go unreported when
  the sink is a specific argument in a function call

## [0.68.1](https://github.com/returntocorp/semgrep/releases/tag/v0.68.1) - 10-07-2021

### Added
- Added support for `raise`/`throw` expressions in the dataflow engine and
  improved existing support for `try-catch-finally`

### Fixed
- Respect rule level path filtering

## [0.68.0](https://github.com/returntocorp/semgrep/releases/tag/v0.68.0) - 10-06-2021

### Added
- Added "automatic configuration" (`--config auto`), which collaborates with
  the Semgrep Registry to customize rules to a project; to support this, we
  add support for logging-in to the Registry using the project URL; in
  a future release, this will also perform project analysis to determine
  project languages and frameworks
- Input can be derived from subshells: `semgrep --config ... <(...)`
- Java: support '...' in catch (#4002)

### Changed
- taint-mode: Sanitizers that match exactly a source or a sink are filtered out,
  making it possible to use `- pattern: $F(...)` for declaring that any other
  function is a sanitizer
- taint-mode: Remove built-in source `source(...)` and built-in sanitizer
  `sanitize(...)` used for convenience during early development, this was causing
  some unexpected behavior in real code that e.g. had a function called `source`!
- When enabled, metrics now send the hashes of rules that yielded findings;
  these will be used to tailor rules on a per-project basis, and also will be
  used to improve rules over time
- Improved Kotlin parsing from 77% to 90% on our Kotlin corpus.
- Resolution of rulesets (i.e. `p/ci`) use new rule cdn and do client-side hydration
- Set pcre recursion limit so it will not vary with different installations of pcre
- Better pcre error handling in semgrep-core

### Fixed
- taint-mode: Fixed bug where a tainted sink could go unreported when the sink is
  a specific argument in a function call
- PHP: allows more keywords as valid field names (#3954)

## [0.67.0](https://github.com/returntocorp/semgrep/releases/tag/v0.67.0) - 09-29-2021

### Added
- Added support for break and continue in the dataflow engine
- Added support for switch statements in the dataflow engine

### Changed
- Taint no longer analyzes dead/unreachable code
- Improve error message for segmentation faults/stack overflows
- Attribute-expression equivalence that allows matching expression patterns against
  attributes, it is enabled by default but can be disabled via rule `options:` with
  `attr_expr: false` (#3489)
- Improved Kotlin parsing from 35% to 77% on our Kotlin corpus.

### Fixed
- Fix CFG dummy nodes to always connect to exit node
- Deep ellipsis `<... x ...>` now matches sub-expressions of statements
- Ruby: treat 'foo' as a function call when alone on its line (#3811)
- Fixed bug in semgrep-core's `-filter_irrelevant_rules` causing Semgrep to
  incorrectly skip a file (#3755)

## [0.66.0](https://github.com/returntocorp/semgrep/releases/tag/v0.66.0) - 09-22-2021

### Added
- HCL (a.k.a Terraform) experimental support

### Changed
- **METRICS COLLECTION CHANGES**: In order to target development of Semgrep features, performance improvements,
  and language support, we have changed how metrics are collected by default
  - Metrics collection is now controlled with the `--metrics` option, with possible values: `auto`, `on`, or `off`
  - `auto` will send metrics only on runs that include rules are pulled from the Semgrep Registry.
    It will not send metrics when rules are only read from local files or passed directly as
    strings
  - `auto` is now the default metrics collection state
  - `on` forces metrics collection on every run
  - `off` disables metrics collection entirely
  - Metrics collection may still alternatively be controlled with the `SEMGREP_SEND_METRICS`
    environment variable, with the same possible values as the `--metrics` option. If both
    are set, `--metrics` overrides `SEMGREP_SEND_METRICS` 
  - See `PRIVACY.md` for more information
- Constant propagation now assumes that void methods may update the callee (#3316)
- Add rule message to emacs output (#3851)
- Show stack trace on fatal errors (#3876)
- Various changes to error messages (#3827)
- Minified files are now automatically excluded from the scan, which
  may result in shorter scanning times for some projects.

### Fixed
- Dataflow: Recognize "concat" method and interpret it in a language-dependent manner (#3316)
- PHP: allows certain keywords as valid field names (#3907)

## [0.65.0](https://github.com/returntocorp/semgrep/releases/tag/v0.65.0) - 09-13-2021

### Added
- Allow autofix using the command line rather than only with the fix: YAML key
- Vardef-assign equivalence can now be disabled via rule `options:` with `vardef_assign: false`

### Changed
- Grouped semgrep CLI options and added constraints when useful (e.g. cannot use `--vim` and `--emacs` at the same time)

### Fixed
- Taint detection with ternary ifs (#3778)
- Fixed corner-case crash affecting the `pattern: $X` optimization ("empty And; no positive terms in And")
- PHP: Added support for parsing labels and goto (#3592)
- PHP: Parse correctly constants named PUBLIC or DEFAULT (#3589)
- Go: Added type inference for struct literals (#3622)
- Fix semgrep-core crash when a cache file exceeds the file size limit
- Sped up Semgrep interface with tree-sitter parsing

## [0.64.0](https://github.com/returntocorp/semgrep/releases/tag/v0.64.0) - 09-01-2021

### Added
- Enable associative matching for string concatenation (#3741)

### Changed
- Add logging on failure to git ls-files (#3777)
- Ignore files whose contents look minified (#3795)
- Display semgrep-core errors in a better way (#3774)
- Calls to `semgrep --version` now check if Semgrep is up-to-date; this can
  cause a ~ 100 ms delay in run time; use --disable-version-check if you
  don't want this

### Fixed
- Java: separate import static from regular imports during matching (#3772)
- Taint mode will now benefit from semgrep-core's -filter_irrelevant_rules
- Taint mode should no longer report duplicate matches (#3742)
- Only change source directory when running in docker context (#3732)

## [0.63.0](https://github.com/returntocorp/semgrep/releases/tag/v0.63.0) - 08-25-2021

### Added
- C#: support ellipsis in declarations (#3720)

### Fixed
- Hack: improved support for metavariables (#3716)
- Dataflow: Disregard type arguments but not the entire instruction

### Changed
- Optimize ending `...` in `pattern-inside`s to simply match anything left

## [0.62.0](https://github.com/returntocorp/semgrep/releases/tag/v0.62.0) - 2021-08-17

### Added
- OCaml: support module aliasing, so looking for `List.map` will also
  find code that renamed `List` as `L` via `module L = List`.
- Add help text to sarif formatter output if defined in metadata field.
- Update shortDescription in sarif formatter output if defined in metadata field.
- Add tags as defined in metadata field in addition to the existing tags.

### Fixed
- core: Fix parsing of numeric literals in rule files
- Java: fix the range and autofix of Cast expressions (#3669)
- Generic mode scanner no longer tries to open submodule folders as files (#3701)
- `pattern-regex` with completely empty files (#3705)
- `--sarif` exit code with suppressed findings (#3680)
- Fixed fatal errors when a pattern results in a large number of matches
- Better error message when rule contains empty pattern

### Changed
- Add backtrace to fatal errors reported by semgrep-core
- Report errors during rule evaluation to the user
- When anded with other patterns, `pattern: $X` will not be evaluated on its own, but will look at the context and find `$X` within the metavariables bound, which should be significantly faster

## [0.61.0](https://github.com/returntocorp/semgrep/releases/tag/v0.61.0) - 2021-08-04

### Added
- Hack: preliminary support for hack-lang
  thanks to David Frankel, Nicholas Lin, and more people at Slack!
- OCaml: support for partial if, match, and try patterns
  (e.g., `if $X = $Y`)
- OCaml: you can match uppercase identifiers (constructors, module names) by
  using a metavariable with an uppercase letter followed by an underscore,
  followed by uppercase letters or digits (e.g. `$X_`, `$F_OO`).
  Instead, `$FOO` will match everything else (lowercase identifiers,
  full expressions, types, patterns, etc.).
- OCaml: match cases patterns are now matched in any order, and ellipsis are
  handled correctly
- Improved error messages sent to the playground

### Changed
- Run version check and print upgrade message after scan instead of before
- OCaml: skip ocamllex and ocamlyacc files. Process only .ml and .mli files.
- Memoize range computation for expressions and speed up taint mode
- Report semgrep-core's message upon a parse error
- Deprecated the following experimental features:
  - pattern-where-python
  - taint-mode
  - equivalences
  - step-by-step evaluation output
- Deduplicate findings that fire on the same line ranges and have the same message.

### Fixed
- Go: Match import module paths correctly (#3484)
- OCaml: use latest ocamllsp 1.7.0 for the -lsp option
- OCaml: include parenthesis tokens in the AST for tuples and constructor
  calls for better range matching and autofix
- OCaml: fixed many matching bugs with ellipsis
- core: Do not crash when is not possible to compute range info
- eliminate 6x slowdown when using the '--max-memory' option

## [0.60.0](https://github.com/returntocorp/semgrep/releases/tag/v0.60.0) - 2021-07-27

### Added
- Detect duplicate keys in YAML dictionaries in semgrep rules when parsing a rule
  (e.g., detect multiple 'metavariable' inside one 'metavariable-regex')

### Fixed
- C/C++: Fixed stack overflows (segmentation faults) when processing very large
  files (#3538)
- JS: Fixed stack overflows (segmentation faults) when processing very large
  files (#3538)
- JS: Detect numeric object keys `1` and `0x1` as equal (#3579)
- OCaml: improved parsing stats by using tree-sitter-ocaml (from 25% to 88%)
- taint-mode: Check nested functions
- taint-mode: `foo.x` is now detected as tainted if `foo` is a source of taint
- taint-mode: Do not crash when is not possible to compute range info
- Rust: recognize ellipsis in macro calls patterns (#3600)
- Ruby: represent correctly a.(b) in the AST (#3603)
- Rust: recognize ellipsis in macro calls patterns

### Changed
- Added precise error location for the semgrep metachecker, to detect for example
  duplicate patterns in a rule

## [0.59.0](https://github.com/returntocorp/semgrep/releases/tag/v0.59.0) - 2021-07-20

### Added
- A new experimental 'join' mode. This mode runs multiple Semgrep rules
  on a codebase and "joins" the results based on metavariable contents. This
  lets users ask questions of codebases like "do any 3rd party
  libraries use a dangerous function, and do I import that library directly?" or
  "is this variable passed to an HTML template, and is it rendered in that template?"
  with several Semgrep rules.

### Fixed
- Improve location reporting of errors
- metavariable-pattern: `pattern-not-regex` now works (#3503)
- Rust: correctly parse macros (#3513)
- Python: imports are unsugared correctly (#3940)
- Ruby: `pattern: $X` in the presence of interpolated strings now works (#3560)

## [0.58.2](https://github.com/returntocorp/semgrep/releases/tag/v0.58.2) - 2021-07-15

### Fixed
- Significant speed improvements, but the binary is now 95MB (from 47MB
  in 0.58.1, but it was 170MB in 0.58.0)

## [0.58.1](https://github.com/returntocorp/semgrep/releases/tag/v0.58.1) - 2021-07-15

### Fixed
- The --debug option now displays which files are currently processed incrementally;
  it will not wait until semgrep-core completely finishes.

### Changed
- Switch from OCaml 4.10.0 to OCaml 4.10.2 (and later to OCaml 4.12.0) resulted in
  smaller semgrep-core binaries (from 170MB to 47MB) and a smaller docker
  image (from 95MB to 40MB).

## [0.58.0](https://github.com/returntocorp/semgrep/releases/tag/v0.58.0) - 2021-07-14

### Added
- New iteration of taint-mode that allows to specify sources/sanitizers/sinks
  using arbitrary pattern formulas. This provides plenty of flexibility. Note
  that we breaks compatibility with the previous taint-mode format, e.g.
  `- source(...)` must now be written as `- pattern: source(...)`.
- HTML experimental support. This does not rely on the "generic" mode
  but instead really parses the HTML using tree-sitter-html. This allows
  some semantic matching (e.g., matching attributes in any order).
- Vue.js alpha support (#1751)
- New matching option `implicit_ellipsis` that allows disabling the implicit
  `...` that are added to record patterns, plus allow matching "spread fields"
  (JS `...x`) at any position (#3120)
- Support globstar (`**`) syntax in path include/exclude (#3173)

### Fixed
- Apple M1: Semgrep installed from HomeBrew no longer hangs (#2432)
- Ruby command shells are distinguished from strings (#3343)
- Java varargs are now correctly matched (#3455)
- Support for partial statements (e.g., `try { ... }`) for Java (#3417)
- Java generics are now correctly stored in the AST (#3505)
- Constant propagation now works inside Python `with` statements (#3402)
- Metavariable value replacement in message/autofix no longer mixes up short and long names like $X vs $X2 (#3458)
- Fixed metavariable name collision during interpolation of message / autofix (#3483)
  Thanks to Justin Timmons for the fix!
- Revert `pattern: $X` optimization (#3476)
- metavariable-pattern: Allow filtering using a single `pattern` or
  `pattern-regex`
- Dataflow: Translate call chains into IL

### Changed
- Faster matching times for generic mode

## [0.57.0](https://github.com/returntocorp/semgrep/releases/tag/v0.57.0) - 2021-06-29

### Added
- new `options:` field in a YAML rule to enable/disable certain features
  (e.g., constant propagation). See https://github.com/returntocorp/semgrep/blob/develop/semgrep-core/src/core/Config_semgrep.atd
  for the list of available features one can enable/disable.
- Capture groups in pattern-regex: in $1, $2, etc. (#3356)
- Support metavariables inside atoms (e.g., `foo(:$ATOM)`)
- Support metavariables and ellipsis inside regexp literals
  (e.g., `foo(/.../)`)
- Associative-commutative matching for bitwise OR, AND, and XOR operations
- Add support for $...MVAR in generic patterns.
- metavariable-pattern: Add support for nested Spacegrep/regex/Comby patterns
- C#: support ellipsis in method parameters (#3289)

### Fixed
- C#: parse `__makeref`, `__reftype`, `__refvalue` (#3364)
- Java: parsing of dots inside function annotations with brackets (#3389)
- Do not pretend that short-circuit Boolean AND and OR operators are commutative (#3399)
- metavariable-pattern: Fix crash when nesting a non-generic pattern within
  a generic rule
- metavariable-pattern: Fix parse info when matching content of a metavariable
  under a different language
- generic mode on Markdown files with very long lines will now work (#2987)

### Changed
- generic mode: files that don't look like nicely-indented programs
  are no longer ignored, which may cause accidental slowdowns in setups
  where excessively large files are not excluded explicitly (#3418).
- metavariable-comparison: Fix crash when comparing integers and floats
  Thanks to Justin Timmons for the fix!
- Do not filter findings with the same range but different metavariable bindings (#3310)
- Set parsing_state.have_timeout when a timeout occurs (#3438)
- Set a timeout of 10s per file (#3434)
- Improvements to contributing documentation (#3353)
- Memoize getting ranges to speed up rules with large ranges
- When anded with other patterns, `pattern: $X` will not be evaluated on its own, but will look at the context and find `$X` within the metavariables bound, which should be significantly faster

## [0.56.0](https://github.com/returntocorp/semgrep/releases/tag/v0.56.0) - 2021-06-15

### Added
- Associative-commutative matching for Boolean AND and OR operations
  (#3198)
- Support metavariables inside strings (e.g., `foo("$VAR")`)
- metavariable-pattern: Allow matching the content of a metavariable under
  a different language.

### Fixed
- C#: Parse attributes for local functions (#3348)
- Go: Recognize other common package naming conventions (#2424)
- PHP: Support for associative-commutative matching (#3198)

### Changed
- Upgrade TypeScript parser (#3102)

### Changed
- `--debug` now prints out semgrep-core debug logs instead of having this
  behavior with `--debugging-json`

## [0.55.1](https://github.com/returntocorp/semgrep/releases/tag/v0.55.1) - 2021-06-9

### Added
- Add helpUri to sarif output if rule source metadata is defined

### Fixed
- JSON: handle correctly metavariables as field (#3279)
- JS: support partial field definitions pattern, like in JSON
- Fixed wrong line numbers for multi-lines match in generic mode (#3315)
- Handle correctly ellipsis inside function types (#3119)
- Taint mode: Allow statement-patterns when these are represented as
  statement-expressions in the Generic AST (#3191)

## [0.55.0](https://github.com/returntocorp/semgrep/releases/tag/v0.55.0) - 2021-06-8

### Added
- Added new metavariable-pattern operator (available only via --optimizations),
  thanks to Kai Zhong for the feature request (#3257).

### Fixed
- Scala: parse correctly symbol literals and interpolated strings containing
  double dollars (#3271)
- Dataflow: Analyze foreach body even if we do not handle the pattern yet (#3155)
- Python: support ellipsis in try-except (#3233)
- Fall back to no optimizations when using unsupported features: pattern-where-python,
  taint rules, and `--debugging-json` (#3265)
- Handle regexp parse errors gracefully when using optimizations (#3266)
- Support equivalences when using optimizations (#3259)
- PHP: Support ellipsis in include/require and echo (#3191, #3245)
- PHP: Prefer expression patterns over statement patterns (#3191)
- C#: Support unsafe block syntax (#3283)


### Changed
- Run rules in semgrep-core (rather than patterns) by default (aka optimizations all)

## [0.54.0](https://github.com/returntocorp/semgrep/releases/tag/v0.54.0) - 2021-06-2

### Added
- Per rule parse times and per rule-file parse and match times added to opt-in metrics
- $...MVAR can now match a list of statements (not just a list of arguments) (#3170)

### Fixed
- JavaScript parsing: [Support decorators on
  properties](https://github.com/tree-sitter/tree-sitter-javascript/pull/166)
- JavaScript parsing: [Allow default export for any declaration](https://github.com/tree-sitter/tree-sitter-javascript/pull/168)
- Metavariables in messages are filled in when using `--optimizations all`
- Python: class variables are matched in any order (#3212)
- Respect `--timeout-threshold` option in `--optimizations all` mode

### Changed
- Moved some debug logging to verbose logging
- $...ARGS can now match an empty list of arguments, just like ... (#3177)
- JSON and SARIF outputs sort keys for predictable results

## [0.53.0](https://github.com/returntocorp/semgrep/releases/tag/v0.53.0) - 2021-05-26

### Added

- Scala alpha support
- Metrics collection of project_hash in cases where git is not available
- Taint mode now also analyzes top-level statements.

### Fixed

- Running with `--strict` will now return results if there are `nosem` mismatches. Semgrep will report a nonzero exit code if `--strict` is set and there are `nosem` mismathces. [#3099](https://github.com/returntocorp/semgrep/issues/3099)
- PHP: parsing correctly ... and metavariables in parameters
- PHP: parsing correctly functions with a single statement in their body
- Evaluate interpolated strings during constant propagation (#3127)
- Fixed #3084 - Semgrep will report an InvalidRuleSchemaError for dictionaries with duplicate key names.
- Basic type inference also for implicit variable declarations (Python, Ruby, PHP, and JS)
- JS/TS: differentiating tagged template literals in the AST (#3187)
- Ruby: storing parenthesis in function calls in the AST (#3178)

## [0.52.0](https://github.com/returntocorp/semgrep/releases/tag/v0.52.0) - 2021-05-18

### Added

- C# alpha support
- Let meta-variables match both a constant variable occurrence and that same
  constant value (#3058)

### Fixed

- OCaml: fix useless-else false positives by generating appropriate AST for
  if without an else.
- JS/TS: Propagate constant definitions without declaration
- Python: Make except ... match except _ as _

## [0.51.0](https://github.com/returntocorp/semgrep/releases/tag/v0.51.0) - 2021-05-13

### Added
- Keep track of and report rule parse time in addition to file parse time.
- v0 of opt-in anonymous aggregate metrics.
- Improved cheatsheet for generic mode, now recommending indented
  patterns (#2911, #3028).

### Fixed

- JS/TS: allow the deep expression operator <... ...> in expression
statement position, for example:
```
$ARG = [$V];
...
<... $O[$ARG] ...>; // this works now
```

- PHP arrays with dots inside parse
- Propagate constants in nested lvalues such as `y` in `x[y]`
- C# experimental support

### Changed
- Show log messages from semgrep-core when running semgrep with
  `--debug`.
- By default, targets larger than 1 MB are now excluded from semgrep
  scans. New option `--max-target-bytes 0` restores the old behavior.
- Report relative path instead of absolute when using `--time`

## [0.50.1](https://github.com/returntocorp/semgrep/releases/tag/v0.50.1) - 2021-05-06

### Changed
- Reinstate `--debugging-json` to avoid stderr output of `--debug`

## [0.50.0](https://github.com/returntocorp/semgrep/releases/tag/v0.50.0) - 2021-05-06

### Added
- JS/TS: Infer global constants even if the `const` qualifier is missing (#2978)
- PHP: Resolve names and infer global constants in the same way as for Python

### Fixed
- Empty yaml files do not crash
- Autofix does not insert newline characters for patterns from semgrep.live (#3045)
- Autofix printout is grouped with its own finding rather than the one below it (#3046)
- Do not assign constant values to assigned variables (#2805)
- A `--time` flag instead of `--json-time` which shows a summary of the
  timing information when invoked with normal output and adds a time field
  to the json output when `--json` is also present

### Changed
- .git/ directories are ignored when scanning
- External Python API (`semgrep_main.invoke_semgrep`) now takes an
  optional `OutputSettings` argument for controlling output
- `OutputSettings.json_time` has moved to `OutputSettings.output_time`,
  this and many other `OutputSettings` arguments have been made optional

### Removed
- `--debugging-json` flag in favor of `--json` + `--debug`
- `--json-time` flag in favor of `--json` + `--time`

## [0.49.0](https://github.com/returntocorp/semgrep/releases/tag/v0.49.0) - 2021-04-28

### Added
- Support for matching multiple arguments with a metavariable (#3009)
  This is done with a 'spread metavariable' operator that looks like
  `$...ARGS`. This used to be available only for JS/TS and is now available
  for the other languages (Python, Java, Go, C, Ruby, PHP, and OCaml).
- A new `--optimizations [STR]` command-line flag to turn on/off some
  optimizations. Use 'none' to turn off everything and 'all' to turn on
  everything.
  Just using `--optimizations` is equivalent to `--optimizations all`, and
  not using `--optimizations` is equivalent to `--optimizations none`.
- JS/TS: Support '...' inside JSX text to match any text, as in
  `<a href="foo">...</a>`  (#2963)
- JS/TS: Support metavariables for JSX attribute values, as in
  `<a href=$X>some text</a>` (#2964)

### Fixed
- Python: correctly parsing fstring with multiple colons
- Ruby: better matching for interpolated strings (#2826 and #2949)
- Ruby: correctly matching numbers

### Changed
- Add required executionSuccessful attribute to SARIF output (#2983)
  Thanks to Simon Engledew
- Remove jsx and tsx from languages, just use javascript or typescript (#3000)
- Add limit max characters in output line (#2958) and add
  flag to control maxmium characters (defaults to 160).
  Thanks to Ankush Menat

## [0.48.0](https://github.com/returntocorp/semgrep/releases/tag/v0.48.0) - 2021-04-20

### Added
- Taint mode: Basic cross-function analysis (#2913)
- Support for the new Java Record extension and Java symbols with accented characters (#2704)

### Fixed
- Capturing functions when used as both expressions and statements in JS (#1007)
- Literal for ocaml tree sitter (#2885)
- Ruby: interpolated strings match correctly (#2967)
- SARIF output now contains the required runs.invocations.executionSuccessful property.

### Changed
- The `extra` `lines` data is now consistent across scan types
  (e.g. `semgrep-core`, `spacegrep`, `pattern-regex`)

## [0.47.0](https://github.com/returntocorp/semgrep/releases/tag/v0.47.0) - 2021-04-15

### Added

- support `for(...)` for Java
- Ability to match lambdas or functions in Javascript with ellipsis after
  the function keyword, (e.g., `function ...(...) { ... }`)
- Rust: Semgrep patterns now support top-level statements (#2910)
- support for utf-8 code with non-ascii chars (#2944)
- Java switch expressions

### Fixed

- fixed single field pattern in JSON, allow `$FLD: { ... }` pattern
- Config detection in files with many suffix delimiters, like `this.that.check.yaml`.
  More concretely: configs end with `.yaml`, YAML language tests end with `.test.yaml`,
  and everything else is handled by its respective language extension (e.g. `.py`).
- Single array field in yaml in a pattern is parsed as a field, not a one element array

## [0.46.0](https://github.com/returntocorp/semgrep/releases/tag/v0.46.0) - 2021-04-08

### Added
- YAML language support to --test
- Ability to list multiple, comma-separated rules on the same line when in --test mode
- Resolve alias in require/import in Javascript
```
child_process.exec(...)
```
will now match
```javascript
var { exec } = require("child_process");
exec("dangerous");
```
- Taint mode: Pattern-sources can now be arbitrary expressions (#2881)

### Fixed
- SARIF output now nests invocations inside runs.
- Go backslashed carets in regexes can be parsed

### Changed
- Deep expression matches (`<... foo ...>`) now match within records, bodies of
  anonymous functions (a.k.a. lambda-expressions), and arbitrary language-specific
  statements (e.g. the Golang `go` statement)

## [0.45.0](https://github.com/returntocorp/semgrep/releases/tag/v0.45.0) - 2021-03-30

### Added

- New `--experimental` flag for passing rules directly to semgrep-core (#2836)

### Fixed

- Ellipses in template strings don't match string literals (#2780)
- Go: correctly parse select/switch clauses like in tree-sitter (#2847)
- Go: parse correctly 'for ...' header in Go patterns (#2838)

## [0.44.0](https://github.com/returntocorp/semgrep/releases/tag/v0.44.0) - 2021-03-25

### Added

- Support for YAML! You can now write YAML patterns in rules
  to match over YAML target files (including semgrep YAML rules, inception!)
- A new Bloomfilter-based optimisation to speedup matching (#2816)
- Many benchmarks to cover semgrep advertised packs (#2772)
- A new semgrep-dev docker container useful for benchmarking semgrep (#2800)
- Titles to rule schema definitions, which can be leveraged in
  the Semgrep playground (#2703)

### Fixed

- Fixed taint mode and added basic test (#2786)
- Included formatted errors in SARIF output (#2748)
- Go: handle correctly the scope of Go's short assignment variables (#2452)
- Go: fixed the range of matched slices (#2763)
- PHP: correctly match the PHP superglobal `$_COOKIE` (#2820)
- PHP: allow ellipsis inside array ranges (#2819)
- JSX/TSX: fixed the range of matched JSX elements (#2685)
- Javascript: allow ellipsis in arrow body (#2802)
- Generic: correctly match the same metavariable when used in different
  generic patterns

#### Fixed in `semgrep-core` only

These features are not yet available via the `semgrep` CLI,
but have been fixed to the internal `semgrep-core` binary.

- Fixed all regressions on semgrep-rules when using -fast
- Handle pattern-not: and pattern-not-inside: as in semgrep
- Handle pattern: and pattern-inside: as in semgrep (#2777)

## [0.43.0](https://github.com/returntocorp/semgrep/releases/tag/v0.43.0) - 2021-03-16

### Added

- Official Python 3.9 support
- Support for generating patterns that will match multiple given code targets
- Gitignore for compiled binaries

### Fixed

- Parsing enum class patterns (#2715)
- Ocaml test metavar_equality_var (#2755)

### Changed

- Pfff java parser and tree-sitter-java parser are now more similar
- Octal numbers parsed correctly in tree-sitter parsers

## [0.42.0](https://github.com/returntocorp/semgrep/releases/tag/v0.42.0) - 2021-03-09

### Added

- Added propagation of metavariables to clauses nested under `patterns:`. Fixes (#2548)[https://github.com/returntocorp/semgrep/issues/2548].
- `--json-time` flag which reports runtimes for (rule, target file)
- `--vim` flag for Syntastic
- PHP - Support for partial if statements
- CSharp - Many improvements to parsing

### Fixed

- Rust can be invoked with `rs` or `rust` as a language

### Changed

- The timeout for downloading config files from a URL was extended from 10s to 20s.

## [0.41.1](https://github.com/returntocorp/semgrep/releases/tag/v0.41.1) - 2021-02-24

### Fixed
- Statically link pcre in semgrep-core for MacOS releases

## [0.41.0](https://github.com/returntocorp/semgrep/releases/tag/v0.41.0) - 2021-02-24

### Added

- Added basic typed metavariables for javascript and typescript (#2588)
- Ability to match integers or floats by values
  e.g., the pattern '8' will now match code like 'x = 0x8'
- Start converting the tree-sitter CST of R to the generic AST
  thx to Ross Nanopoulos!
- Allow 'nosem' in HTML. (#2574)

#### Added in `semgrep-core` only

These features are not yet available via the `semgrep` CLI,
but have been added to the internal `semgrep-core` binary.

- ability to process a whole rule in semgrep-core; this will allow
  whole-rule optimisations and avoid some fork and communication with the
  semgrep Python wrapper
- handling the none (regexp) and generic (spacegrep) patterns in a rule
- handling the metavariable-regexp, metavariable-comparison
- correctly handle boolean formula using inclusion checks on metavariables
- new semgrep-core -test_rules action to test rules; it reports only
  28/2800 mismatches on the semgrep-rules repository

### Changed

- update C# to latest tree-sitter-csharp
  thx to Sjord for the huge work adapting to the new C# grammar
- Improve --generate-config capabilities (#2562)
- optimise the matching of blocks with ellipsis (#2618)
  e.g., the pattern 'function(...) { ... }' will now be more efficient
- Change pattern-not-regex to filter when regex overlaps with a match (#2572)

### Fixed

- remove cycle in named AST for Rust 'fn foo(self)'  (#2584)
  and also typescript, which could cause semgrep to use giga bytes of memory
- fix missing token location on Go type assertion (#2577)

## [0.40.0](https://github.com/returntocorp/semgrep/releases/tag/v0.40.0) - 2021-02-17

### Added

- Documentation for contributing new languages.
- New language Kotlin with experimental support.
- Work on caching improvements for semgrep-core.
- Work on bloom filters for matching performance improvement.

### Changed

- Typescript grammar upgraded.
- Ruby parser updated from the latest tree-sitter-ruby.
- New Semgrep logo!
- metavariable_regex now supported with PCRE.
- Rust macros now parsed. Thanks Ruin0x11!

### Fixed

- Constant propagaion support covers `:=` short assignment in Go. (#2440)
- Functions now match against functions inside classes for PHP. (#2470)
- Import statements for CommonJS Typescript modules now supported. (#2234)
- Ellipsis behave consistently in nested statements for PHP. (#2453)
- Go Autofix does not drop closing parenthesis. (#2316)
- Helpful errors added for Windows installation. (#2533)
- Helpful suggestions provided on output encoding error. (#2514)
- Import metavariables now bind to the entire Java path. (#2502)
- Semgrep matches the short name for a type in Java. (#2400)
- Interface types explicitly handled in Go patterns. (#2376)
- TooManyMatches error generated instead of Timeout error when appropriate. (#2411)

## [0.39.1](https://github.com/returntocorp/semgrep/releases/tag/v0.39.1) - 2021-01-26

No new changes in this version.
This is a re-release of 0.39.0 due to an error in the release process.

## [0.39.0](https://github.com/returntocorp/semgrep/releases/tag/v0.39.0) - 2021-01-26

### Added

- Typed metavariables in C.
  Patterns like `$X == $Y` can now match specific types like so: `(char *$X) == $Y`. (#2431)

#### Added in `semgrep-core` only

These features are not yet available via the `semgrep` CLI,
but have been added to the internal `semgrep-core` binary.

- `semgrep-core` supports rules in JSON and Jsonnet format. (#2428)
- `semgrep-core` supports a new nested format
  for combining patterns into a boolean query. (#2430)

### Changed

- When an unknown language is set on a rule,
  the error message now lists all supported languages. (#2448)
- When semgrep is executed without a config specified,
  the error message now includes some suggestions on how to pick a config. (#2449)
- `-c` is the new shorthand for `--config` in the CLI.
  `-f` is kept as an alias for backward-compatibility. (#2447)

### Fixed

- Disable timeouts if timeout setting is 0 (#2423).
- Typed metavariables in go match literal strings (#2401).
- Fix bug that caused m_compatible_type to only bind the type (#2441).

## [0.38.0](https://github.com/returntocorp/semgrep/releases/tag/v0.38.0) - 2021-01-20

### Added
- Added a new language: Rust. Support for basic semgrep patterns (#2391)
  thanks to Ruin0x11!
- Added a new language: R. Just parsing for now (#2407)
  thanks to Ross Nanopoulos!
- Parse more Rust constructs: Traits, type constraints (#2393, #2413)
  thanks to Ruin0x11!
- Parse more C# constructs: Linq queries, type parameter constraints (#2378, #2408)
  thanks to Sjord!
- new experimental semgrep rule (meta)linter (#2420) with semgrep-core -check_rules


### Changed
- new controlflow-sensitive intraprocedural dataflow-based constant propagation
  (#2386)

### Fixed
- matching correctly Ruby functions with rescue block (#2390)
- semgrep crashing on permission error on a file (#2394)
- metavariable interpolation for pattern-inside (#2361)
- managing Lua assignment correctly (#2406) thanks to Ruin0x11!
- correctly parse metavariables in PHP, and ellipsis in fields (#2419)

## [0.37.0](https://github.com/returntocorp/semgrep/releases/tag/v0.37.0) - 2021-01-13

### Added
- pattern-not-regex added so findings can be filtered using regular expression (#2364)
- Added a new language: Lua. Support for basic semgrep patterns (#2337, #2312)
  thanks to Ruin0x11!
- C# support for basic semgrep patterns (#2336)
- Parse event access, conditional access, async-await in C# (#2314, #2329, #2358)
  thanks to Sjord

### Changed
- Java and Javascript method chaining requires extra "." when using ellipsis (#2354)

### Fixed
- Semgrep crashing due to missing token information in AST (#2380)

## [0.36.0](https://github.com/returntocorp/semgrep/releases/tag/v0.36.0) - 2021-01-05

### Added

- Typed metavariables can now match field access when we can propagate
  the type of a field
- Constant propagation for Java final fields (using this.field syntax)

### Changed

- Packaging and `setup.py` functionality (`.whl` and `pip` install unchanged):
  `SEMGREP_SKIP_BIN`, `SEMGREP_CORE_BIN`, and `SPACEGREP_BIN` now available

### Fixed
- correctly match the same metavariable for a field when used at a definition
  site and use site for Java
- add classname attribute to junit.xml report

## [0.35.0](https://github.com/returntocorp/semgrep/releases/tag/v0.35.0) - 2020-12-16

### Added

- Support for `...` in chains of method calls in JS, e.g. `$O.foo() ... .bar()`
- Official Ruby GA support

### Fixed

- Separate out test and pattern files with `--test` (#1796)

## [0.34.0](https://github.com/returntocorp/semgrep/releases/tag/v0.34.0) - 2020-12-09

### Added

- Experimental support for matching multiple arguments in JS/TS.
  This is done with a 'spread metavariable' operator,
  that looks like `$...ARGS`.
- Support for using `...` inside a Golang `switch` statement.
- Support for matching only
  the `try`, the `catch`, or the `finally` part
  of a `try { } catch (e) { } finally { }` construct in JS/TS.
- Support for matching only
  the `if ()` part of
  an `if () { }` construct in Java
- Support for metavariables inside dictionary keys in Ruby.
  This looks like `{..., $KEY: $VAL, ...}`.
- An experimental `--json-stats` flag.
  The stats output contains
  the number of files and lines of code scanned,
  broken down by language.
  It also contains profiling data broken down by rule ID.
  Please note that as this is an experimental flag,
  the output format is subject to change in later releases.
- Regex-only rules can now use `regex` as their language.
  The previously used language `none` will keep working as well.

### Changed

- Matches are now truncated to 10 lines in Semgrep's output.
  This was done to avoid filling the screen with output
  when a rule captures a whole class or function.
  If you'd like to adjust this behavior,
  you can set the new `--max-lines-per-finding` option.
- Fans of explicit & verbose code can now ignore findings
  with a `// nosemgrep` comment instead of the original `// nosem`.
  The two keywords have identical behavior.
- Generic pattern matching is now 10-20% faster
  on large codebases.

### Fixed

- Semgrep would crash when tens of thousands of matches were found
  for the same rule in one file.
  A new internally used `semgrep-core` flag named `-max_match_per_file`
  prevents these crashes by forcing a 'timeout' state
  when 10,000 matches are reached.
  Semgrep can then gracefully report
  what combination of rules and paths causes too much work.
- `semgrep --debug` works again,
  and now outputs even more debugging information from `semgrep-core`.
  The new debugging output is especially helpful to discover
  which rules have too many matches.
- A pattern that looks like `$X & $Y`
  will now correctly match bitwise AND operations in Ruby.
- Metavariables can now capture the name of a class
  and match its occurrences later in the class definition.
- Semgrep used to crash when a metavariable matched
  over text that cannot be read as UTF-8 text.
  Such matches will now try to recover what they can
  from apparent broken unicode text.

## [0.33.0](https://github.com/returntocorp/semgrep/releases/tag/v0.33.0) - 2020-12-01

### Added

- Allow selecting rules based on severity with the `--severity` flag. Thanks @kishorbhat!

### Changed

- In generic mode, shorter matches are now always preferred over
  longer ones. This avoids matches like `def bar def foo` when the
  pattern is `def ... foo`, instead matching just `def foo`
- In generic mode, leading dots must now match at the beginning of a
  block, allowing patterns like `... foo` to match what comes before `foo`
- Disabled link following for parity with other LINUX tools (e.g. ripgrep)
- spacegrep timeouts are now reported as timeouts instead of another error

### Fixed

- Correctly bind a metavariable in an import to the fully-qualified name. [Issue](https://github.com/returntocorp/semgrep/issues/1771)
- Fix invalid match locations on target files containing both CRLF line
  endings UTF-8 characters (#2111)
- Fix NoTokenLocation error when parsing Python f-strings
- [C] Support `include $X`
- [Go] Fix wrong order of imports

## [0.32.0](https://github.com/returntocorp/semgrep/releases/tag/v0.32.0) - 2020-11-18

### Added

- JSON output now includes an attribute of findings named `is_ignored`.
  This is `false` under regular circumstances,
  but if you run with `--disable-nosem`,
  it will return `true` for findings
  that normally would've been excluded by a `// nosem` comment.

### Changed

- `// nosemgrep` can now also be used to ignore findings,
  in addition to `// nosem`
- Added a default timeout of 30 seconds per file instead of none (#1981).

## [0.31.1](https://github.com/returntocorp/semgrep/releases/tag/v0.31.1) - 2020-11-11

### Fixed

- Regression in 0.31.0 where only a single file was being used when `--config`
  was given a directory with multiple rules (#2019).
- Cheatsheet's html functionality now has correct output.

## [0.31.0](https://github.com/returntocorp/semgrep/releases/tag/v0.31.0) - 2020-11-10

### Fixed

- Gracefully handle empty configuration file.
- Gracefully handle LexicalErrors from semgrep-core.
- Fix stack overflows in spacegrep on large input files (#1944).
- Fix extension-based file selection when the language is `generic` (#1968).
- Fix semgrep error when no valid config on path provided (#1912).
- Fix NO_FILE_INFO_YET error which causes the python wrapper to crash (#1925).
- Fix usage of '...' in special builtin arguments for PHP (#1963).
- Fix automatic semicolon insertion parse error in javascript (#1960).

### Added
- kotlin-tree-sitter integration into semgrep-core. Can now call
  dump-tree-sitter-cst on kotlin files.
- c++ tree-sitter integration into semgrep-core (#1952).
- More documents for language porting.
- Error handling in spacegrep to print stderr when CalledProcessError occurs.

## [0.30.0](https://github.com/returntocorp/semgrep/releases/tag/v0.30.0) - 2020-11-03

### Added

- Better examples for the generic mode aka spacegrep (#1951).

### Fixed

- Fix matching of trailing dots in spacegrep (#1939).
- Allow matching on one-line files with spacegrep (#1929).
- Fix incorrect number of lines matched by dots with spacegrep (#1918).
- Other subtle spacegrep matching bugs (#1913).
- Metavariable for method call should be matched against corresponding
  metavariable in method definition (#1861).
- Typescript class properties/declarations not recognized (#1846).
- Can't match inside Python try/except clause (#1902).

## [0.29.0](https://github.com/returntocorp/semgrep/releases/tag/v0.29.0) - 2020-10-27

### Added
- Semgrep will now partially parse files with parse errors and report findings detected before the parse errors was encountered.
- Allow user to specify registry path without having to add semgrep.dev url
  i.e.: instead of `--config https://semgrep.dev/p/r2c-ci` users can use `--config p/r2c-ci`
- Allow user to specify snippet id without having to add semgrep.dev url
  i.e.: instead of `--config https://semgrep.dev/s/username:snippetname`
  users can use `--config username:snippetname`
- `--test` will now error out if `ruleid` or `ok` is not in reported IDs
- Semgrep will run JavaScript rules on TypeScript files automatically.

### Fixed
- More off by one fixes in autofix
- Support for matching dynamic class names in Ruby
- Removed `nosem` findings from the final findings count
- Matching nested JSX elements works properly. See https://semgrep.dev/s/erlE?version=0.29.0.
- Can now match partial class definitions with annotations in Java. See https://github.com/returntocorp/semgrep/issues/1877.
- Fixed errors in TypeScript "implements" keyword. See https://github.com/returntocorp/semgrep/issues/1850.

## [0.28.0](https://github.com/returntocorp/semgrep/releases/tag/v0.28.0) - 2020-10-21

### Added

- A `metavariable-comparison` operator
  for evaluating numeric comparisons on metavariable values,
  such as `comparison: $KEY_SIZE < 2048`.
  This is a safe alternative to `pattern-where-python` snippets.
  Check the [full documentation of this feature](https://github.com/returntocorp/semgrep/blob/12d25a5c/docs/experimental.md#metavariable-comparison)!
- Matching 1-to-N attributes with a `...` wildcard
  in JSX tags' attribute lists,
  such as `<$TAG attr="1" ... />`
- Matching only the function signature
  without the function body,
  such as `function foo(...)`.
  This is useful to have cleaner match output
  when the body content doesn't matter in a rule.
  This works on JavaScript, TypeScript, and Java code currently.
- SARIF output now includes the exact CWE and OWASP categories as tags.
  Thanks @hunt3rkillerz!
- Matching of annotation patterns for Java (like `@SomeAnnot(...)`) in any context.

### Fixed

- PHP superglobals such as `$_GET`,
  which start with a dollar sign just like Semgrep metavariables,
  are now correctly interpreted as PHP code instead of Semgrep pattern code.
- Calls to `isset(...)` in PHP look like function calls,
  but technically are not functions calls.
  Now you can match them anyway!
- It's now possible to write unit tests for OCaml rules.
- JavaScript's special identifiers,
  such as `this`, can now be captured into a metavariable.
- A Java pattern for `implements B`
  will now also match code that does `implements A, B, C`.
- Addressed off by one errors when applying autofixes
- Missing characters in metavariable interpolation in messages
- And many more minor code parser fixes!

## [0.27.0](https://github.com/returntocorp/semgrep/releases/tag/v0.27.0) - 2020-10-06

### Added
- Added a `--debug` flag and moved most of the output under `--verbose` to it.
- Can run multiple rule configs by repeating `--config` option
- Jenkins information added to integrations
- Added matching with partial patterns for function signatures for Go.

### Changed
- Parse and other errors are mentioned at final output, but not individually displayed unless --verbose is passed
- tree-sitter parse error exceptions converted to parsing_error, improving error location

### Fixed
- Dislayed types using the `message` key are more complete.
- Triple token repeat for EncodedString in semgrep messages fixed.
- Crashes on 3 or more layered jsonschema errors fixed.


## [0.26.0](https://github.com/returntocorp/semgrep/releases/tag/v0.26.0) - 2020-09-30

### Fixed
- Metavariables are able to match empty tuples
- Correctly parse optional chaining (?.) in Typescript
- Correctly parse logical assignment operators (&&=, ||=, ??=) in Typescript
- Some type constraing matching in Typescript

### Changed
- Added default timeout of 5 seconds to javascript parsing (related to ?. on large minified files stalling)


## [0.25.0](https://github.com/returntocorp/semgrep/releases/tag/v0.25.0) - 2020-09-23

### Added
- Added support for the JUnit XML report format (`--junit-xml`)
- C now supports the deep expression operator: `<... $X ...>`. See [this example](https://semgrep.dev/s/boKP/?version=develop).
- Added support for ellipses `...` in PHP. (https://github.com/returntocorp/semgrep/issues/1715). See [this example](https://semgrep.dev/s/NxRn/?version=develop).

### Fixed
- JavaScript will parse empty yields (https://github.com/returntocorp/semgrep/issues/1688).
- In JavaScript, arrow functions are now considered lambdas (https://github.com/returntocorp/semgrep/issues/1691). This allows [matching](https://semgrep.dev/s/Kd1j/?version=develop) arrow functions in `var` assignments.
- `tsx` and `typescript` are now properly recognized in the `languages` key. (https://github.com/returntocorp/semgrep/issues/1705)


## [0.24.0](https://github.com/returntocorp/semgrep/releases/tag/v0.24.0) - 2020-09-16

### Added
- The `--test` functionality now supports the `--json` flag
- Alpha support for TypeScript
- Alpha support for PHP
- PyPI artifacts are now compatible with Alpine Linux

### Fixed
- Can now parse ECMAScript object patterns with ellipses in place of fields

## [0.23.0](https://github.com/returntocorp/semgrep/releases/tag/v0.23.0) - 2020-09-09

### Added
- Experimental support for Typescript (with -lang ts). You can currently
  mainly use the Javascript subset of Typescript in patterns, as well
  as type annotations in variable declarations or parameters.
- Ability to read target contents from stdin by specifying "-" target.

### Changed
- You can now specify timeouts using floats instead of integers
  (e.g., semgrep -timeout 0.5 will timeout after half a second)

### Fixed
- We now respect the -timeout when analyzing languages which have
  both a Tree-sitter and pfff parser (e.g., Javascript, Go).

## [0.22.0](https://github.com/returntocorp/semgrep/releases/tag/v0.22.0) - 2020-09-01

### Added
- The 'languages' key now supports 'none' for running `pattern-regex` on arbitrary files. See [this file](https://github.com/returntocorp/semgrep/blob/develop/semgrep/tests/e2e/rules/regex-any-language.yaml) for an example.
- You can now use the '...' ellipsis operator in OCaml.
- True negatives to '--test' functionality via the 'ok:<rule-id>' annotation.

### Changed
- Groups of rules are now called "Rulesets" in the Semgrep ecosystem,
  instead of their previous name, "Packs".
- We now use also the tree-sitter-javascript Javascript parser, which
  can parse quickly minified files. Thus, we also removed the 5 seconds
  parsing timeout we were using for Javascript.
- We should correctly report ranges when matching array access expressions
  (e.g., 'foo[$X]').
- Breaking: regular expressions in semgrep string patterns (e.g., `"=~/foo/"`)
  are now using the PCRE (Perl Compatible Regular Expressions) syntax instead of
  the OCaml syntax. This means you should not escape parenthesis for grouping
  or escape pipes for dijunctions (e.g., use simply `"=~/foo|bar/"` instead of
  `"=~/foo\|bar/"`). You can also use more advanced regexp features available
  in PCRE such as case-insensitive regexps with '/i' (e.g., `"=~/foo/i"`).
  The semantic of matching changes also to look for the regexp anywhere
  in the string, not just at the beginning, which means if you want to
  enforce a format for the whole string, you will now need to use the '^' anchor
  character (e.g., `"=~/^o+$/"` to check if a string contains only a sequence
  of 'o').

### Removed
- Breaking: install script installation procedure (semgrep-<version>-ubuntu-generic.sh).
  Please use 'pip install' for equivalent Linux installation.

## [0.21.0](https://github.com/returntocorp/semgrep/releases/tag/v0.21.0) - 2020-08-25

### Added
- Parsing JSX (JavaScript React) files is now supported as a beta feature!
  In this release, you need to target .jsx files one by one explicitly to have them be scanned.
  We're planning to scan all .jsx files in targeted directories in our next release
- We now bundle a [json-schema](https://json-schema.org/) spec for rules YAML syntax.

### Changed
- Our custom-made rules YAML validator has been replaced with a jsonschema standard one.
  This results in more reliable and comprehensive error messages
  to help you get back on track when bumping into validation issues.
- Calling `semgrep --validate` now includes more information,
  such as the number of rules validation ran on.

### Fixed
- Fixed a bug where multiple assignment,
  also known as tuple unpacking assignment in Python,
  such as `a, b = foo`,
  could be misinterpreted by semgrep.
- Fixed a bug that would cause a crash when trying to get debug steps output as JSON.
- `.mly` and `.mll` files are no longer targeted implicitly by OCaml scans.
- Fixed the `--skip-unknown-extensions` flag skipping files even with recognized extensions.
- Fixed JavaScript conditionals without braces,
  such as `if (true) return;`,
  not being matched by patterns such as `if (true) { return; }`.

## [0.20.0](https://github.com/returntocorp/semgrep/releases/tag/v0.20.0) - 2020-08-18

### Added
- Support for JSX tag metavariables (e.g., <$TAG />) and ellipsis inside
  JSX attributes (e.g., <foo attr=... />)
- By default Semgrep treats explicitly passed files with unknown extension as possibly any language and so runs all rules on said files. Add a flag `--skip-unknown-extensions` so that Semgrep will treat these files as if they matched no language and will so run no rules on them. [Link: PR](https://github.com/returntocorp/semgrep/pull/1507)

### Fixed
- Python patterns do not have to end with a newline anymore.
- Pattern `$X = '...';` in JavaScript matches `var $X = '...'`. Additionally, semicolon is no longer required to match. [Link: Issue](https://github.com/returntocorp/semgrep/issues/1497); [Link: Example](https://semgrep.dev/7g0Q?version=0.20.0)
- In JavaScript, can now match destructured object properties inside functions. [Link: Issue](https://github.com/returntocorp/semgrep/issues/1005); [Link: Example](https://semgrep.dev/d72E/?version=0.20.0)
- Java annotations can be matched with fully qualified names. [Link: Issue](https://github.com/returntocorp/semgrep/issues/1508); [Link: Example](https://semgrep.dev/vZqY/?version=0.20.0)
- Ensure `/src` exists in Dockerfile; [Link: PR](https://github.com/returntocorp/semgrep/pull/1512)

## [0.19.1](https://github.com/returntocorp/semgrep/releases/tag/v0.19.1) - 2020-08-13

### Fixed
- Update Docker container to run successfully without special volume
  permissions

## [0.19.0](https://github.com/returntocorp/semgrep/releases/tag/v0.19.0) - 2020-08-11

### Added
- `--timeout-threshold` option to set the maximum number of times a file can timeout before it is skipped
- Alpha support for C#

### Fixed
- Match against JavaScript unparameterized catch blocks
- Parse and match against Java generics
- Add ability to match against JSX attributes using ellipses
- Add ability to use ellipses in Go struct definitions
- No longer convert Go expressions with a newline to a statement

## [0.18.0](https://github.com/returntocorp/semgrep/releases/tag/v0.18.0) - 2020-08-04

### Added
- Match arbitrary content with `f"..."`
- Performance improvements by filtering rules if file doesn't contain string needed for match
- Match "OtherAttribute" attributes in any order
- Support Python 3.8 self-documenting fstrings
- `--max-memory` flag to set a maximum amount of memory that can be used to apply a rule to a file

## [0.17.0](https://github.com/returntocorp/semgrep/releases/tag/v0.17.0) - 2020-07-28

### Added
- The `metavariable-regex` operator, which filters finding's by metavariable
  value against a Python re.match compatible expression.
- `--timeout` flag to set maximum time a rule is applied to a file
- Typed metavariables moved to official support. See [docs](https://github.com/returntocorp/semgrep/blob/develop/docs/pattern-features.md#typed-metavariables)

### Changed
- Improved `pattern-where-python` error messages

## [0.16.0](https://github.com/returntocorp/semgrep/releases/tag/v0.16.0) - 2020-07-21

### Added
- Match file-name imports against metavariables using `import "$X"` (most
  useful in Go)
- Support for taint-tracking rules on CLI using the key-value pair 'mode: taint'
  (defaults to 'mode: search')

### Changed
- Don't print out parse errors to stdout when using structured output formats

### Fixed
- Parse nested object properties in parameter destructuring in JavaScript
- Parse binding patterns in ECMAScript 2021 catch expressions
- Was mistakenly reporting only one of each type of issue even if multiple issues exist

## [0.15.0](https://github.com/returntocorp/semgrep/releases/tag/v0.15.0) - 2020-07-14

### Added
- Alpha level support for Ruby

### Changed
- Show semgrep rule matches even with --quiet flag

### Fixed
- Fixed a crash when running over a directory with binary files in it.
- Fix SARIF output format
- Parse nested destructured parameters in JavaScript
- True and False are not keywords in Python2
- Send informative error message when user tries to use semgrep on missing files

## [0.14.0](https://github.com/returntocorp/semgrep/releases/tag/v0.14.0) - 2020-07-07

### Changed
- Default Docker code mount point from `/home/repo` to `/src` - this is also
  configurable via the `SEMGREP_SRC_DIRECTORY` environment variable

### Removed
- `--precommit` flag - this is no longer necessary after defaulting to
  `pre-commit`'s code mount point `/src`

### Fixed
- Parse python files with trailing whitespace
- Parse python2 tuple as parameter in function/lambda definition
- Parse python3.8 positional only parameters (PEP 570)
- Parse python2 implicit array in comprehension
- Cache timeout errors in semgrep-core so running multiple rules does not
  retry parsing

## [0.13.0](https://github.com/returntocorp/semgrep/releases/tag/v0.13.0) - 2020-06-30

### Added
- Const propagation now works with Java 'final' keyword and for Python globals
  which were assigned only once in the program

### Fixed
- Parsing Ocaml open overriding
- Parse raise in Python2 can take up to three arguments
- Metavariable matching now works with variables with global scope:
```yaml
$CONST = "..."
...
def $FUNC(...):
  return foo($CONST)
```
will match
```python
GLOBAL_CONST = "SOME_CONST"

def fetch_global_const():
    return foo(GLOBAL_CONST)
```

### Changed
- More clear Parse error message

## [0.12.0](https://github.com/returntocorp/semgrep/releases/tag/v0.12.0) - 2020-06-23

### Added
- Support for a new configuration language: JSON. You can now write
  JSON semgrep patterns with -lang json
- Support for '...' inside set and dictionaries
- Version check to recommend updating when out-of-date, disable with `--disable-version-check`
- Support for multiline pattern-where-python
- `--dryrun` flag to show result of autofixes without modifying any files
- Add capability to use regex replacement for autofixing. See documentaion [here](https://github.com/returntocorp/semgrep/blob/develop/docs/experimental.md#autofix-using-regular-expression-replacement)
- Add version check to recommend upgrading when applicable

### Fixed
- The range of function calls and statement blocks now includes the closing
  `}` and `)`. The range for expression statements now includes the closing
  ';' when there's one. The range of decorators now includes '@'.
- Do not convert certain parenthesized expressions in tuples in Python
- Returned warning when improperly mounting volume in docker container
- Correctly handle uncommited file deletions when using git aware file targeting

### Changed
- Progress bar only displays when in interactive terminal, more than one
  rule is being run, and not being run with `-v` or `-q`
- Colapsed `--include-dir` and `--exclude-dir` functionaity into `--include` and
  `--exclude` respectively

## [0.11.0](https://github.com/returntocorp/semgrep/releases/tag/v0.11.0) - 2020-06-16

### Added
- Support for another programming language: OCaml. You can now write
  OCaml semgrep patterns with -lang ocaml
- Inline whitelisting capabilities via `nosem` comments and the
  `--disable-nosem` flag [#900](https://github.com/returntocorp/semgrep/issues/900)
- Show a progress bar when using semgrep in an interactive shell
- More understandable error messages

### Changed
- If scanning a directory in a git project then skip files that are ignored by the
  project unless `--no-git-ignore` flag is used
- Show aggregate parse errors unless `--verbose` flag is used

### Fixed
- Handle parsing unicode characters

## [0.10.1](https://github.com/returntocorp/semgrep/releases/tag/v0.10.1) - 2020-06-10

### Fixed
- Value of `pattern_id` when using nested pattern operators [#828](https://github.com/returntocorp/semgrep/issues/828)
- `...` now works inside for loops in javascript
- Metavariable
- Infinite loop in python [#923](https://github.com/returntocorp/semgrep/issues/923)
- Treat field definition (`{x: 1}`) differently from assignment (`{x = 1}`)
- Support triple-quoted f-strings in python
- Fix ubuntu build error [#965](https://github.com/returntocorp/semgrep/pull/965)

## [0.10.0](https://github.com/returntocorp/semgrep/releases/tag/v0.10.0) - 2020-06-09

### Fixed

- Support immediately indexed arrays with initializers in Java
- Support object rest parameters in ECMAScript 6+
- Support various array destructuring calls with ommitted arguments in
  ECMAScript 6+
- Fix an issue where an error was raised when matching to Python else
  blocks with a metavariable
- Don't filter out files that are explicitly passed as arguments to semgrep
  even if they do not have expected extension

### Added

- Java imports can now be searched with patterns written like `import
  javax.crypto.$ANYTHING`
- `--debugging-json` flag for use on semgrep.dev

### Changed

- Pattern matches now distinguish between conditionals without `else` blocks
  and those with empty `else` blocks; write two patterns to capture both
  possibilities
- Print output before exiting when using --strict

## [0.9.0](https://github.com/returntocorp/semgrep/releases/tag/v0.9.0) - 2020-06-02

### Fixed
- Performance optimizations in deep statement matching
- Disable normalization of != ==> !(==)
- Support empty variable declaration in javasript
- Support "print expr," in Python 2.X
- Support "async" keyword on inner arrow functions for ECMAScript 7+
- Support optional catch bindings for ECMAScript 2019+
- Support non-ASCII Unicode whitespace code points as lexical whitespace in JavaScript code
- Support assignment expressions in Python 3.8
- Emtpty block in if will only match empty blocks

### Removed
- `--exclude-tests` flag - prefer `--exclude` or `--exclude-dir`
- `--r2c` flag - this was completely unused

## [0.8.1](https://github.com/returntocorp/semgrep/releases/tag/v0.8.1) - 2020-05-26

### Fixed
- `semgrep --version` on ubuntu was not returning the correct version

## [0.8.0](https://github.com/returntocorp/semgrep/releases/tag/v0.8.0) - 2020-05-20

### Added
- `pattern-regex` functionality - see docs for more information.
- Ellipsis used in the final position of a sequence of binary operations
  will match any number of additional arguments:
  ```
  $X = 1 + 2 + ...
  ```
  will match
  ```python
  foo = 1 + 2 + 3 + 4
  ```
- Per rule configuration of paths to include/exclude. See docs for more information.

### Changed
- fstring pattern will only match fstrings in Python:
  ```
  f"..."
  ```
  will match
  ```python
  f"foo {1 + 1}"
  ```
  but not
  ```python
  "foo"
  ```
- Change location of r2c rule config to https://semgrep.live/c/r/all which filters out
  pattern-where-python rules

## [0.7.0](https://github.com/returntocorp/semgrep/releases/tag/v0.7.0) - 2020-05-12

### Added
- `--exclude`, `--include`, `--exclude-dir`, and `--include-dir` flags
  for targeting specific paths with command line options.
  The behavior of these flags mimics `grep`'s behavior.
- A `--sarif` flag to receive output formatted according to the
  [SARIF v2.1.0](https://docs.oasis-open.org/sarif/sarif/v2.1.0/cs01/sarif-v2.1.0-cs01.html)
  specification for static analysis tools.
- Metavariables are now checked for equality across pattern clauses. For example, in the following pattern, `$REQ` must be the same variable name for this to match:
  ```yaml
  - patterns:
    - pattern-inside: |
        $TYPE $METHOD(..., HttpServletRequest $REQ, ...) {
          ...
        }
    - pattern: $REQ.getQueryString(...);
  ```


### Fixed
- Correclty parse implicit tuples in python f-strings
- Correctly parse `%` token in python f-string format
- Correctly parse python fstrings with spaces in interpolants

## [0.6.1](https://github.com/returntocorp/semgrep/releases/tag/v0.6.1) - 2020-05-06

### Fix

- Message field in output was not using proper interpolated message

## [0.6.0](https://github.com/returntocorp/semgrep/releases/tag/v0.6.0) - 2020-05-05

### Added
- The `-j/--jobs` flag for specifying number of subprocesses to use to run checks in parallel.
- expression statements will now match by default also return statements
  ```
  foo();
  ```
  will now match
  ```javascript
  return foo();
  ```
- You can now use regexps for field names:
  ```
  var $X = {"=~/[lL]ocation/": $Y};
  ```
  will now match
  ```javascript
  var x = {"Location": 1};
  ```
- Add severity to json output and prepend the rule line with it. Color yellow if `WARNING`, and red if `ERROR`. e.g. WARNING rule:tests.equivalence-tests
- For languages not allowing the dollar sign in identifiers (e.g., Python),
  semgrep will return an error if your pattern contains an identifier
  starting with a dollar that is actually not considered a metavariable
  (e.g., `$x`)
- Support top level `metadata` field in rule.yaml. Entire metadata object is attached to
  all things that match the rule when using json output format.

### Changed
- Config files in hidden paths can now be used by explicitly specifying
  the hidden path:
    ```
    semgrep --config some/hidden/.directory
    ```
- Metavariables can now contain digits or `_`. `$USERS_2` is now
  a valid metavariable name. A metavariable must start with a letter
  or `_` though.
- Simple calls of the `semgrep` CLI, such as `semgrep --version`, are now 60% faster.
- Display autofix suggestion in regular and json output mode.
- Update command line help texts.

### Fixed
- Correctly parse `f"{foo:,f}"` in Python
- Correctly parse Python files where the last line is a comment

## [0.5.0](https://github.com/returntocorp/semgrep/releases/tag/v0.5.0) - 2020-04-28

### Changed
- Rename executable to semgrep
- Deep expression matching in conditionals requires different syntax:
    ```
    if <... $X = True ...>:
        ...
    ```
    will now match
    ```python
    if foo == bar and baz == True:
        return 1
    ```
- Deduplicate semgrep output in cases where there are multiple ways
  a rule matches section of code
- Deep statement matchings goes into functions and classes:
    ```
    $X = ...
    ...
    bar($X)
    ```
    now matches with
    ```javascript
    QUX = "qux"

    function baz() {
        function foo() {
            bar(QUX)
        }
    }
    ```

### Added
- `python2` is a valid supported language

### Fixed
- Expression will right hand side of assignment/variable definition in javascript. See #429
    ```
    foo();
    ```
    will now match
    ```
    var x = foo();
    ```
- Regression where `"..."` was matching empty list
    ```
    foo("...")
    ```
    does _not_ match
    ```
    foo()
    ```

## [0.4.9](https://github.com/returntocorp/semgrep/releases/tag/v0.4.9) - 2020-04-07

### Changed

- Only print out number of configs and rules when running with verbose flag
- Match let and const to var in javascript:
    ```
    var $F = "hello"
    ```
    will now match any of the following expressions:
    ```javascript
    var foo = "hello";
    let bar = "hello";
    const baz = "hello";
    ```

### Added

- Print out --dump-ast
- Print out version with `--version`
- Allow ... in arrays
    ```
    [..., 1]
    ```
    will now match
    ```
    [3, 2, 1]
    ```
- Support Metavariable match on keyword arguments in python:
    ```
    foo(..., $K=$B, ...)
    ```
    will now match
    ```
    foo(1, 2, bar=baz, 3)
    ```
- Support constant propogation in f-strings in python:
    ```
    $M = "..."
    ...
    $Q = f"...{$M}..."
    ```
    will now match
    ```python
    foo = "bar"
    baz = f"qux {foo}"
    ```
- Constant propogation in javascript:
    ```
    api("literal");
    ```
    will now match with any of the following:
    ```javascript
    api("literal");

    const LITERAL = "literal";
    api(LITERAL);

    const LIT = "lit";
    api(LIT + "eral");

    const LIT = "lit";
    api(`${LIT}eral`);
    ```

- Deep statement matching:
    Elipsis operator (`...`) will also include going deeper in scope (i.e. if-else, try-catch, loop, etc.)
    ```
    foo()
    ...
    bar()
    ```
    will now match
    ```python
    foo()
    if baz():
        try:
            bar()
        except Exception:
            pass
    ```
- Unified import resolution in python:
    ```
    import foo.bar.baz
    ```

    will now match any of the following statements:

    ```python
    import foo.bar.baz
    import foo.bar.baz.qux
    import foo.bar.baz as flob
    import foo.bar.baz.qux as flob
    from foo.bar import baz
    from foo.bar.baz import qux
    from foo.bar import baz as flob
    from foo.bar.bax import qux as flob
    ```
- Support for anonymous functions in javascript:
    ```
    function() {
        ...
    }
    ```
    will now match
    ```javascript
    var bar = foo(
        //matches the following line
        function () { console.log("baz"); }
    );
    ```
- Support arrow function in javascript
    ```
    (a) => { ... }
    ```
    will now match:

    ```javascript
    foo( (a) => { console.log("foo"); });
    foo( a => console.log("foo"));

    // arrows are normalized in regular Lambda, so an arrow pattern
    // will match also old-style anynonous function.
    foo(function (a) { console.log("foo"); });
    ```
- Python implicit string concatenation
    ```
    $X = "..."
    ```
    will now match
    ```python
    # python implicitly concatenates strings
    foo = "bar"       "baz"              "qux"
    ```
- Resolve alias in attributes and decorators in python
    ```
    @foo.bar.baz
    def $X(...):
        ...
    ```
    will now match
    ```python
    from foo.bar import baz

    @baz
    def qux():
        print("hello")
    ```
### Fixed

- Handle misordered multiple object destructuring assignments in javascript:
    ```
    var {foo, bar} = qux;
    ```
    will now match
    ```
    var {bar, baz, foo} = qux;
    ```
- Defining properties/functions in different order:
    ```
    var $F = {
        two: 2,
        one: 1
    };
    ```
    will now match both
    ```javascript
    var foo = {
      two: 2,
      one: 1
    };

    var bar = {
        one: 1,
        two: 2
    };
    ```
- Metavariables were not matching due to go parser adding empty statements in golang


## [0.4.8](https://github.com/returntocorp/semgrep/releases/tag/0.4.8) - 2020-03-09

### Added
* Constant propagation for some langauges. Golang example:
```
pattern: dangerous1("...")
will match:

const Bar = "password"
func foo() {
     dangerous1(Bar);
}
```

* Import matching equivalences
```
pattern: import foo.bar.a2
matches code: from foo.bar import a1, a2
```

* Deep expression matching - see (#264)
```
pattern: bar();
matches code: print(bar())
```<|MERGE_RESOLUTION|>--- conflicted
+++ resolved
@@ -35,11 +35,8 @@
   supported and assumes UTF-8 (#4240).
 - pattern-regex: Update documentation, specifying we use PCRE (#3974).
 - Scala: parse nullary constructors with no arguments in more positions
-<<<<<<< HEAD
 - Scala: parse infix type operators with tuple arguments
-=======
 - Scala: parse nested comments
->>>>>>> c7dc1560
 - `metavariable-comparison`: if a metavariable binds to a code variable that
   is known to be constant, then we use that constant value in the comparison (#3727)
 - semgrep-core accepts `sh` as an alias for bash
