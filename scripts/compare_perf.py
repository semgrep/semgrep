import json
import os
import sys
from pathlib import Path
from typing import List

import requests


def send_comment(message: str, github_token: str, pull_request_number: str) -> None:
    """

    Assumes commithash is in GITHUB_EVENT_PATH file at obj["pull_request"]["head"]["sha"]

    If pull_request_number is "" then does nothing
    """
    if pull_request_number == "":
        return

    session = requests.Session()
    session.headers["Authorization"] = f"Token {github_token}"
    url = f"https://api.github.com/repos/returntocorp/semgrep/issues/{pull_request_number}/comments"
    session.headers["Accept"] = "application/vnd.github.comfort-fade-preview+json"

    commit_id = json.loads(Path(os.getenv("GITHUB_EVENT_PATH")).read_text())[
        "pull_request"
    ]["head"]["sha"]
    pr_comment_payload = {
        "body": message,
        "commit_id": commit_id,
    }
    r = session.post(url, json=pr_comment_payload)

    # Raise if unable to comment
    print(message)
    r.raise_for_status()


def read_timing(filename: Path) -> List[float]:
    print(f"Reading {filename}")
    times = filename.read_text()
    return [float(t) for t in times.split()]


def main() -> None:
    # There are two versions of each timing to improve stability
    baseline_timing_file_1 = Path(sys.argv[1])
    baseline_timing_file_2 = Path(sys.argv[2])
    latest_timing_file_1 = Path(sys.argv[3])
    latest_timing_file_2 = Path(sys.argv[4])
    github_token = sys.argv[5]
<<<<<<< HEAD
    pull_request_number = sys.argv[6] if len(sys.argv) >= 7 else None
=======

    # Note this only defined in pull requests
    try:
        pull_request_number = sys.argv[6]
    except IndexError:
        pull_request_number = ""
>>>>>>> 214cb105

    baseline_times = zip(
        read_timing(baseline_timing_file_1), read_timing(baseline_timing_file_2)
    )
    baseline_times = [max(t1, t2) for t1, t2 in baseline_times]
    latest_times = zip(
        read_timing(latest_timing_file_1), read_timing(latest_timing_file_2)
    )
    latest_times = [min(t1, t2) for t1, t2 in latest_times]

    total_baseline = 0.0
    total_latest = 0.0
    for baseline_time, latest_time in zip(baseline_times, latest_times):
        print(f"Baseline: {baseline_time}, Latest: {latest_time}")

        # Assert latest time is not more than 20% slower than baseline
        # or is within a fixed "probably environmental" range
        assert latest_time < baseline_time * 1.2 or latest_time - baseline_time < 5.0
        total_baseline += baseline_time
        total_latest += latest_time

        # Send PR comment if performance is slower but not past blocking threshold
        if pull_request_number is not None and latest_time > baseline_time * 1.1:
            send_comment(
                f"Potential non-blocking slowdown latest time {latest_time} is over 12 percent slower than baseline {baseline_time}. See run output for more details",
                github_token,
                pull_request_number,
            )

    # Assert the rules in aggregate are not more than 6% slower than baseline
    assert total_latest < total_baseline * 1.06


if __name__ == "__main__":
    main()<|MERGE_RESOLUTION|>--- conflicted
+++ resolved
@@ -49,16 +49,9 @@
     latest_timing_file_1 = Path(sys.argv[3])
     latest_timing_file_2 = Path(sys.argv[4])
     github_token = sys.argv[5]
-<<<<<<< HEAD
-    pull_request_number = sys.argv[6] if len(sys.argv) >= 7 else None
-=======
 
     # Note this only defined in pull requests
-    try:
-        pull_request_number = sys.argv[6]
-    except IndexError:
-        pull_request_number = ""
->>>>>>> 214cb105
+    pull_request_number = sys.argv[6] if len(sys.argv) >= 7 else ""
 
     baseline_times = zip(
         read_timing(baseline_timing_file_1), read_timing(baseline_timing_file_2)
@@ -81,7 +74,7 @@
         total_latest += latest_time
 
         # Send PR comment if performance is slower but not past blocking threshold
-        if pull_request_number is not None and latest_time > baseline_time * 1.1:
+        if latest_time > baseline_time * 1.1:
             send_comment(
                 f"Potential non-blocking slowdown latest time {latest_time} is over 12 percent slower than baseline {baseline_time}. See run output for more details",
                 github_token,
