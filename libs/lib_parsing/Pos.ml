(* Yoann Padioleau
 *
 * Copyright (C) 2010 Facebook
 * Copyright (C) 2023 Semgrep Inc.
 *
 * This library is free software; you can redistribute it and/or
 * modify it under the terms of the GNU Lesser General Public License
 * version 2.1 as published by the Free Software Foundation, with the
 * special exception on linking described in file license.txt.
 *
 * This library is distributed in the hope that it will be useful, but
 * WITHOUT ANY WARRANTY; without even the implied warranty of
 * MERCHANTABILITY or FITNESS FOR A PARTICULAR PURPOSE.  See the file
 * license.txt for more details.
 *)
open Common
open Sexplib.Std

(*****************************************************************************)
(* Prelude *)
(*****************************************************************************)
(* File position.
 *
 * See also Loc.t for file location (file region/range).
 *
 * similar code:
 *  - Lexing.position (also used for Spacegrep.Loc.Pos), but no convenient
 *    line x col
 *  - Semgrep_output_v1.position, but no filename
 *  - Tree_sitter_run.Loc.pos (derived itself from Tree_sitter_bindings.Tree_sitter_output_t.position),
 *    but no filename, no bytepos, just line x col.
 *)

(*****************************************************************************)
(* Types *)
(*****************************************************************************)

(* Pos.t is used in many places in Semgrep, either directly
 * or indirectly via Tok.t.
 *
 * In theory, we should just have 'type t = int'. This would be nice
 * because Pos.t, which is used in Tok.t, is used to store the position of
 * every token in the generic AST (see AST_generic.ml) so keeping its type
 * small would help reduce the memory footprint of an AST.
 * However this would require a big refactoring effort. Indeed,
 * even though the current type is a bit "fat", it is also convenient
 * because you can easily get line x col or filename information.
 * Moving the filename out of Pos.t would require to pass it around
 * in parsers, evaluators, static analyzers, etc.
 * With the current design, once you have a Pos.t (or Tok.t), you
 * can easily issue an error message with a precise location.
 *
 * TODO: we could probably remove the line x column and compute them
 * on demand.
 *)
type t = {
  (* Does it handle UTF-8? This is a byte position, not a character
   * position, so in theory we should not have to care about UTF-8.
   *)
  bytepos : int; (* 0-based *)
  (* Those two fields can be derived from bytepos (See complete_position() *)
  line : int; (* 1-based *)
  column : int; (* 0-based *)
  (* TODO: use Fpath.t *)
  file : string;
}
[@@deriving show, eq, ord, sexp]

(* basic file position (used to be Common2.filepos) (used in codemap) *)
type linecol = { l : int; c : int } [@@deriving show, eq]

(* alt: could use @@deriving make.
 * TODO? should we use 0 instead? -1 clearly mark the field has not been set
 *)
let make ?(line = -1) ?(column = -1) ?(file = "NO FILE INFO YET") bytepos =
  { bytepos; line; column; file }

(*****************************************************************************)
(* Helpers *)
(*****************************************************************************)

let fake_pos = make (-1)
let first_pos_of_file file = make ~line:1 ~column:0 ~file 0

(* for error reporting *)
let string_of_pos { file; line; column; _ } = spf "%s:%d:%d" file line column

(*****************************************************************************)
(* Adjust line x col in a position *)
(*****************************************************************************)

(* conversion table, in the shape of a function *)
type bytepos_linecol_converters = {
  bytepos_to_linecol_fun : int -> int * int;
  linecol_to_bytepos_fun : int * int -> int;
}

(* Lexing.ml in the standard OCaml libray does not handle
 * the line number position.
 * Even if there are certain fields in the Lexing.position structure, they are
 * not maintained by the lexing engine so the following code does not work:
 *
 *   let pos = Lexing.lexeme_end_p lexbuf in
 *   sprintf "at file %s, line %d, char %d" pos.pos_fname pos.pos_lnum
 *      (pos.pos_cnum - pos.pos_bol) in
 *
 * Hence the function below to overcome the previous limitation,
 * alt:
 *   - in each lexer you need to take care of newlines and update manually
 *     the field.
 *)
let complete_position filename converters (x : t) =
  {
    x with
    file = filename;
    line = fst (converters.bytepos_to_linecol_fun x.bytepos);
    column = snd (converters.bytepos_to_linecol_fun x.bytepos);
  }

(*
   line_arr maps byte position to line.
   col_arr maps byte position to column.
*)
let converters_of_arrays ?(file = "<unknown>") line_arr col_arr : bytepos_linecol_converters =
  let len1 = Bigarray.Array1.dim line_arr in
  let len2 = Bigarray.Array1.dim col_arr in
  (* len1 and len2 should be equal but we're playing it safe *)
  let len = min len1 len2 in
  match len with
  | 0 ->
      {
        bytepos_to_linecol_fun = (fun _i -> (1, 0));
        linecol_to_bytepos_fun = (fun _ -> 0);
      }
  | _ ->
      {
        bytepos_to_linecol_fun =
          (fun i ->
            let i = max 0 (min i (len - 1)) in
            (line_arr.{i}, col_arr.{i}));
        linecol_to_bytepos_fun =
          (let cmp = Common.to_comparison Int.compare in
           (* This is the line/col we're trying to find the pos of.
           *)
           fun (line, col) ->
             let res =
               line_arr
               |> Common.binary_search_bigarr1 ~f:(fun bytepos line' ->
                      let col' = col_arr.{bytepos} in
                      (* We want the relationship of the varying line' with respect to the
                         line we are trying to search for.
                         For instance, if we want to find line 5, but are given line 3, we
                         should want to say Greater, because we want to go greater.
                      *)
                      match cmp line line' with
                      | Equal -> cmp col col'
                      | Less -> Less
                      | Greater -> Greater)
             in
             match res with
             | Error _idx ->
                 failwith
                   (Common.spf "invalid linecol %d:%d in file %s" line col file)
             | Ok (bytepos, _) -> bytepos);
      }

<<<<<<< HEAD
let full_charpos_to_pos_large (file : string) : bytepos_to_linecol_fun =
=======
let full_converters_large (file : Common.filename) : bytepos_linecol_converters =
>>>>>>> 86e1f7b7
  let chan = open_in_bin file in
  let size = Common2.filesize file + 2 in

  (* old: let arr = Array.create size  (0,0) in *)
  let arr1 = Bigarray.Array1.create Bigarray.int Bigarray.c_layout size in
  let arr2 = Bigarray.Array1.create Bigarray.int Bigarray.c_layout size in
  Bigarray.Array1.fill arr1 0;
  Bigarray.Array1.fill arr2 0;

  let charpos = ref 0 in
  let line = ref 0 in

  let full_charpos_to_pos_aux () =
    try
      while true do
        let s = input_line chan in
        incr line;
        let len = String.length s in

        (* '... +1 do'  cos input_line does not return the trailing \n *)
        let col = ref 0 in
        for i = 0 to len - 1 + 1 do
          (* old: arr.(!charpos + i) <- (!line, i); *)
          arr1.{!charpos + i} <- !line;
          arr2.{!charpos + i} <- !col;
          (* ugly: hack for weird windows files containing a single
           * carriage return (\r) instead of a carriage return + newline
           * (\r\n) to delimit newlines. Not recognizing those single
           * \r as a newline marker prevents Javascript ASI to correctly
           * insert semicolons.
           * note: we could fix info_from_charpos() too, but it's not
           * used for ASI so simpler to leave it as is.
           *)
          if i < len - 1 && String.get s i =$= '\r' then (
            incr line;
            col := -1);
          incr col
        done;
        charpos := !charpos + len + 1
      done
    with
    | End_of_file ->
        for
          i = !charpos
          to (* old: Array.length arr *)
             Bigarray.Array1.dim arr1 - 1
        do
          (* old: arr.(i) <- (!line, 0); *)
          arr1.{i} <- !line;
          arr2.{i} <- 0
        done;
        ()
  in
  full_charpos_to_pos_aux ();
  close_in chan;
  converters_of_arrays ~file arr1 arr2
[@@profiling]

(* This is mostly a copy-paste of full_charpos_to_pos_large,
   but using a string for a target instead of a file. *)
let full_converters_str (s : string) : bytepos_linecol_converters =
  let size = String.length s + 2 in

  (* old: let arr = Array.create size  (0,0) in *)
  let arr1 = Bigarray.Array1.create Bigarray.int Bigarray.c_layout size in
  let arr2 = Bigarray.Array1.create Bigarray.int Bigarray.c_layout size in
  Bigarray.Array1.fill arr1 0;
  Bigarray.Array1.fill arr2 0;

  let charpos = ref 0 in
  let line = ref 0 in
  let str_lines = String.split_on_char '\n' s in

  let full_charpos_to_pos_aux () =
    List.iter
      (fun s ->
        incr line;
        let len = String.length s in

        (* '... +1 do'  cos input_line does not return the trailing \n *)
        let col = ref 0 in
        for i = 0 to len - 1 + 1 do
          (* old: arr.(!charpos + i) <- (!line, i); *)
          arr1.{!charpos + i} <- !line;
          arr2.{!charpos + i} <- !col;
          (* ugly: hack for weird windows files containing a single
           * carriage return (\r) instead of a carriage return + newline
           * (\r\n) to delimit newlines. Not recognizing those single
           * \r as a newline marker prevents Javascript ASI to correctly
           * insert semicolons.
           * note: we could fix info_from_charpos() too, but it's not
           * used for ASI so simpler to leave it as is.
           *)
          if i < len - 1 && String.get s i =$= '\r' then (
            incr line;
            col := -1);
          incr col
        done;
        charpos := !charpos + len + 1)
      str_lines
  in
  full_charpos_to_pos_aux ();
  converters_of_arrays arr1 arr2
[@@profiling]

(*****************************************************************************)
(* unit tests *)
(*****************************************************************************)

let s = "a\nhi\n"
let converters = full_converters_str s

let equate_positions bytepos linecol =
  converters.bytepos_to_linecol_fun bytepos =*= linecol
  && converters.linecol_to_bytepos_fun linecol =*= bytepos

let%test _ = equate_positions 0 (1, 0)

(* newline character is counted as being on the same line *)
let%test _ = equate_positions 1 (1, 1)
let%test _ = equate_positions 2 (2, 0)
let%test _ = equate_positions 3 (2, 1)
let%test _ = equate_positions 4 (2, 2)<|MERGE_RESOLUTION|>--- conflicted
+++ resolved
@@ -121,7 +121,8 @@
    line_arr maps byte position to line.
    col_arr maps byte position to column.
 *)
-let converters_of_arrays ?(file = "<unknown>") line_arr col_arr : bytepos_linecol_converters =
+let converters_of_arrays ?(file = "<unknown>") line_arr col_arr :
+    bytepos_linecol_converters =
   let len1 = Bigarray.Array1.dim line_arr in
   let len2 = Bigarray.Array1.dim col_arr in
   (* len1 and len2 should be equal but we're playing it safe *)
@@ -164,11 +165,7 @@
              | Ok (bytepos, _) -> bytepos);
       }
 
-<<<<<<< HEAD
-let full_charpos_to_pos_large (file : string) : bytepos_to_linecol_fun =
-=======
-let full_converters_large (file : Common.filename) : bytepos_linecol_converters =
->>>>>>> 86e1f7b7
+let full_converters_large (file : string) : bytepos_linecol_converters =
   let chan = open_in_bin file in
   let size = Common2.filesize file + 2 in
 
