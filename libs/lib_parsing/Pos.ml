(* Yoann Padioleau
 *
 * Copyright (C) 2010 Facebook
 * Copyright (C) 2023 Semgrep Inc.
 *
 * This library is free software; you can redistribute it and/or
 * modify it under the terms of the GNU Lesser General Public License
 * version 2.1 as published by the Free Software Foundation, with the
 * special exception on linking described in file license.txt.
 *
 * This library is distributed in the hope that it will be useful, but
 * WITHOUT ANY WARRANTY; without even the implied warranty of
 * MERCHANTABILITY or FITNESS FOR A PARTICULAR PURPOSE.  See the file
 * license.txt for more details.
 *)
open Common
open Sexplib.Std

(*****************************************************************************)
(* Prelude *)
(*****************************************************************************)
(* File position.
 *
 * See also Loc.t for file location (file region/range).
 *
 * similar code:
 *  - Lexing.position (also used for Spacegrep.Loc.Pos), but no convenient
 *    line x col
 *  - Semgrep_output_v1.position, but no filename
 *  - Tree_sitter_run.Loc.pos (derived itself from Tree_sitter_bindings.Tree_sitter_output_t.position),
 *    but no filename, no bytepos, just line x col.
 *)

(*****************************************************************************)
(* Types *)
(*****************************************************************************)

(* Pos.t is used in many places in Semgrep, either directly
 * or indirectly via Tok.t.
 *
 * In theory, we should just have 'type t = int'. This would be nice
 * because Pos.t, which is used in Tok.t, is used to store the position of
 * every token in the generic AST (see AST_generic.ml) so keeping its type
 * small would help reduce the memory footprint of an AST.
 * However this would require a big refactoring effort. Indeed,
 * even though the current type is a bit "fat", it is also convenient
 * because you can easily get line x col or filename information.
 * Moving the filename out of Pos.t would require to pass it around
 * in parsers, evaluators, static analyzers, etc.
 * With the current design, once you have a Pos.t (or Tok.t), you
 * can easily issue an error message with a precise location.
 *
 * TODO: we could probably remove the line x column and compute them
 * on demand.
 *)
type t = {
  (* Does it handle UTF-8? This is a byte position, not a character
   * position, so in theory we should not have to care about UTF-8.
   *)
  bytepos : int; (* 0-based *)
  (* Those two fields can be derived from bytepos (See complete_position() *)
  line : int; (* 1-based *)
  column : int; (* 0-based *)
  (* TODO: use Fpath.t *)
  file : Common.filename;
}
[@@deriving show, eq, ord, sexp]

(* basic file position (used to be Common2.filepos) (used in codemap) *)
type linecol = { l : int; c : int } [@@deriving show, eq]

(* alt: could use @@deriving make.
 * TODO? should we use 0 instead? -1 clearly mark the field has not been set
 *)
let make ?(line = -1) ?(column = -1) ?(file = "NO FILE INFO YET") bytepos =
  { bytepos; line; column; file }

(*****************************************************************************)
(* Helpers *)
(*****************************************************************************)

let fake_pos = make (-1)
let first_pos_of_file file = make ~line:1 ~column:0 ~file 0

(* for error reporting *)
let string_of_pos { file; line; column; _ } = spf "%s:%d:%d" file line column

(*****************************************************************************)
(* Adjust line x col in a position *)
(*****************************************************************************)

(* conversion table, in the shape of a function *)
<<<<<<< HEAD
type pos_info = {
=======
type bytepos_linecol_converters = {
>>>>>>> 86e1f7b7
  bytepos_to_linecol_fun : int -> int * int;
  linecol_to_bytepos_fun : int * int -> int;
}

(* Lexing.ml in the standard OCaml libray does not handle
 * the line number position.
 * Even if there are certain fields in the Lexing.position structure, they are
 * not maintained by the lexing engine so the following code does not work:
 *
 *   let pos = Lexing.lexeme_end_p lexbuf in
 *   sprintf "at file %s, line %d, char %d" pos.pos_fname pos.pos_lnum
 *      (pos.pos_cnum - pos.pos_bol) in
 *
 * Hence the function below to overcome the previous limitation,
 * alt:
 *   - in each lexer you need to take care of newlines and update manually
 *     the field.
 *)
<<<<<<< HEAD
let complete_position filename pos_info (x : t) =
  {
    x with
    file = filename;
    line = fst (pos_info.bytepos_to_linecol_fun x.bytepos);
    column = snd (pos_info.bytepos_to_linecol_fun x.bytepos);
=======
let complete_position filename converters (x : t) =
  {
    x with
    file = filename;
    line = fst (converters.bytepos_to_linecol_fun x.bytepos);
    column = snd (converters.bytepos_to_linecol_fun x.bytepos);
>>>>>>> 86e1f7b7
  }

(*
   line_arr maps byte position to line.
   col_arr maps byte position to column.
*)
<<<<<<< HEAD
let pos_info_of_arrays ?(file = "<unknown>") line_arr col_arr : pos_info =
=======
let converters_of_arrays ?(file = "<unknown>") line_arr col_arr : bytepos_linecol_converters =
>>>>>>> 86e1f7b7
  let len1 = Bigarray.Array1.dim line_arr in
  let len2 = Bigarray.Array1.dim col_arr in
  (* len1 and len2 should be equal but we're playing it safe *)
  let len = min len1 len2 in
  match len with
  | 0 ->
      {
        bytepos_to_linecol_fun = (fun _i -> (1, 0));
        linecol_to_bytepos_fun = (fun _ -> 0);
      }
  | _ ->
      {
        bytepos_to_linecol_fun =
          (fun i ->
            let i = max 0 (min i (len - 1)) in
            (line_arr.{i}, col_arr.{i}));
        linecol_to_bytepos_fun =
          (let cmp = Common.to_comparison Int.compare in
           (* This is the line/col we're trying to find the pos of.
           *)
           fun (line, col) ->
             let res =
               line_arr
               |> Common.binary_search_bigarr1 ~f:(fun bytepos line' ->
                      let col' = col_arr.{bytepos} in
                      (* We want the relationship of the varying line' with respect to the
                         line we are trying to search for.
                         For instance, if we want to find line 5, but are given line 3, we
                         should want to say Greater, because we want to go greater.
                      *)
                      match cmp line line' with
                      | Equal -> cmp col col'
                      | Less -> Less
                      | Greater -> Greater)
             in
             match res with
             | Error _idx ->
                 failwith
                   (Common.spf "invalid linecol %d:%d in file %s" line col file)
             | Ok (bytepos, _) -> bytepos);
      }

<<<<<<< HEAD
let full_pos_info_large (file : Common.filename) : pos_info =
=======
let full_converters_large (file : Common.filename) : bytepos_linecol_converters =
>>>>>>> 86e1f7b7
  let chan = open_in_bin file in
  let size = Common2.filesize file + 2 in

  (* old: let arr = Array.create size  (0,0) in *)
  let arr1 = Bigarray.Array1.create Bigarray.int Bigarray.c_layout size in
  let arr2 = Bigarray.Array1.create Bigarray.int Bigarray.c_layout size in
  Bigarray.Array1.fill arr1 0;
  Bigarray.Array1.fill arr2 0;

  let charpos = ref 0 in
  let line = ref 0 in

  let full_charpos_to_pos_aux () =
    try
      while true do
        let s = input_line chan in
        incr line;
        let len = String.length s in

        (* '... +1 do'  cos input_line does not return the trailing \n *)
        let col = ref 0 in
        for i = 0 to len - 1 + 1 do
          (* old: arr.(!charpos + i) <- (!line, i); *)
          arr1.{!charpos + i} <- !line;
          arr2.{!charpos + i} <- !col;
          (* ugly: hack for weird windows files containing a single
           * carriage return (\r) instead of a carriage return + newline
           * (\r\n) to delimit newlines. Not recognizing those single
           * \r as a newline marker prevents Javascript ASI to correctly
           * insert semicolons.
           * note: we could fix info_from_charpos() too, but it's not
           * used for ASI so simpler to leave it as is.
           *)
          if i < len - 1 && String.get s i =$= '\r' then (
            incr line;
            col := -1);
          incr col
        done;
        charpos := !charpos + len + 1
      done
    with
    | End_of_file ->
        for
          i = !charpos
          to (* old: Array.length arr *)
             Bigarray.Array1.dim arr1 - 1
        do
          (* old: arr.(i) <- (!line, 0); *)
          arr1.{i} <- !line;
          arr2.{i} <- 0
        done;
        ()
  in
  full_charpos_to_pos_aux ();
  close_in chan;
<<<<<<< HEAD
  pos_info_of_arrays ~file arr1 arr2
=======
  converters_of_arrays ~file arr1 arr2
>>>>>>> 86e1f7b7
[@@profiling]

(* This is mostly a copy-paste of full_charpos_to_pos_large,
   but using a string for a target instead of a file. *)
<<<<<<< HEAD
let full_pos_info_str (s : string) : pos_info =
=======
let full_converters_str (s : string) : bytepos_linecol_converters =
>>>>>>> 86e1f7b7
  let size = String.length s + 2 in

  (* old: let arr = Array.create size  (0,0) in *)
  let arr1 = Bigarray.Array1.create Bigarray.int Bigarray.c_layout size in
  let arr2 = Bigarray.Array1.create Bigarray.int Bigarray.c_layout size in
  Bigarray.Array1.fill arr1 0;
  Bigarray.Array1.fill arr2 0;

  let charpos = ref 0 in
  let line = ref 0 in
  let str_lines = String.split_on_char '\n' s in

  let full_charpos_to_pos_aux () =
    List.iter
      (fun s ->
        incr line;
        let len = String.length s in

        (* '... +1 do'  cos input_line does not return the trailing \n *)
        let col = ref 0 in
        for i = 0 to len - 1 + 1 do
          (* old: arr.(!charpos + i) <- (!line, i); *)
          arr1.{!charpos + i} <- !line;
          arr2.{!charpos + i} <- !col;
          (* ugly: hack for weird windows files containing a single
           * carriage return (\r) instead of a carriage return + newline
           * (\r\n) to delimit newlines. Not recognizing those single
           * \r as a newline marker prevents Javascript ASI to correctly
           * insert semicolons.
           * note: we could fix info_from_charpos() too, but it's not
           * used for ASI so simpler to leave it as is.
           *)
          if i < len - 1 && String.get s i =$= '\r' then (
            incr line;
            col := -1);
          incr col
        done;
        charpos := !charpos + len + 1)
      str_lines
  in
  full_charpos_to_pos_aux ();
<<<<<<< HEAD
  pos_info_of_arrays arr1 arr2
=======
  converters_of_arrays arr1 arr2
>>>>>>> 86e1f7b7
[@@profiling]

(*****************************************************************************)
(* unit tests *)
(*****************************************************************************)

let s = "a\nhi\n"
<<<<<<< HEAD
let pos_info = full_pos_info_str s

let equate_positions bytepos linecol =
  pos_info.bytepos_to_linecol_fun bytepos =*= linecol
  && pos_info.linecol_to_bytepos_fun linecol =*= bytepos
=======
let converters = full_converters_str s

let equate_positions bytepos linecol =
  converters.bytepos_to_linecol_fun bytepos =*= linecol
  && converters.linecol_to_bytepos_fun linecol =*= bytepos
>>>>>>> 86e1f7b7

let%test _ = equate_positions 0 (1, 0)

(* newline character is counted as being on the same line *)
let%test _ = equate_positions 1 (1, 1)
let%test _ = equate_positions 2 (2, 0)
let%test _ = equate_positions 3 (2, 1)
let%test _ = equate_positions 4 (2, 2)<|MERGE_RESOLUTION|>--- conflicted
+++ resolved
@@ -90,11 +90,7 @@
 (*****************************************************************************)
 
 (* conversion table, in the shape of a function *)
-<<<<<<< HEAD
-type pos_info = {
-=======
 type bytepos_linecol_converters = {
->>>>>>> 86e1f7b7
   bytepos_to_linecol_fun : int -> int * int;
   linecol_to_bytepos_fun : int * int -> int;
 }
@@ -113,32 +109,20 @@
  *   - in each lexer you need to take care of newlines and update manually
  *     the field.
  *)
-<<<<<<< HEAD
-let complete_position filename pos_info (x : t) =
-  {
-    x with
-    file = filename;
-    line = fst (pos_info.bytepos_to_linecol_fun x.bytepos);
-    column = snd (pos_info.bytepos_to_linecol_fun x.bytepos);
-=======
 let complete_position filename converters (x : t) =
   {
     x with
     file = filename;
     line = fst (converters.bytepos_to_linecol_fun x.bytepos);
     column = snd (converters.bytepos_to_linecol_fun x.bytepos);
->>>>>>> 86e1f7b7
   }
 
 (*
    line_arr maps byte position to line.
    col_arr maps byte position to column.
 *)
-<<<<<<< HEAD
-let pos_info_of_arrays ?(file = "<unknown>") line_arr col_arr : pos_info =
-=======
-let converters_of_arrays ?(file = "<unknown>") line_arr col_arr : bytepos_linecol_converters =
->>>>>>> 86e1f7b7
+let converters_of_arrays ?(file = "<unknown>") line_arr col_arr :
+    bytepos_linecol_converters =
   let len1 = Bigarray.Array1.dim line_arr in
   let len2 = Bigarray.Array1.dim col_arr in
   (* len1 and len2 should be equal but we're playing it safe *)
@@ -181,11 +165,8 @@
              | Ok (bytepos, _) -> bytepos);
       }
 
-<<<<<<< HEAD
-let full_pos_info_large (file : Common.filename) : pos_info =
-=======
-let full_converters_large (file : Common.filename) : bytepos_linecol_converters =
->>>>>>> 86e1f7b7
+let full_converters_large (file : Common.filename) : bytepos_linecol_converters
+    =
   let chan = open_in_bin file in
   let size = Common2.filesize file + 2 in
 
@@ -241,20 +222,12 @@
   in
   full_charpos_to_pos_aux ();
   close_in chan;
-<<<<<<< HEAD
-  pos_info_of_arrays ~file arr1 arr2
-=======
   converters_of_arrays ~file arr1 arr2
->>>>>>> 86e1f7b7
 [@@profiling]
 
 (* This is mostly a copy-paste of full_charpos_to_pos_large,
    but using a string for a target instead of a file. *)
-<<<<<<< HEAD
-let full_pos_info_str (s : string) : pos_info =
-=======
 let full_converters_str (s : string) : bytepos_linecol_converters =
->>>>>>> 86e1f7b7
   let size = String.length s + 2 in
 
   (* old: let arr = Array.create size  (0,0) in *)
@@ -296,11 +269,7 @@
       str_lines
   in
   full_charpos_to_pos_aux ();
-<<<<<<< HEAD
-  pos_info_of_arrays arr1 arr2
-=======
   converters_of_arrays arr1 arr2
->>>>>>> 86e1f7b7
 [@@profiling]
 
 (*****************************************************************************)
@@ -308,19 +277,11 @@
 (*****************************************************************************)
 
 let s = "a\nhi\n"
-<<<<<<< HEAD
-let pos_info = full_pos_info_str s
-
-let equate_positions bytepos linecol =
-  pos_info.bytepos_to_linecol_fun bytepos =*= linecol
-  && pos_info.linecol_to_bytepos_fun linecol =*= bytepos
-=======
 let converters = full_converters_str s
 
 let equate_positions bytepos linecol =
   converters.bytepos_to_linecol_fun bytepos =*= linecol
   && converters.linecol_to_bytepos_fun linecol =*= bytepos
->>>>>>> 86e1f7b7
 
 let%test _ = equate_positions 0 (1, 0)
 
