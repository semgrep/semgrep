--- conflicted
+++ resolved
@@ -15,11 +15,7 @@
   column : int; (* 0-based *)
   file : Common.filename;
 }
-<<<<<<< HEAD
-[@@deriving show, eq, compare]
-=======
 [@@deriving show, eq, ord]
->>>>>>> 0e9b7488
 
 (* basic file position (used to be Common2.filepos) (used in codemap) *)
 type linecol = { l : int; c : int } [@@deriving show, eq]
