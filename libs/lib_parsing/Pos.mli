--- conflicted
+++ resolved
@@ -56,20 +56,11 @@
  *)
 
 (* f(i) will contain the (line x col) of the i char position *)
-<<<<<<< HEAD
-val full_charpos_to_pos_large : string (* filename *) -> bytepos_to_linecol_fun
-val full_charpos_to_pos_str : string -> bytepos_to_linecol_fun
-=======
-val full_converters_large : Common.filename -> bytepos_linecol_converters
+val full_converters_large : string (* filename *) -> bytepos_linecol_converters
 val full_converters_str : string -> bytepos_linecol_converters
->>>>>>> 86e1f7b7
 
 (* fill in the line and column field of a position that were not set
  * during lexing because of limitations of ocamllex and Lexing.position.
  *)
-<<<<<<< HEAD
 val complete_position :
-  string (* filename *) -> bytepos_to_linecol_fun -> t -> t
-=======
-val complete_position : Common.filename -> bytepos_linecol_converters -> t -> t
->>>>>>> 86e1f7b7
+  string (* filename *) -> bytepos_linecol_converters -> t -> t