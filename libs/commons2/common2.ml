--- conflicted
+++ resolved
@@ -4954,35 +4954,6 @@
   redirect_stdout_stderr file f;
   cat file
 
-<<<<<<< HEAD
-(* julia: convert something printed using format to print into a string *)
-let format_to_string f =
-  let nm, o = UFilename.open_temp_file "format_to_s" ".out" in
-  (* to avoid interference with other code using Format.printf, e.g.
-   * Ounit.run_tt
-   *)
-  UFormat.print_flush ();
-  UFormat.set_formatter_out_channel o;
-  let _ = f () in
-  UFormat.print_newline ();
-  UFormat.print_flush ();
-  UFormat.set_formatter_out_channel UStdlib.stdout;
-  close_out o;
-  let i = UStdlib.open_in_bin nm in
-  let lines = ref [] in
-  let rec loop _ =
-    let cur = Common.input_text_line i in
-    lines := cur :: !lines;
-    loop ()
-  in
-  (try loop () with
-  | End_of_file -> ());
-  close_in i;
-  USys.command ("rm -f " ^ nm) |> ignore;
-  String.concat "\n" (List.rev !lines)
-
-=======
->>>>>>> 2aecece2
 (*---------------------------------------------------------------------------*)
 (* Directories part 2 *)
 (*---------------------------------------------------------------------------*)
