--- conflicted
+++ resolved
@@ -45,13 +45,9 @@
 let show_loc x =
   Printf.sprintf "%s, line %i: %s" x.source_name x.line_number x.line_contents
 
-<<<<<<< HEAD
-type compiled_pattern = { source : loc; re : Pcre2_.t }
-=======
 let pp_loc fmt x = Format.pp_print_string fmt (show_loc x)
 
-type compiled_pattern = { source : loc; re : Pcre_.t }
->>>>>>> 8bbbdfe5
+type compiled_pattern = { source : loc; re : Pcre2_.t }
 
 let string_loc ?(source_name = "<pattern>") ~source_kind pat =
   { source_name; source_kind; line_number = 1; line_contents = pat }
@@ -143,14 +139,7 @@
 [@@profiling "Glob.Match.compile"]
 
 let run matcher path =
-<<<<<<< HEAD
   let res = Pcre2_.pmatch_noerr ~rex:matcher.re path in
-  if !debug then
-    (* expensive string concatenation; may not be suitable for logger#debug *)
-    Printf.eprintf "** glob: %S  pcre: %s  path: %S  matches: %B\n%!"
-      matcher.source.line_contents matcher.re.pattern path res;
-=======
-  let res = Pcre_.pmatch_noerr ~rex:matcher.re path in
   (* perf: this gets called a lot. The match-with is expected to make things
      faster by creating a closure for the anonymous function only in debug
      mode. *)
@@ -160,7 +149,6 @@
           m ~tags "glob: %S  pcre: %s  path: %S  matches: %B"
             matcher.source.line_contents matcher.re.pattern path res)
   | _ -> ());
->>>>>>> 8bbbdfe5
   res
 [@@profiling "Glob.Match.run"]
 
