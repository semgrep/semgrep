(* Small wrapper around the 'git' command-line program *)

(* TODO: make sub capability with cap_git_exec *)

exception Error of string

(* very general helper to run a git command and return its output
 * if everthing went fine or log the error (using Logs) and
 * raise an Error exn otherwise.
 *)
val git_check_output : < Cap.exec > -> Cmd.args -> string

(*
   This is incomplete. Git offer a variety of filters and subfilters,
   and it would be a lot of work to translate them all into clean types.
   Please extend this interface as needed.
*)
type ls_files_kind =
  | Cached
    (* --cached, the default:
       Show all files cached in Git’s index, i.e. all tracked files *)
  | Others
(* --others:
   Show other (i.e. untracked) files in the output,
   that is mostly the complement of Cached but still
   excluding .git/ *)

(*
   cwd: directory to cd into (-C)

   The argument is the list of files to start scanning from which defaults
   to the current directory.

   This returns a list of paths relative to cwd.
*)
val ls_files :
  ?cwd:Fpath.t ->
  ?exclude_standard:bool ->
  ?kinds:ls_files_kind list ->
  Fpath.t list ->
  Fpath.t list

(*
   This is identical to the 'ls_files' but works even if the current directory
   is outside the git project.

   The result is a list of file paths that are specified relative to the
   current directory (unless it's not possible like on Windows if the
   project is on another volume than the current directory; in that case,
   we return absolute paths).

   The behavior is unspecified if 'project_root' is not the root of a git
   project.
*)
val ls_files_relative :
  ?exclude_standard:bool ->
  ?kinds:ls_files_kind list ->
  project_root:Rpath.t ->
  Fpath.t list ->
  Fpath.t list

(* get merge base between arg and HEAD *)
val get_merge_base : string -> string

(* Executing a function inside a directory created from git-worktree.

   `git worktree` is doing 90% of the heavy lifting here. Docs:
   https://git-scm.com/docs/git-worktree

   In short, git allows you to have multiple working trees checked out at
   the same time. This means you can essentially have X different
   branches/commits checked out from the same repo, in different locations

   Different worktrees share the same .git directory, so this is a lot
   faster/cheaper than cloning the repo multiple times

   This also allows us to not worry about git state, since
   unstaged/staged files are not shared between worktrees. This means we
   don't need to git stash anything, or expect a clean working tree.
*)
val run_with_worktree :
  < Cap.chdir ; Cap.tmp > ->
  commit:string ->
  ?branch:string option ->
  (unit -> 'a) ->
  'a

type status = {
  added : string list;
  modified : string list;
  removed : string list;
  unmerged : string list;
  renamed : (string * string) list;
}
[@@deriving show]

(* git status *)
val status : ?cwd:Fpath.t -> ?commit:string -> unit -> status

(*
   Find the root of the git worktree for any files contained in the
   specified folder.

   For example, "/projects/my-git-project" will return
   (Some "/projects/my-git-project")
   if "/projects/my-git-project" is the root of a git repo (or worktree).

   'None' is returned in case of an error.
*)
val get_project_root_for_files_in_dir : Fpath.t -> Fpath.t option

(*
   Determine the project root for a *member* of a git project.

   If the argument is the root of git submodule, the root of the parent
   project is returned.

   For example, "/projects/my-git-project" will return None
   even though "/projects/my-git-project" is the root of a git repo.
*)
val get_project_root_for_file : Fpath.t -> Fpath.t option

(*
   If the argument is a directory, return the project root associated with
   the files it contains. If the argument is another kind of file
   (normally a regular file or a symlink), then the root of the project
   containing this file is returned.
*)
val get_project_root_for_file_or_files_in_dir : Fpath.t -> Fpath.t option

(* Determine whether a path is tracked by git. *)
val is_tracked_by_git : Fpath.t -> bool

val checkout : ?cwd:Fpath.t -> ?git_ref:string -> unit -> unit
(** Checkout the given optional ref *)

val sparse_shallow_filtered_checkout : Uri.t -> Fpath.t -> (unit, string) result
(** Checkout the given commit in the given directory, but only
    the files that are tracked by git and that are not in the
    sparse-checkout config.
    This is useful to avoid checking out the whole repo when
    we only need a few files. *)

val sparse_checkout_add : ?cwd:Fpath.t -> Fpath.t list -> (unit, string) result
(** Add the given files to the sparse-checkout config *)

(* precondition: cwd must be a directory *)
val dirty_lines_of_file :
  ?cwd:Fpath.t -> ?git_ref:string -> Fpath.t -> (int * int) array option
(** [dirty_lines_of_file path] will return an optional array of line ranges that indicate what
  * lines have been changed. An optional [git_ref] can be passed that will be used
  * to diff against. The default [git_ref] is ["HEAD"]
  *)

(* precondition: cwd must be a directory *)
<<<<<<< HEAD
val dirty_files : ?cwd:Fpath.t -> unit -> Fpath.t list
(** [dirty_files ()] is the list of files which are dirty in a git repo, i.e.,
    files which differ at all from the current index to the HEAD commit, plus
    untracked files. Note that this means this list includes files which were
    deleted. *)
=======
val is_tracked_by_git : ?cwd:Fpath.t -> Fpath.t -> bool
(** [is_tracked_by_git path] Returns true if the file is tracked by git *)

(* precondition: cwd must be a directory *)
val dirty_paths : ?cwd:Fpath.t -> unit -> Fpath.t list
(** [dirty_paths ()] is the list of paths which are dirty in a git repo, i.e.,
    paths which differ at all from the current index to the HEAD commit, plus
    untracked files. Note that this means this list includes paths which were
    deleted.
    We use "paths" instead of "files" here because it may include directories,
    for newly created directories!
  *)
>>>>>>> 88c97393

val init : ?cwd:Fpath.t -> ?branch:string -> unit -> unit
(** [init ()] creates an empty git repository in the current directory. If
    [cwd] is specified, its value is passed to git's [-C] flag. If
    [branch] is specified, it is used as the name of the default branch.
    Otherwise the default branch is named 'main' to avoid warnings that depend
    on the git version.

    Initialize a git repo in the given directory.
    The branch is set by default to 'main' to avoid warnings that depend
    on the git version.
*)

(* Set or replace an entry in the user's config tied to the repo. *)
val config_set : ?cwd:Fpath.t -> string -> string -> unit

(* Get the value of an entry in the user's config. *)
val config_get : ?cwd:Fpath.t -> string -> string option

val add : ?cwd:Fpath.t -> ?force:bool -> Fpath.t list -> unit
(** [add files] adds the [files] to the git index. *)

val commit : ?cwd:Fpath.t -> string -> unit
(** [commit msg] creates a commit with containing the current contents of the
    index with [msg] as the commit message. *)

val get_project_url : ?cwd:Fpath.t -> unit -> string option
(** [get_project_url ()] tries to get the URL of the project from
    [git ls-remote] or from the [.git/config] file. It returns [None] if it
    found nothing relevant.
    TODO: should maybe raise an exn instead if not run from a git repo.
*)

val get_git_logs : ?cwd:Fpath.t -> ?since:float option -> unit -> string list
(** [get_git_logs ()] will run 'git log' in the current directory
    and returns for each log a JSON string that fits the schema
    defined in semgrep_output_v1.atd contribution type.
    It returns an empty list if it found nothing relevant.
    You can use the [since] parameter to restrict the logs to
    the commits since the specified time.
 *)

type hash = Digestif.SHA1.t [@@deriving show, eq, ord]
type value = hash Git.Value.t [@@deriving show, eq, ord]
type commit = hash Git.Commit.t [@@deriving show, eq, ord]
type author = Git.User.t [@@deriving show, eq, ord]
type blob = Git.Blob.t [@@deriving show, eq, ord]
type object_table = (hash, value) Hashtbl.t

type blob_with_extra = { blob : blob; path : Fpath.t; size : int }
[@@deriving show]

val commit_digest : commit -> hash
(** [commit_digest commit] is the SHA of the commit*)

val commit_author : commit -> author
(** [commit_author commit] is the author of the commit*)

val blob_digest : blob -> hash
(** [blob_digest blob] is the SHA of the blob*)

val string_of_blob : blob -> string
(** [string_of_blob blob] is the content of the blob*)

val hex_of_hash : hash -> string
(** [hex_of_hash hash] is the hexadecimal representation of the hash*)

val commit_blobs_by_date : object_table -> (commit * blob_with_extra list) list
(** [commit_blobs_by_date store] is the list of commits and the blobs they reference, ordered by date, newest first*)

val cat_file_blob : ?cwd:Fpath.t -> hash -> (string, string) result
(** [cat_file_blob sha] will run [git cat-file blob sha] and return either
    {ul
      {- [Ok contents], where [contents] is the contents of the blob; or}
      {- [Error message] where [message] is a brief message indicating why git
      could not perform the action, e.g., [hash] is not the sha of a blob or
      [hash] does not designate an object.}
    }
 *)

val remote_repo_name : string -> string option
(** [remote_repo_name "https://github.com/semgrep/semgrep.git"] will return [Some "semgrep"] *)

(*****************************************************************************)
(* Combination of git commands (for testing etc.) *)
(*****************************************************************************)

(*
   Create a temporary git repo for testing purposes, cd into it,
   call a function, tear down the repo, and restore the original cwd.
   This is an extension of Testutil_files.

   At least one regular file must be specified for the operation to succeed
   e.g. [File ("empty", "")].

   User name and email are set locally for the repo using default values
   which can be overridden.

   'really_create_git_repo:false' allows for tests to not create a git repo but
   create temporary files and remove them when done. Default is true.

   'honor_gitignore:false' will cause gitignored files to be added anyway.
   Default is true.
*)
val with_git_repo :
  ?honor_gitignore:bool ->
  ?really_create_git_repo:bool ->
  ?user_email:string ->
  ?user_name:string ->
  Testutil_files.t list ->
  (Fpath.t -> 'a) ->
  'a

(* Initialize a git repo similarly to 'with_git_repo'. *)
val create_git_repo :
  ?honor_gitignore:bool ->
  ?user_email:string ->
  ?user_name:string ->
  unit ->
  unit<|MERGE_RESOLUTION|>--- conflicted
+++ resolved
@@ -153,17 +153,6 @@
   *)
 
 (* precondition: cwd must be a directory *)
-<<<<<<< HEAD
-val dirty_files : ?cwd:Fpath.t -> unit -> Fpath.t list
-(** [dirty_files ()] is the list of files which are dirty in a git repo, i.e.,
-    files which differ at all from the current index to the HEAD commit, plus
-    untracked files. Note that this means this list includes files which were
-    deleted. *)
-=======
-val is_tracked_by_git : ?cwd:Fpath.t -> Fpath.t -> bool
-(** [is_tracked_by_git path] Returns true if the file is tracked by git *)
-
-(* precondition: cwd must be a directory *)
 val dirty_paths : ?cwd:Fpath.t -> unit -> Fpath.t list
 (** [dirty_paths ()] is the list of paths which are dirty in a git repo, i.e.,
     paths which differ at all from the current index to the HEAD commit, plus
@@ -172,7 +161,6 @@
     We use "paths" instead of "files" here because it may include directories,
     for newly created directories!
   *)
->>>>>>> 88c97393
 
 val init : ?cwd:Fpath.t -> ?branch:string -> unit -> unit
 (** [init ()] creates an empty git repository in the current directory. If
