--- conflicted
+++ resolved
@@ -173,11 +173,7 @@
  * convenient to correspond mostly to Semgrep versions. So version below
  * can jump from "1.12.1" to "1.20.0" and that's fine.
  *)
-<<<<<<< HEAD
-let version = "1.33.1"
-=======
 let version = "1.35.0"
->>>>>>> f76812da
 
 (*****************************************************************************)
 (* Some notes on deriving *)
@@ -442,11 +438,7 @@
      * visitor. Subclasses can always override these with their own behavior if
      * needed. *)
     method visit_location _env _ = ()
-<<<<<<< HEAD
-    method visit_packed _ _ = ()
-=======
     method visit_id_flags_t _env _ = ()
->>>>>>> f76812da
     method visit_id_info_id_t _env _ = ()
     method visit_resolved_name _env _ = ()
     method visit_tok _env _ = ()
@@ -511,11 +503,7 @@
 
     (* Stubs *)
     method visit_location _env x = x
-<<<<<<< HEAD
-    method visit_packed _env x = x
-=======
     method visit_id_flags_t _env x = x
->>>>>>> f76812da
     method visit_id_info_id_t _env x = x
     method visit_resolved_name _env x = x
     method visit_tok _env x = x
@@ -599,15 +587,10 @@
    *)
   id_svalue : svalue option ref; [@equal fun _a _b -> true]
   (* THINK: Drop option? *)
-<<<<<<< HEAD
-  id_info_flags : Id_info_flags.packed;
-      [@equal AST_generic_equals.equal_id_info Id_info_flags.equal_packed]
-=======
   (* See module 'IdFlags'. *)
   id_flags : id_flags ref;
       [@equal
         AST_generic_equals.equal_id_info (fun f1 f2 -> IdFlags.equal !f1 !f2)]
->>>>>>> f76812da
   (* this is used by Naming_X in deep-semgrep *)
   id_info_id : id_info_id; [@equal fun _a _b -> true]
 }
@@ -2156,38 +2139,22 @@
 let id_info_id = IdInfoId.mk
 let empty_var = { vinit = None; vtype = None }
 
-let mk_id_info ?(resolved = None) ?(hidden = false) ?(case_insensitive = false)
+let empty_id_info ?(hidden = false) ?(case_insensitive = false)
     ?(id = id_info_id ()) () =
   {
-    id_resolved = ref resolved;
+    id_resolved = ref None;
     id_type = ref None;
     id_svalue = ref None;
-<<<<<<< HEAD
-    id_info_flags = Id_info_flags.pack { hidden; case_insensitive };
+    id_flags = ref (IdFlags.make ~hidden ~case_insensitive);
     id_info_id = id;
-  }
-
-let empty_id_info ?(hidden = false) ?(case_insensitive = false) () =
-  mk_id_info ~hidden ~case_insensitive ()
-
-let basic_id_info ?(hidden = false) ?(case_insensitive = false) resolved =
-  mk_id_info ~resolved:(Some resolved) ~hidden ~case_insensitive ()
-
-let is_hidden { id_info_flags; _ } = Id_info_flags.is_hidden id_info_flags
-
-let is_case_insensitive { id_info_flags; _ } =
-  Id_info_flags.is_case_insensitive id_info_flags
-=======
-    id_flags =
-      ref (if hidden then IdFlags.set_hidden IdFlags.empty else IdFlags.empty);
-    id_info_id = id_info_id ();
   }
 
 let basic_id_info ?(hidden = false) resolved =
   let id_info = empty_id_info ~hidden () in
   id_info.id_resolved := Some resolved;
   id_info
->>>>>>> f76812da
+
+let is_case_insensitive info = IdFlags.is_case_insensitive !(info.id_flags)
 
 (* TODO: move AST_generic_helpers.name_of_id and ids here *)
 
