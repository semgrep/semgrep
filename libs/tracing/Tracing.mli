--- conflicted
+++ resolved
@@ -54,11 +54,7 @@
     This should only be run once in a program, because it creates a
     backend with threads, HTTP connections, etc. when called *)
 
-<<<<<<< HEAD
-val with_setup : (unit -> 'a) -> string option -> 'a
-=======
 val with_tracing :
   string -> (string * Trace_core.user_data) list -> (span -> 'a) -> 'a
->>>>>>> c2f6e7fa
 (** Setup instrumentation and run the passed function.
    Stops instrumenting once that function is finished. *)