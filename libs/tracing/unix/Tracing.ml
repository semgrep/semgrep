(* Emma Jin
 *
 * Copyright (C) 2023 Emma Jin
 *
 * This library is free software; you can redistribute it and/or
 * modify it under the terms of the GNU Lesser General Public License
 * version 2.1 as published by the Free Software Foundation, with the
 * special exception on linking described in file license.txt.
 *
 * This library is distributed in the hope that it will be useful, but
 * WITHOUT ANY WARRANTY; without even the implied warranty of
 * MERCHANTABILITY or FITNESS FOR A PARTICULAR PURPOSE.  See the file
 * license.txt for more details.
 *)

module Otel = Opentelemetry

(*****************************************************************************)
(* Prelude *)
(*****************************************************************************)

(** Tracing library for Semgrep using several libraries:
 *
 * - trace (https://github.com/c-cube/ocaml-trace) for the trace
     instrumentation frontend (e.g. the annotations)
 * - opentelemetry (https://github.com/imandra-ai/ocaml-opentelemetry)
     for the backend that processes traces
 * - opentelemetry-client-ocurl (included with opentelemetry) for the
     collector. TODO use opentelemetry-client-cohttp-lwt instead since
     we rely on cottp in other places already
 * - ambient-context (https://github.com/ELLIOTTCABLE/ocaml-ambient-context)
     which we set up for opentelemetry to use
 *
 * The goal of tracing is to track how we perform in real scans. Things we
 * might do with this data include tracking the p95 scan time, tracking the
 * p95 scan time of a particular phase, alerting on significantly large scans,
 * or digging into the trace of a scan that's taking too long to figure out
 * where it's taking the most time.
 *
 * We use the `trace` frontend for instrumenting the code so that if we want
 * to use a different backend (permanently, or for our own profiling), we can
 * switch it out in just this file.
 *
 * Functions can be instrumented using a ppx or directly with the `with_span`
 * function. The results are sent to <TODO fill this out when we get the
 * permanent endpoint>, which collects them to send to a viewer.
 *
 * If you want to send traces to a different endpoint, prepend your command with
 * `OTEL_EXPORTER_OTLP_ENDPOINT=<url>`
 *
 * TODO we'll probably need instructions for some system of tags?
 *)

(*****************************************************************************)
(* Constants *)
(*****************************************************************************)

let default_endpoint = "https://telemetry.dev2.semgrep.dev"
let endpoint_env_var = "SEMGREP_OTEL_ENDPOINT"

(*****************************************************************************)
(* Wrapping functions Trace gives us to instrument the code *)
(*****************************************************************************)

let with_span = Trace_core.with_span
let add_data_to_span = Trace_core.add_data_to_span

(*****************************************************************************)
(* Entry points for setting up tracing *)
(*****************************************************************************)

(* Set according to README of https://github.com/imandra-ai/ocaml-opentelemetry/ *)
let configure_tracing service_name =
  Otel.Globals.service_name := service_name;
  Otel.GC_metrics.basic_setup ();
  Ambient_context.set_storage_provider (Ambient_context_lwt.storage ());
  let otel_backend = Opentelemetry_client_ocurl.create_backend () in
  (* This forwards the spans from Trace to the Opentelemetry collector *)
  Opentelemetry_trace.setup_with_otel_backend otel_backend

let with_setup f =
  (* This sets up the OTel collector and runs the given function.
   * Note that the function is traced by default. This makes sure we
     always trace the given function; it also ensures that all the spans from
     the given run are nested under a single trace.
   * ALT: we could also have wrapped this with a `Otel.Scope.with_ambient_scope`
     to ensure the trace_id is the same for all spans, but we decided that
     having the top level time is a good default. *)
<<<<<<< HEAD
  let config =
    Some
      (Opentelemetry_client_ocurl.Config.make
         ?url:(Some "https://telemetry.semgrep.dev") ())
  in
=======
  let url =
    match Sys.getenv_opt endpoint_env_var with
    | Some url -> url
    | None -> default_endpoint
  in
  let config = Some (Opentelemetry_client_ocurl.Config.make ~url ()) in
>>>>>>> d92a612d
  Opentelemetry_client_ocurl.with_setup ?config () @@ fun () ->
  Trace_core.with_span ~__FILE__ ~__LINE__ "All time" @@ fun _sp -> f ()

(* Alt: using cohttp_lwt

   Lwt_platform.run (let res = Opentelemetry_client_cohttp_lwt.with_setup ~config () @@ fun () ->
   run_with_span "All time" f in
     Lwt.bind (Lwt_platform.sleep 0.01) (fun () -> Lwt.return res)) *)<|MERGE_RESOLUTION|>--- conflicted
+++ resolved
@@ -86,20 +86,12 @@
    * ALT: we could also have wrapped this with a `Otel.Scope.with_ambient_scope`
      to ensure the trace_id is the same for all spans, but we decided that
      having the top level time is a good default. *)
-<<<<<<< HEAD
-  let config =
-    Some
-      (Opentelemetry_client_ocurl.Config.make
-         ?url:(Some "https://telemetry.semgrep.dev") ())
-  in
-=======
   let url =
     match Sys.getenv_opt endpoint_env_var with
     | Some url -> url
     | None -> default_endpoint
   in
   let config = Some (Opentelemetry_client_ocurl.Config.make ~url ()) in
->>>>>>> d92a612d
   Opentelemetry_client_ocurl.with_setup ?config () @@ fun () ->
   Trace_core.with_span ~__FILE__ ~__LINE__ "All time" @@ fun _sp -> f ()
 
