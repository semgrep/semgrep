--- conflicted
+++ resolved
@@ -45,15 +45,8 @@
  * function. The results are sent to the default endpoint (see constants below),
  * which collects them to send to a viewer.
  *
-<<<<<<< HEAD
  * If you want to send traces to a different endpoint, append your command with
  * the `--traces-endpoint=<url> argument
- *
- * TODO we'll probably need instructions for some system of tags?
-=======
- * If you want to send traces to a different endpoint, prepend your command with
- * `SEMGREP_OTEL_ENDPOINT=<url>`
->>>>>>> c2f6e7fa
  *)
 
 (*****************************************************************************)
@@ -99,11 +92,7 @@
   (* This forwards the spans from Trace to the Opentelemetry collector *)
   Opentelemetry_trace.setup_with_otel_backend otel_backend
 
-<<<<<<< HEAD
-let with_setup f traces_endpoint =
-=======
-let with_tracing fname data f =
->>>>>>> c2f6e7fa
+let with_tracing fname data traces_endpoint f =
   (* This sets up the OTel collector and runs the given function.
    * Note that the function is traced by default. This makes sure we
      always trace the given function; it also ensures that all the spans from
@@ -115,10 +104,9 @@
     match traces_endpoint with
     | Some url -> (
         match url with
+        | "semgrep-prod" -> default_endpoint
         | "semgrep-dev" -> default_dev_endpoint
         | "semgrep-local" -> default_local_endpoint
-        | "dev" -> default_dev_endpoint
-        | "local" -> default_local_endpoint
         | _ -> url)
     | None -> default_endpoint
   in
