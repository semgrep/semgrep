(*****************************************************************************)
(* Prelude *)
(*****************************************************************************)
(* This module contains functions (and types) which are very often used.
 * They are so common (hence the name of this file) that lots of modules
 * just 'open Common' to get in scope those functions.
 * This file acts like a second Pervasive.ml (now called Stdlib.ml).
 *
 * However, because this module is often open'ed, it should
 * not define too many functions (<100) because we can't impose
 * to other programmers the mental effort to know too many functions.
 * This was actually a big problem with the first version of Common.ml
 * (renamed to Common2.ml since).
 *)

(*****************************************************************************)
(* Equality *)
(*****************************************************************************)

(* You should not use the polymorphic '='. It is convenient but
 * its use will eventually backfire. You should use instead 'deriving eq'
 * where the equality function can be customized.
 * To enforce this rule, this module redefines '=' to just operate
 * on strings, so ocaml can statically detect when you wrongly use '='
 * on other types.
 *)
val ( = ) : string -> string -> bool

(* If you need to use '=', at least use the more precise operators below. *)
val ( =|= ) : int -> int -> bool
val ( =$= ) : char -> char -> bool
val ( =:= ) : bool -> bool -> bool

(* if you really really need to use the polymorphic '=', at least use
 * the operator below so it's easier to grep for it if one needs to refactor
 * the code to use 'deriving eq' instead.
 *)
val ( =*= ) : 'a -> 'a -> bool

(*****************************************************************************)
(* Printing/debugging *)
(*****************************************************************************)
(* see also Dumper.ml *)

(* Same as print_endline: print the string and a newline, then flush stdout.
 * Just shorter. *)
val pr : string -> unit

(* Print a string and a newline to stderr, then flush stderr. The '2'
 * is used to refect that it prints on stderr (file descriptor '2' in Unix). *)
val pr2 : string -> unit

(* Print on stderr any data structure (using Dumper.dump) *)
val pr2_gen : 'a -> unit

(* Print on stderr but only once (to avoid printing the same error
 * again and again) *)
val pr2_once : string -> unit

(* forbid pr2_once to do the once "optimisation" *)
val _already_printed : (string, bool) Hashtbl.t
val disable_pr2_once : bool ref

(* to be used in pipes as in foo() |> before_return (fun v -> pr2_gen v)*)
val before_return : ('a -> unit) -> 'a -> 'a

(*****************************************************************************)
(* Exceptions *)
(*****************************************************************************)
(* see also Exception.ml functions as well as Time_limit.Timeout
 * in the process_limits library.
 *)

exception Todo

(* some people prefer assert false *)
exception Impossible

(* similar to Not_found but to use when something returns too many findings *)
exception Multi_found

(* You should use this instead of 'exit n' because it allows you
 * to intercept the exn and do something special before exiting.
 *)
exception UnixExit of int

(* Convert any exception to a string *)
val exn_to_s : exn -> string

(* if set then certain functions like unwind_protect will not
 * do a try and finalize and instead just call the function, which
 * helps in ocamldebug and also in getting better backtraces.
 * This is also useful to set in a js_of_ocaml (jsoo) context to
 * again get better backtraces.
 *)
val debugger : bool ref

(* Emacs-inspired finalize-like function. *)
val unwind_protect : (unit -> 'a) -> (Exception.t -> unit) -> 'a
val save_excursion : 'a ref -> 'a -> (unit -> 'b) -> 'b

(* Java-inspired combinator *)
val finalize : (unit -> 'a) -> (unit -> unit) -> 'a

(*****************************************************************************)
(* Strings and regexps *)
(*****************************************************************************)

(* shortcuts for string_of_int and int_of_string *)
val i_to_s : int -> string
val s_to_i : string -> int
val null_string : string -> bool

(* Perl-like regexp pattern matching. We need the many matchedxxx()
 * because OCaml does not support polytypic functions (same problem
 * with zip1/zip2/etc.).
 * Here is how to use =~ and matchedxxx together:
 *    let s = "foobar" in
 *    if s =~ "f\\(..\\)\\(.*\\)"
 *    then
 *      let after_f, endpart = Common.matched2 s in
 *      ...
 *)
val ( =~ ) : string -> string -> bool
val matched1 : string -> string
val matched2 : string -> string * string
val matched3 : string -> string * string * string
val matched4 : string -> string * string * string * string
val matched5 : string -> string * string * string * string * string
val matched6 : string -> string * string * string * string * string * string

val matched7 :
  string -> string * string * string * string * string * string * string

(* Shortcut for Printf.sprintf *)
val spf : ('a, unit, string) format -> 'a
val join : string (* sep *) -> string list -> string
val split : string (* sep regexp *) -> string -> string list

(*****************************************************************************)
(* Real file paths - deprecated, use File.mli *)
(*****************************************************************************)
(* Deprecated.

   Migration in progress: File.ml reproduces the functions below and uses
   Fpath.t instead of string to represent file/directory paths.
*)

(* Some signatures are arguably clearer when using 'filename' instead of
 * 'string' (see write_file below for an example).
 * Ideally 'filename' should be a different type like in Scala with the
 * Path module: https://www.lihaoyi.com/post/HowtoworkwithFilesinScala.html
 *)
type filename = string [@@deriving show, eq]
(* the deriving above will define those functions below, which
 * are needed if one use 'deriving eq, show' on other types
 * using internally 'filename'
 * (e.g., 'type foo = Foo of filename [@@deriving show]')
 *
 * val pp_filename: Format.formatter -> filename -> unit
 * val equal_filename: filename -> filename -> bool
 *)

(* TODO: those are not used very often, maybe we should delete them *)
type dirname = string
type path = string

(* for realpath, see efuns_c library  *)
(*
   Check that the file exists and produce a valid absolute path for the file.
*)
val fullpath : filename -> filename
val filename_without_leading_path : string -> filename -> filename
val readable : root:string -> filename -> filename

(* use the command 'find' internally and tries to skip files in
 * version control system (vcs) (e.g., .git, _darcs, etc.).
 * Deprecated?
 *)
val files_of_dir_or_files_no_vcs_nofilter : string list -> filename list

(* ugly: internal flag for files_of_dir_or_files_no_vcs_nofilter *)
val follow_symlinks : bool ref

(*****************************************************************************)
(* IO - deprecated, use File.mli *)
(*****************************************************************************)

(* Inputs a line of text in a platform-agnostic way. Should be preferred over
   `input_line`, especially when dealing with Windows.
   More info can be found in `Common.ml`.
   This in-channel should be opened in binary mode.
*)
val input_text_line : in_channel -> string

(*
   Return the lines of a file. Both Windows-style and Unix-style line endings
   are recognized and removed from the end of the line.
*)
val cat : filename -> string list
val write_file : file:filename -> string -> unit

(* Read the contents of file.

   This implementation works even with Linux files like /dev/fd/63
   created by bash when using "process substitution"* e.g.

     my-ocaml-program <(echo contents)

   * https://www.gnu.org/software/bash/manual/html_node/Process-Substitution.html

   If max_len is specified, at most that many bytes are read from the file.
*)
val read_file : ?max_len:int -> filename -> string

(* Scheme-inspired combinators that automatically close the file
 * once the function callback is done. Here is an example of use:
 *   with_open_outfile "/tmp/foo.txt" (fun (pr, _chan) ->
 *     pr "this goes in foo.txt"
 *   )
 *)
val with_open_outfile : filename -> ((string -> unit) * out_channel -> 'a) -> 'a
val with_open_infile : filename -> (in_channel -> 'a) -> 'a

(* creation of /tmp files, a la gcc
 * ex: new_temp_file "cocci" ".c" will give "/tmp/cocci-3252-434465.c"
 *)
val new_temp_file : string (* prefix *) -> string (* suffix *) -> filename

(* ??? *)
val _temp_files_created : (string, unit) Hashtbl.t
val save_tmp_files : bool ref
val erase_temp_files : unit -> unit
val erase_this_temp_file : filename -> unit

(*****************************************************************************)
(* Subprocess *)
(*****************************************************************************)

(* This allows to capture the output of an external command.
 * It is more convenient to use than Unix.open_process_in.
 * Here is an example of use:
 *  let (lines, _status) = cmd_to_list_and_status "find /home" in
 *  ...
 *)
val cmd_to_list_and_status :
  ?verbose:bool -> string -> string list * Unix.process_status

exception CmdError of Unix.process_status * string

(* this may raise CmdError *)
val cmd_to_list : ?verbose:bool -> string -> string list (* alias *)

(*****************************************************************************)
(* Lists *)
(*****************************************************************************)

(* Shortcut for xs =*= [].
 * It is not that shorter, but it avoids to use =*= which helps
 * to reduce the number of places to look for possible problems with =*=.
 *)
val null : 'a list -> bool

val map : ('a -> 'b) -> 'a list -> 'b list
(** Same as [List.map] but stack-safe and slightly faster on short lists.
    Additionally, we guarantee that the mapping function is applied from
    left to right like for [List.iter].
*)

<<<<<<< HEAD
(* Replacement for 'Common.hd_exn "unexpected empty list"', which returns the first element of a list or
   fails with an unhelpful exception. 'Common.hd_exn msg []' will raise
   the exception 'Failure msg' which is only a slight improvement over
   'Common.hd_exn "unexpected empty list"'.

   In general, you should prefer a match-with and not have to call a
   function to extract the first element of a list.

   Usage: Common.hd_exn "found an empty list of things" xs

   If receiving an empty list is a bug, prefer the following:

     match xs with
     | [] -> assert false
     | xs -> ...
*)
val hd_exn : string -> 'a list -> 'a

(* Replacement for 'Common.tl_exn "unexpected empty list"' but not a great improvement.
   The same recommendations as for 'Common.hd_exn "unexpected empty list"' apply. *)
val tl_exn : string -> 'a list -> 'a list
=======
val map2 : ('a -> 'b -> 'c) -> 'a list -> 'b list -> 'c list
(** Same as [List.map2] but stack-safe and slightly faster on short lists.
    Additionally, we guarantee that the mapping function is applied from
    left to right like for [List.iter].
*)

val mapi : (int -> 'a -> 'b) -> 'a list -> 'b list
(** Same as [List.mapi] but stack-safe and slightly faster on short lists.
    Additionally, we guarantee that the mapping function is applied from
    left to right like for [List.iter].
*)
>>>>>>> 783478ea

val flatten : 'a list list -> 'a list
(** Same as [List.flatten] but tail recursive. *)

(* opposite of Common.filter *)
val exclude : ('a -> bool) -> 'a list -> 'a list

(* Sort in a polymorphic way. You should really use 'deriving ord' instead *)
val sort : 'a list -> 'a list
val uniq_by : ('a -> 'a -> bool) -> 'a list -> 'a list

val map_filter : ('a -> 'b option) -> 'a list -> 'b list
(** Same as [List.filter_map] but tail recursive. *)

val find_some : ('a -> 'b option) -> 'a list -> 'b
val find_some_opt : ('a -> 'b option) -> 'a list -> 'b option
val filter_some : 'a option list -> 'a list

(* Haskell-inspired list combinators (take/drop/span) *)

(* this may raise Failure "Common.take: not enough" *)
val take : int -> 'a list -> 'a list

(* this does not raise a Failure and take only the first n elements *)
val take_safe : int -> 'a list -> 'a list

(* this may raise Failure "drop: not enough" *)
val drop : int -> 'a list -> 'a list
val span : ('a -> bool) -> 'a list -> 'a list * 'a list

(* zip a list with an increasing list of numbers.
 * e.g., index_list ["a"; "b"] -> ["a", 0; "b", 1].
 * An alternative is to use functions like List.iteri.
 *)
val index_list : 'a list -> ('a * int) list
val index_list_0 : 'a list -> ('a * int) list

(* similar to index_list_0 but start the index at 1 *)
val index_list_1 : 'a list -> ('a * int) list

(*****************************************************************************)
(* Assoc *)
(*****************************************************************************)

type ('a, 'b) assoc = ('a * 'b) list

(* sorts *)
val sort_by_val_lowfirst : ('a, 'b) assoc -> ('a * 'b) list
val sort_by_val_highfirst : ('a, 'b) assoc -> ('a * 'b) list
val sort_by_key_lowfirst : ('a, 'b) assoc -> ('a * 'b) list
val sort_by_key_highfirst : ('a, 'b) assoc -> ('a * 'b) list

(* group by *)
val group_by : ('a -> 'b) -> 'a list -> ('b * 'a list) list
val group_assoc_bykey_eff : ('a * 'b) list -> ('a * 'b list) list
val group_by_mapped_key : ('a -> 'b) -> 'a list -> ('b * 'a list) list
val group_by_multi : ('a -> 'b list) -> 'a list -> ('b * 'a list) list

(*****************************************************************************)
(* Stack *)
(*****************************************************************************)

type 'a stack = 'a list

val push : 'a -> 'a stack ref -> unit

(*****************************************************************************)
(* Hash *)
(*****************************************************************************)

val hash_of_list : ('a * 'b) list -> ('a, 'b) Hashtbl.t
val hash_to_list : ('a, 'b) Hashtbl.t -> ('a * 'b) list

type 'a hashset = ('a, bool) Hashtbl.t

val hashset_of_list : 'a list -> 'a hashset
val hashset_to_list : 'a hashset -> 'a list
val optlist_to_list : 'a list option -> 'a list

(*****************************************************************************)
(* Option *)
(*****************************************************************************)

(* Since OCaml 4.08 you can define your own "binding operator"
 * (see https://v2.ocaml.org/manual/bindingops.html)
 * 'let*' is one such binding operator and an alias to Option.bind.
 * [bind o f] is [f v] if [o] is [Some v] and [None] if [o] is [None].
 * Here is an example of use:
 *  let* x1 = xs |> List.find_opt (fun x -> x > 1) in
 *  let* x2 = xs |> List.find_opt (fun x -> x > 2) in
 *  Some (x1 + x2)
 *
 * Without let*, you would have to write lots of boilerplace code like:
 *  match xs |> List.find_opt (fun x -> x > 1) with
 *  | None -> None
 *  | Some x1 ->
 *    (match xs |> List.find_opt (fun x -> x > 2) in
 *    | None -> None
 *    | Some x2 -> Some (x1 + x2)
 *    )
 *)
val ( let* ) : 'a option -> ('a -> 'b option) -> 'b option

(* TODO: we should delete this function; let* is better *)
val ( >>= ) : 'a option -> ('a -> 'b option) -> 'b option
val ( ||| ) : 'a option -> 'a -> 'a

(*****************************************************************************)
(* Either *)
(*****************************************************************************)
(* Note that since OCaml 4.12.0, the standard library has an Either module
 * but it is not recognized by default by ppx_deriving so it's simpler
 * for now to define our own either.
 *)

(* Haskell-inspired either type *)
type ('a, 'b) either = Left of 'a | Right of 'b [@@deriving eq, show]

val partition_either : ('a -> ('b, 'c) either) -> 'a list -> 'b list * 'c list

type ('a, 'b, 'c) either3 = Left3 of 'a | Middle3 of 'b | Right3 of 'c
[@@deriving eq, show]

val partition_either3 :
  ('a -> ('b, 'c, 'd) either3) -> 'a list -> 'b list * 'c list * 'd list

(*
   Same as 'partition_either' but operates on the standard type 'result'
   (Ok or Error).
*)
val partition_result :
  ('a -> ('ok, 'error) result) -> 'a list -> 'ok list * 'error list

(*****************************************************************************)
(* Optimizations *)
(*****************************************************************************)

val memoized : ?use_cache:bool -> ('a, 'b) Hashtbl.t -> 'a -> (unit -> 'b) -> 'b

val cache_computation :
  ?use_cache:bool -> filename -> string (* extension *) -> (unit -> 'a) -> 'a

(*****************************************************************************)
(* Profiling *)
(*****************************************************************************)
(* see also the profiling library and ppx_profiling [@@profiling] annot *)

(*
   Measure how long it takes for a function to run, returning the result
   and the duration.
*)
val with_time : (unit -> 'a) -> 'a * float

(*
   Run a function and print how long it took to return or to raise an
   exception. pr_time prints to stdout, pr2_time prints to stderr.
*)
val pr_time : string -> (unit -> 'a) -> 'a
val pr2_time : string -> (unit -> 'a) -> 'a

(*****************************************************************************)
(* Misc *)
(*****************************************************************************)

(* run by main_boilerplate below at its finalize step before exiting.
 * Can be used for example to display some profiling information
 * (see Profiling.ml as an example)
 *)
val before_exit : (unit -> unit) list ref

(* do some finalize, signal handling, unix exit conversion, etc *)
val main_boilerplate : (unit -> unit) -> unit

(* type of maps from string to `a *)
module SMap : Map.S with type key = String.t

type 'a smap = 'a SMap.t

(* you should set this flag when you run code compiled by js_of_ocaml *)
val jsoo : bool ref<|MERGE_RESOLUTION|>--- conflicted
+++ resolved
@@ -267,7 +267,6 @@
     left to right like for [List.iter].
 *)
 
-<<<<<<< HEAD
 (* Replacement for 'Common.hd_exn "unexpected empty list"', which returns the first element of a list or
    fails with an unhelpful exception. 'Common.hd_exn msg []' will raise
    the exception 'Failure msg' which is only a slight improvement over
@@ -289,7 +288,7 @@
 (* Replacement for 'Common.tl_exn "unexpected empty list"' but not a great improvement.
    The same recommendations as for 'Common.hd_exn "unexpected empty list"' apply. *)
 val tl_exn : string -> 'a list -> 'a list
-=======
+
 val map2 : ('a -> 'b -> 'c) -> 'a list -> 'b list -> 'c list
 (** Same as [List.map2] but stack-safe and slightly faster on short lists.
     Additionally, we guarantee that the mapping function is applied from
@@ -301,7 +300,6 @@
     Additionally, we guarantee that the mapping function is applied from
     left to right like for [List.iter].
 *)
->>>>>>> 783478ea
 
 val flatten : 'a list list -> 'a list
 (** Same as [List.flatten] but tail recursive. *)
