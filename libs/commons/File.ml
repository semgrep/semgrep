(* Martin Jambon
 *
 * Copyright (C) 2023 Semgrep Inc.
 *
 * This library is free software; you can redistribute it and/or
 * modify it under the terms of the GNU Lesser General Public License
 * version 2.1 as published by the Free Software Foundation, with the
 * special exception on linking described in file LICENSE.
 *
 * This library is distributed in the hope that it will be useful, but
 * WITHOUT ANY WARRANTY; without even the implied warranty of
 * MERCHANTABILITY or FITNESS FOR A PARTICULAR PURPOSE.  See the file
 * LICENSE for more details.
 *)

(*****************************************************************************)
(* Prelude *)
(*****************************************************************************)
(*
   Operations on files in the general sense (regular file, folder, etc.).

   For now, this is a thin layer on top of Common. Eventually, we want
   to get rid of the interface exposed by Common.

   related libraries:
    - Bos.OS.File, Bos.OS.Dir, Bos.OS.Path, which we should probably use
     (ex: https://erratique.ch/software/bos/doc/Bos/OS/Dir/index.html )
*)

(*****************************************************************************)
(* Submodules *)
(*****************************************************************************)

module Path = struct
  include Fpath

  let of_strings strings = Common.map Fpath.v strings
  let to_strings paths = Common.map Fpath.to_string paths
  let ( !! ) = Fpath.to_string
end

module Operators = struct
  let ( / ) = Fpath.( / )
  let ( // ) = Fpath.( // )
  let ( !! ) = Path.( !! )
end

open Operators

(*****************************************************************************)
(* API *)
(*****************************************************************************)

let fullpath file = Common.fullpath !!file |> Fpath.v
let readable ~root path = Common.readable ~root:!!root !!path |> Fpath.v

let files_of_dirs_or_files_no_vcs_nofilter xs =
  xs |> Path.to_strings |> Common.files_of_dir_or_files_no_vcs_nofilter
  |> Path.of_strings

let input_text_line = Common.input_text_line
let cat path = Common.cat !!path
let write_file path data = Common.write_file !!path data
let read_file ?max_len path = Common.read_file ?max_len !!path
let with_open_outfile path func = Common.with_open_outfile !!path func
let with_open_infile path func = Common.with_open_infile !!path func
let new_temp_file prefix suffix = Common.new_temp_file prefix suffix |> Fpath.v
let erase_temp_files = Common.erase_temp_files
let erase_this_temp_file path = Common.erase_this_temp_file !!path
let is_executable path = Common2.is_executable !!path
let filesize path = Common2.filesize !!path

let find_first_match_with_whole_line path ?split:(chr = '\n') =
  Bos.OS.File.with_ic path @@ fun ic term ->
  let len = in_channel_length ic in
  let res = Bytes.create len in
  really_input ic res 0 len;
  let lines = Bytes.split_on_char chr res in
  let lines = Common.map Bytes.unsafe_to_string lines in
  List.find_opt
    (fun str -> Option.is_some (String_utils.contains term str))
    lines

let find_first_match_with_whole_line path ?split term =
  find_first_match_with_whole_line path ?split term
  |> Result.to_option |> Option.join

let filemtime file = Unix.((stat !!file).st_mtime)

(* TODO? slow, and maybe we should cache it to avoid rereading
 * each time the same file for each match.
 * Note that the returned lines do not contain \n.
 *)
let lines_of_file (start_line, end_line) file : string list =
  let arr = Common2.cat_array (Fpath.to_string file) in
  let lines = Common2.enum start_line end_line in
<<<<<<< HEAD
  match arr with
  (* This is the case of the empty file. *)
  | [| "" |] -> []
  | _ -> lines |> Common.map (fun i -> arr.(i))
=======
  lines |> Common.map (fun i -> arr.(i))

let replace_named_pipe_by_regular_file_if_needed ?(prefix = "named-pipe")
    (path : Fpath.t) : Fpath.t =
  if !Common.jsoo then path
    (* don't bother supporting exotic things like fds if running in JS *)
  else
    match (Unix.stat !!path).st_kind with
    | Unix.S_FIFO ->
        let data = read_file path in
        let suffix = "-" ^ Fpath.basename path in
        let tmp_path, oc =
          Filename.open_temp_file
            ~mode:[ Open_creat; Open_excl; Open_wronly; Open_binary ]
            prefix suffix
        in
        let remove () = if Sys.file_exists tmp_path then Sys.remove tmp_path in
        (* Try to remove temporary file when program exits. *)
        at_exit remove;
        Common.protect
          ~finally:(fun () -> close_out_noerr oc)
          (fun () -> output_string oc data);
        Fpath.v tmp_path
    | _ -> path
>>>>>>> bee5f902
<|MERGE_RESOLUTION|>--- conflicted
+++ resolved
@@ -94,13 +94,10 @@
 let lines_of_file (start_line, end_line) file : string list =
   let arr = Common2.cat_array (Fpath.to_string file) in
   let lines = Common2.enum start_line end_line in
-<<<<<<< HEAD
   match arr with
   (* This is the case of the empty file. *)
   | [| "" |] -> []
   | _ -> lines |> Common.map (fun i -> arr.(i))
-=======
-  lines |> Common.map (fun i -> arr.(i))
 
 let replace_named_pipe_by_regular_file_if_needed ?(prefix = "named-pipe")
     (path : Fpath.t) : Fpath.t =
@@ -123,5 +120,4 @@
           ~finally:(fun () -> close_out_noerr oc)
           (fun () -> output_string oc data);
         Fpath.v tmp_path
-    | _ -> path
->>>>>>> bee5f902
+    | _ -> path