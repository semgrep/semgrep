--- conflicted
+++ resolved
@@ -65,23 +65,6 @@
  * See https://blog.janestreet.com/the-perils-of-polymorphic-compare/
  *)
 let ( = ) = String.equal
-
-(*****************************************************************************)
-(* Comparison *)
-(*****************************************************************************)
-
-(* To use `ppx_compare`, it's necessary to have `Ppx_compare_lib.Builtin
-   functions available. This means that we would have to open
-   Ppx_compare_lib.Builtin everywhere it's used. I personally find
-   that annoying so I prefer to copy them through Common *)
-
-module C = Ppx_compare_lib.Builtin
-
-(* Add more as necessary *)
-let compare_string = C.compare_string
-let compare_int = C.compare_int
-let compare_bool = C.compare_bool
-let compare_list = C.compare_list
 
 (*****************************************************************************)
 (* Debugging/logging *)
@@ -756,11 +739,7 @@
 
 (* TODO: we should use strong types like in Li Haoyi filename Scala library! *)
 type filename = string (* TODO could check that exist :) type sux *)
-<<<<<<< HEAD
-[@@deriving show, eq, compare]
-=======
 [@@deriving show, eq, ord]
->>>>>>> 0e9b7488
 
 let chop_dirsymbol = function
   | s when s =~ "\\(.*\\)/$" -> matched1 s
