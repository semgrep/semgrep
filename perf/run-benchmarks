--- conflicted
+++ resolved
@@ -178,14 +178,9 @@
     def __init__(self, dict: dict) -> None:
         self.res = dict
 
-<<<<<<< HEAD
-        # TODO: remove this if after we fix the discrepencies
-        if "extra" in dict and "message" in dict["extra"]:
-=======
         # We use self.str to compare dicts, so change this
         # to abstract away differences
         if "extra" in dict:
->>>>>>> 5169b1e2
             dict2 = copy.deepcopy(dict)
             if "message" in dict["extra"]:
                 dict2["extra"]["message"] = ""
