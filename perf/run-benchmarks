--- conflicted
+++ resolved
@@ -69,17 +69,13 @@
     Corpus("0c34", "input/golang.yml", "input/govwa"),
     # Run our javascript and eslint-plugin-security packs on a large JS repo
     Corpus("lodash", "input/rules", "input/lodash"),
-<<<<<<< HEAD
+    # Run old nodejsscan rules on vulnerable app (was in calculate_ci_perf.py)
+    Corpus("njs-old-dvna", "input/njsscan/njsscan/rules/semantic_grep", "input/dvna"),
     #
     # Run our r2c-ci packs (but not r2c-security-audit) on vulnerable apps
     # See https://owasp.org/www-project-vulnerable-web-applications-directory/
     # for a full list of such apps
     #
-=======
-    # Run old nodejsscan rules on vulnerable app (was in calculate_ci_perf.py)
-    Corpus("njs-old-dvna", "input/njsscan/njsscan/rules/semantic_grep", "input/dvna"),
-    # Run our r2c-ci packs (but not r2c-security-audit) on a vulnerable app
->>>>>>> 9288c2bb
     Corpus("DVWA", "input/rules", "input/DVWA"),
     Corpus("juice-shop", "input/rules", "input/juice-shop"),
     Corpus("Vulnerable-Flask-App", "input/rules", "input/Vulnerable-Flask-App"),
@@ -106,16 +102,6 @@
     Corpus("draios", "input/rules", "input/sysdig-inspect"),
     # Run our ruby rulepack on a large ruby repo
     Corpus("rails", "input/ruby.yml", "input/rails"),
-<<<<<<< HEAD
-=======
-    #
-    # Run our r2c-ci packs (but not r2c-security-audit) on vulnerable apps
-    # See https://owasp.org/www-project-vulnerable-web-applications-directory/
-    # for a full list of such apps.
-    # See also the dvna and DVWA in SMALL_CORPUSES
-    Corpus("Vulnerable-Flask-App", "input/rules", "input/Vulnerable-Flask-App"),
-    Corpus("juice-shop", "input/rules", "input/juice-shop"),
->>>>>>> 9288c2bb
     # (Gitlab medium) Run our python and flask packs on a python repo
     Corpus("django", "input/rules", "input/django"),
     # (Gitlab medium) Run our r2c-ci and r2c-security audit packs on a java repo
