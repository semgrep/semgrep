(lang dune 3.7)
(name semgrep)
(using menhir 2.1)
; disable mangling of of workspace root, to preserve debugging information
; needed to support earlybird debugger
; See https://dune.readthedocs.io/en/stable/dune-files.html#map-workspace-root
(map_workspace_root false)

; Opam package declarations for public libraries and public executables
; defined in various dune files.
;
; Documentation for declaring opam packages:
; https://dune.readthedocs.io/en/stable/opam.html#opam-generation

; Generate the opam files used to install dependencies.
;
; 'dune build' (+ early interruption) is sufficient to trigger an update
; of the opam files.
; TODO: find the minimum command for this and add it as a pre-commit hook.
;
(generate_opam_files)

; Default attributes of opam packages
(source (github returntocorp/semgrep))
(homepage "https://semgrep.dev")
(maintainers "Semgrep authors")
(authors "Semgrep authors")

; Opam packages

(package
  (name aliengrep)
  (synopsis "Generic Semgrep-like pattern search backed by PCRE")
  (description "Generic Semgrep-like pattern search backed by PCRE")
)

(package
  (name ast_generic)
  (version 1.8.0)
  (synopsis "Abstract Syntax Tree (AST) supporting 31 programming languages")
  (description "\
This is a library defining a generic AST to factorize similar
analysis on different programming languages
(e.g., naming, semantic code highlighting, semgrep matching).

Right now this generic AST is mostly the factorized union of the ASTs of:
 - Python, Ruby, Lua, Julia, Elixir
 - Javascript, Typescript, Vue
 - PHP, Hack
 - Java, CSharp, Kotlin
 - C, C++
 - Go
 - Swift
 - OCaml, Scala, Rust
 - Clojure, Lisp, Scheme
 - R
 - Solidity
 - Bash, Docker
 - JSON, YAML, HCL, Jsonnet

This is a core library used by Semgrep but which can be of use in other
projects. This AST is also specified using ATD and so can be leveraged
from other programming languages such as Typescript, Java, Scala, and
the other programming languages supported by atdgen."
  )

  (maintainers "Yoann Padioleau <pad@semgrep.com>")
  (authors "Yoann Padioleau <pad@semgrep.com>")
  (license "LGPL-2.1-only")
  (depends
    (ocaml (>= 4.13.0))
    (dune (>= 3.2.0))
    (commons (>= 1.8.0))
    (lib_parsing (>= 1.5.5))
    (profiling (>= 1.5.5))
    (atdgen (>= 2.8.0))
  )
)

(package
  (name commons)

  (version 1.8.0)
  (synopsis "Yet another set of common utilities")
  (description "\
This is a small library of utilities used by Semgrep and
a few other projects developed at r2c.
"
  )
  (maintainers "Yoann Padioleau <pad@semgrep.com>")
  (authors "Yoann Padioleau <pad@semgrep.com>")
  (license "LGPL-2.1-only")

  (depends
    (ocaml (>= "4.13.0"))
    (dune (>= "3.2.0" ))
    (ANSITerminal (>= "0.8.4"))
    (alcotest (>= "1.5.0"))
    (cmdliner (>= "1.1.1" ))
    (logs (>= "0.7.0" ))
    (easy_logging (>= "0.8.1" ))
    (easy_logging_yojson (>= "0.8.1" ))
    (yojson (>= "1.7.0"))
    (re (>= "1.10.4"))
    (pcre (>= "7.5.0" ))
    (ppxlib (>= "0.25.0"))
    (ppx_deriving (>= "5.2.1"))
    (ppx_hash (>= "v0.14.0" ))
    (digestif (>= "1.0.0"))
    uri
    bos
  )
)

(package (name commons2)
  (synopsis "XXX")
  (description "XXX")
)

(package (name concurrency)
  (synopsis "XXX")
  (description "XXX")
)
(package (name gitignore)
  (synopsis "XXX")
  (description "XXX")
)
(package (name git_wrapper)
  (synopsis "Wrappers for the git CLI")
  (description "Utility functions for interacting with git on the command-line.")
)
(package (name glob)
  (synopsis "XXX")
  (description "XXX")
)
(package (name graph_code)
  (synopsis "XXX")
  (description "XXX")
)
(package (name networking)
  (synopsis "XXX")
  (description "XXX")
)

(package (name lwt_platform)
  (synopsis "XXX")
  (description "XXX")
)
(package
  (name lib_parsing)
  (version 1.14.0)
  (synopsis "Small library to help writing parsers")
  (description "\
This is a small library of utilities used by Semgrep and
a few other projects developed at r2c to help writing
parsers, especially ocamlyacc/menhir based parsers.
"
  )
  (maintainers "Yoann Padioleau <pad@semgrep.com>")
  (authors "Yoann Padioleau <pad@semgrep.com>")
  (license "LGPL-2.1-only")

  (depends
    (ocaml (>= "4.13.0"))
    (dune (>= "3.2.0" ))
    (commons (>= "1.5.5"))
    (profiling (>= "1.5.5"))
    (fpath (>= "0.7.3"))
  )
)

(package (name lib_parsing_tree_sitter)
  (synopsis "XXX")
  (description "XXX")
)
(package (name ograph)
  (synopsis "XXX")
  (description "XXX")
)
(package (name ojsonnet)
  (synopsis "XXX")
  (description "XXX")
)
(package (name otarzan)
  (synopsis "XXX")
  (description "XXX")
)
(package (name parser_bash)
  (synopsis "XXX")
  (description "XXX")
)
(package (name parser_cairo)
  (synopsis "XXX")
  (description "XXX")
)
(package (name parser_c)
  (synopsis "XXX")
  (description "XXX")
)
(package (name parser_cpp)
  (synopsis "XXX")
  (description "XXX")
)
(package (name parser_csharp)
  (synopsis "XXX")
  (description "XXX")
)
(package (name parser_dart)
  (synopsis "XXX")
  (description "XXX")
)
(package (name parser_dockerfile)
  (synopsis "XXX")
  (description "XXX")
)
(package (name parser_go)
  (synopsis "XXX")
  (description "XXX")
)
(package (name parser_html)
  (synopsis "XXX")
  (description "XXX")
)
(package (name parser_java)
  (synopsis "XXX")
  (description "XXX")
)
(package (name parser_javascript)
  (synopsis "XXX")
  (description "XXX")
)
(package (name parser_jsonnet)
  (synopsis "XXX")
  (description "XXX")
)
(package (name parser_json)
  (synopsis "XXX")
  (description "XXX")
)
(package (name parser_julia)
  (synopsis "XXX")
  (description "XXX")
)
(package (name parser_kotlin)
  (synopsis "XXX")
  (description "XXX")
)
(package (name parser_lisp)
  (synopsis "XXX")
  (description "XXX")
)
(package (name parser_lua)
  (synopsis "XXX")
  (description "XXX")
)
(package (name parser_ocaml)
  (synopsis "XXX")
  (description "XXX")
)
(package (name parser_php)
  (synopsis "XXX")
  (description "XXX")
)
(package (name parser_promql)
  (synopsis "XXX")
  (description "XXX")
)
(package (name parser_protobuf)
  (synopsis "XXX")
  (description "XXX")
)
(package (name parser_python)
  (synopsis "XXX")
  (description "XXX")
)
(package (name parser_regexp)
  (synopsis "XXX")
  (description "XXX")
)
(package (name parser_r)
  (synopsis "XXX")
  (description "XXX")
)
(package (name parser_ruby)
  (synopsis "XXX")
  (description "XXX")
)
(package (name parser_rust)
  (synopsis "XXX")
  (description "XXX")
)
(package (name parser_scala)
  (synopsis "XXX")
  (description "XXX")
)
(package (name parser_solidity)
  (synopsis "XXX")
  (description "XXX")
)
(package (name parser_swift)
  (synopsis "XXX")
  (description "XXX")
)
(package (name parser_terraform)
  (synopsis "XXX")
  (description "XXX")
)
(package (name parser_typescript)
  (synopsis "XXX")
  (description "XXX")
)
(package (name parser_yaml)
  (synopsis "XXX")
  (description "XXX")
)
(package (name pfff-lang_GENERIC-analyze)
  (synopsis "XXX")
  (description "XXX")
)
(package (name pfff-lang_GENERIC-naming)
  (synopsis "XXX")
  (description "XXX")
)
(package (name paths)
  (synopsis "XXX")
  (description "XXX")
)

(package
  (name process_limits)
  (version 1.5.5)
  (synopsis "Setting time and memory limits for your program")
  (description "\
This is a small library of utilities used by Semgrep and
a few other projects developed at r2c to control the
time and memory used by Semgrep.
"
  )
  (maintainers "Yoann Padioleau <pad@semgrep.com>")
  (authors "Yoann Padioleau <pad@semgrep.com>")
  (license "LGPL-2.1-only")

  (depends
    (ocaml (>= "4.13.0"))
    (dune (>= "3.2.0" ))
    (commons (>= "1.5.5"))
  )
)

(package
  (name profiling)
  (version "1.5.5")
  (synopsis "Small library to help profile code")
  (description "\
This is a small library of utilities used by Semgrep and
a few other projects developed at r2c to monitor and profile
functions.
"
  )
  (maintainers "Yoann Padioleau <pad@semgrep.com>")
  (authors "Yoann Padioleau <pad@semgrep.com>")
  (license "LGPL-2.1-only")

  (depends
    (ocaml (>= "4.13.0"))
    (dune (>= "3.2.0" ))
    (commons (>= "1.5.5"))
    (process_limits (>= "1.5.5"))
  )
)

(package
  (name tracing)
  (version "1.5.5")
  (synopsis "Small library to help trace code")
  (description "\
This is a small library of utilities used by Semgrep to
trace functions for the purpose of reporting them in
metrics
"
  )
  (maintainers "Emma Jin <emma@semgrep.com>")
  (authors "Emma Jin <emma@semgrep.com>")
  (license "LGPL-2.1-only")

  (depends
    (ocaml (>= "4.13.0"))
    (dune (>= "3.2.0" ))
    (commons (>= "1.5.5"))
  )
)

(package (name semgrep)
  (version 1.38.0)
  (synopsis "Like grep but for code: fast and syntax-aware semantic code pattern for many languages")
  (description "\
Semgrep is like grep but for searching patterns at the AST level.

For more information see https://semgrep.dev
"
  )

  (maintainers "Yoann Padioleau <pad@semgrep.com>")
  (authors "Yoann Padioleau <pad@semgrep.com>")
  (license "LGPL-2.1")

; These are build dependencies.
; Development-only dependencies are in 'dev/dev.opam'.

;coupling: for semgrep CI to be fast, we try to pre-install these packages as
; part of of the base docker image. When you add a new package or change a version
; here, please also update the list of packages there:
;
;   https://github.com/returntocorp/ocaml-layer/blob/master/common-config.sh
;
; or ask Martin to do so.
; You may also need to update the ocaml:alpine-xxx image used in ../Dockerfile.
;TODO: restore  "bisect_ppx" {>= "2.5.0"} once can use ppxlib 0.22.0
  (depends
    ; core deps
    (ocaml (>= 4.13.0))
    (dune (>= 2.7.0 ))
    ; parser generators
    (menhir (= 20230608))
    ; standard libraries
    ; We don't use Base directly. If it's being used indirectly
    ; (is it, though?), we need a version that doesn't register
    ; rogue exception printers.
    ; See https://github.com/janestreet/base/issues/146
    (base (>= v0.15.1))
    fpath
    bos
    fileutils
    ; unit testing
    alcotest
    alcotest-js
    alcotest-lwt
    ; text and terminal formating
    fmt
    ocolor
    ANSITerminal
    terminal_size
    ; Unicode - used via python-str-repr
    uucp
    uutf
    ; logging
    (easy_logging ( = 0.8.1 ))
    (easy_logging_yojson ( = 0.8.1 ))
    logs
    ; JSON/YAML/XML
    atdgen
    (yojson ( >= 2.0.0 ))
    yaml
    xmlm
    ; CLI
    cmdliner
    ; PPX
    ppxlib
    ppx_deriving
    ppx_hash
    ppx_inline_test
    (ppx_sexp_conv ( = v0.16.0))
    ppx_expect
    (visitors (= 20210608))
    ; regexps
    re
    pcre
    ; misc
    ocamlgraph
    parmap
    semver
    uri
    uuidm
<<<<<<< HEAD
=======
    trace
    trace-tef ; will probably switch this out for a different backend
    (timedesc (>= 2.0.0)) ; used via git-wrapper
>>>>>>> b0b1d52c
    (lsp (= 1.15.1-5.0))
    ; tracing
    trace
    opentelemetry
    opentelemetry-client-ocurl
    ambient-context-lwt
    ; web stuff
    uri
    cohttp-lwt-unix
    cohttp-lwt-jsoo
    tls-lwt ; needed for TLS support in the cohttp HTTP client (only TLS 1.3 seems to work)
    emile
    (digestif (>= 1.0.0))
    ; concurrency
    lwt
    lwt_ppx
    (conf-libev (<> :os win32)) ; for lwt, to get better FD perf
    ; jsoo
    (js_of_ocaml (= 5.4.0))
    (js_of_ocaml-compiler (= 5.4.0))
    (js_of_ocaml-ppx (= 5.4.0))
    (js_of_ocaml-lwt (= 5.4.0))
    ctypes_stubs_js
    integers_stubs_js
  )
)

(package
  (name spacegrep)
  (synopsis "Universal program parser and matcher")
  (description "\
Uses indentation and standard braces to determine a crude parse tree
"
  )
  (maintainers "martin@semgrep.com")
  (authors "Semgrep authors")
  (license "LGPL-2.1")

  (depends
    alcotest
    atdgen
    ANSITerminal
    cmdliner
    (dune (>= 2.1))
  )
)

(package (name tree-sitter-lang)
  (synopsis "XXX")
  (description "XXX")
)
(package (name tree-sitter-to-generic)
  (synopsis "XXX")
  (description "XXX")
)

(package (name TCB)
  (synopsis "XXX")
  (description "XXX")
)<|MERGE_RESOLUTION|>--- conflicted
+++ resolved
@@ -471,12 +471,7 @@
     semver
     uri
     uuidm
-<<<<<<< HEAD
-=======
-    trace
-    trace-tef ; will probably switch this out for a different backend
     (timedesc (>= 2.0.0)) ; used via git-wrapper
->>>>>>> b0b1d52c
     (lsp (= 1.15.1-5.0))
     ; tracing
     trace
