(lang dune 3.7)
(name semgrep)
(using menhir 2.1)
; disable mangling of of workspace root, to preserve debugging information
; needed to support earlybird debugger
; See https://dune.readthedocs.io/en/stable/dune-files.html#map-workspace-root
(map_workspace_root false)

; Opam package declarations for public libraries and public executables
; defined in various dune files.
;
; Documentation for declaring opam packages:
; https://dune.readthedocs.io/en/stable/opam.html#opam-generation

; Generate the opam files used to install dependencies.
;
; 'dune build' (+ early interruption) is sufficient to trigger an update
; of the opam files.
; TODO: find the minimum command for this and add it as a pre-commit hook.
;
(generate_opam_files)

; Default attributes of opam packages
(source (github returntocorp/semgrep))
(homepage "https://semgrep.dev")
(maintainers "Semgrep authors")
(authors "Semgrep authors")

; Opam packages

(package
  (name aliengrep)
  (synopsis "XXX")
  (description "XXX")
)

(package
  (name ast_generic)
  (version 1.8.0)
  (synopsis "Abstract Syntax Tree (AST) supporting 31 programming languages")
  (description "\
This is a library defining a generic AST to factorize similar
analysis on different programming languages
(e.g., naming, semantic code highlighting, semgrep matching).

Right now this generic AST is mostly the factorized union of the ASTs of:
 - Python, Ruby, Lua, Julia, Elixir
 - Javascript, Typescript, Vue
 - PHP, Hack
 - Java, CSharp, Kotlin
 - C, C++
 - Go
 - Swift
 - OCaml, Scala, Rust
 - Clojure, Lisp, Scheme
 - R
 - Solidity
 - Bash, Docker
 - JSON, YAML, HCL, Jsonnet

This is a core library used by Semgrep but which can be of use in other
projects. This AST is also specified using ATD and so can be leveraged
from other programming languages such as Typescript, Java, Scala, and
the other programming languages supported by atdgen."
  )

  (maintainers "Yoann Padioleau <pad@semgrep.com>")
  (authors "Yoann Padioleau <pad@semgrep.com>")
  (license "LGPL-2.1-only")
  (depends
    (ocaml (>= 4.13.0))
    (dune (>= 3.2.0))
    (commons (>= 1.8.0))
    (lib_parsing (>= 1.5.5))
    (profiling (>= 1.5.5))
    (atdgen (>= 2.8.0))
  )
)

(package
  (name commons)

  (version 1.8.0)
  (synopsis "Yet another set of common utilities")
  (description "\
This is a small library of utilities used by Semgrep and
a few other projects developed at r2c.
"
  )
  (maintainers "Yoann Padioleau <pad@semgrep.com>")
  (authors "Yoann Padioleau <pad@semgrep.com>")
  (license "LGPL-2.1-only")

  (depends
    (ocaml (>= "4.13.0"))
    (dune (>= "3.2.0" ))
    (ANSITerminal (>= "0.8.4"))
    (alcotest (>= "1.5.0"))
    (cmdliner (>= "1.1.1" ))
    (logs (>= "0.7.0" ))
    (easy_logging (>= "0.8.1" ))
    (easy_logging_yojson (>= "0.8.1" ))
    (yojson (>= "1.7.0"))
    (re (>= "1.10.4"))
    (pcre (>= "7.5.0" ))
    (ppxlib (>= "0.25.0"))
    (ppx_deriving (>= "5.2.1"))
    (ppx_hash (>= "v0.14.0" ))
    (parmap (>= "1.2.4"))
    (digestif (>= "1.0.0"))
    uri
    bos
  )
)

(package (name concurrency)
  (synopsis "XXX")
  (description "XXX")
)
(package (name gitignore)
  (synopsis "XXX")
  (description "XXX")
)
(package (name git_wrapper)
  (synopsis "XXX")
  (description "XXX")
)
(package (name glob)
  (synopsis "XXX")
  (description "XXX")
)
(package (name graph_code)
  (synopsis "XXX")
  (description "XXX")
)
(package (name networking)
  (synopsis "XXX")
  (description "XXX")
)

(package
  (name lib_parsing)
  (version 1.14.0)
  (synopsis "Small library to help writing parsers")
  (description "\
This is a small library of utilities used by Semgrep and
a few other projects developed at r2c to help writing
parsers, especially ocamlyacc/menhir based parsers.
"
  )
  (maintainers "Yoann Padioleau <pad@semgrep.com>")
  (authors "Yoann Padioleau <pad@semgrep.com>")
  (license "LGPL-2.1-only")

  (depends
    (ocaml (>= "4.13.0"))
    (dune (>= "3.2.0" ))
    (commons (>= "1.5.5"))
    (profiling (>= "1.5.5"))
    (fpath (>= "0.7.3"))
  )
)

(package (name lib_parsing_tree_sitter)
  (synopsis "XXX")
  (description "XXX")
)
(package (name ograph)
  (synopsis "XXX")
  (description "XXX")
)
(package (name ojsonnet)
  (synopsis "XXX")
  (description "XXX")
)
(package (name otarzan)
  (synopsis "XXX")
  (description "XXX")
)
(package (name parser_bash)
  (synopsis "XXX")
  (description "XXX")
)
(package (name parser_cairo)
  (synopsis "XXX")
  (description "XXX")
)
(package (name parser_c)
  (synopsis "XXX")
  (description "XXX")
)
(package (name parser_cpp)
  (synopsis "XXX")
  (description "XXX")
)
(package (name parser_csharp)
  (synopsis "XXX")
  (description "XXX")
)
(package (name parser_dart)
  (synopsis "XXX")
  (description "XXX")
)
(package (name parser_dockerfile)
  (synopsis "XXX")
  (description "XXX")
)
(package (name parser_elixir)
  (synopsis "XXX")
  (description "XXX")
)
(package (name parser_go)
  (synopsis "XXX")
  (description "XXX")
)
(package (name parser_html)
  (synopsis "XXX")
  (description "XXX")
)
(package (name parser_java)
  (synopsis "XXX")
  (description "XXX")
)
(package (name parser_javascript)
  (synopsis "XXX")
  (description "XXX")
)
(package (name parser_jsonnet)
  (synopsis "XXX")
  (description "XXX")
)
(package (name parser_json)
  (synopsis "XXX")
  (description "XXX")
)
(package (name parser_julia)
  (synopsis "XXX")
  (description "XXX")
)
(package (name parser_kotlin)
  (synopsis "XXX")
  (description "XXX")
)
(package (name parser_lisp)
  (synopsis "XXX")
  (description "XXX")
)
(package (name parser_lua)
  (synopsis "XXX")
  (description "XXX")
)
(package (name parser_ocaml)
  (synopsis "XXX")
  (description "XXX")
)
(package (name parser_php)
  (synopsis "XXX")
  (description "XXX")
)
(package (name parser_promql)
  (synopsis "XXX")
  (description "XXX")
)
(package (name parser_protobuf)
  (synopsis "XXX")
  (description "XXX")
)
(package (name parser_python)
  (synopsis "XXX")
  (description "XXX")
)
(package (name parser_regexp)
  (synopsis "XXX")
  (description "XXX")
)
(package (name parser_r)
  (synopsis "XXX")
  (description "XXX")
)
(package (name parser_ruby)
  (synopsis "XXX")
  (description "XXX")
)
(package (name parser_rust)
  (synopsis "XXX")
  (description "XXX")
)
(package (name parser_scala)
  (synopsis "XXX")
  (description "XXX")
)
(package (name parser_solidity)
  (synopsis "XXX")
  (description "XXX")
)
(package (name parser_swift)
  (synopsis "XXX")
  (description "XXX")
)
(package (name parser_terraform)
  (synopsis "XXX")
  (description "XXX")
)
(package (name parser_typescript)
  (synopsis "XXX")
  (description "XXX")
)
(package (name pfff-lang_GENERIC-analyze)
  (synopsis "XXX")
  (description "XXX")
)
(package (name pfff-lang_GENERIC-naming)
  (synopsis "XXX")
  (description "XXX")
)
(package (name paths)
  (synopsis "XXX")
  (description "XXX")
)

(package
  (name process_limits)
  (version 1.5.5)
  (synopsis "Setting time and memory limits for your program")
  (description "\
This is a small library of utilities used by Semgrep and
a few other projects developed at r2c to control the
time and memory used by Semgrep.
"
  )
  (maintainers "Yoann Padioleau <pad@semgrep.com>")
  (authors "Yoann Padioleau <pad@semgrep.com>")
  (license "LGPL-2.1-only")

  (depends
    (ocaml (>= "4.13.0"))
    (dune (>= "3.2.0" ))
    (commons (>= "1.5.5"))
  )
)

(package
  (name profiling)
  (version "1.5.5")
  (synopsis "Small library to help profile code")
  (description "\
This is a small library of utilities used by Semgrep and
a few other projects developed at r2c to monitor and profile
functions.
"
  )
  (maintainers "Yoann Padioleau <pad@semgrep.com>")
  (authors "Yoann Padioleau <pad@semgrep.com>")
  (license "LGPL-2.1-only")

  (depends
    (ocaml (>= "4.13.0"))
    (dune (>= "3.2.0" ))
    (commons (>= "1.5.5"))
    (process_limits (>= "1.5.5"))
  )
)

(package (name semgrep)
  (version 1.38.0)
  (synopsis "Like grep but for code: fast and syntax-aware semantic code pattern for many languages")
  (description "\
Semgrep is like grep but for searching patterns at the AST level.

For more information see https://semgrep.dev
"
  )

  (maintainers "Yoann Padioleau <pad@semgrep.com>")
  (authors "Yoann Padioleau <pad@semgrep.com>")
  (license "LGPL-2.1")

; These are build dependencies.
; Development-only dependencies are in 'dev/dev.opam'.

;coupling: for semgrep CI to be fast, we try to pre-install these packages as
; part of of the base docker image. When you add a new package or change a version
; here, please also update the list of packages there:
;
;   https://github.com/returntocorp/ocaml-layer/blob/master/common-config.sh
;
; or ask Martin to do so.
; You may also need to update the ocaml:alpine-xxx image used in ../Dockerfile.
;TODO: restore  "bisect_ppx" {>= "2.5.0"} once can use ppxlib 0.22.0
  (depends
    ; core deps
<<<<<<< HEAD
    (ocaml (>= 5.0.0))
    (dune (>= 2.7.0 ))
    ; parser generators
    (menhir (= 20220210)) ; Newer versions cause massive build slowdowns
    grain_dypgen
=======
    (ocaml (>= 4.13.0))
    (dune (>= 2.7.0 ))
    ; parser generators
    (menhir (= 20211128)) ; Newer versions cause massive build slowdowns
>>>>>>> b518030b
    ; standard libraries
    ; We don't use Base directly. If it's being used indirectly
    ; (is it, though?), we need a version that doesn't register
    ; rogue exception printers.
    ; See https://github.com/janestreet/base/issues/146
    (base (>= v0.15.1))
    fpath
    bos
    ; unit testing
    alcotest
    ; text and terminal formating
    fmt
    ocolor
    ANSITerminal
    terminal_size
    notty
    ; logging
    (easy_logging ( = 0.8.1 ))
    (easy_logging_yojson ( = 0.8.1 ))
    logs
    ; JSON/YAML
    atdgen
    (yojson ( >= 2.0.0 ))
    yaml
    ; CLI
    cmdliner
    ; PPX
    ppxlib
    ppx_deriving
    ppx_hash
    ppx_inline_test
    (ppx_sexp_conv ( = v0.16.0))
    ppx_expect
    (visitors (= 20210608))
    ; regexps
    re
    pcre
    ; misc
    ocamlgraph
    parmap
    ; Lower versions of `semver` are incompatible with OCaml 5.0.
    (semver (>= 0.2.1))
    uri
    uuidm
    (lsp (= 1.15.1-5.0))
    ; web stuff
    uri
    cohttp-lwt-unix
    tls-lwt ; needed for TLS support in the cohttp HTTP client (only TLS 1.3 seems to work)
    emile
    (digestif (>= 1.0.0))
    ; concurrency
    lwt
    lwt_ppx
    ; jsoo
    (js_of_ocaml (= 5.1.1))
    (js_of_ocaml-compiler (= 5.1.1))
    (js_of_ocaml-ppx (= 5.1.1))
    ctypes_stubs_js
    integers_stubs_js
  )
)

(package
  (name spacegrep)
  (synopsis "Universal program parser and matcher")
  (description "\
Uses indentation and standard braces to determine a crude parse tree
"
  )
  (maintainers "martin@semgrep.com")
  (authors "Semgrep authors")
  (license "LGPL-2.1")

  (depends
    alcotest
    atdgen
    ANSITerminal
    cmdliner
    (dune (>= 2.1))
  )
)

(package (name tree-sitter-lang)
  (synopsis "XXX")
  (description "XXX")
)
(package (name tree-sitter-to-generic)
  (synopsis "XXX")
  (description "XXX")
)<|MERGE_RESOLUTION|>--- conflicted
+++ resolved
@@ -389,18 +389,10 @@
 ;TODO: restore  "bisect_ppx" {>= "2.5.0"} once can use ppxlib 0.22.0
   (depends
     ; core deps
-<<<<<<< HEAD
     (ocaml (>= 5.0.0))
     (dune (>= 2.7.0 ))
     ; parser generators
     (menhir (= 20220210)) ; Newer versions cause massive build slowdowns
-    grain_dypgen
-=======
-    (ocaml (>= 4.13.0))
-    (dune (>= 2.7.0 ))
-    ; parser generators
-    (menhir (= 20211128)) ; Newer versions cause massive build slowdowns
->>>>>>> b518030b
     ; standard libraries
     ; We don't use Base directly. If it's being used indirectly
     ; (is it, though?), we need a version that doesn't register
