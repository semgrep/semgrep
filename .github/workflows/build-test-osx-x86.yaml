--- conflicted
+++ resolved
@@ -18,8 +18,7 @@
           rm -rf ./*
           rm -f .gitmodules
           rm -rf .git
-      - name: Checkout
-        uses: actions/checkout@v3
+      - uses: actions/checkout@v3
         with:
           submodules: true
       - run: ./scripts/osx-release.sh
@@ -60,13 +59,7 @@
         run: pip3 install dist/*.whl
       - run: semgrep --version
       - name: e2e semgrep-core test
-<<<<<<< HEAD
         run: echo '1 == 1' | semgrep --debug -l python -e '$X == $X' -
-      - name: e2e spacegrep test
-        run: echo '1 == 1' | semgrep -l generic -e '$X == $X' -
-=======
-        run: echo '1 == 1' | semgrep -l python -e '$X == $X' -
->>>>>>> 3012b56a
       - name: test dynamically linked libraries are in /usr/lib/
         shell: bash {0}
         run: |
