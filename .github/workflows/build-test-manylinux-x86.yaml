# This workflow is used to ??? Is this still used now that we
# don't upload anymore artifacts for each release?

name: build-test-manylinux-x86

on:
  workflow_dispatch:
  workflow_call:

jobs:
  build-wheels-manylinux:
    runs-on: ubuntu-latest
    #pad: What is this sgrep-xxx image?
    container: returntocorp/sgrep-build:ubuntu-16.04
    steps:
      - uses: actions/checkout@v3
        with:
          submodules: true
      - uses: actions/download-artifact@v3
        with:
          name: ocaml-build-artifacts-release
<<<<<<< HEAD
      - name: Install artifacts
        run: tar xf ocaml-build-artifacts.tgz
      #pad: Why do we have this weird setup python step?
      - name: Setup Python
        run: |
          rm /usr/bin/python
          ln `which python3.7` /usr/bin/python3
      - name: Install zip & musl-tools
        run: apt-get update && apt install -y zip musl-tools
      - name: Build the wheels
        env:
=======
      - run: tar xf ocaml-build-artifacts.tgz
      - name: Setup Python
        run: |
          rm /usr/bin/python
          ln `which python3.7` /usr/bin/python
      - run: apt-get update && apt install -y zip musl-tools
      - env:
>>>>>>> d7e3c95b
          # Relative because build-wheels does a 'cd semgrep'
          SEMGREP_CORE_BIN: ../ocaml-build-artifacts/bin/semgrep-core
        run: ./scripts/build-wheels.sh
      - uses: actions/upload-artifact@v3
        with:
          name: manylinux-wheel
          path: cli/dist.zip

  test-wheels-manylinux:
    runs-on: ubuntu-latest
    container: quay.io/pypa/manylinux1_x86_64
    needs: [build-wheels-manylinux]
    steps:
      - uses: actions/download-artifact@v1
        with:
          name: manylinux-wheel
      - run: unzip ./manylinux-wheel/dist.zip
      - name: install package
        run: /opt/python/cp37-cp37m/bin/pip install dist/*.whl
      - name: test package
        working-directory: /opt/python/cp37-cp37m/bin/
        run: ./semgrep --version
      - name: e2e semgrep-core test
        working-directory: /opt/python/cp37-cp37m/bin/
        run: echo '1 == 1' | ./semgrep -l python -e '$X == $X' -<|MERGE_RESOLUTION|>--- conflicted
+++ resolved
@@ -19,27 +19,14 @@
       - uses: actions/download-artifact@v3
         with:
           name: ocaml-build-artifacts-release
-<<<<<<< HEAD
-      - name: Install artifacts
-        run: tar xf ocaml-build-artifacts.tgz
+      - run: tar xf ocaml-build-artifacts.tgz
       #pad: Why do we have this weird setup python step?
       - name: Setup Python
         run: |
           rm /usr/bin/python
           ln `which python3.7` /usr/bin/python3
-      - name: Install zip & musl-tools
-        run: apt-get update && apt install -y zip musl-tools
-      - name: Build the wheels
-        env:
-=======
-      - run: tar xf ocaml-build-artifacts.tgz
-      - name: Setup Python
-        run: |
-          rm /usr/bin/python
-          ln `which python3.7` /usr/bin/python
       - run: apt-get update && apt install -y zip musl-tools
       - env:
->>>>>>> d7e3c95b
           # Relative because build-wheels does a 'cd semgrep'
           SEMGREP_CORE_BIN: ../ocaml-build-artifacts/bin/semgrep-core
         run: ./scripts/build-wheels.sh
