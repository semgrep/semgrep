name: tests

on:
  workflow_dispatch:
  pull_request:
    paths-ignore:
      - '**.md'
  push:
    branches:
      - develop
    paths-ignore:
      - '**.md'

jobs:
  build-core:
    name: Build and Test semgrep-core
    runs-on: ubuntu-latest
    container: returntocorp/ocaml:alpine
    steps:
      - name: Install pipenv
        run: sudo pip install pipenv
      - name: Pre-checkout fixes
        run: |
          sudo chmod -R 777 /github
          github_cache_dir="/__w"
          sudo mkdir -p "$github_cache_dir"
          sudo chmod -R 777 "$github_cache_dir"
      - name: Checkout
        uses: actions/checkout@v2
        with:
          submodules: true
      - name: Post-checkout fixes
        run: ./.github/post-checkout
      - name: Build semgrep-core and spacegrep
        run: ./scripts/install-alpine-semgrep-core
      - name: Upload artifacts
        uses: actions/upload-artifact@v1
        with:
          name: ocaml-build-artifacts
          path: ocaml-build-artifacts.tgz
      - name: Test semgrep-core and spacegrep
        run: |
          eval $(opam env)
          cd semgrep-core
          START=`date +%s`
          make test
          make e2etest
          END=`date +%s`
          TEST_RUN_TIME=$((END-START))
          curl --fail -L -X POST "https://dashboard.semgrep.dev/api/metric/semgrep.core.test-run-time-seconds.num" -d "$TEST_RUN_TIME"
      - name: Report Number of Tests Stats
        if: github.ref == 'refs/heads/develop'
        run: |
          ./semgrep-core/tests/report_test_metrics.sh

      # TODO: move this to a stable host for more reliable results.
      #
      # It's not clear how to push the stats only when "on the main
      # branch". The GitHub Actions documentation is unhelpful. So we
      # keep things simple and publish the results every time.
      #
      - name: Publish match performance
        run: |
          # This runs a short test suite to track the match performance
          # of semgrep-core over time. The results are pushed to the
          # dashboard at https://dashboard.semgrep.dev/
          #
          opam exec -- make -C semgrep-core report-perf

  tox-tests:
    name: semgrep tests with different python envs
    runs-on: ubuntu-latest
    needs: [build-core]
    strategy:
      matrix:
        python: [3.6, 3.7, 3.8, 3.9]
    steps:
      - name: Setup Python
        uses: actions/setup-python@v1
        with:
          python-version: ${{ matrix.python }}
      - name: Checkout
        uses: actions/checkout@v2
        with:
          submodules: true
      - name: Download artifacts
        uses: actions/download-artifact@v1
        with:
          name: ocaml-build-artifacts
      - name: Install artifacts
        run: |
          tar xf ocaml-build-artifacts/ocaml-build-artifacts.tgz
          sudo cp ocaml-build-artifacts/bin/* /usr/bin
      - name: Test semgrep-core
        run: semgrep-core -version
      - name: Install Tox and any other packages
        run: pip install pipenv==2018.11.26 tox==3.15.0
      - name: Run Tox
        env:
          SEMGREP_SKIP_BIN: true
        run: |
          cd semgrep
          # See tox.ini for pytest command being run
          tox -e py  # Run tox using the version of Python in `PATH`

  build-test:
    name: semgrep unit and e2e tests
    runs-on: ubuntu-latest
    needs: [build-core]
    strategy:
      matrix:
        python: [3.7]
    steps:
      - name: Checkout
        uses: actions/checkout@v2
        with:
          submodules: true
      - name: Setup Python
        uses: actions/setup-python@v1
        with:
          python-version: ${{ matrix.python }}
      - name: Download artifacts
        uses: actions/download-artifact@v1
        with:
          name: ocaml-build-artifacts
      - name: Install artifacts
        run: |
          tar xf ocaml-build-artifacts/ocaml-build-artifacts.tgz
          sudo cp ocaml-build-artifacts/bin/* /usr/bin
      - name: Install semgrep
        run: |
          cd semgrep
          export PATH=/github/home/.local/bin:$PATH
          pip3 install pipenv==2021.5.29
          pipenv install --dev
      - name: Test semgrep
        run: |
          cd semgrep
          export PATH=/github/home/.local/bin:$PATH
          pipenv run pytest --ignore=tests/qa/test_public_repos.py -n auto -vv --tb=short --durations=0 tests/
      - name: Generate cheatsheets for semgrep.dev
        run: ./scripts/generate-cheatsheet
      - name: Upload artifacts
        uses: actions/upload-artifact@v1
        with:
          name: cheatsheet
          path: cheatsheet.json

  public-repos-test:
    name: run semgrep on public repos
    runs-on: ubuntu-latest
    needs: [build-core]
    strategy:
      matrix:
        python: [3.7]
    steps:
      - name: Checkout
        uses: actions/checkout@v2
        with:
          submodules: true
      - name: Setup Python
        uses: actions/setup-python@v1
        with:
          python-version: ${{ matrix.python }}
      - name: Download artifacts
        uses: actions/download-artifact@v1
        with:
          name: ocaml-build-artifacts
      - name: Install artifacts
        run: |
          tar xf ocaml-build-artifacts/ocaml-build-artifacts.tgz
          sudo cp ocaml-build-artifacts/bin/* /usr/bin
      - name: Install semgrep
        run: |
          cd semgrep
          export PATH=/github/home/.local/bin:$PATH
          pip3 install pipenv==2021.5.29
          pipenv install --dev
      - uses: actions/cache@v2
        with:
          path: ~/.cache/semgrep-cache
          key: semgrep-repo-cache-test
      - name: create cache dir if not exists
        run: mkdir -p ~/.cache/semgrep-cache
      - run: touch ~/.cache/semgrep-cache/ok
      - name: Test semgrep
        run: |
          cd semgrep
          export PATH=/github/home/.local/bin:$PATH
          pipenv run pytest -n auto -vv --tb=short --durations=0 tests/qa/test_public_repos.py
        env:
          GITHUB_REPO_CACHE: ~/.cache/semgrep-cache

  # Run abbreviated version of benchmarks to check that they work
  dummy-benchmarks:
    name: semgrep dummy benchmarks
    runs-on: ubuntu-latest
    needs: [build-core]
    strategy:
      matrix:
        python: [3.7]
    steps:
      - name: Checkout
        uses: actions/checkout@v2
        with:
          submodules: true
      - name: Setup Python
        uses: actions/setup-python@v1
        with:
          python-version: ${{ matrix.python }}
      - name: Download artifacts
        uses: actions/download-artifact@v1
        with:
          name: ocaml-build-artifacts
      - name: Install artifacts
        run: |
          tar xf ocaml-build-artifacts/ocaml-build-artifacts.tgz
          sudo cp ocaml-build-artifacts/bin/* /usr/bin
      - name: Install semgrep
        run: |
          cd semgrep
          pip3 install pipenv==2021.5.29
          pipenv install --dev
      - name: Test dummy benchmarks on latest
        working-directory: ./semgrep
        run: |
          pipenv run semgrep --version
          pipenv run python -m semgrep --version
          pipenv run semgrep-core -version
          pipenv run python3 ../perf/run-benchmarks --dummy

  # Run each benchmark twice to decrease effect of natural variance
  benchmark-test:
    name: semgrep benchmark tests
    runs-on: ubuntu-latest
    needs: [build-core]
    strategy:
      matrix:
        python: [3.7]
    steps:
      - name: Checkout
        uses: actions/checkout@v2
        with:
          submodules: true
      - name: Setup Python
        uses: actions/setup-python@v1
        with:
          python-version: ${{ matrix.python }}
<<<<<<< HEAD
      - name: Run 0.69.1 Timing Benchmark
        run: |
          pip3 install semgrep==0.69.1
=======
      - name: Run 0.76.2 Timing Benchmark
        run: |
          pip3 install semgrep==0.76.2
>>>>>>> 96209dcf
          semgrep --version
          python3 -m semgrep --version
          export PATH=/github/home/.local/bin:$PATH

          python3 perf/run-benchmarks --small-only --std-only --save-to semgrep/baseline_timing1.json --no-time
          jq . semgrep/baseline_timing1.json
          python3 perf/run-benchmarks --small-only --std-only --save-to semgrep/baseline_timing2.json --no-time
          jq . semgrep/baseline_timing2.json
          pip3 uninstall -y semgrep
      - name: Download artifacts
        uses: actions/download-artifact@v1
        with:
          name: ocaml-build-artifacts
      - name: Install artifacts
        run: |
          tar xf ocaml-build-artifacts/ocaml-build-artifacts.tgz
          sudo cp ocaml-build-artifacts/bin/* /usr/bin
      - name: Install semgrep
        run: |
          cd semgrep
          pip3 install pipenv==2021.5.29
          pipenv install --dev
      - name: Get timing for latest semgrep
        run: |
          cd semgrep
          pipenv run semgrep --version
          pipenv run python -m semgrep --version
          pipenv run semgrep-core -version
          pipenv run python3 ../perf/run-benchmarks --small-only --std-only --save-to timing1.json
          jq . timing1.json
          pipenv run python3 ../perf/run-benchmarks --small-only --std-only --save-to timing2.json
          jq . timing2.json
      - name: Compare timing infos
        run: |
          ./scripts/compare-perf semgrep/baseline_timing1.json semgrep/baseline_timing2.json semgrep/timing1.json semgrep/timing2.json ${{ secrets.GITHUB_TOKEN }} ${{ github.event.number }}<|MERGE_RESOLUTION|>--- conflicted
+++ resolved
@@ -246,15 +246,9 @@
         uses: actions/setup-python@v1
         with:
           python-version: ${{ matrix.python }}
-<<<<<<< HEAD
-      - name: Run 0.69.1 Timing Benchmark
-        run: |
-          pip3 install semgrep==0.69.1
-=======
       - name: Run 0.76.2 Timing Benchmark
         run: |
           pip3 install semgrep==0.76.2
->>>>>>> 96209dcf
           semgrep --version
           python3 -m semgrep --version
           export PATH=/github/home/.local/bin:$PATH
