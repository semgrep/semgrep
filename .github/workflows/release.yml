--- conflicted
+++ resolved
@@ -90,27 +90,35 @@
   build-test-docker:
     uses: ./.github/workflows/build-test-docker.yaml
     secrets: inherit
+    with:
+      docker-tags: |
+        type=semver,pattern={{version}}
+        type=semver,pattern={{major}}.{{minor}}
+      repository-name: ${{ github.repository }}
+      artifact-name: image-release
+      file: Dockerfile
+      enable-tests: true
+
+  build-test-osx-x86:
+    uses: ./.github/workflows/build-test-osx-x86.yaml
+    secrets: inherit
+
+  build-test-osx-m1:
+    uses: ./.github/workflows/build-test-osx-m1.yaml
+    secrets: inherit
 
   build-test-core-x86:
     uses: ./.github/workflows/build-test-core-x86.yaml
+    secrets: inherit
+
+  build-test-ubuntu-16-04:
+    needs: [build-test-core-x86]
+    uses: ./.github/workflows/build-test-ubuntu-x86.yaml
     secrets: inherit
 
   build-test-manylinux-x86:
     needs: [build-test-core-x86]
     uses: ./.github/workflows/build-test-manylinux-x86.yaml
-    secrets: inherit
-
-  build-test-osx-x86:
-    uses: ./.github/workflows/build-test-osx-x86.yaml
-    secrets: inherit
-
-  build-test-osx-m1:
-    uses: ./.github/workflows/build-test-osx-m1.yaml
-    secrets: inherit
-
-  build-test-ubuntu-16-04:
-    needs: [build-test-core-x86]
-    uses: ./.github/workflows/build-test-ubuntu-x86.yaml
     secrets: inherit
 
   wait-for-build-test:
@@ -129,35 +137,13 @@
         run: echo "All Platforms have been built and tested - proceeding!"
 
   push-docker:
-    name: Push Semgrep Docker image
-    runs-on: ubuntu-latest
     needs: [wait-for-build-test, dry-run]
-    if: ${{ !contains(github.ref, '-test-release') && needs.dry-run.outputs.dry-run != 'true' }}
-    steps:
-      - name: Login to Docker Hub
-        uses: docker/login-action@v2
-        with:
-          username: ${{ secrets.DOCKER_USERNAME }}
-          password: ${{ secrets.DOCKER_PASSWORD }}
-
-      - id: meta
-        name: Set tags and labels
-        uses: docker/metadata-action@v4
-        with:
-          images: ${{ github.repository }}
-          # :latest is also added automatically
-          tags: |
-            type=semver,pattern={{version}}
-            type=semver,pattern={{major}}.{{minor}}
-
-      - name: Push image
-        uses: docker/build-push-action@v3
-        with:
-          push: true
-          tags: ${{ steps.meta.outputs.tags }}
-          labels: ${{ steps.meta.outputs.labels }}
-          cache-from: type=gha,src=/tmp/.buildx-cache
-          cache-to: type=gha,dest=/tmp/.buildx-cache,mode=max
+    uses: ./.github/workflows/push-docker.yaml
+    secrets: inherit
+    with:
+      artifact-name: image-release
+      repository-name: ${{ github.repository }}
+      dry-run: ${{ needs.dry-run.outputs.dry-run == 'true' }}
 
   upload-wheels:
     name: Upload Wheels to PyPI
@@ -320,136 +306,6 @@
         run: |
           gh release --repo returntocorp/semgrep-interfaces edit ${{ steps.get-version.outputs.VERSION }} --draft=false
 
-<<<<<<< HEAD
-=======
-  build-test-docker:
-    uses: ./.github/workflows/build-test-docker.yaml
-    secrets: inherit
-    with:
-      docker-tags: |
-        type=semver,pattern={{version}}
-        type=semver,pattern={{major}}.{{minor}}
-      repository-name: ${{ github.repository }}
-      artifact-name: image-release
-      file: Dockerfile
-      enable-tests: true
-
-  push-docker:
-    needs: [wait-for-build-test, dry-run]
-    uses: ./.github/workflows/push-docker.yaml
-    secrets: inherit
-    with:
-      artifact-name: image-release
-      repository-name: ${{ github.repository }}
-      dry-run: ${{ needs.dry-run.outputs.dry-run == 'true' }}
-
-  build-test-osx-x86:
-    uses: ./.github/workflows/build-test-osx-x86.yaml
-    secrets: inherit
-
-  build-test-osx-m1:
-    uses: ./.github/workflows/build-test-osx-m1.yaml
-    secrets: inherit
-
-  build-test-core-x86:
-    uses: ./.github/workflows/build-test-core-x86.yaml
-    secrets: inherit
-
-  build-test-ubuntu-16-04:
-    needs: [build-test-core-x86]
-    uses: ./.github/workflows/build-test-ubuntu-x86.yaml
-    secrets: inherit
-
-  build-test-manylinux-x86:
-    needs: [build-test-core-x86]
-    uses: ./.github/workflows/build-test-manylinux-x86.yaml
-    secrets: inherit
-
-  upload-wheels:
-    name: Upload Wheels to PyPI
-    runs-on: ubuntu-latest
-    needs: [wait-for-build-test, dry-run]
-    if: ${{ !contains(github.ref, '-test-release') && needs.dry-run.outputs.dry-run != 'true' }}
-    steps:
-      - name: Download Artifact
-        uses: actions/download-artifact@v3
-        with:
-          name: manylinux-wheel
-          path: manylinux-wheel
-      - name: Download Osx Artifact
-        uses: actions/download-artifact@v3
-        with:
-          name: osx-wheel
-          path: osx-wheel
-      - name: Download Artifact
-        uses: actions/download-artifact@v3
-        with:
-          name: m1-wheel
-          path: m1-wheel
-      - name: Unzip
-        run: unzip ./manylinux-wheel/dist.zip
-      - name: Unzip OSX Wheel
-        # Don't unzip tar.gz because it already exists from ./manylinux-wheel/dist.zip.
-        run: unzip ./osx-wheel/dist.zip "*.whl"
-      - name: Unzip M1 Wheel
-        # Don't unzip tar.gz because it already exists from ./manylinux-wheel/dist.zip.
-        run: unzip ./m1-wheel/dist.zip "*.whl"
-      - name: Publish to Pypi
-        uses: pypa/gh-action-pypi-publish@master
-        if: ${{ !contains(github.ref,'-test-release') }}
-        with:
-          user: __token__
-          password: ${{ secrets.pypi_upload_token }}
-          skip_existing: true
-      - name: Publish to test Pypi
-        uses: pypa/gh-action-pypi-publish@master
-        if: ${{ contains(github.ref,'-test-release') }}
-        with:
-          repository_url: https://test.pypi.org/legacy/
-          user: __token__
-          password: ${{ secrets.test_pypi_upload_token }}
-          skip_existing: true
-
-  park-pypi-packages:
-    name: Park PyPI package names
-    runs-on: ubuntu-latest
-    needs: [dry-run]
-    if: ${{ !contains(github.ref, '-test-release') && needs.dry-run.outputs.dry-run != 'true' }}
-    defaults:
-      run:
-        working-directory: cli/
-    env:
-      SEMGREP_SKIP_BIN: "1"
-    steps:
-      - uses: actions/checkout@v3
-      - uses: actions/setup-python@v4
-        with:
-          python-version: "3.10"
-          cache: pipenv
-      - run: sudo python3 -m pip install pipenv==2022.6.7
-      - name: Install dependencies
-        run: pipenv install --dev
-      - name: Build parked packages
-        run: pipenv run python setup.py park
-      - name: Publish to Pypi
-        uses: pypa/gh-action-pypi-publish@master
-        if: ${{ !contains(github.ref,'-test-release') }}
-        with:
-          user: __token__
-          password: ${{ secrets.pypi_upload_token }}
-          skip_existing: true
-          packages_dir: cli/dist/
-      - name: Publish to test Pypi
-        uses: pypa/gh-action-pypi-publish@master
-        if: ${{ contains(github.ref,'-test-release') }}
-        with:
-          repository_url: https://test.pypi.org/legacy/
-          user: __token__
-          password: ${{ secrets.test_pypi_upload_token }}
-          skip_existing: true
-          packages_dir: cli/dist/
-
->>>>>>> 164806ce
   sleep-before-homebrew:
     name: Sleep 10 min before releasing to homebrew
     # Need to wait for pypi to propagate ssince pipgrip relies on it being published on pypi
