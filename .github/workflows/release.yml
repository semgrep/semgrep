--- conflicted
+++ resolved
@@ -116,23 +116,14 @@
       - name: Checkout
         uses: actions/checkout@v3
         with:
-<<<<<<< HEAD
           submodules: true
           token: ${{ steps.token.outputs.token }}
-=======
-          name: rule-schema-yaml
-          path: rule_schema_v1.yaml
->>>>>>> 1cb7e7a4
       - name: Upload Schema Files
         id: upload-semgrep-schema-files
         env:
           GITHUB_TOKEN: "${{ steps.token.outputs.token }}"
         run: |
-<<<<<<< HEAD
           gh release --repo returntocorp/semgrep-interfaces upload ${{ needs.create_release.outputs.VERSION }} cli/src/semgrep/semgrep_interfaces/rule_schema.yaml
-=======
-          gh release --repo returntocorp/semgrep-interfaces upload ${{ steps.get_version.outputs.VERSION }} rule_schema_v1.yaml
->>>>>>> 1cb7e7a4
       - name: Publish Release Semgrep Interfaces
         id: publish_release_semgrep_interfaces
         env:
