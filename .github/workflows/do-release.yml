on:
  push:
    # Sequence of patterns matched against refs/tags
    tags:
    - 'v*' # Push events to matching v*, i.e. v1.0, v20.15.10

name: Create draft release

jobs:
  create_release:
    name: Create the Github Release
    runs-on: ubuntu-latest
    needs: [release-osx, release-ubuntu-16-04]
    steps:
      - name: Create Release
        id: create_release
        uses: actions/create-release@v1
        env:
          GITHUB_TOKEN: ${{ secrets.GITHUB_TOKEN }}
        with:
          tag_name: ${{ github.ref }}
          release_name: Release ${{ github.ref }}
          draft: true
          prerelease: false

          # OSX
      - uses: actions/download-artifact@v1
        with:
          name: semgrep-osx-${{ github.sha }}
          path: semgrep-osx
      - name: Compute checksum
        run: cat ./semgrep-osx/artifacts.zip | sha256sum > ./semgrep-osx/artifacts.zip.sha256
      - name: Get the version
        id: get_version
        run: echo ::set-output name=VERSION::${GITHUB_REF/refs\/tags\//}
      - name: Upload Release Asset
        id: upload-release-asset-osx
        uses: actions/upload-release-asset@v1
        env:
          GITHUB_TOKEN: ${{ secrets.GITHUB_TOKEN }}
        with:
          upload_url: ${{ steps.create_release.outputs.upload_url }}
          asset_path: ./semgrep-osx/artifacts.zip
          asset_name: semgrep-${{ steps.get_version.outputs.VERSION }}-osx.zip
          asset_content_type: application/zip
      - name: Upload Release Checksum
        id: upload-checksum-asset-osx
        uses: actions/upload-release-asset@v1
        env:
          GITHUB_TOKEN: ${{ secrets.GITHUB_TOKEN }}
        with:
          upload_url: ${{ steps.create_release.outputs.upload_url }}
          asset_path: ./semgrep-osx/artifacts.zip.sha256
          asset_name: semgrep-${{ steps.get_version.outputs.VERSION }}-osx.zip.sha256
          asset_content_type: application/zip

          ## UBUNTU
      - uses: actions/download-artifact@v1
        with:
          name: semgrep-ubuntu-16.04-${{ github.sha }}
          path: semgrep-ubuntu
      - name: Compute checksum
        run: cat ./semgrep-ubuntu/artifacts.tar.gz | sha256sum > ./semgrep-ubuntu/artifacts.tar.gz.sha256
      - name: Upload Release Asset
        id: upload-release-asset-ubuntu
        uses: actions/upload-release-asset@v1
        env:
          GITHUB_TOKEN: ${{ secrets.GITHUB_TOKEN }}
        with:
          upload_url: ${{ steps.create_release.outputs.upload_url }}
          asset_path: ./semgrep-ubuntu/artifacts.tar.gz
          asset_name: semgrep-${{ steps.get_version.outputs.VERSION }}-ubuntu-16.04.tgz
          asset_content_type: application/gzip
      - name: Upload Release Checksum
        id: upload-release-checksum-ubuntu
        uses: actions/upload-release-asset@v1
        env:
          GITHUB_TOKEN: ${{ secrets.GITHUB_TOKEN }}
        with:
          upload_url: ${{ steps.create_release.outputs.upload_url }}
          asset_path: ./semgrep-ubuntu/artifacts.tar.gz.sha256
          asset_name: semgrep-${{ steps.get_version.outputs.VERSION }}-ubuntu-16.04.tgz.sha256
          asset_content_type: application/gzip

  release-docker:
    name: Build and Push Semgrep Docker Container
    runs-on: ubuntu-latest
    steps:
      - uses: actions/checkout@v2
      - name: Get the version without leading v
        id: get_version
        run: echo ::set-output name=VERSION::${GITHUB_REF/refs\/tags\/v/}
      - name: build-and-push
        uses: docker/build-push-action@v1
        with:
          username: ${{ secrets.DOCKER_USERNAME }}
          password: ${{ secrets.DOCKER_PASSWORD }}
          repository: returntocorp/semgrep
          tags: ${{ steps.get_version.outputs.VERSION }}
      - name: update sgrep.live
        run: curl --fail -X POST https://semgrep.live/api/admin/update-docker

  release-osx:
    name: Build the OSX binaries
    runs-on: macos-latest
    steps:
      - name: Install System Deps
        run: brew install opam pkg-config coreutils
      - name: Checkout
        uses: actions/checkout@v2
      - name: Run OSX release script
        run: ./release-scripts/osx-release.sh
      - name: Upload artifacts
        uses: actions/upload-artifact@v1
        with:
          name: semgrep-osx-${{ github.sha }}
          path: artifacts.zip
  release-ubuntu-16-04:
    runs-on: ubuntu-latest
    container: returntocorp/sgrep-build:ubuntu-16.04
    steps:
      - name: Install System Deps
        run: sudo apt-get update && sudo apt-get install -y --no-install-recommends make m4 perl wget swi-prolog mercurial pkg-config build-essential
      - name: Install Python 3.7
        run: |
          sudo apt-get install -y zlib1g-dev libncurses5-dev libgdbm-dev libnss3-dev libssl-dev libreadline-dev libffi-dev libbz2-dev
          sudo wget https://www.python.org/ftp/python/3.7.7/Python-3.7.7.tar.xz
          sudo tar xvf Python-3.7.7.tar.xz
          cd Python-3.7.7
          sudo ./configure --enable-shared
          sudo make altinstall
          sudo ldconfig /usr/local/lib
          python3.7 --version
          which python3.7
          /usr/local/bin/python3.7 -c "import bz2; print(bz2.__doc__)"
          sudo curl https://bootstrap.pypa.io/get-pip.py -o get-pip.py
          sudo -H python3.7 get-pip.py
          pip3 --version
          ldd --version
          echo "Pls help me make this at least 3.7"
      - name: Install Git 2.18
        run: |
          sudo apt-get install -y --no-install-recommends libcurl4-openssl-dev libexpat1-dev gettext libz-dev libssl-dev build-essential autoconf
          cd /usr/src/;
          sudo wget https://github.com/git/git/archive/v2.18.0.tar.gz -O git.tar.gz;
          sudo tar -xf git.tar.gz;
          cd git-*;
          sudo make prefix=/usr/local all;
          sudo make prefix=/usr/local install;
          git --version;
      - name: Adjust permissions
        run: sudo chmod -R 777 . /github
      - name: OPAM setup
        run: opam switch --root /home/opam/.opam 4.07;
      - name: Checkout
        uses: actions/checkout@v2
<<<<<<< HEAD
      - name: Install submodules
        run: git submodule update --init --recursive
      - name: Install pfff
        run: eval $(opam env --root /home/opam/.opam --set-root) && opam install -y ./pfff
      - name: Build sgrep
        run: eval $(opam env --root /home/opam/.opam --set-root) && cd sgrep && opam install -y . && make all
      - name: Build sgrep-lint
        run: eval $(opam env --root /home/opam/.opam --set-root) && cd sgrep_lint && export PATH=/github/home/.local/bin:$PATH && sudo make all
      - name: Prepare artifacts
        run: |
          mkdir -p sgrep-lint-files
          cp ./sgrep/_build/default/bin/main_sgrep.exe sgrep-lint-files/sgrep
          cp -r ./sgrep_lint/build/sgrep.dist/* sgrep-lint-files
          chmod +x sgrep-lint-files/sgrep
          chmod +x sgrep-lint-files/sgrep-lint
          chmod +x sgrep-lint-files/__main__
          tar -cvzf artifacts.tar.gz sgrep-lint-files/
=======
        with:
          submodules: 'recursive'
      - name: Run Ubuntu build script
        run: ./release-scripts/ubuntu-release.sh
>>>>>>> 228ae433
      - name: Upload artifacts
        uses: actions/upload-artifact@v1
        with:
          name: semgrep-ubuntu-16.04-${{ github.sha }}
          path: artifacts.tar.gz<|MERGE_RESOLUTION|>--- conflicted
+++ resolved
@@ -154,30 +154,10 @@
         run: opam switch --root /home/opam/.opam 4.07;
       - name: Checkout
         uses: actions/checkout@v2
-<<<<<<< HEAD
-      - name: Install submodules
-        run: git submodule update --init --recursive
-      - name: Install pfff
-        run: eval $(opam env --root /home/opam/.opam --set-root) && opam install -y ./pfff
-      - name: Build sgrep
-        run: eval $(opam env --root /home/opam/.opam --set-root) && cd sgrep && opam install -y . && make all
-      - name: Build sgrep-lint
-        run: eval $(opam env --root /home/opam/.opam --set-root) && cd sgrep_lint && export PATH=/github/home/.local/bin:$PATH && sudo make all
-      - name: Prepare artifacts
-        run: |
-          mkdir -p sgrep-lint-files
-          cp ./sgrep/_build/default/bin/main_sgrep.exe sgrep-lint-files/sgrep
-          cp -r ./sgrep_lint/build/sgrep.dist/* sgrep-lint-files
-          chmod +x sgrep-lint-files/sgrep
-          chmod +x sgrep-lint-files/sgrep-lint
-          chmod +x sgrep-lint-files/__main__
-          tar -cvzf artifacts.tar.gz sgrep-lint-files/
-=======
         with:
           submodules: 'recursive'
       - name: Run Ubuntu build script
         run: ./release-scripts/ubuntu-release.sh
->>>>>>> 228ae433
       - name: Upload artifacts
         uses: actions/upload-artifact@v1
         with:
