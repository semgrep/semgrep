#!/usr/bin/env python3
import os
import subprocess
import sys
import tempfile
from typing import Sequence

import click
import requests
from ruamel import yaml

from semgrep.semgrep_types import LANGUAGE


SEMGREP_DEV_TIMEOUT_S = 30.0


def compute_docker_executable(use_podman: bool) -> str:
    if use_podman:
        return "podman"

    return "docker"


@click.command()
@click.argument("start", type=str)
@click.argument(
    "end",
    type=str,
)
@click.argument("snippet", type=str)
@click.option("--use-podman", is_flag=True, help="Use podman instead of docker.")
def compare(start: str, end: str, snippet: str, use_podman: bool) -> int:
    """
    Compares behavior of two versions of Semgrep on a rule ID

    START - The first version of Semgrep to run

    END - The second version of Semgrep to run

    SNIPPET - A snippet or rule ID (e.g. "Wlz" or "ievans:print-to-logger2")
    """

    is_ruleset = ":" in snippet
    collection_path = "rulesets" if is_ruleset else "rules"
    url = f"https://semgrep.dev/api/registry/{collection_path}/{snippet}?definition=1&test_cases=1"
    headers = {"Accept": "application/json"}
<<<<<<< HEAD
    # nosemgrep
=======
    # nosemgrep: python.flask.security.injection.ssrf-requests.ssrf-requests
>>>>>>> 49417669
    data = requests.get(url, timeout=SEMGREP_DEV_TIMEOUT_S, headers=headers).json()
    data = data["rules"][0] if is_ruleset else data

    definition = data["definition"]
    test_case = data["test_cases"][0]
    language = test_case["language"]
    target = test_case["target"]

    def docker_cmd(use_podman: bool, dir: str, version: str) -> Sequence[str]:
        docker_executable = compute_docker_executable(use_podman)
        return [
            docker_executable,
            "run",
            "--rm",
            *(["-ti"] if sys.stdout.isatty() else []),
            *(["--security-opt", "label=disable"] if use_podman else []),
            "-v",
            f"{dir}:/src",
            f"returntocorp/semgrep:{version}",
            "semgrep",
            "scan",
            "--config",
            "semgrep.yml",
            ".",
        ]

    with tempfile.TemporaryDirectory() as td:
        os.chdir(td)

        with open("semgrep.yml", "w") as fd:
            yaml.safe_dump(definition, fd)  # type: ignore ## for some reason this is missing from ruamel stub

        target_name = (
            f"target{next(e for e in LANGUAGE.definition_by_id[language].exts)}"
        )
        with open(target_name, "w") as fd:
            fd.write(target)

        click.secho(f"===== RUNNING WITH VERSION {start} =====\n", fg="blue", bold=True)
        # The following rule shouldn't be running on Semgrep, it's an FP factory
        # nosemgrep: python.lang.security.audit.dangerous-subprocess-use.dangerous-subprocess-use
        subprocess.run(docker_cmd(use_podman, td, start))
        click.secho(
            f"\n\n===== RUNNING WITH VERSION {end} =====\n", fg="blue", bold=True
        )
        # nosemgrep: python.lang.security.audit.dangerous-subprocess-use.dangerous-subprocess-use
        subprocess.run(docker_cmd(use_podman, td, end))

    return 0


if __name__ == "__main__":
    compare()<|MERGE_RESOLUTION|>--- conflicted
+++ resolved
@@ -45,11 +45,7 @@
     collection_path = "rulesets" if is_ruleset else "rules"
     url = f"https://semgrep.dev/api/registry/{collection_path}/{snippet}?definition=1&test_cases=1"
     headers = {"Accept": "application/json"}
-<<<<<<< HEAD
-    # nosemgrep
-=======
     # nosemgrep: python.flask.security.injection.ssrf-requests.ssrf-requests
->>>>>>> 49417669
     data = requests.get(url, timeout=SEMGREP_DEV_TIMEOUT_S, headers=headers).json()
     data = data["rules"][0] if is_ruleset else data
 
