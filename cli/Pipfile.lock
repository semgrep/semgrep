{
    "_meta": {
        "hash": {
<<<<<<< HEAD
            "sha256": "b0c96c67085d1c6ce69cade11f40d6776f4ed179d6c389aabfe56d533fac56de"
=======
            "sha256": "d3ba07ff885c4031cbb6fdc3544b5ecde60dcf579c791f867b6638121bfd5a5d"
>>>>>>> 5d846924
        },
        "pipfile-spec": 6,
        "requires": {},
        "sources": [
            {
                "name": "pypi",
                "url": "https://pypi.org/simple",
                "verify_ssl": true
            }
        ]
    },
    "default": {
        "attrs": {
            "hashes": [
                "sha256:2d27e3784d7a565d36ab851fe94887c5eccd6a463168875832a1be79c82828b4",
                "sha256:626ba8234211db98e869df76230a137c4c40a12d72445c45d5f5b716f076e2fd"
            ],
            "markers": "python_version >= '2.7' and python_version not in '3.0, 3.1, 3.2, 3.3, 3.4'",
            "version": "==21.4.0"
        },
        "boltons": {
            "hashes": [
                "sha256:65e70a79a731a7fe6e98592ecfb5ccf2115873d01dbc576079874629e5c90f13",
                "sha256:b9bb7b58b2b420bbe11a6025fdef6d3e5edc9f76a42fb467afe7ca212ef9948b"
            ],
            "version": "==21.0.0"
        },
        "bracex": {
            "hashes": [
                "sha256:351b7f20d56fb9ea91f9b9e9e7664db466eb234188c175fd943f8f755c807e73",
                "sha256:e7b23fc8b2cd06d3dec0692baabecb249dda94e06a617901ff03a6c56fd71693"
            ],
            "markers": "python_version >= '3.7'",
            "version": "==2.3.post1"
        },
        "certifi": {
            "hashes": [
                "sha256:84c85a9078b11105f04f3036a9482ae10e4621616db313fe045dd24743a0820d",
                "sha256:fe86415d55e84719d75f8b69414f6438ac3547d2078ab91b67e779ef69378412"
            ],
            "markers": "python_version >= '3.6'",
            "version": "==2022.6.15"
        },
        "charset-normalizer": {
            "hashes": [
                "sha256:5189b6f22b01957427f35b6a08d9a0bc45b46d3788ef5a92e978433c7a35f8a5",
                "sha256:575e708016ff3a5e3681541cb9d79312c416835686d054a23accb873b254f413"
            ],
            "markers": "python_version >= '3.6'",
            "version": "==2.1.0"
        },
        "click": {
            "hashes": [
                "sha256:7682dc8afb30297001674575ea00d1814d808d6a36af415a82bd481d37ba7b8e",
                "sha256:bb4d8133cb15a609f44e8213d9b391b0809795062913b383c62be0ee95b1db48"
            ],
            "markers": "python_version >= '3.7'",
            "version": "==8.1.3"
        },
        "click-option-group": {
            "hashes": [
                "sha256:9653a2297357335d7325a1827e71ac1245d91c97d959346a7decabd4a52d5354",
                "sha256:a6e924f3c46b657feb5b72679f7e930f8e5b224b766ab35c91ae4019b4e0615e"
            ],
            "markers": "python_version >= '3.6' and python_version < '4'",
            "version": "==0.5.3"
        },
        "colorama": {
            "hashes": [
                "sha256:854bf444933e37f5824ae7bfc1e98d5bce2ebe4160d46b5edf346a89358e99da",
                "sha256:e6c6b4334fc50988a639d9b98aa429a0b57da6e17b9a44f0451f930b6967b7a4"
            ],
            "markers": "python_version >= '2.7' and python_version not in '3.0, 3.1, 3.2, 3.3, 3.4'",
            "version": "==0.4.5"
        },
        "defusedxml": {
            "hashes": [
                "sha256:1bb3032db185915b62d7c6209c5a8792be6a32ab2fedacc84e01b52c51aa3e69",
                "sha256:a352e7e428770286cc899e2542b6cdaedb2b4953ff269a210103ec58f6198a61"
            ],
            "markers": "python_version >= '2.7' and python_version not in '3.0, 3.1, 3.2, 3.3, 3.4'",
            "version": "==0.7.1"
        },
        "face": {
            "hashes": [
                "sha256:3790311a7329e4b0d90baee346eecad54b337629576edf3a246683a5f0d24446",
                "sha256:7d59ca5ba341316e58cf72c6aff85cca2541cf5056c4af45cb63af9a814bed3e"
            ],
            "version": "==20.1.1"
        },
        "glom": {
            "hashes": [
                "sha256:1510c6587a8f9c64a246641b70033cbc5ebde99f02ad245693678038e821aeb5",
                "sha256:5339da206bf3532e01a83a35aca202960ea885156986d190574b779598e9e772"
            ],
            "version": "==22.1.0"
        },
        "idna": {
            "hashes": [
                "sha256:84d9dd047ffa80596e0f246e2eab0b391788b0503584e8945f2368256d2735ff",
                "sha256:9d643ff0a55b762d5cdb124b8eaa99c66322e2157b69160bc32796e824360e6d"
            ],
            "markers": "python_version >= '3.5'",
            "version": "==3.3"
        },
        "jsonschema": {
            "hashes": [
                "sha256:5eb781753403847fb320f05e9ab2191725b58c5e7f97f1bed63285ca423159bc",
                "sha256:ec2802e6a37517f09d47d9ba107947589ae1d25ff557b925d83a321fc2aa5d3b"
            ],
            "index": "pypi",
            "version": "==4.6.1"
        },
        "packaging": {
            "hashes": [
                "sha256:dd47c42927d89ab911e606518907cc2d3a1f38bbd026385970643f9c5b8ecfeb",
                "sha256:ef103e05f519cdc783ae24ea4e2e0f508a9c99b2d4969652eed6a2e1ea5bd522"
            ],
            "markers": "python_version >= '3.6'",
            "version": "==21.3"
        },
        "peewee": {
            "hashes": [
                "sha256:48eac70be812ac84daa5400fb8e7b545e0c83adcfa05c8e2a8612f9ced4da495"
            ],
            "version": "==3.15.0"
        },
        "pyparsing": {
            "hashes": [
                "sha256:2b020ecf7d21b687f219b71ecad3631f644a47f01403fa1d1036b0c6416d70fb",
                "sha256:5026bae9a10eeaefb61dab2f09052b9f4307d44aee4eda64b309723d8d206bbc"
            ],
            "markers": "python_full_version >= '3.6.8'",
            "version": "==3.0.9"
        },
        "pyrsistent": {
            "hashes": [
                "sha256:0e3e1fcc45199df76053026a51cc59ab2ea3fc7c094c6627e93b7b44cdae2c8c",
                "sha256:1b34eedd6812bf4d33814fca1b66005805d3640ce53140ab8bbb1e2651b0d9bc",
                "sha256:4ed6784ceac462a7d6fcb7e9b663e93b9a6fb373b7f43594f9ff68875788e01e",
                "sha256:5d45866ececf4a5fff8742c25722da6d4c9e180daa7b405dc0a2a2790d668c26",
                "sha256:636ce2dc235046ccd3d8c56a7ad54e99d5c1cd0ef07d9ae847306c91d11b5fec",
                "sha256:6455fc599df93d1f60e1c5c4fe471499f08d190d57eca040c0ea182301321286",
                "sha256:6bc66318fb7ee012071b2792024564973ecc80e9522842eb4e17743604b5e045",
                "sha256:7bfe2388663fd18bd8ce7db2c91c7400bf3e1a9e8bd7d63bf7e77d39051b85ec",
                "sha256:7ec335fc998faa4febe75cc5268a9eac0478b3f681602c1f27befaf2a1abe1d8",
                "sha256:914474c9f1d93080338ace89cb2acee74f4f666fb0424896fcfb8d86058bf17c",
                "sha256:b568f35ad53a7b07ed9b1b2bae09eb15cdd671a5ba5d2c66caee40dbf91c68ca",
                "sha256:cdfd2c361b8a8e5d9499b9082b501c452ade8bbf42aef97ea04854f4a3f43b22",
                "sha256:d1b96547410f76078eaf66d282ddca2e4baae8964364abb4f4dcdde855cd123a",
                "sha256:d4d61f8b993a7255ba714df3aca52700f8125289f84f704cf80916517c46eb96",
                "sha256:d7a096646eab884bf8bed965bad63ea327e0d0c38989fc83c5ea7b8a87037bfc",
                "sha256:df46c854f490f81210870e509818b729db4488e1f30f2a1ce1698b2295a878d1",
                "sha256:e24a828f57e0c337c8d8bb9f6b12f09dfdf0273da25fda9e314f0b684b415a07",
                "sha256:e4f3149fd5eb9b285d6bfb54d2e5173f6a116fe19172686797c056672689daf6",
                "sha256:e92a52c166426efbe0d1ec1332ee9119b6d32fc1f0bbfd55d5c1088070e7fc1b",
                "sha256:f87cc2863ef33c709e237d4b5f4502a62a00fab450c9e020892e8e2ede5847f5",
                "sha256:fd8da6d0124efa2f67d86fa70c851022f87c98e205f0594e1fae044e7119a5a6"
            ],
            "markers": "python_version >= '3.7'",
            "version": "==0.18.1"
        },
        "python-lsp-jsonrpc": {
            "hashes": [
                "sha256:079b143be64b0a378bdb21dff5e28a8c1393fe7e8a654ef068322d754e545fc7",
                "sha256:7bec170733db628d3506ea3a5288ff76aa33c70215ed223abdb0d95e957660bd"
            ],
            "version": "==1.0.0"
        },
        "requests": {
            "hashes": [
                "sha256:7c5599b102feddaa661c826c56ab4fee28bfd17f5abca1ebbe3e7f19d7c97983",
                "sha256:8fefa2a1a1365bf5520aac41836fbee479da67864514bdb821f31ce07ce65349"
            ],
            "markers": "python_version >= '3.7' and python_version < '4'",
            "version": "==2.28.1"
        },
        "ruamel.yaml": {
            "hashes": [
                "sha256:742b35d3d665023981bd6d16b3d24248ce5df75fdb4e2924e93a05c1f8b61ca7",
                "sha256:8b7ce697a2f212752a35c1ac414471dc16c424c9573be4926b56ff3f5d23b7af"
            ],
            "markers": "python_version >= '3'",
            "version": "==0.17.21"
        },
        "ruamel.yaml.clib": {
            "hashes": [
                "sha256:0847201b767447fc33b9c235780d3aa90357d20dd6108b92be544427bea197dd",
                "sha256:1070ba9dd7f9370d0513d649420c3b362ac2d687fe78c6e888f5b12bf8bc7bee",
                "sha256:1866cf2c284a03b9524a5cc00daca56d80057c5ce3cdc86a52020f4c720856f0",
                "sha256:221eca6f35076c6ae472a531afa1c223b9c29377e62936f61bc8e6e8bdc5f9e7",
                "sha256:31ea73e564a7b5fbbe8188ab8b334393e06d997914a4e184975348f204790277",
                "sha256:3fb9575a5acd13031c57a62cc7823e5d2ff8bc3835ba4d94b921b4e6ee664104",
                "sha256:4ff604ce439abb20794f05613c374759ce10e3595d1867764dd1ae675b85acbd",
                "sha256:6e7be2c5bcb297f5b82fee9c665eb2eb7001d1050deaba8471842979293a80b0",
                "sha256:72a2b8b2ff0a627496aad76f37a652bcef400fd861721744201ef1b45199ab78",
                "sha256:77df077d32921ad46f34816a9a16e6356d8100374579bc35e15bab5d4e9377de",
                "sha256:78988ed190206672da0f5d50c61afef8f67daa718d614377dcd5e3ed85ab4a99",
                "sha256:7b2927e92feb51d830f531de4ccb11b320255ee95e791022555971c466af4527",
                "sha256:7f7ecb53ae6848f959db6ae93bdff1740e651809780822270eab111500842a84",
                "sha256:825d5fccef6da42f3c8eccd4281af399f21c02b32d98e113dbc631ea6a6ecbc7",
                "sha256:846fc8336443106fe23f9b6d6b8c14a53d38cef9a375149d61f99d78782ea468",
                "sha256:89221ec6d6026f8ae859c09b9718799fea22c0e8da8b766b0b2c9a9ba2db326b",
                "sha256:9efef4aab5353387b07f6b22ace0867032b900d8e91674b5d8ea9150db5cae94",
                "sha256:a32f8d81ea0c6173ab1b3da956869114cae53ba1e9f72374032e33ba3118c233",
                "sha256:a49e0161897901d1ac9c4a79984b8410f450565bbad64dbfcbf76152743a0cdb",
                "sha256:ada3f400d9923a190ea8b59c8f60680c4ef8a4b0dfae134d2f2ff68429adfab5",
                "sha256:bf75d28fa071645c529b5474a550a44686821decebdd00e21127ef1fd566eabe",
                "sha256:cfdb9389d888c5b74af297e51ce357b800dd844898af9d4a547ffc143fa56751",
                "sha256:d67f273097c368265a7b81e152e07fb90ed395df6e552b9fa858c6d2c9f42502",
                "sha256:dc6a613d6c74eef5a14a214d433d06291526145431c3b964f5e16529b1842bed",
                "sha256:de9c6b8a1ba52919ae919f3ae96abb72b994dd0350226e28f3686cb4f142165c"
            ],
            "markers": "python_version < '3.11' and platform_python_implementation == 'CPython'",
            "version": "==0.2.6"
        },
        "semgrep": {
            "editable": true,
            "path": "."
        },
<<<<<<< HEAD
=======
        "setuptools": {
            "hashes": [
                "sha256:16923d366ced322712c71ccb97164d07472abeecd13f3a6c283f6d5d26722793",
                "sha256:db3b8e2f922b2a910a29804776c643ea609badb6a32c4bcc226fd4fd902cce65"
            ],
            "markers": "python_version >= '3.7'",
            "version": "==63.1.0"
        },
        "six": {
            "hashes": [
                "sha256:1e61c37477a1626458e36f7b1d82aa5c9b094fa4802892072e49de9c60c4c926",
                "sha256:8abb2f1d86890a2dfb989f9a77cfcfd3e47c2a354b01111771326f8aa26e0254"
            ],
            "markers": "python_version >= '2.7' and python_version not in '3.0, 3.1, 3.2, 3.3'",
            "version": "==1.16.0"
        },
>>>>>>> 5d846924
        "tqdm": {
            "hashes": [
                "sha256:40be55d30e200777a307a7585aee69e4eabb46b4ec6a4b4a5f2d9f11e7d5408d",
                "sha256:74a2cdefe14d11442cedf3ba4e21a3b84ff9a2dbdc6cfae2c34addb2a14a5ea6"
            ],
            "markers": "python_version >= '2.7' and python_version not in '3.0, 3.1, 3.2, 3.3'",
            "version": "==4.64.0"
        },
        "typing-extensions": {
            "hashes": [
                "sha256:25642c956049920a5aa49edcdd6ab1e06d7e5d467fc00e0506c44ac86fbfca02",
                "sha256:e6d2677a32f47fc7eb2795db1dd15c1f34eff616bcaf2cfb5e997f854fa1c4a6"
            ],
            "markers": "python_version >= '3.7'",
            "version": "==4.3.0"
        },
        "ujson": {
            "hashes": [
                "sha256:025758cf6561af6986d77cd4af9367ab56dde5c7c50f13f59e6964b4b25df73e",
                "sha256:0551c1ba0bc9e05b69d9c18266dbc93252b5fa3cd9940051bc88a0dd33607b19",
                "sha256:05e411627e5d6ee773232960ca7307e66017f78e3fa74f7e95c3a8cc5cb05415",
                "sha256:0b46aee21e5d75426c4058dfdb42f7e7b1d130c664ee5027a8dbbc50872dc32b",
                "sha256:0bcde3135265ecdd5714a7de4fdc167925390d7b17ca325e59980f4114c962b8",
                "sha256:1120c8263f7d85e89533a2b46d80cc6def15114772010ede4d197739e111dba6",
                "sha256:13297a7d501f9c8c53e409d4fa57cc574e4fbfbe8807ef2c4c7ce2e3ec933a85",
                "sha256:191f88d5865740497b9827ef9b7c12f37a79872ac984e09f0901a10024019380",
                "sha256:1a2e645325f844f9c890c9d956fc2d35ca91f38c857278238ef6516c2f99cf7c",
                "sha256:2974b17bc522ef86d98b498959d82f03c02e07d9eb08746026415298f4a4bca3",
                "sha256:2d98248f1df1e1aab67e0374ab98945dd36bc1764753d71fd8aea5f296360b76",
                "sha256:31bdb6d771d5ef6d37134b42211500bfe176c55d399f3317e569783dc42ed38e",
                "sha256:3212847d3885bfd4f5fd56cdc37645a8f8e8a80d6cb569505da22fd9eb0e1a02",
                "sha256:326a96324ed9215b0bc9f1a5af324fb33900b6b0901516bcc421475d6596de0d",
                "sha256:381c97d326d1ec569d318cc0ae83940ea2df125ede1000871680fefd5b7fdea9",
                "sha256:39bb702ca1612253b5e4b6004e0f20208c98a446606aa351f9a7ba5ceaff0eb8",
                "sha256:3a0707f381f97e1287c0dbf94d95bd6c0bbf6e4eeeaa656f0076b7883010c818",
                "sha256:400e4ca8a59f71398e8fa56c4d2d6f535e2a121ddb57284ec15752ffce2dd63a",
                "sha256:422653083c6df6cec17fdb5d6106c209aad9b0c94131c53b073980403db22167",
                "sha256:511aa641a5b91d19280183b134fb6c473039d4dd82e987ac810cffba783521ac",
                "sha256:5df8b6369ee5ee2685fcc917f6c46b34e599c6e9a512fada6dfd752b909fa06a",
                "sha256:67f4e2fa81e1d99c01e7b1978ab0cbf3c9a8b663f683a709f87baad110d5b940",
                "sha256:68c7f753aec490c6566fd3cd301887c413ac3a588316e446f30a4134ac665668",
                "sha256:6a20f2f6e8818c1ab89dd4be6bbad3fc2ddb15287f89e7ea35f3eb849afebbd9",
                "sha256:6b953e09441e307504130755e5bd6b15850178d591f66292bba4608c4f7f9b00",
                "sha256:754f422aba8db8201a1073f25e2f732effc6471f8755708b16e6ebf19dd23634",
                "sha256:784dbd12925845a3f0757a956447e2fd31418abb5aeaebf3aca1203195f16fd1",
                "sha256:7d4c9ccd30e621e714ec24ca911ad8873567dc1ac1e5e914405ea9dd16b9d40c",
                "sha256:7e12272361e9722777c83b3f5b0bb91d402531f36e80c6e5fafb6acb89e897e3",
                "sha256:8cce79ce47c37132373fbdf55b683883c262a3a60763130e080b8394c1201d32",
                "sha256:8cd6117e33233f2de6bc896eea6a5a59b58a37db08f371157264e0ec5e51c76a",
                "sha256:8d472efa9c92e1b2933a22d2f1dbd5237087997136b24ac2b913bf4e8be03135",
                "sha256:91edcf9978ee401119e9c8589376ae37fd3e6e75ee365c49385cb005eaff1535",
                "sha256:9ae1d0094ce730e39e09656bc14074d9573cdd80adec1a55b06d8bf1f9613a01",
                "sha256:aa00b746138835271653b0c3da171d2a8b510c579381f71e8b8e03484d50d825",
                "sha256:aaa77af91df3f71858a1f792c74d3f2d3abf3875f93ab1a2b9a24b3797743b02",
                "sha256:b045ca5497a950cc3492840adb3bcb3b9e305ed6599ed14c6aeaa08011aa463f",
                "sha256:b40a3757a563ef77c3f2f9ea1732c2924e8b3b2bda3fa89513f949472ad40b6e",
                "sha256:baa76a6f707a6d22437fe9c7ec9719672fb04d4d9435a3e80ee9b1aaeb2089d9",
                "sha256:cec010d318a0238b1333ea9f40d5603d374cc026c29c4471e2661712c6682da1",
                "sha256:dd0d4ec694cab8a0a4d85f45f81ae0065465c4670f0db72ba48d6c4e7ae42834",
                "sha256:e2a9ddb5c6d1427056b8d62a1a172a18ae522b14d9ba5996b8281b09cba87edd",
                "sha256:e844be0831042aa91e847e5ab03bddd1089ab1a8dd0a1bf90411abf864f058b2",
                "sha256:e91947fda8354ea7faf698b084ebcdbabd239e7b15d8436fb74394f59a207ac9",
                "sha256:ea7fbc540bc04d5b05e5cd54e60ee8745ac665eedf2bad2ba9d12d5c7a7b7d2e",
                "sha256:ee29cf5cfc1e841708297633e1ce749aa851fb96830bbe51f2e5940741ff2441",
                "sha256:ef985eb2770900a485431910bd3f333b56d1a34b65f8c26a6ed8e8adf55f98d9",
                "sha256:f5c547d49a7e9d3f231e9323171bbbbcef63173fb007a2787cd4f05ac6269315",
                "sha256:fbea46c0fbc1c3bc8f957afd8dbb25b4ea3a356e18ee6dd79ace6cf32bd4cff7",
                "sha256:fd82932aaa224abd7d01e823b77aef9970f5ac1695027331d99e7f5fda9d37f5"
            ],
            "markers": "python_version >= '3.7'",
            "version": "==5.4.0"
        },
        "urllib3": {
            "hashes": [
                "sha256:44ece4d53fb1706f667c9bd1c648f5469a2ec925fcf3a776667042d645472c14",
                "sha256:aabaf16477806a5e1dd19aa41f8c2b7950dd3c746362d7e3223dbe6de6ac448e"
            ],
            "markers": "python_version >= '2.7' and python_version not in '3.0, 3.1, 3.2, 3.3, 3.4' and python_version < '4'",
            "version": "==1.26.9"
        },
        "wcmatch": {
            "hashes": [
                "sha256:ba4fc5558f8946bf1ffc7034b05b814d825d694112499c86035e0e4d398b6a67",
                "sha256:dc7351e5a7f8bbf4c6828d51ad20c1770113f5f3fd3dfe2a03cfde2a63f03f98"
            ],
            "markers": "python_version >= '3.7'",
            "version": "==8.4"
        }
    },
    "develop": {
        "appdirs": {
            "hashes": [
                "sha256:7d5d0167b2b1ba821647616af46a749d1c653740dd0d2415100fe26e27afdf41",
                "sha256:a841dacd6b99318a741b166adb07e19ee71a274450e68237b4650ca1055ab128"
            ],
            "index": "pypi",
            "version": "==1.4.4"
        },
        "attrs": {
            "hashes": [
                "sha256:2d27e3784d7a565d36ab851fe94887c5eccd6a463168875832a1be79c82828b4",
                "sha256:626ba8234211db98e869df76230a137c4c40a12d72445c45d5f5b716f076e2fd"
            ],
            "markers": "python_version >= '2.7' and python_version not in '3.0, 3.1, 3.2, 3.3, 3.4'",
            "version": "==21.4.0"
        },
        "bleach": {
            "hashes": [
                "sha256:085f7f33c15bd408dd9b17a4ad77c577db66d76203e5984b1bd59baeee948b2a",
                "sha256:0d03255c47eb9bd2f26aa9bb7f2107732e7e8fe195ca2f64709fcf3b0a4a085c"
            ],
            "markers": "python_version >= '3.7'",
            "version": "==5.0.1"
        },
        "distlib": {
            "hashes": [
                "sha256:6564fe0a8f51e734df6333d08b8b94d4ea8ee6b99b5ed50613f731fd4089f34b",
                "sha256:e4b58818180336dc9c529bfb9a0b58728ffc09ad92027a3f30b7cd91e3458579"
            ],
            "version": "==0.3.4"
        },
        "docutils": {
            "hashes": [
                "sha256:23010f129180089fbcd3bc08cfefccb3b890b0050e1ca00c867036e9d161b98c",
                "sha256:679987caf361a7539d76e584cbeddc311e3aee937877c87346f31debc63e9d06"
            ],
            "markers": "python_version >= '2.7' and python_version not in '3.0, 3.1, 3.2, 3.3, 3.4'",
            "version": "==0.18.1"
        },
        "execnet": {
            "hashes": [
                "sha256:8f694f3ba9cc92cab508b152dcfe322153975c29bda272e2fd7f3f00f36e47c5",
                "sha256:a295f7cc774947aac58dde7fdc85f4aa00c42adf5d8f5468fc630c1acf30a142"
            ],
            "markers": "python_version >= '2.7' and python_version not in '3.0, 3.1, 3.2, 3.3, 3.4'",
            "version": "==1.9.0"
        },
        "filelock": {
            "hashes": [
                "sha256:37def7b658813cda163b56fc564cdc75e86d338246458c4c28ae84cabefa2404",
                "sha256:3a0fd85166ad9dbab54c9aec96737b744106dc5f15c0b09a6744a445299fcf04"
            ],
            "markers": "python_version >= '3.7'",
            "version": "==3.7.1"
        },
        "freezegun": {
            "hashes": [
                "sha256:15103a67dfa868ad809a8f508146e396be2995172d25f927e48ce51c0bf5cb09",
                "sha256:b4c64efb275e6bc68dc6e771b17ffe0ff0f90b81a2a5189043550b6519926ba4"
            ],
            "markers": "python_version >= '3.6'",
            "version": "==1.2.1"
        },
        "importlib-metadata": {
            "hashes": [
                "sha256:637245b8bab2b6502fcbc752cc4b7a6f6243bb02b31c5c26156ad103d3d45670",
                "sha256:7401a975809ea1fdc658c3aa4f78cc2195a0e019c5cbc4c06122884e9ae80c23"
            ],
            "index": "pypi",
            "version": "==4.12.0"
        },
        "importlib-resources": {
            "hashes": [
                "sha256:568c9f16cb204f9decc8d6d24a572eeea27dacbb4cee9e6b03a8025736769751",
                "sha256:7952325ffd516c05a8ad0858c74dff2c3343f136fe66a6002b2623dd1d43f223"
            ],
            "index": "pypi",
            "version": "==5.8.0"
        },
        "iniconfig": {
            "hashes": [
                "sha256:011e24c64b7f47f6ebd835bb12a743f2fbe9a26d4cecaa7f53bc4f35ee9da8b3",
                "sha256:bc3af051d7d14b2ee5ef9969666def0cd1a000e121eaea580d4a313df4b37f32"
            ],
            "version": "==1.1.1"
        },
        "mypy": {
            "hashes": [
                "sha256:0038b21890867793581e4cb0d810829f5fd4441aa75796b53033af3aa30430ce",
                "sha256:1171f2e0859cfff2d366da2c7092b06130f232c636a3f7301e3feb8b41f6377d",
                "sha256:1b06268df7eb53a8feea99cbfff77a6e2b205e70bf31743e786678ef87ee8069",
                "sha256:1b65714dc296a7991000b6ee59a35b3f550e0073411ac9d3202f6516621ba66c",
                "sha256:1bf752559797c897cdd2c65f7b60c2b6969ffe458417b8d947b8340cc9cec08d",
                "sha256:300717a07ad09525401a508ef5d105e6b56646f7942eb92715a1c8d610149714",
                "sha256:3c5b42d0815e15518b1f0990cff7a705805961613e701db60387e6fb663fe78a",
                "sha256:4365c60266b95a3f216a3047f1d8e3f895da6c7402e9e1ddfab96393122cc58d",
                "sha256:50c7346a46dc76a4ed88f3277d4959de8a2bd0a0fa47fa87a4cde36fe247ac05",
                "sha256:5b56154f8c09427bae082b32275a21f500b24d93c88d69a5e82f3978018a0266",
                "sha256:74f7eccbfd436abe9c352ad9fb65872cc0f1f0a868e9d9c44db0893440f0c697",
                "sha256:7b3f6f557ba4afc7f2ce6d3215d5db279bcf120b3cfd0add20a5d4f4abdae5bc",
                "sha256:8c11003aaeaf7cc2d0f1bc101c1cc9454ec4cc9cb825aef3cafff8a5fdf4c799",
                "sha256:8ca7f8c4b1584d63c9a0f827c37ba7a47226c19a23a753d52e5b5eddb201afcd",
                "sha256:c89702cac5b302f0c5d33b172d2b55b5df2bede3344a2fbed99ff96bddb2cf00",
                "sha256:d8f1ff62f7a879c9fe5917b3f9eb93a79b78aad47b533911b853a757223f72e7",
                "sha256:d9d2b84b2007cea426e327d2483238f040c49405a6bf4074f605f0156c91a47a",
                "sha256:e839191b8da5b4e5d805f940537efcaa13ea5dd98418f06dc585d2891d228cf0",
                "sha256:f9fe20d0872b26c4bba1c1be02c5340de1019530302cf2dcc85c7f9fc3252ae0",
                "sha256:ff3bf387c14c805ab1388185dd22d6b210824e164d4bb324b195ff34e322d166"
            ],
            "index": "pypi",
            "version": "==0.931"
        },
        "mypy-extensions": {
            "hashes": [
                "sha256:090fedd75945a69ae91ce1303b5824f428daf5a028d2f6ab8a299250a846f15d",
                "sha256:2d82818f5bb3e369420cb3c4060a7970edba416647068eb4c5343488a6c604a8"
            ],
            "version": "==0.4.3"
        },
        "packaging": {
            "hashes": [
                "sha256:dd47c42927d89ab911e606518907cc2d3a1f38bbd026385970643f9c5b8ecfeb",
                "sha256:ef103e05f519cdc783ae24ea4e2e0f508a9c99b2d4969652eed6a2e1ea5bd522"
            ],
            "markers": "python_version >= '3.6'",
            "version": "==21.3"
        },
        "platformdirs": {
            "hashes": [
                "sha256:027d8e83a2d7de06bbac4e5ef7e023c02b863d7ea5d079477e722bb41ab25788",
                "sha256:58c8abb07dcb441e6ee4b11d8df0ac856038f944ab98b7be6b27b2a3c7feef19"
            ],
            "markers": "python_version >= '3.7'",
            "version": "==2.5.2"
        },
        "pluggy": {
            "hashes": [
                "sha256:4224373bacce55f955a878bf9cfa763c1e360858e330072059e10bad68531159",
                "sha256:74134bbf457f031a36d68416e1509f34bd5ccc019f0bcc952c7b909d06b37bd3"
            ],
            "markers": "python_version >= '3.6'",
            "version": "==1.0.0"
        },
        "py": {
            "hashes": [
                "sha256:51c75c4126074b472f746a24399ad32f6053d1b34b68d2fa41e558e6f4a98719",
                "sha256:607c53218732647dff4acdfcd50cb62615cedf612e72d1724fb1a0cc6405b378"
            ],
            "markers": "python_version >= '2.7' and python_version not in '3.0, 3.1, 3.2, 3.3, 3.4'",
            "version": "==1.11.0"
        },
        "pygments": {
            "hashes": [
                "sha256:5eb116118f9612ff1ee89ac96437bb6b49e8f04d8a13b514ba26f620208e26eb",
                "sha256:dc9c10fb40944260f6ed4c688ece0cd2048414940f1cea51b8b226318411c519"
            ],
            "markers": "python_version >= '3.6'",
            "version": "==2.12.0"
        },
        "pyparsing": {
            "hashes": [
                "sha256:2b020ecf7d21b687f219b71ecad3631f644a47f01403fa1d1036b0c6416d70fb",
                "sha256:5026bae9a10eeaefb61dab2f09052b9f4307d44aee4eda64b309723d8d206bbc"
            ],
            "markers": "python_full_version >= '3.6.8'",
            "version": "==3.0.9"
        },
        "pypi-parker": {
            "hashes": [
                "sha256:6da5ce5bcf3618ab3a86e3ae8310348a0fe75e88438f4f9bfbf0abf8fb7491ec",
                "sha256:ddda596ea3f9e0a6a5da911dfe2dfe1a5cefca0c6920b17c1c93068db2c28955"
            ],
            "index": "pypi",
            "version": "==0.1.2"
        },
        "pytest": {
            "hashes": [
                "sha256:13d0e3ccfc2b6e26be000cb6568c832ba67ba32e719443bfe725814d3c42433c",
                "sha256:a06a0425453864a270bc45e71f783330a7428defb4230fb5e6a731fde06ecd45"
            ],
            "index": "pypi",
            "version": "==7.1.2"
        },
        "pytest-forked": {
            "hashes": [
                "sha256:8b67587c8f98cbbadfdd804539ed5455b6ed03802203485dd2f53c1422d7440e",
                "sha256:bbbb6717efc886b9d64537b41fb1497cfaf3c9601276be8da2cccfea5a3c8ad8"
            ],
            "markers": "python_version >= '3.6'",
            "version": "==1.4.0"
        },
        "pytest-freezegun": {
            "hashes": [
                "sha256:19c82d5633751bf3ec92caa481fb5cffaac1787bd485f0df6436fd6242176949",
                "sha256:5318a6bfb8ba4b709c8471c94d0033113877b3ee02da5bfcd917c1889cde99a7"
            ],
            "index": "pypi",
            "version": "==0.4.2"
        },
        "pytest-mock": {
            "hashes": [
                "sha256:77f03f4554392558700295e05aed0b1096a20d4a60a4f3ddcde58b0c31c8fca2",
                "sha256:8a9e226d6c0ef09fcf20c94eb3405c388af438a90f3e39687f84166da82d5948"
            ],
            "index": "pypi",
            "version": "==3.8.2"
        },
        "pytest-snapshot": {
            "hashes": [
                "sha256:4b9fe1c21c868fe53a545e4e3184d36bc1c88946e3f5c1d9dd676962a9b3d4ab",
                "sha256:c7013c3abc3e860f9feff899f8b4debe3708650d8d8242a61bf2625ff64db7f3"
            ],
            "index": "pypi",
            "version": "==0.9.0"
        },
        "pytest-split": {
            "hashes": [
                "sha256:2e06b8b1ab7ceb19d0b001548271abaf91d12415a8687086cf40581c555d309f",
                "sha256:8571a3f60ca8656c698ed86b0a3212bb9e79586ecb201daef9988c336ff0e6ff"
            ],
            "index": "pypi",
            "version": "==0.8.0"
        },
        "pytest-xdist": {
            "hashes": [
                "sha256:4580deca3ff04ddb2ac53eba39d76cb5dd5edeac050cb6fbc768b0dd712b4edf",
                "sha256:6fe5c74fec98906deb8f2d2b616b5c782022744978e7bd4695d39c8f42d0ce65"
            ],
            "index": "pypi",
            "version": "==2.5.0"
        },
        "python-dateutil": {
            "hashes": [
                "sha256:0123cacc1627ae19ddf3c27a5de5bd67ee4586fbdd6440d9748f8abb483d3e86",
                "sha256:961d03dc3453ebbc59dbdea9e4e11c5651520a876d0f4db161e8674aae935da9"
            ],
            "markers": "python_version >= '2.7' and python_version not in '3.0, 3.1, 3.2, 3.3'",
            "version": "==2.8.2"
        },
        "readme-renderer": {
            "hashes": [
                "sha256:73b84905d091c31f36e50b4ae05ae2acead661f6a09a9abb4df7d2ddcdb6a698",
                "sha256:a727999acfc222fc21d82a12ed48c957c4989785e5865807c65a487d21677497"
            ],
            "markers": "python_version >= '3.7'",
            "version": "==35.0"
        },
        "six": {
            "hashes": [
                "sha256:1e61c37477a1626458e36f7b1d82aa5c9b094fa4802892072e49de9c60c4c926",
                "sha256:8abb2f1d86890a2dfb989f9a77cfcfd3e47c2a354b01111771326f8aa26e0254"
            ],
            "markers": "python_version >= '2.7' and python_version not in '3.0, 3.1, 3.2, 3.3'",
            "version": "==1.16.0"
        },
        "toml": {
            "hashes": [
                "sha256:806143ae5bfb6a3c6e736a764057db0e6a0e05e338b5630894a5f779cabb4f9b",
                "sha256:b3bda1d108d5dd99f4a20d24d9c348e91c4db7ab1b749200bded2f839ccbe68f"
            ],
            "markers": "python_version >= '2.6' and python_version not in '3.0, 3.1, 3.2, 3.3'",
            "version": "==0.10.2"
        },
        "tomli": {
            "hashes": [
                "sha256:939de3e7a6161af0c887ef91b7d41a53e7c5a1ca976325f429cb46ea9bc30ecc",
                "sha256:de526c12914f0c550d15924c62d72abc48d6fe7364aa87328337a31007fe8a4f"
            ],
            "markers": "python_version >= '3.7'",
            "version": "==2.0.1"
        },
        "tox": {
            "hashes": [
                "sha256:c138327815f53bc6da4fe56baec5f25f00622ae69ef3fe4e1e385720e22486f9",
                "sha256:c38e15f4733683a9cc0129fba078633e07eb0961f550a010ada879e95fb32632"
            ],
            "index": "pypi",
            "version": "==3.25.1"
        },
        "types-colorama": {
            "hashes": [
                "sha256:19ff2d50612bcfc6ad1d103670bd516effb92f4f11a6e6c1bb8cadfc4700beb0",
                "sha256:99a926d9a608c380da3a066f832ae9c608d8dd52a62041c8329a821d79b4d6af"
            ],
            "index": "pypi",
            "version": "==0.4.14"
        },
        "types-freezegun": {
            "hashes": [
                "sha256:cb3a2d2eee950eacbaac0673ab50499823365ceb8c655babb1544a41446409ec",
                "sha256:fadebe72213e0674036153366205038e1f95c8ca96deb4ef9b71ddc15413543e"
            ],
            "index": "pypi",
            "version": "==1.1.10"
        },
        "types-jinja2": {
            "hashes": [
                "sha256:60a1e21e8296979db32f9374d8a239af4cb541ff66447bb915d8ad398f9c63b2",
                "sha256:dbdc74a40aba7aed520b7e4d89e8f0fe4286518494208b35123bcf084d4b8c81"
            ],
            "index": "pypi",
            "version": "==2.11.9"
        },
        "types-jsonschema": {
            "hashes": [
                "sha256:23aed3a91aea41aa4c74d1a703f5597e511d609537d400f9cf0ea5732b297489",
                "sha256:906b9a8958af05d6f8e4cdbd6926884baf96a7c2990c2b048f2d7ca70f98bec7"
            ],
            "index": "pypi",
            "version": "==4.6.0"
        },
        "types-markupsafe": {
            "hashes": [
                "sha256:85b3a872683d02aea3a5ac2a8ef590193c344092032f58457287fbf8e06711b1",
                "sha256:ca2bee0f4faafc45250602567ef38d533e877d2ddca13003b319c551ff5b3cc5"
            ],
            "version": "==1.1.10"
        },
        "types-python-dateutil": {
            "hashes": [
                "sha256:8695c7d7a5b1aef4002f3ab4e1247e23b1d41cd7cc1286d4594c2d8c5593c991",
                "sha256:fd5ed97262b76ae684695ea38ace8dd7c1bc9491aba7eb4edf6654b7ecabc870"
            ],
            "index": "pypi",
            "version": "==2.8.18"
        },
        "types-requests": {
            "hashes": [
                "sha256:85383b4ef0535f639c3f06c5bbb6494bbf59570c4cd88bbcf540f0b2ac1b49ab",
                "sha256:9863d16dfbb3fa55dcda64fa3b989e76e8859033b26c1e1623e30465cfe294d3"
            ],
            "index": "pypi",
            "version": "==2.28.0"
        },
        "types-setuptools": {
            "hashes": [
                "sha256:8ee03d823fe7fda0bd35faeae33d35cb5c25b497263e6a58b34c4cfd05f40bcf",
                "sha256:9660b8774b12cd61b448e2fd87a667c02e7ec13ce9f15171f1d49a4654c4df6a"
            ],
            "index": "pypi",
            "version": "==57.4.18"
        },
        "types-urllib3": {
            "hashes": [
                "sha256:6011befa13f901fc934f59bb1fd6973be6f3acf4ebfce427593a27e7f492918f",
                "sha256:c89283541ef92e344b7f59f83ea9b5a295b16366ceee3f25ecfc5593c79f794e"
            ],
            "version": "==1.26.15"
        },
        "typing-extensions": {
            "hashes": [
                "sha256:25642c956049920a5aa49edcdd6ab1e06d7e5d467fc00e0506c44ac86fbfca02",
                "sha256:e6d2677a32f47fc7eb2795db1dd15c1f34eff616bcaf2cfb5e997f854fa1c4a6"
            ],
            "markers": "python_version >= '3.7'",
            "version": "==4.3.0"
        },
        "virtualenv": {
            "hashes": [
                "sha256:288171134a2ff3bfb1a2f54f119e77cd1b81c29fc1265a2356f3e8d14c7d58c4",
                "sha256:b30aefac647e86af6d82bfc944c556f8f1a9c90427b2fb4e3bfbf338cb82becf"
            ],
            "markers": "python_version >= '2.7' and python_version not in '3.0, 3.1, 3.2, 3.3, 3.4'",
            "version": "==20.15.1"
        },
<<<<<<< HEAD
        "zipp": {
            "hashes": [
                "sha256:56bf8aadb83c24db6c4b577e13de374ccfb67da2078beba1d037c17980bf43ad",
                "sha256:c4f6e5bbf48e74f7a38e7cc5b0480ff42b0ae5178957d564d18932525d5cf099"
            ],
            "markers": "python_version >= '3.7'",
            "version": "==3.8.0"
=======
        "webencodings": {
            "hashes": [
                "sha256:a0af1213f3c2226497a97e2b3aa01a7e4bee4f403f95be16fc9acd2947514a78",
                "sha256:b36a1c245f2d304965eb4e0a82848379241dc04b865afcc4aab16748587e1923"
            ],
            "version": "==0.5.1"
>>>>>>> 5d846924
        }
    }
}<|MERGE_RESOLUTION|>--- conflicted
+++ resolved
@@ -1,11 +1,7 @@
 {
     "_meta": {
         "hash": {
-<<<<<<< HEAD
-            "sha256": "b0c96c67085d1c6ce69cade11f40d6776f4ed179d6c389aabfe56d533fac56de"
-=======
-            "sha256": "d3ba07ff885c4031cbb6fdc3544b5ecde60dcf579c791f867b6638121bfd5a5d"
->>>>>>> 5d846924
+            "sha256": "eb98ee5620075fbc87597f02d7e2106cdb0a401d22283a6b152434a9cca68360"
         },
         "pipfile-spec": 6,
         "requires": {},
@@ -226,25 +222,6 @@
             "editable": true,
             "path": "."
         },
-<<<<<<< HEAD
-=======
-        "setuptools": {
-            "hashes": [
-                "sha256:16923d366ced322712c71ccb97164d07472abeecd13f3a6c283f6d5d26722793",
-                "sha256:db3b8e2f922b2a910a29804776c643ea609badb6a32c4bcc226fd4fd902cce65"
-            ],
-            "markers": "python_version >= '3.7'",
-            "version": "==63.1.0"
-        },
-        "six": {
-            "hashes": [
-                "sha256:1e61c37477a1626458e36f7b1d82aa5c9b094fa4802892072e49de9c60c4c926",
-                "sha256:8abb2f1d86890a2dfb989f9a77cfcfd3e47c2a354b01111771326f8aa26e0254"
-            ],
-            "markers": "python_version >= '2.7' and python_version not in '3.0, 3.1, 3.2, 3.3'",
-            "version": "==1.16.0"
-        },
->>>>>>> 5d846924
         "tqdm": {
             "hashes": [
                 "sha256:40be55d30e200777a307a7585aee69e4eabb46b4ec6a4b4a5f2d9f11e7d5408d",
@@ -368,11 +345,11 @@
         },
         "docutils": {
             "hashes": [
-                "sha256:23010f129180089fbcd3bc08cfefccb3b890b0050e1ca00c867036e9d161b98c",
-                "sha256:679987caf361a7539d76e584cbeddc311e3aee937877c87346f31debc63e9d06"
-            ],
-            "markers": "python_version >= '2.7' and python_version not in '3.0, 3.1, 3.2, 3.3, 3.4'",
-            "version": "==0.18.1"
+                "sha256:33995a6753c30b7f577febfc2c50411fec6aac7f7ffeb7c4cfe5991072dcf9e6",
+                "sha256:5e1de4d849fee02c63b040a4a3fd567f4ab104defd8a5511fbbc24a8a017efbc"
+            ],
+            "markers": "python_version >= '3.7'",
+            "version": "==0.19"
         },
         "execnet": {
             "hashes": [
@@ -700,7 +677,13 @@
             "markers": "python_version >= '2.7' and python_version not in '3.0, 3.1, 3.2, 3.3, 3.4'",
             "version": "==20.15.1"
         },
-<<<<<<< HEAD
+        "webencodings": {
+            "hashes": [
+                "sha256:a0af1213f3c2226497a97e2b3aa01a7e4bee4f403f95be16fc9acd2947514a78",
+                "sha256:b36a1c245f2d304965eb4e0a82848379241dc04b865afcc4aab16748587e1923"
+            ],
+            "version": "==0.5.1"
+        },
         "zipp": {
             "hashes": [
                 "sha256:56bf8aadb83c24db6c4b577e13de374ccfb67da2078beba1d037c17980bf43ad",
@@ -708,14 +691,6 @@
             ],
             "markers": "python_version >= '3.7'",
             "version": "==3.8.0"
-=======
-        "webencodings": {
-            "hashes": [
-                "sha256:a0af1213f3c2226497a97e2b3aa01a7e4bee4f403f95be16fc9acd2947514a78",
-                "sha256:b36a1c245f2d304965eb4e0a82848379241dc04b865afcc4aab16748587e1923"
-            ],
-            "version": "==0.5.1"
->>>>>>> 5d846924
         }
     }
 }