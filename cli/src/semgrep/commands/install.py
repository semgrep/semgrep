import os
import platform
import shutil
import stat
import subprocess
import sys
from pathlib import Path

import click
from rich.progress import BarColumn
from rich.progress import DownloadColumn
from rich.progress import Progress
from rich.progress import TextColumn
from rich.progress import TimeRemainingColumn
from rich.progress import TransferSpeedColumn

from semgrep.commands.wrapper import handle_command_errors
from semgrep.console import console
from semgrep.error import FATAL_EXIT_CODE
from semgrep.error import INVALID_API_KEY_EXIT_CODE
from semgrep.semgrep_core import SemgrepCore
from semgrep.state import get_state
from semgrep.util import abort
from semgrep.util import sub_check_output
from semgrep.verbose_logging import getLogger

logger = getLogger(__name__)


def determine_semgrep_pro_path() -> Path:
    core_path = SemgrepCore.path()
    if core_path is None:
        logger.info(
            "Could not find `semgrep-core` executable so not sure where to install DeepSemgrep"
        )
        logger.info("There is something wrong with your semgrep installtation")
        sys.exit(FATAL_EXIT_CODE)

    semgrep_pro_path = Path(core_path).parent / "semgrep-core-proprietary"
    return semgrep_pro_path


def run_install_semgrep_pro() -> None:
    state = get_state()
    state.terminal.configure(verbose=False, debug=False, quiet=False, force_color=False)

    semgrep_pro_path = determine_semgrep_pro_path()

    # TODO This is a temporary solution to help offline users
    logger.info(f"Semgrep Pro Engine will be installed in {semgrep_pro_path}")

    if semgrep_pro_path.exists():
        logger.info(f"Overwriting Semgrep Pro Engine already installed!")

    if state.app_session.token is None:
        logger.info("run `semgrep login` before using `semgrep install`")
        sys.exit(INVALID_API_KEY_EXIT_CODE)

    if sys.platform.startswith("darwin"):
        # arm64 is possible. Dunno if other arms are, so let's just check a prefix.
        if platform.machine().startswith("arm"):
            platform_kind = "osx-arm64"
        else:
            platform_kind = "osx-x86_64"
    elif sys.platform.startswith("linux"):
        platform_kind = "manylinux"
    else:
        platform_kind = "manylinux"
        logger.info(
            "Running on potentially unsupported platform. Installing linux compatible binary"
        )

    url = f"{state.env.semgrep_url}/api/agent/deployments/deepbinary/{platform_kind}"

    # Download the binary into a temporary location, check it, then install it.
    # This should prevent bad installations.

    semgrep_pro_path_tmp = semgrep_pro_path.with_suffix(".tmp_download")

    with state.app_session.get(url, timeout=60, stream=True) as r:
        if r.status_code == 401:
            logger.info(
                "API token not valid. Try to run `semgrep logout` and `semgrep login` again."
            )
            sys.exit(INVALID_API_KEY_EXIT_CODE)
        if r.status_code == 403:
            logger.warning(
                "Logged in deployment does not have access to Semgrep Pro Engine beta"
            )
            # FIXME: Needs to be updated before launch Feb 2023
            logger.warning(
                "Visit https://semgrep.dev/deep-semgrep-beta for more information."
            )
            sys.exit(FATAL_EXIT_CODE)
        r.raise_for_status()

        file_size = int(r.headers.get("Content-Length", 0))

<<<<<<< HEAD
        with Progress(
            TextColumn("{task.description}"),
            BarColumn(),
            DownloadColumn(),
            TransferSpeedColumn(),
            TimeRemainingColumn(),
            console=console,
        ) as progress, semgrep_pro_path.open("wb") as f, progress.wrap_file(
            r.raw, total=file_size, description="Downloading..."
        ) as r_raw:
            shutil.copyfileobj(r_raw, f)
=======
        # Make sure no such binary exists. We have had weird situations when the
        # downloaded binary was corrupted, and overwriting it did not fix it, but
        # it was necessary to `rm -f` it.
        if semgrep_pro_path_tmp.exists():
            semgrep_pro_path_tmp.unlink()
        with open(semgrep_pro_path_tmp, "wb") as f:
            with tqdm.wrapattr(r.raw, "read", total=file_size) as r_raw:
                shutil.copyfileobj(r_raw, f)
>>>>>>> fdee16c0

    # THINK: Do we need to give exec permissions to everybody? Can this be a security risk?
    #        The binary should not have setuid or setgid rights, so letting others
    #        execute it should not be a problem.
    # nosemgrep: tests.precommit_dogfooding.python.lang.security.audit.insecure-file-permissions.insecure-file-permissions
    os.chmod(
        semgrep_pro_path_tmp,
        os.stat(semgrep_pro_path_tmp).st_mode
        | stat.S_IEXEC
        | stat.S_IXGRP
        | stat.S_IXOTH,
    )

    # Get Pro version, it serves as a simple check that the binary works
    try:
        version = sub_check_output(
            [str(semgrep_pro_path_tmp), "-pro_version"],
            timeout=10,
            encoding="utf-8",
            stderr=subprocess.STDOUT,
        ).rstrip()
    except subprocess.CalledProcessError:
        if semgrep_pro_path_tmp.exists():
            semgrep_pro_path_tmp.unlink()
        abort(
            "Downloaded binary failed version check, try again or contact support@r2c.dev"
        )

    # Version check worked so we now install the binary
    if semgrep_pro_path.exists():
        semgrep_pro_path.unlink()
    semgrep_pro_path_tmp.rename(semgrep_pro_path)
    logger.info(f"Successfully installed Semgrep Pro Engine (version {version})!")


@click.command()
@handle_command_errors
def install_semgrep_pro() -> None:
    """
    Install the Semgrep Pro Engine

    The binary is installed in the same directory that semgrep-core
    is installed in.

    Must be logged in and have access to Semgrep Pro Engine beta
    Visit https://semgrep.dev/deep-semgrep-beta for more information
    """
    run_install_semgrep_pro()<|MERGE_RESOLUTION|>--- conflicted
+++ resolved
@@ -94,9 +94,14 @@
             sys.exit(FATAL_EXIT_CODE)
         r.raise_for_status()
 
+        # Make sure no such binary exists. We have had weird situations when the
+        # downloaded binary was corrupted, and overwriting it did not fix it, but
+        # it was necessary to `rm -f` it.
+        if semgrep_pro_path_tmp.exists():
+            semgrep_pro_path_tmp.unlink()
+
         file_size = int(r.headers.get("Content-Length", 0))
 
-<<<<<<< HEAD
         with Progress(
             TextColumn("{task.description}"),
             BarColumn(),
@@ -104,20 +109,10 @@
             TransferSpeedColumn(),
             TimeRemainingColumn(),
             console=console,
-        ) as progress, semgrep_pro_path.open("wb") as f, progress.wrap_file(
+        ) as progress, semgrep_pro_path_tmp.open("wb") as f, progress.wrap_file(
             r.raw, total=file_size, description="Downloading..."
         ) as r_raw:
             shutil.copyfileobj(r_raw, f)
-=======
-        # Make sure no such binary exists. We have had weird situations when the
-        # downloaded binary was corrupted, and overwriting it did not fix it, but
-        # it was necessary to `rm -f` it.
-        if semgrep_pro_path_tmp.exists():
-            semgrep_pro_path_tmp.unlink()
-        with open(semgrep_pro_path_tmp, "wb") as f:
-            with tqdm.wrapattr(r.raw, "read", total=file_size) as r_raw:
-                shutil.copyfileobj(r_raw, f)
->>>>>>> fdee16c0
 
     # THINK: Do we need to give exec permissions to everybody? Can this be a security risk?
     #        The binary should not have setuid or setgid rights, so letting others
