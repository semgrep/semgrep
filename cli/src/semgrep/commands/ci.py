--- conflicted
+++ resolved
@@ -386,13 +386,9 @@
         logged_in=state.app_session.token is not None,
         engine_flag=requested_engine,
         run_secrets=run_secrets,
-<<<<<<< HEAD
-        interfile_diff_scan_enabled=not disable_interfile_diff_scan_flag,
+        interfile_diff_scan_enabled=diff_depth >= 0,
         ci_scan_handler=scan_handler,
         git_meta=metadata,
-=======
-        enable_pro_diff_scan=diff_depth >= 0,
->>>>>>> b4998834
         supply_chain_only=supply_chain_only,
     )
 
