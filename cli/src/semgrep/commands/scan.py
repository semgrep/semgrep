--- conflicted
+++ resolved
@@ -316,14 +316,6 @@
         type=EngineType,
         flag_value=EngineType.OSS,
     ),
-<<<<<<< HEAD
-=======
-    optgroup.option(
-        "--secrets",
-        "run_secrets_flag",
-        is_flag=True,
-        hidden=True,
-    ),
     optgroup.option(
         "--diff-depth",
         type=int,
@@ -334,7 +326,6 @@
             tracked by the deep preprocessor. Only applied in differential scan mode.
         """,
     ),
->>>>>>> 32173577
     optgroup.option("--dump-command-for-core", "-d", is_flag=True, hidden=True),
     optgroup.option("--allow-untrusted-postprocessors", is_flag=True, hidden=True),
 ]
@@ -403,13 +394,7 @@
 )
 # These flags are deprecated or experimental - users should not
 # rely on their existence, or their output being stable
-<<<<<<< HEAD
-@click.option(
-    "--dump-engine-path",
-    is_flag=True,
-    hidden=True
-    # help="contact support@semgrep.com for more information on this"
-)
+@click.option("--dump-engine-path", is_flag=True, hidden=True)
 @click.option(
     "--beta-testing-secrets-enabled",
     "run_secrets_flag",
@@ -417,9 +402,6 @@
     hidden=True,
     help="Contact support@semgrep.com for more informationon this.",
 )
-=======
-@click.option("--dump-engine-path", is_flag=True, hidden=True)
->>>>>>> 32173577
 @scan_options
 @handle_command_errors
 def scan(
