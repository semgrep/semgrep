--- conflicted
+++ resolved
@@ -97,23 +97,6 @@
     return SemgrepCoreError(code, level, spans, err)
 
 
-<<<<<<< HEAD
-=======
-def parse_core_output(raw_json: JsonObject) -> out.CoreOutput:
-    match_results = out.CoreOutput.from_json(raw_json)
-    if match_results.skipped_targets:
-        for skip in match_results.skipped_targets:
-            if skip.rule_id:
-                rule_info = f"rule {skip.rule_id}"
-            else:
-                rule_info = "all rules"
-            logger.verbose(
-                f"skipped '{skip.path}' [{rule_info}]: {skip.reason}: {skip.details}"
-            )
-    return match_results
-
-
->>>>>>> 6422e420
 def core_matches_to_rule_matches(
     rules: List[Rule], res: out.CoreOutput
 ) -> Dict[Rule, List[RuleMatch]]:
