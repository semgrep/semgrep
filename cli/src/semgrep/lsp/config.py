--- conflicted
+++ resolved
@@ -63,21 +63,9 @@
         return get_project_url()
 
     @property
-<<<<<<< HEAD
     def ci_rules(self) -> List[Rule]:
         scan_handler = ScanHandler(True)
         metadata = generate_meta_from_environment(None)
-=======
-    def scan_url(self) -> str:
-        scan_handler = ScanHandler(dry_run=True)
-        metadata = generate_meta_from_environment(self.baseline_commit)
-        state = get_state()
-        to_server = (
-            ""
-            if state.env.semgrep_url == "https://semgrep.dev"
-            else f" to {state.env.semgrep_url}"
-        )
->>>>>>> 37fc6a86
         metadata_dict = metadata.to_dict()
         scan_handler.fetch_and_init_scan_config(metadata_dict)
         json_rules = json.loads(scan_handler.rules).get("rules", [])
@@ -150,7 +138,10 @@
 
     @property
     def logged_in(self) -> bool:
-        return self.token is not None and auth.is_valid_token(self.token)
+        return (
+            self.token is not None
+            and auth.get_deployment_from_token(self.token) is not None
+        )
 
     @property
     def debug(self) -> bool:
