import binascii
import hashlib
import textwrap
from collections import Counter
from datetime import datetime
from functools import total_ordering
from pathlib import Path
from typing import Any
from typing import Counter as CounterType
from typing import Dict
from typing import Iterable
from typing import Iterator
from typing import List
from typing import Optional
from typing import Tuple
from uuid import UUID

from attrs import evolve
from attrs import field
from attrs import frozen

import semgrep.semgrep_interfaces.semgrep_output_v1 as out
from semgrep.constants import NOSEM_INLINE_COMMENT_RE
from semgrep.constants import RuleScanSource
from semgrep.external.pymmh3 import hash128  # type: ignore[attr-defined]
from semgrep.rule import Rule
from semgrep.semgrep_interfaces.semgrep_output_v1 import Direct
from semgrep.semgrep_interfaces.semgrep_output_v1 import Position
from semgrep.semgrep_interfaces.semgrep_output_v1 import Sha1
from semgrep.semgrep_interfaces.semgrep_output_v1 import Transitive
from semgrep.semgrep_interfaces.semgrep_output_v1 import Transitivity
from semgrep.util import get_lines_from_file
from semgrep.util import get_lines_from_git_blob


CliUniqueKey = Tuple[str, str, int, int, str, Optional[str]]


def rstrip(value: Optional[str]) -> Optional[str]:
    return value.rstrip() if value is not None else None


@total_ordering
@frozen(eq=False)
class RuleMatch:
    """
    A section of code that matches a single rule (which is potentially many patterns).

    This is also often referred to as a finding.
    TODO: Rename this class to Finding?
    """

    match: out.CoreMatch

    # fields from the rule
    message: str = field(repr=False)
    # TODO: reuse semgrep_output_v1.severity instead, or even get rid of
    # the field and just reuse the one in match
    severity: out.MatchSeverity
    metadata: Dict[str, Any] = field(repr=False, factory=dict)

    # Do not use this extra field! This prevents from having typed JSON output
    # TODO: instead of extra, we should use the more explicit fields:
    #  fixed_lines: Optional[Any] = field(default=None)
    #  dependency_match_only: Optional[bool] = field(default=None)
    #  dependency_matches: Optional[Any] = field(default=None)
    # but then this would require to remove the @frozen from this class
    # because autofix and dependency_aware and join_rule are actually monkey patching
    # this frozen class.
    # TODO: redundant with core.extra but we do some monkey patching on
    # this extra field which prevents to use directly core.extra (immutable)
    extra: Dict[str, Any] = field(repr=False, factory=dict)

    # fields derived from the rule
    # We call rstrip() for consistency with semgrep-core, which ignores whitespace
    # including newline chars at the end of multiline patterns
    fix: Optional[str] = field(converter=rstrip, default=None)

    # ???
    index: int = 0

    # Used only for indexing match based IDs since index uses syntactic IDs to
    # index meaning that there can be index collisions if we use it for mid
    match_based_index: int = 0

    # This is the accompanying formula from the rule that created the match
    # Used for pattern_based_id
    #
    # This could be derived, if we wanted to keep the rule as a field of the
    # match. Seems easier to just calculate it w/index
    match_formula_string: str = ""

    # derived attributes
    lines: List[str] = field(init=False, repr=False)
    previous_line: str = field(init=False, repr=False)
    syntactic_context: str = field(init=False, repr=False)
    ci_unique_key: Tuple[str, str, str, int] = field(init=False, repr=False)
    ordering_key: Tuple[str, Position, Position, str, str] = field(
        init=False, repr=False
    )
    match_based_key: Tuple[str, Path, str] = field(init=False, repr=False)
    syntactic_id: str = field(init=False, repr=False)
    match_based_id: str = field(init=False, repr=False)
    code_hash: str = field(init=False, repr=False)
    pattern_hash: str = field(init=False, repr=False)
    start_line_hash: str = field(init=False, repr=False)
    end_line_hash: str = field(init=False, repr=False)

    # TODO: return a out.RuleId
    @property
    def rule_id(self) -> str:
        return self.match.check_id.value

    @property
    def path(self) -> Path:
        return Path(self.match.path.value)

    @property
    def git_blob(self) -> Optional[Sha1]:
        if self.match.extra.historical_info:
            return self.match.extra.historical_info.git_blob
        return None

    @property
    def git_commit(self) -> Optional[Sha1]:
        if self.match.extra.historical_info:
            return self.match.extra.historical_info.git_commit
        return None

    @property
    def start(self) -> out.Position:
        return self.match.start

    @property
    def end(self) -> out.Position:
        return self.match.end

    @property
    def is_ignored(self) -> bool:
        return self.match.extra.is_ignored

    # TODO: diff with rule.py product() method?
    @property
    def product(self) -> out.Product:
        if self.metadata.get("product") == "secrets":
            return out.Product(out.Secrets())
        elif "sca_info" in self.extra:
            return out.Product(out.SCA())
        else:
            return out.Product(out.SAST())

    @property
    def validation_state(self) -> Optional[out.ValidationState]:
        return self.match.extra.validation_state

    @property
    def title(self) -> str:
        if isinstance(self.product.value, out.SCA):
            cve_id = self.metadata.get("sca-vuln-database-identifier")
            sca_info = self.extra.get("sca_info")
            package_name = (
                sca_info.dependency_match.found_dependency.package if sca_info else None
            )

            if cve_id and package_name:
                return f"{package_name} - {cve_id}"

        return self.rule_id

    def get_individual_line(self, line_number: int) -> str:
        line_array = (
            get_lines_from_git_blob(self.git_blob, line_number, line_number)
            if self.git_blob
            else get_lines_from_file(self.path, line_number, line_number)
        )
        if len(line_array) == 0:
            return ""
        else:
            return line_array[0]

    @lines.default
    def get_lines(self) -> List[str]:
        """
        Return lines in file that this RuleMatch is referring to.

        Assumes file exists.

        Need to do on initialization instead of on read since file might not be
        the same at read time
        """
        if self.git_blob:
            return get_lines_from_git_blob(
                self.git_blob, self.start.line, self.end.line
            )
        return get_lines_from_file(self.path, self.start.line, self.end.line)

    @previous_line.default
    def get_previous_line(self) -> str:
        """
        Return the line preceding the match, if any.

        This is meant for checking for the presence of a nosemgrep comment.
        """
        return (
            self.get_individual_line(self.start.line - 1) if self.start.line > 1 else ""
        )

    @syntactic_context.default
    def get_syntactic_context(self) -> str:
        """
        The code that matched, with whitespace and nosem comments removed.

        This is useful to so that findings can be considered the same
        when `    5 == 5` is updated to `  5 == 5  # nosemgrep`,
        and thus CI systems don't retrigger notifications.
        """
        lines = [*self.lines]
        if len(lines) > 0:
            lines[0] = NOSEM_INLINE_COMMENT_RE.sub("", lines[0])
            lines[0] = lines[0].rstrip() + "\n"

        code = "".join(lines)  # the lines end with newlines already
        code = textwrap.dedent(code)
        code = code.strip()
        return code

<<<<<<< HEAD
    @cli_unique_key.default
    def get_cli_unique_key(self) -> CliUniqueKey:
        """
        A unique key designed with data-completeness & correctness in mind.

        Results in more unique findings than ci_unique_key.

        Used for deduplication in the CLI before writing output.
        """
        return (
            # NOTE: We include the previous scan's rules in the config for
            # consistent fixed status work. For unique hashing/grouping,
            # previous and current scan rules must have distinct check IDs.
            # Hence, previous scan rules are annotated with a unique check ID,
            # while the original ID is kept in metadata. As check_id is used
            # for cli_unique_key, this patch fetches the check ID from metadata
            # for previous scan findings.
            # TODO: Once the fixed status work is stable, all findings should
            # fetch the check ID from metadata. This fallback prevents breaking
            # current scan results if an issue arises.
            self.annotated_rule_name if self.from_transient_scan else self.rule_id,
            str(self.path),
            # Lockfile-only supply chain findings don't have offsets (not for any technical reason, the parsers just aren't set up to output them, though of course they could be)
            # So just use line numbers instead
            # TODO: remove this when the switch to ocaml is done
            *(
                (self.start.line, self.end.line)
                if (
                    self.extra.get("sca_info") and not self.extra["sca_info"].reachable
                )
                else (self.start.offset, self.end.offset)
            ),
            self.message,
            # TODO: Bring this back.
            # This is necessary so we don't deduplicate taint findings which
            # have different sources.
            #
            # self.match.extra.dataflow_trace.to_json_string
            # if self.match.extra.dataflow_trace
            # else None,
            None,
            # NOTE: previously, we considered self.match.extra.validation_state
            # here, but since in some cases (e.g., with `anywhere`) we generate
            # many matches in certain cases, we want to consider secrets
            # matches unique under the above set of things, but with a priority
            # associated with the validation state; i.e., a match with a
            # confirmed valid state should replace all matches equal under the
            # above key. We can't do that just by not considering validation
            # state since we would pick one arbitrarily, and if we added it
            # below then we would report _both_ valid and invalid (but we only
            # want to report valid, if a valid one is present and unique per
            # above fields). See also `should_report_instead`.
        )

    def should_report_instead(self, other: "RuleMatch") -> bool:
        """
        Returns True iff we should report `self` in lieu of reporting `other`.
        This is currently only used for the following items:
        - secrets: a valid finding is reported over an invalid one

        Assumes that self.cli_unique_key == other.cli_unique_key
        """
        if self.validation_state is None:
            return False
        if other.validation_state is None:
            return True
        return isinstance(
            self.validation_state.value, out.ConfirmedValid
        ) and not isinstance(other.validation_state.value, out.ConfirmedValid)

=======
>>>>>>> 9da05c4e
    @ci_unique_key.default
    def get_ci_unique_key(self) -> Tuple[str, str, str, int]:
        """
        A unique key designed with notification user experience in mind.

        Results in fewer unique findings than core_unique_key.
        """
        try:
            path = self.path.relative_to(Path.cwd())
        except (ValueError, FileNotFoundError):
            path = self.path
        if self.from_transient_scan:
            # NOTE: We include the previous scan's rules in the config for consistent fixed status work.
            # For unique hashing/grouping, previous and current scan rules must have distinct check IDs.
            # Hence, previous scan rules are annotated with a unique check ID, while the original ID is kept in metadata.
            # As check_id is used for ci_unique_key, this patch fetches the check ID from metadata for previous scan findings.
            # TODO: Once the fixed status work is stable, all findings should fetch the check ID from metadata.
            # This fallback prevents breaking current scan results if an issue arises.
            return (
                self.annotated_rule_name,
                str(path),
                self.syntactic_context,
                self.index,
            )
        return (self.rule_id, str(path), self.syntactic_context, self.index)

    def get_path_changed_ci_unique_key(
        self, rename_dict: Dict[str, Path]
    ) -> Tuple[str, str, str, int]:
        """
        A unique key that accounts for filepath renames.

        Results in fewer unique findings than core_unique_key.
        """
        try:
            path = str(self.path.relative_to(Path.cwd()))
        except (ValueError, FileNotFoundError):
            path = str(self.path)
        renamed_path = str(rename_dict[path]) if path in rename_dict else path
        return (self.rule_id, renamed_path, self.syntactic_context, self.index)

    @ordering_key.default
    def get_ordering_key(self) -> Tuple[str, Position, Position, str, str]:
        """
        Used to sort findings in output.

        Note that we often batch by rule ID when gathering matches,
        so the included self.rule_id will not do anything in those cases.

        The message field is included to ensure a consistent ordering
        when two findings match with different metavariables on the same code.
        """
        return (
            self.git_blob.value if self.git_blob else str(self.path),
            self.start,
            self.end,
            self.rule_id,
            self.message,
        )

    @syntactic_id.default
    def get_syntactic_id(self) -> str:
        """
        A 32-character hash representation of ci_unique_key.

        This value is sent to semgrep.dev and used to track findings across branches
        """
        # Upon reviewing an old decision,
        # there's no good reason for us to use MurmurHash3 here,
        # but we need to keep consistent hashes so we cannot change this easily
        hash_int = hash128(str(self.ci_unique_key))
        hash_bytes = int.to_bytes(hash_int, byteorder="big", length=16, signed=False)
        return str(binascii.hexlify(hash_bytes), "ascii")

    @match_based_key.default
    def get_match_based_key(self) -> Tuple[str, Path, str]:
        """
        A unique key with match based id's notion of uniqueness in mind.

        We use this to check if two different findings will have the same match
        based id or not. This is so we can then index them accordingly so two
        similar findings will have unique match based IDs
        """
        try:
            path = self.path.relative_to(Path.cwd())
        except (ValueError, FileNotFoundError):
            path = self.path
        match_formula_str = self.match_formula_string
        if self.extra.get("metavars") is not None:
            metavars = self.extra["metavars"]
            for metavar in metavars:
                match_formula_str = match_formula_str.replace(
                    metavar, metavars[metavar]["abstract_content"]
                )
        if self.from_transient_scan:
            # NOTE: We include the previous scan's rules in the config for consistent fixed status work.
            # For unique hashing/grouping, previous and current scan rules must have distinct check IDs.
            # Hence, previous scan rules are annotated with a unique check ID, while the original ID is kept in metadata.
            # As check_id is used for match_based_id, this patch fetches the check ID from metadata for previous scan findings.
            # TODO: Once the fixed status work is stable, all findings should fetch the check ID from metadata.
            # This fallback prevents breaking current scan results if an issue arises.
            return (
                match_formula_str,
                path,
                self.annotated_rule_name,
            )
        return (match_formula_str, path, self.rule_id)

    # This will supercede syntactic id, as currently that will change even if
    # things formatting + line numbers change. By using the formula +
    # metavariable content itself, we remain sensitive to modifications to a
    # match, but we no longer count formatting + line number changs + other
    # things as new findings
    @match_based_id.default
    def get_match_based_id(self) -> str:
        match_id = self.get_match_based_key()
        match_id_str = str(match_id)
        return f"{hashlib.blake2b(str.encode(match_id_str)).hexdigest()}_{str(self.match_based_index)}"

    @code_hash.default
    def get_code_hash(self) -> str:
        """
        A 32-character hash representation of syntactic_context.

        We started collecting this in addition to syntactic_id because the syntactic_id changes
        whenever the file path or rule name or index changes, but all of those can be sent in
        plaintext, so it does not make sense to include them inside a hash.

        By sending the hash of ONLY the code contents, we can determine whether a finding
        has moved files (path changed), or moved down a file (index changed) and handle that
        logic in the app. This also gives us more flexibility for changing the definition of
        a unique finding in the future, since we can analyze things like code, file, index all
        independently of one another.
        """
        return hashlib.sha256(self.syntactic_context.encode()).hexdigest()

    @pattern_hash.default
    def get_pattern_hash(self) -> str:
        """
        A 32-character hash representation of syntactic_context.

        We started collecting this in addition to match_based_id because the match_based_id will
        change when the file path or rule name or index changes, but all of those can be passed
        in plaintext, so it does not make sense to include them in the hash.

        By sending the hash of ONLY the pattern contents, we can determine whether a finding
        has only changed because e.g. the file path changed
        """
        match_formula_str = self.match_formula_string
        if self.extra.get("metavars") is not None:
            metavars = self.extra["metavars"]
            for metavar in metavars:
                match_formula_str = match_formula_str.replace(
                    metavar, metavars[metavar]["abstract_content"]
                )
        return hashlib.sha256(match_formula_str.encode()).hexdigest()

    @start_line_hash.default
    def get_start_line_hash(self) -> str:
        """
        A 32-character hash of the first line of the code in the match
        """
        first_line = self.get_individual_line(self.start.line)
        return hashlib.sha256(first_line.encode()).hexdigest()

    @end_line_hash.default
    def get_end_line_hash(self) -> str:
        """
        A 32-character hash of the last line of the code in the match
        """
        last_line = self.get_individual_line(self.end.line)
        return hashlib.sha256(last_line.encode()).hexdigest()

    @property
    def is_sca_match_in_direct_dependency(self) -> bool:
        return "sca_info" in self.extra and self.extra[
            "sca_info"
        ].dependency_match.found_dependency.transitivity == Transitivity(Direct())

    @property
    def is_sca_match_in_transitive_dependency(self) -> bool:
        return "sca_info" in self.extra and self.extra[
            "sca_info"
        ].dependency_match.found_dependency.transitivity == Transitivity(Transitive())

    @property
    def is_reachable_in_code_sca_match(self) -> bool:
        return "sca_info" in self.extra and self.extra["sca_info"].reachable

    @property
    def is_always_reachable_sca_match(self) -> bool:
        return (
            "sca-kind" in self.metadata and self.metadata["sca-kind"] == "upgrade-only"
        )

    @property
    def uuid(self) -> UUID:
        """
        A UUID representation of ci_unique_key.
        """
        return UUID(hex=self.syntactic_id)

    @property
    def is_validation_state_blocking(self) -> bool:
        if self.validation_state is None:
            return False

        validation_state_type = type(self.validation_state.value)
        if validation_state_type is out.NoValidator:
            # If there is no validator, we should rely on original dev.semgrep.actions
            return "block" in self.metadata.get("dev.semgrep.actions", ["block"])

        action_map = {
            out.ConfirmedValid: "valid",
            out.ConfirmedInvalid: "invalid",
            out.ValidationError: "error",
            # NOTE(sal): this exists purely for the sake of the type checker
            out.NoValidator: "valid",
        }

        validation_state: str = action_map.get(validation_state_type, "valid")

        return (
            self.metadata.get("dev.semgrep.validation_state.actions", {}).get(
                validation_state
            )
            == "block"
        )

    @property
    def is_blocking(self) -> bool:
        """
        Returns if this finding indicates it should block CI
        """
        blocking = "block" in self.metadata.get("dev.semgrep.actions", ["block"])
        if "sca_info" in self.extra:
            if (
                self.is_always_reachable_sca_match
                and self.is_sca_match_in_transitive_dependency
            ) or (not self.exposure_type == "reachable"):
                return False
            else:
                return blocking
        elif self.validation_state is not None:
            return self.is_validation_state_blocking

        return blocking

    @property
    def dataflow_trace(self) -> Optional[out.MatchDataflowTrace]:
        return self.match.extra.dataflow_trace

    @property
    def exposure_type(self) -> Optional[str]:
        """
        Mimic the exposure categories on semgrep.dev for supply chain.

        "reachable": dependency is used in the codebase or is vulnerable even without usage
        "unreachable": dependency is not used in the codebase
        "undetermined": rule for dependency doesn't look for reachability
        None: not a supply chain rule
        """
        if "sca_info" not in self.extra:
            return None

        if self.metadata.get("sca-kind") == "upgrade-only":
            return "reachable"
        elif self.metadata.get("sca-kind") == "legacy":
            return "undetermined"
        else:
            return "reachable" if self.extra["sca_info"].reachable else "unreachable"

    def to_app_finding_format(self, commit_date: str) -> out.Finding:
        """
        commit_date here for legacy reasons.
        commit date of the head commit in epoch time
        """
        commit_date_app_format = datetime.fromtimestamp(int(commit_date)).isoformat()

        # Follow semgrep.dev severity conventions
        if isinstance(self.severity.value, out.Error):
            app_severity = 2
        elif isinstance(self.severity.value, out.Warning):
            app_severity = 1
        elif isinstance(self.severity.value, out.Experiment):
            app_severity = 4
        else:
            app_severity = 0

        hashes = out.FindingHashes(
            start_line_hash=self.start_line_hash,
            end_line_hash=self.end_line_hash,
            code_hash=self.code_hash,
            pattern_hash=self.pattern_hash,
        )

        ret = out.Finding(
            check_id=out.RuleId(self.rule_id),
            path=out.Fpath(str(self.path)),
            line=self.start.line,
            column=self.start.col,
            end_line=self.end.line,
            end_column=self.end.col,
            message=self.message,
            severity=app_severity,
            index=self.index,
            commit_date=commit_date_app_format,
            syntactic_id=self.syntactic_id,
            match_based_id=self.match_based_id,
            hashes=hashes,
            metadata=out.RawJson(self.metadata),
            is_blocking=self.is_blocking,
            dataflow_trace=self.dataflow_trace,
            # TODO: Currently bypassing extra because it stores a
            # string instead of a ValidationState. Fix the monkey
            # patchable version if you want monkey patching to work.
            validation_state=self.match.extra.validation_state,
            historical_info=self.match.extra.historical_info,
        )

        if self.extra.get("fixed_lines"):
            ret.fixed_lines = self.extra.get("fixed_lines")
        if "sca_info" in self.extra:
            ret.sca_info = self.extra["sca_info"]
        return ret

    @property
    def scan_source(self) -> RuleScanSource:
        src: str = self.metadata.get("semgrep.dev", {}).get("src", "")
        if src == "unchanged":
            return RuleScanSource.unchanged
        elif src == "new-version":
            return RuleScanSource.new_version
        elif src == "new-rule":
            return RuleScanSource.new_rule
        elif src == "previous-scan":
            return RuleScanSource.previous_scan
        else:
            return RuleScanSource.unannotated

    @property
    def from_transient_scan(self) -> bool:
        return self.scan_source == RuleScanSource.previous_scan

    @property
    def annotated_rule_name(self) -> str:
        return self.metadata.get("semgrep.dev", {}).get("rule", {}).get("rule_name")

    def __lt__(self, other: "RuleMatch") -> bool:
        if not isinstance(other, type(self)):
            return NotImplemented
        return self.ordering_key < other.ordering_key


class RuleMatches(Iterable[RuleMatch]):
    """
    A custom set type which is aware when findings are the same.

    It also automagically adds the correct finding index when adding elements.
    """

    def __init__(
        self, rule: Rule, __iterable: Optional[Iterable[RuleMatch]] = None
    ) -> None:
        self._match_based_counts: CounterType[Tuple] = Counter()
        self._ci_key_counts: CounterType[Tuple] = Counter()
        self._rule = rule
        if __iterable is None:
            self._store = []
        else:
            self._store = list(__iterable)

    def add(self, match: RuleMatch) -> None:
        """
        Add finding, but if the same (rule, path, code) exists,
        note this by incrementing the finding's index.

        The index lets us still notify when some code with findings is duplicated,
        even though we'd otherwise deduplicate the findings.
        """
        if match.rule_id != self._rule.id:
            raise ValueError("Added match must have identical rule id to set rule")
        match = evolve(match, match_formula_string=self._rule.formula_string)
        self._match_based_counts[match.get_match_based_key()] += 1
        self._ci_key_counts[match.ci_unique_key] += 1
        match = evolve(match, index=self._ci_key_counts[match.ci_unique_key] - 1)
        match = evolve(
            match,
            match_based_index=self._match_based_counts[match.get_match_based_key()] - 1,
        )
        self._store.append(match)

    def update(self, *rule_match_iterables: Iterable[RuleMatch]) -> None:
        """
        Add findings, but if the same (rule, path, code) exists,
        note this by incrementing the finding's index.

        The index lets us still notify when some code with findings is duplicated,
        even though we'd otherwise deduplicate the findings.
        """
        for rule_matches in rule_match_iterables:
            for rule_match in rule_matches:
                self.add(rule_match)

    def __iter__(self) -> Iterator[RuleMatch]:
        return iter(self._store)


# Our code orders findings at one point and then just assumes they're in order.
# This type marks variables that went through ordering already.
OrderedRuleMatchList = List[RuleMatch]
RuleMatchMap = Dict["Rule", OrderedRuleMatchList]<|MERGE_RESOLUTION|>--- conflicted
+++ resolved
@@ -224,79 +224,6 @@
         code = code.strip()
         return code
 
-<<<<<<< HEAD
-    @cli_unique_key.default
-    def get_cli_unique_key(self) -> CliUniqueKey:
-        """
-        A unique key designed with data-completeness & correctness in mind.
-
-        Results in more unique findings than ci_unique_key.
-
-        Used for deduplication in the CLI before writing output.
-        """
-        return (
-            # NOTE: We include the previous scan's rules in the config for
-            # consistent fixed status work. For unique hashing/grouping,
-            # previous and current scan rules must have distinct check IDs.
-            # Hence, previous scan rules are annotated with a unique check ID,
-            # while the original ID is kept in metadata. As check_id is used
-            # for cli_unique_key, this patch fetches the check ID from metadata
-            # for previous scan findings.
-            # TODO: Once the fixed status work is stable, all findings should
-            # fetch the check ID from metadata. This fallback prevents breaking
-            # current scan results if an issue arises.
-            self.annotated_rule_name if self.from_transient_scan else self.rule_id,
-            str(self.path),
-            # Lockfile-only supply chain findings don't have offsets (not for any technical reason, the parsers just aren't set up to output them, though of course they could be)
-            # So just use line numbers instead
-            # TODO: remove this when the switch to ocaml is done
-            *(
-                (self.start.line, self.end.line)
-                if (
-                    self.extra.get("sca_info") and not self.extra["sca_info"].reachable
-                )
-                else (self.start.offset, self.end.offset)
-            ),
-            self.message,
-            # TODO: Bring this back.
-            # This is necessary so we don't deduplicate taint findings which
-            # have different sources.
-            #
-            # self.match.extra.dataflow_trace.to_json_string
-            # if self.match.extra.dataflow_trace
-            # else None,
-            None,
-            # NOTE: previously, we considered self.match.extra.validation_state
-            # here, but since in some cases (e.g., with `anywhere`) we generate
-            # many matches in certain cases, we want to consider secrets
-            # matches unique under the above set of things, but with a priority
-            # associated with the validation state; i.e., a match with a
-            # confirmed valid state should replace all matches equal under the
-            # above key. We can't do that just by not considering validation
-            # state since we would pick one arbitrarily, and if we added it
-            # below then we would report _both_ valid and invalid (but we only
-            # want to report valid, if a valid one is present and unique per
-            # above fields). See also `should_report_instead`.
-        )
-
-    def should_report_instead(self, other: "RuleMatch") -> bool:
-        """
-        Returns True iff we should report `self` in lieu of reporting `other`.
-        This is currently only used for the following items:
-        - secrets: a valid finding is reported over an invalid one
-
-        Assumes that self.cli_unique_key == other.cli_unique_key
-        """
-        if self.validation_state is None:
-            return False
-        if other.validation_state is None:
-            return True
-        return isinstance(
-            self.validation_state.value, out.ConfirmedValid
-        ) and not isinstance(other.validation_state.value, out.ConfirmedValid)
-
-=======
->>>>>>> 9da05c4e
     @ci_unique_key.default
     def get_ci_unique_key(self) -> Tuple[str, str, str, int]:
         """
