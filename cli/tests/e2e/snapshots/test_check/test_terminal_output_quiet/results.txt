=== command
SEMGREP_SETTINGS_FILE="<MASKED>" SEMGREP_FORCE_COLOR="true" SEMGREP_USER_AGENT_APPEND="pytest" SEMGREP_VERSION_CACHE_PATH="<MASKED>" SEMGREP_ENABLE_VERSION_CHECK="0" SEMGREP_SEND_METRICS="off" semgrep --strict --quiet --config rules/eqeq.yaml targets/basic
=== end of command

=== exit code
0
=== end of exit code

=== stdout - plain
Findings:

  targets/basic/stupid.js 
     rules.javascript-basic-eqeq-bad
        useless comparison

          3┆ console.log(x == x)


  targets/basic/stupid.py 
     rules.eqeq-is-bad
        useless comparison operation `a + b == a + b` or `a + b != a + b`; possible bug?
        Details: https://sg.run/xyz1

          3┆ return a + b == a + b

=== end of stdout - plain

=== stderr - plain
<<<<<<< HEAD

                                                                                
                                                                                
╭─────────╮                                                                     
│ Results │                                                                     
╰─────────╯                                                                     
                                                                                
                                                                                
                                                                                
╭──────────────╮                                                                
│ Scan Summary │                                                                
╰──────────────╯                                                                
                                                                                
=======
>>>>>>> fdee16c0

=== end of stderr - plain

=== stdout - color
Findings:

[36m[22m[24m  targets/basic/stupid.js [0m
     [1m[24mrules.javascript-basic-eqeq-bad[0m
        useless comparison

          3┆ console.log([1m[24mx == x[0m)


[36m[22m[24m  targets/basic/stupid.py [0m
     [1m[24mrules.eqeq-is-bad[0m
        useless comparison operation `a + b == a + b` or `a + b != a + b`; possible bug?
        Details: https://sg.run/xyz1

          3┆ return [1m[24ma + b == a + b[0m

=== end of stdout - color

=== stderr - color
<<<<<<< HEAD

                                                                                
                                                                                
╭─────────╮                                                                     
│ Results │                                                                     
╰─────────╯                                                                     
                                                                                
                                                                                
                                                                                
╭──────────────╮                                                                
│ Scan Summary │                                                                
╰──────────────╯                                                                
                                                                                
=======
>>>>>>> fdee16c0

=== end of stderr - color<|MERGE_RESOLUTION|>--- conflicted
+++ resolved
@@ -26,22 +26,6 @@
 === end of stdout - plain
 
 === stderr - plain
-<<<<<<< HEAD
-
-                                                                                
-                                                                                
-╭─────────╮                                                                     
-│ Results │                                                                     
-╰─────────╯                                                                     
-                                                                                
-                                                                                
-                                                                                
-╭──────────────╮                                                                
-│ Scan Summary │                                                                
-╰──────────────╯                                                                
-                                                                                
-=======
->>>>>>> fdee16c0
 
 === end of stderr - plain
 
@@ -65,21 +49,5 @@
 === end of stdout - color
 
 === stderr - color
-<<<<<<< HEAD
-
-                                                                                
-                                                                                
-╭─────────╮                                                                     
-│ Results │                                                                     
-╰─────────╯                                                                     
-                                                                                
-                                                                                
-                                                                                
-╭──────────────╮                                                                
-│ Scan Summary │                                                                
-╰──────────────╯                                                                
-                                                                                
-=======
->>>>>>> fdee16c0
 
 === end of stderr - color