--- conflicted
+++ resolved
@@ -6,12 +6,8 @@
     "integrationName": "funkyintegration",
     "isAuthenticated": false,
     "projectHash": null,
-<<<<<<< HEAD
-    "version": "x.x.x",
-=======
     "rulesHash": "e9641bba77ccfc7908dd80437de848365e2508233b7b42ca197d17fcc0eb0402",
     "version": "x.x.x"
->>>>>>> 97e3690c
   },
   "errors": {
     "errors": [],
