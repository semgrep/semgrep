--- conflicted
+++ resolved
@@ -80,11 +80,7 @@
   Nothing to scan.
                     
   SUPPLY CHAIN RULES
-<<<<<<< HEAD
-  Scanning 1 file.
-=======
   Scanning 1 file with 2 js rules.
->>>>>>> 0f3eaa87
                 
                 
 ┌──────────────┐
