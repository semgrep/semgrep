=== command
CI="true" GITHUB_ACTIONS="true" GITHUB_EVENT_NAME="push" GITHUB_REPOSITORY="project_name/project_name" GITHUB_RUN_ID="35" GITHUB_ACTOR="some_test_username" GITHUB_REF="some/branch-name" GITHUB_SERVER_URL="https://github.com" GITHUB_SHA="<MASKED>" SEMGREP_APP_TOKEN="fake-key-from-tests" SEMGREP_USER_AGENT_APPEND="pytest" SEMGREP_SETTINGS_FILE="<MASKED>" SEMGREP_VERSION_CACHE_PATH="<MASKED>" SEMGREP_ENABLE_VERSION_CHECK="0" SEMGREP_SEND_METRICS="off" semgrep ci --no-suppress-errors
=== end of command

=== exit code
1
=== end of exit code

=== stdout - plain
                                                                                
                                                                                
┌────────────────┐                                                              
│ Debugging Info │                                                              
└────────────────┘                                                              
                                                                                
  SCAN ENVIRONMENT                                                              
  versions    - semgrep <MASKED> on python <MASKED>
  environment - running in environment github-actions, triggering event is      
                push                                                            
  server      - https://semgrep.dev                                             
                                                                                
                                                                                
┌─────────────┐                                                                 
│ Scan Status │                                                                 
└─────────────┘                                                                 
                                                                                
Fetching configuration from semgrep.dev
Authenticated as org_name
Scanning 1 file with 4 python rules.
                                                                                
                                                                                
┌─────────┐                                                                     
│ Results │                                                                     
└─────────┘                                                                     
                                                                                
Semgrep Supply Chain Summary: 0 Reachable findings, 1 Unreachable finding


Unreachable Supply Chain Findings:

  poetry.lock 
     supply-chain1
        found a dependency


First-Party Non-Blocking Findings:

  foo.py 
     eqeq-five
        useless comparison to 5

         ▶▶┆ Autofix ▶ (x == 2)
         15┆ (x == 2)

First-Party Blocking Findings:

  foo.py 
     eqeq-bad
        useless comparison

          4┆ a == a
          ⋮┆----------------------------------------
          5┆ a == a
          ⋮┆----------------------------------------
          7┆ a == a
          ⋮┆----------------------------------------
         11┆ y == y
          ⋮┆----------------------------------------
     eqeq-four
        useless comparison to 4

         19┆ baz == 4
          ⋮┆----------------------------------------
     taint-test
        unsafe use of danger

         27┆ sink(d2)

First-Party Blocking Rules Fired:
   eqeq-bad   
   eqeq-four   
   taint-test
                                                                                
                                                                                
<<<<<<< HEAD
╭────────────────╮                                                              
│ Debugging Info │                                                              
╰────────────────╯                                                              
                                                                                
  SCAN ENVIRONMENT                                                              
  versions    - semgrep <MASKED> on python <MASKED>                                  
  environment - running in environment github-actions, triggering event is      
                push                                                            
  server      - https://semgrep.dev                                             
                                                                                
                                                                                
╭─────────────╮                                                                 
│ Scan Status │                                                                 
╰─────────────╯                                                                 
                                                                                
Fetching configuration from semgrep.dev
Authenticated as org_name
Scanning 1 file with 4 python rules.

                                                                                
                                                                                
╭─────────╮                                                                     
│ Results │                                                                     
╰─────────╯                                                                     
                                                                                
                                                                                
                                                                                
╭──────────────╮                                                                
=======
┌──────────────┐                                                                
>>>>>>> fdee16c0
│ Scan Summary │                                                                
└──────────────┘                                                                
                                                                                
Some files were skipped or only partially analyzed.
  Scan was limited to files tracked by git.

CI scan completed successfully.
  Found 8 findings (6 blocking) from 6 rules.
  Uploading findings.
  View results in Semgrep App:
    https://semgrep.dev/orgs/org_name/findings
    https://semgrep.dev/orgs/org_name/supply-chain
  Has findings for blocking rules so exiting with code 1

=== end of stdout - plain

=== stderr - plain

=== end of stderr - plain<|MERGE_RESOLUTION|>--- conflicted
+++ resolved
@@ -82,38 +82,7 @@
    taint-test
                                                                                 
                                                                                 
-<<<<<<< HEAD
-╭────────────────╮                                                              
-│ Debugging Info │                                                              
-╰────────────────╯                                                              
-                                                                                
-  SCAN ENVIRONMENT                                                              
-  versions    - semgrep <MASKED> on python <MASKED>                                  
-  environment - running in environment github-actions, triggering event is      
-                push                                                            
-  server      - https://semgrep.dev                                             
-                                                                                
-                                                                                
-╭─────────────╮                                                                 
-│ Scan Status │                                                                 
-╰─────────────╯                                                                 
-                                                                                
-Fetching configuration from semgrep.dev
-Authenticated as org_name
-Scanning 1 file with 4 python rules.
-
-                                                                                
-                                                                                
-╭─────────╮                                                                     
-│ Results │                                                                     
-╰─────────╯                                                                     
-                                                                                
-                                                                                
-                                                                                
-╭──────────────╮                                                                
-=======
 ┌──────────────┐                                                                
->>>>>>> fdee16c0
 │ Scan Summary │                                                                
 └──────────────┘                                                                
                                                                                 
