--- conflicted
+++ resolved
@@ -86,50 +86,7 @@
    taint-test
                                                                                 
                                                                                 
-<<<<<<< HEAD
-╭────────────────╮                                                              
-│ Debugging Info │                                                              
-╰────────────────╯                                                              
-                                                                                
-  SCAN ENVIRONMENT                                                              
-  versions    - semgrep <MASKED> on python <MASKED>                                  
-  environment - running in environment github-actions, triggering event is      
-                pull_request                                                    
-  server      - https://semgrep.dev                                             
-Fixing git state for github action pull request
-Not on head ref: <MASKED>; checking that out now.
-Using <MASKED> as the merge-base of <MASKED> and <MASKED>
-                                                                                
-                                                                                
-╭─────────────╮                                                                 
-│ Scan Status │                                                                 
-╰─────────────╯                                                                 
-                                                                                
-Fetching configuration from semgrep.dev
-Authenticated as org_name
-Scanning 1 file with 4 python rules.
-
-  Current version has 14 findings.
-
-Switching repository to baseline commit '<MASKED>'.
-  Will report findings introduced by these commits (may be incomplete for shallow checkouts):
-    * <MASKED> Some other commit/ message
-
-Scanning 1 file with 4 python rules.
-
-Returning to original head revision <MASKED>
-                                                                                
-                                                                                
-╭─────────╮                                                                     
-│ Results │                                                                     
-╰─────────╯                                                                     
-                                                                                
-                                                                                
-                                                                                
-╭──────────────╮                                                                
-=======
 ┌──────────────┐                                                                
->>>>>>> fdee16c0
 │ Scan Summary │                                                                
 └──────────────┘                                                                
                                                                                 
