--- conflicted
+++ resolved
@@ -1,18 +1,4 @@
-#  e2e tests
-#  didOpen/didSave + diagnostics
-#  codeAction
-#  login/logout process
-#  scan workspace (Both)
-#  refresh rules
-#  git dirty vs no git dirty
-#  git vs no git
-#  stress tests of: open multiple files, save multiple files, deleting files
-#                   scan workspace, refresh rules, login/logout
-<<<<<<< HEAD
-=======
-import json
 import re
->>>>>>> de011807
 import shutil
 import subprocess
 import time
@@ -42,6 +28,7 @@
             "maxMemory": 0,
             "maxTargetBytes": 0,
             "onlyGitDirty": True,
+            "ci": False,
         },
         "trace": {"server": "verbose"},
         "metrics": {
@@ -472,68 +459,6 @@
             print(response)
             assert len(response["params"]["diagnostics"]) > num_ids[i]
 
-<<<<<<< HEAD
-=======
-    ## login
-    send_semgrep_login(server)
-    response = next(responses)
-
-    if logged_in:
-        assert_notif(response, "window/showMessage")
-    else:
-        assert response["result"]["url"] != ""
-        assert response["result"]["sessionId"] != ""
-
-        mocker.patch("semgrep.app.auth.get_deployment_from_token", return_value="1")
-        mocker.patch("semgrep.app.auth.get_token", return_value="token")
-
-        send_semgrep_login_finish(server)
-        response = next(responses)
-        # Waiting for login
-        assert_notif(response, "window/showMessage")
-
-        response = next(responses)
-        # login success
-        assert_notif(response, "window/showMessage")
-
-        # More progress bars
-        for _ in range(0, 6):
-            next(responses)
-
-        for _ in files:
-            response = next(responses)
-            uri = response["params"]["uri"]
-            ids = [d["code"] for d in response["params"]["diagnostics"]]
-            if "existing" not in uri:
-                assert "eqeq-four" in ids
-                assert "eqeq-five" not in ids
-            else:
-                assert len(ids) == 0
-
-    # logout
-    mocker.patch("semgrep.app.auth.get_deployment_from_token", return_value=None)
-    send_semgrep_logout(server)
-
-    # Logged out succesfully
-    response = next(responses)
-    assert_notif(response, "window/showMessage")
-
-    # More progress bars
-    for _ in range(0, 6):
-        next(responses)
-
-    for _ in files:
-        response = next(responses)
-        uri = response["params"]["uri"]
-        ids = [d["code"] for d in response["params"]["diagnostics"]]
-        if "existing" not in uri:
-            assert "eqeq-four" not in ids
-            assert "eqeq-five" in ids
-        else:
-            assert len(ids) == 0
-
-    # search
->>>>>>> de011807
     send_semgrep_search(server, "print(...)")
     response = next(responses)
     results = response["result"]
