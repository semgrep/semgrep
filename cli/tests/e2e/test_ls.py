--- conflicted
+++ resolved
@@ -304,7 +304,6 @@
     )
 
 
-<<<<<<< HEAD
 def send_hover(server, path, position, line):
 
     params = {
@@ -314,7 +313,8 @@
     }
 
     send_msg(server, "textDocument/hover", params)
-=======
+
+
 def send_semgrep_show_ast(server, uri, named=False):
     params = {"uri": uri, "named": named}
     send_msg(
@@ -322,7 +322,6 @@
         "semgrep/showAst",
         params,
     )
->>>>>>> f73b5576
 
 
 def check_diagnostics(response, file, expected_ids):
@@ -477,7 +476,6 @@
     results = response["result"]
     assert len(results["locations"]) == 3
 
-<<<<<<< HEAD
     # hover is on by default
     for file in files:
         send_hover(server, file, position=1, line=0)
@@ -488,7 +486,7 @@
         # This test might break actually if there is no hover
         # for the given test file
         results["contents"]
-=======
+
     # showAst
     for file in files:
         send_semgrep_show_ast(server, f"file://{file}")
@@ -496,7 +494,6 @@
         results = response["result"]
         # output looks like a program AST
         assert PROG_REGEX.match(results)
->>>>>>> f73b5576
 
     send_exit(server)
 
