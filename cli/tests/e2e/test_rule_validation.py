--- conflicted
+++ resolved
@@ -1,38 +1,25 @@
 import pytest
 from tests.fixtures import RunSemgrep
 
-<<<<<<< HEAD
-TEST_FILE = "basic/stupid.py"
-=======
 from semgrep.constants import OutputFormat
->>>>>>> f73b5576
 
 
 @pytest.mark.kinda_slow
 @pytest.mark.parametrize(
-    "rule,target",
+    "rule",
     [
-<<<<<<< HEAD
-        ("rules/invalid-rules/invalid-metavariable-regex.yaml", TEST_FILE),
-        ("rules/invalid-rules/invalid-pattern-child.yaml", TEST_FILE),
-        ("rules/invalid-rules/invalid-missing-top-item.yaml", TEST_FILE),
-        ("rules/invalid-rules/invalid-pattern.yaml", TEST_FILE),
-        ("rules/invalid-rules/invalid-pattern-operator.yaml", TEST_FILE),
-        ("rules/invalid-rules/additional-invalid-pattern-operator.yaml", TEST_FILE),
-=======
-        ("rules/invalid-rules/invalid-metavariable-regex.yaml", "basic/stupid.py"),
-        ("rules/invalid-rules/invalid-pattern-child.yaml", "basic/stupid.py"),
-        ("rules/invalid-rules/invalid-missing-top-item.yaml", "basic/stupid.py"),
-        ("rules/invalid-rules/invalid-pattern.yaml", "basic/stupid.py"),
-        ("rules/invalid-rules/string-pattern.yaml", "basic/stupid.py"),
-        ("rules/invalid-rules/string-pattern-under-patterns.yaml", "basic/stupid.py"),
-        ("rules/invalid-rules/missing-hyphen.yaml", "basic/stupid.py"),
->>>>>>> f73b5576
+        ("rules/invalid-rules/invalid-metavariable-regex.yaml"),
+        ("rules/invalid-rules/invalid-pattern-child.yaml"),
+        ("rules/invalid-rules/invalid-missing-top-item.yaml"),
+        ("rules/invalid-rules/invalid-pattern.yaml"),
+        ("rules/invalid-rules/invalid-pattern-operator.yaml"),
+        ("rules/invalid-rules/additional-invalid-pattern-operator.yaml"),
+        ("rules/invalid-rules/string-pattern.yaml"),
+        ("rules/invalid-rules/string-pattern-under-patterns.yaml"),
+        ("rules/invalid-rules/missing-hyphen.yaml"),
     ],
 )
-def test_validation_of_invalid_rules(
-    run_semgrep_in_tmp: RunSemgrep, snapshot, rule, target
-):
+def test_validation_of_invalid_rules(run_semgrep_in_tmp: RunSemgrep, snapshot, rule):
     _, err = run_semgrep_in_tmp(
         rule,
         options=["--validate"],
