--- conflicted
+++ resolved
@@ -111,13 +111,8 @@
 
 setuptools.setup(
     name="semgrep",
-<<<<<<< HEAD
-    version="1.36.0",
+    version="1.37.0",
     author="Semgrep Inc.",
-=======
-    version="1.37.0",
-    author="Return To Corporation",
->>>>>>> 1dc8cabe
     author_email="support@semgrep.com",
     description="Lightweight static analysis for many languages. Find bug variants with patterns that look like source code.",
     cmdclass=cmdclass,
