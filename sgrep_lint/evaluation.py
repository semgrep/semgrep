from typing import Any
from typing import DefaultDict
from typing import Dict
from typing import Generator
from typing import Iterable
from typing import Iterator
from typing import List
from typing import NewType
from typing import Optional
from typing import Set
from typing import Tuple

from constants import RCE_RULE_FLAG
from sgrep_types import BooleanRuleExpression
from sgrep_types import InvalidRuleSchema
from sgrep_types import Operator
from sgrep_types import operator_for_pattern_name
from sgrep_types import OPERATORS
from sgrep_types import pattern_name_for_operator
from sgrep_types import PatternId
from sgrep_types import Range
from sgrep_types import SgrepRange
from sgrep_types import YAML_VALID_TOP_LEVEL_OPERATORS
from util import debug_print
from util import flatten
from util import print_error
from util import print_error_exit


def _parse_boolean_expression(
    rule_patterns: List[Dict[str, Any]], pattern_id=0, prefix=""
) -> Iterator[BooleanRuleExpression]:
    """
    Move through the expression from the YML, yielding tuples of (operator, unique-id-for-pattern, pattern)
    """
    if not isinstance(rule_patterns, list):
        raise InvalidRuleSchema(
            f"invalid type for patterns in rule: {type(rule_patterns)} is not a list; perhaps your YAML is missing a `-` before {rule_patterns}?"
        )
    for pattern in rule_patterns:
        if not isinstance(pattern, dict):
            raise InvalidRuleSchema(
                f"invalid type for pattern {pattern}: {type(pattern)} is not a dict"
            )
        for boolean_operator, pattern_text in pattern.items():
            operator = operator_for_pattern_name(boolean_operator)
            if isinstance(pattern_text, list):
                sub_expression = _parse_boolean_expression(
                    pattern_text, 0, f"{prefix}.{pattern_id}"
                )
                yield BooleanRuleExpression(operator, None, list(sub_expression), None)
            elif isinstance(pattern_text, str):
                yield BooleanRuleExpression(
                    operator, PatternId(f"{prefix}.{pattern_id}"), None, pattern_text
                )
                pattern_id += 1
            else:
                raise InvalidRuleSchema(
                    f"invalid type for pattern {pattern}: {type(pattern_text)}"
                )


def build_boolean_expression(rule: Dict[str, Any]) -> BooleanRuleExpression:
    """
    Build a boolean expression from the yml lines in the rule

    """
    valid_top_level_keys = YAML_VALID_TOP_LEVEL_OPERATORS
    if pattern_name_for_operator(OPERATORS.AND) in rule:  # single pattern at root
        return BooleanRuleExpression(OPERATORS.AND, rule["id"], None, rule["pattern"])

    patterns = rule.get(pattern_name_for_operator(OPERATORS.AND_ALL))
    if patterns:
        return BooleanRuleExpression(
            OPERATORS.AND_ALL, None, list(_parse_boolean_expression(patterns)), None,
        )
    patterns = rule.get(pattern_name_for_operator(OPERATORS.AND_EITHER))
    if patterns:
        return BooleanRuleExpression(
            OPERATORS.AND_EITHER, None, list(_parse_boolean_expression(patterns)), None,
        )

    raise InvalidRuleSchema(
        f"missing a pattern type in rule, expected one of {list(map(pattern_name_for_operator, valid_top_level_keys))}"
    )


def _evaluate_single_expression(
    expression: BooleanRuleExpression,
    results: Dict[PatternId, List[SgrepRange]],
    ranges_left: Set[Range],
    flags: Optional[Dict[str, Any]] = None,
) -> Set[Range]:

    assert expression.pattern_id, f"<internal error: expected pattern id: {expression}>"
    results_for_pattern = [x.range for x in results.get(expression.pattern_id, [])]

    if expression.operator == OPERATORS.AND:
        # remove all ranges that don't equal the ranges for this pattern
        return ranges_left.intersection(results_for_pattern)
    elif expression.operator == OPERATORS.AND_NOT:
        # remove all ranges that DO equal the ranges for this pattern
        # difference_update = Remove all elements of another set from this set.
        return ranges_left.difference(results_for_pattern)
    elif expression.operator == OPERATORS.AND_INSIDE:
        # remove all ranges (not enclosed by) or (not equal to) the inside ranges
        output_ranges = set()
        for arange in ranges_left:
            for keep_inside_this_range in results_for_pattern:
                is_enclosed = keep_inside_this_range.is_enclosing_or_eq(arange)
                # print(
                #    f'candidate range is {arange}, needs to be `{operator}` {keep_inside_this_range}; keep?: {keep}')
                if is_enclosed:
                    output_ranges.add(arange)
                    break  # found a match, no need to keep going
        debug_print(f"after filter `{expression.operator}`: {output_ranges}")
        return output_ranges
    elif expression.operator == OPERATORS.AND_NOT_INSIDE:
        # remove all ranges enclosed by or equal to
        output_ranges = ranges_left.copy()
        for arange in ranges_left:
            for keep_inside_this_range in results_for_pattern:
                if keep_inside_this_range.is_enclosing_or_eq(arange):
                    output_ranges.remove(arange)
                    break
        debug_print(f"after filter `{expression.operator}`: {output_ranges}")
        return output_ranges
    elif expression.operator == OPERATORS.WHERE_PYTHON:
        if not flags or flags[RCE_RULE_FLAG] != True:
            print_error_exit(
                f"at least one rule needs to execute arbitrary code; this is dangerous! if you want to continue, enable the flag: {RCE_RULE_FLAG}"
            )
        assert expression.operand, "must have operand for this operator type"

        output_ranges = set()
        # Look through every range that hasn't been filtered yet
        for sgrep_range in list(flatten(results.values())):
            # Only need to check where-python clause if the range hasn't already been filtered

            if sgrep_range.range in ranges_left:
                debug_print(
                    f"WHERE is {expression.operand}, metavars: {sgrep_range.metavars}"
                )
                if _where_python_statement_matches(
                    expression.operand, sgrep_range.metavars
                ):
                    output_ranges.add(sgrep_range.range)
        debug_print(f"after filter `{expression.operator}`: {output_ranges}")
        return output_ranges

    else:
        raise NotImplementedError(f"unknown operator {expression.operator}")


# Given a `where-python` expression as a string and currently matched metavars,
# return whether the expression matches as a boolean
def _where_python_statement_matches(
    where_expression: str, metavars: Dict[str, str]
) -> bool:
    # TODO: filter out obvious dangerous things here
    global output
    output = None  # type: ignore

    # HACK: we're executing arbitrary Python in the where-python,
    # be careful my friend
    vars = metavars
    try:
        exec(f"global output; output = {where_expression}")
    except Exception as ex:
        print_error(
            f"error evaluating a where-python expression: `{where_expression}`: {ex}"
        )

    if type(output) != type(True):  # type: ignore
        print_error_exit(  # type: ignore
            f"python where expression needs boolean output but got: {output} for {where_expression}"  # type: ignore
        )  # type: ignore
    return output == True  # type: ignore


def evaluate_expression(
    expression: BooleanRuleExpression,
    results: Dict[PatternId, List[SgrepRange]],
    flags: Optional[Dict[str, Any]] = None,
) -> Set[Range]:
    ranges_left = set([x.range for x in flatten(results.values())])
    return _evaluate_expression(expression, results, ranges_left, flags)


def _evaluate_expression(
    expression: BooleanRuleExpression,
    results: Dict[PatternId, List[SgrepRange]],
    ranges_left: Set[Range],
    flags: Optional[Dict[str, Any]] = None,
) -> Set[Range]:
    if (
        expression.operator == OPERATORS.AND_EITHER
        or expression.operator == OPERATORS.AND_ALL
    ):
        assert (
            expression.children is not None
        ), f"{pattern_name_for_operator(OPERATORS.AND_EITHER)} or {pattern_name_for_operator(OPERATORS.AND_ALL)} must have a list of subpatterns"

        # recurse on the nested expressions
<<<<<<< HEAD
        evaluated_ranges = [
            _evaluate_expression(expr, results, ranges_left.copy(), flags)
            for expr in expression.children
        ]
        debug_print(
            f"recursion result {evaluated_ranges} (flat: {list(flatten(evaluated_ranges))}))"
        )

=======
>>>>>>> 69b1fff6
        if expression.operator == OPERATORS.AND_EITHER:
            # remove anything that does not equal one of these ranges
            evaluated_ranges = [
                _evaluate_expression(expr, results, ranges_left.copy())
                for expr in expression.children
            ]
            ranges_left.intersection_update(flatten(evaluated_ranges))
        else:
            # chain intersection eagerly; intersect for every AND'ed child
            for expr in expression.children:
                remainining_ranges = _evaluate_expression(
                    expr, results, ranges_left.copy()
                )
                ranges_left.intersection_update(remainining_ranges)

        debug_print(f"after filter `{expression.operator}`: {ranges_left}")
    else:
        assert (
            expression.children is None
        ), f"only `{pattern_name_for_operator(OPERATORS.AND_EITHER)}` or `{pattern_name_for_operator(OPERATORS.AND_ALL)}` expressions can have multiple subpatterns"
        ranges_left = _evaluate_single_expression(
            expression, results, ranges_left, flags
        )
    return ranges_left


def enumerate_patterns_in_boolean_expression(
    expr: BooleanRuleExpression,
) -> Iterable[BooleanRuleExpression]:
    """
    flatten a potentially nested expression
    """
    if expr.children is not None:
        # we need to preserve this parent of multiple children, but it has no corresponding pattern
        yield BooleanRuleExpression(expr.operator, None, None, None)
        # now yield all the children
        for c in expr.children:
            yield from enumerate_patterns_in_boolean_expression(c)
    else:
        yield expr<|MERGE_RESOLUTION|>--- conflicted
+++ resolved
@@ -202,17 +202,6 @@
         ), f"{pattern_name_for_operator(OPERATORS.AND_EITHER)} or {pattern_name_for_operator(OPERATORS.AND_ALL)} must have a list of subpatterns"
 
         # recurse on the nested expressions
-<<<<<<< HEAD
-        evaluated_ranges = [
-            _evaluate_expression(expr, results, ranges_left.copy(), flags)
-            for expr in expression.children
-        ]
-        debug_print(
-            f"recursion result {evaluated_ranges} (flat: {list(flatten(evaluated_ranges))}))"
-        )
-
-=======
->>>>>>> 69b1fff6
         if expression.operator == OPERATORS.AND_EITHER:
             # remove anything that does not equal one of these ranges
             evaluated_ranges = [
