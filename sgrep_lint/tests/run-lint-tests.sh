#!/bin/bash

set -e

assert_output_equal () {
    actual_path=$1
    expected_path=$2
    if [ -z "$OVERRIDE_EXPECTED" ]; then
        echo "checking $expected_path"
        diff <(python -m json.tool $actual_path) <(python -m json.tool $expected_path)
    else
        echo "regenerating $expected_path"
        cat $actual_path > $expected_path
    fi
}

test_sgrep_local () { 
    cd "${THIS_DIR}/../";
    $SGREP --json --strict --config tests/python/eqeq.yaml tests/lint -o tmp.out >/dev/null
    assert_output_equal tmp.out tests/python/eqeq.expected.json
    rm -f tmp.out
}

test_sgrep_relative() {
    # test relative paths
    cd "${THIS_DIR}/../";
    $SGREP --json --strict --config ../sgrep_lint/tests/python/eqeq.yaml tests/lint -o tmp.out >/dev/null
    assert_output_equal tmp.out tests/python/eqeq.expected.relative.json
    rm -f tmp.out
}

test_sgrep_absolute() {
    cd "${THIS_DIR}/../";
    cp tests/python/eqeq.yaml /tmp
    $SGREP --json --strict --config /tmp/eqeq.yaml tests/lint -o tmp.out >/dev/null
    assert_output_equal tmp.out tests/python/eqeq.expected.directory.json
    rm -f tmp.out
    rm -f /tmp/eqeq.yaml
}

test_sgrep_url_config() {
    cd "${THIS_DIR}/../";
    # test url paths
    $SGREP --json --strict --config=https://raw.githubusercontent.com/returntocorp/sgrep-rules/develop/template.yaml tests/lint -o tmp.out >/dev/null
    assert_output_equal tmp.out tests/python/eqeq.expected.remote.json
    rm -f tmp.out
}

test_registry() {    
    $SGREP --json --strict --config=r2c tests/lint -o tmp.out >/dev/null
    assert_output_equal tmp.out tests/python/eqeq.expected.registry.json
    rm -f tmp.out
}

test_sgrep_default_file() {
    cd "${THIS_DIR}/../";
    # test .sgrep.yml
    rm -rf .sgrep.yml
    $SGREP --generate-config
    $SGREP --json --strict tests/lint -o tmp.out >/dev/null
    assert_output_equal tmp.out tests/python/eqeq.expected.template.json
    rm -f tmp.out
    rm -rf .sgrep.yml
}

test_sgrep_default_folder() {
    cd "${THIS_DIR}/../";
    # test .sgrep/ directory
    rm -rf .sgrep/ && mkdir .sgrep/
    $SGREP --generate-config
    mv .sgrep.yml .sgrep/
    $SGREP --json --strict tests/lint -o tmp.out >/dev/null
    assert_output_equal tmp.out tests/python/eqeq.expected.template.json
    rm -f tmp.out
    rm -rf .sgrep/
}

test_sgrep_include () { 
    cd "${THIS_DIR}/../";
    $SGREP --json --strict --config tests/python/eqeq.yaml --include '*.py' tests/lint -o tmp.out >/dev/null
<<<<<<< HEAD
    assert_output_equal tmp.out tests/python/eqeq.include.json
=======
    if [ -z "$OVERRIDE_EXPECTED" ]; then
        diff tmp.out tests/python/eqeq.include.json
    else
        cat tmp.out > tests/python/eqeq.include.json
    fi
>>>>>>> e53f2e81
    rm -f tmp.out
}

test_sgrep_exclude () { 
    cd "${THIS_DIR}/../";
    $SGREP --json --strict --config tests/python/eqeq.yaml --exclude '*.py' tests/lint -o tmp.out >/dev/null
<<<<<<< HEAD
    assert_output_equal tmp.out tests/python/eqeq.exclude.json
=======
    if [ -z "$OVERRIDE_EXPECTED" ]; then
        diff tmp.out tests/python/eqeq.exclude.json
    else
        cat tmp.out > tests/python/eqeq.exclude.json
    fi
>>>>>>> e53f2e81
    rm -f tmp.out
}

test_sgrep_exclude_dir () { 
    cd "${THIS_DIR}/../";
    $SGREP --json --strict --config tests/python/eqeq.yaml --exclude-dir 'excluded_dir' tests/lint tests/excluded_dir -o tmp.out >/dev/null
<<<<<<< HEAD
    assert_output_equal tmp.out tests/python/eqeq.exclude_dir.json
=======
    if [ -z "$OVERRIDE_EXPECTED" ]; then
        diff tmp.out tests/python/eqeq.exclude_dir.json
    else
        cat tmp.out > tests/python/eqeq.exclude_dir.json
    fi
>>>>>>> e53f2e81
    rm -f tmp.out
}


echo "-----------------------"
echo "starting lint tests"

THIS_DIR="$(dirname "$(realpath "$0")")";

cd "${THIS_DIR}"
PYTHONPATH=.. pytest .

local_tests() {
    SGREP="./sgrep.py"
    test_sgrep_local
    test_sgrep_relative
    test_sgrep_absolute
    test_sgrep_url_config
    test_registry
    test_sgrep_default_file
    test_sgrep_default_folder
    test_sgrep_include
    test_sgrep_exclude
    test_sgrep_exclude_dir
}

docker_tests() {
    SGREP="docker run --rm -v \"\${PWD}:/home/repo\" returntocorp/sgrep:develop"
    test_sgrep_local
    #test_sgrep_relative
    #test_sgrep_absolute
    test_sgrep_url_config
    test_registry
    test_sgrep_default_file
    test_sgrep_default_folder
}

local_tests
#echo "sgrep docker develop image"
#docker_tests

# parsing bad.yaml should fail
$SGREP --strict --config tests/python/bad.yaml tests/lint && echo "bad.yaml should have failed" && exit 1

# parsing badpattern.yaml should fail
$SGREP --strict --config tests/python/badpattern.yaml tests/lint && echo "badpattern.yaml should have failed" && exit 1

# parsing bad2.yaml should fail
$SGREP --strict --config tests/python/bad2.yaml tests/lint && echo "bad2.yaml should have failed" && exit 1

# parsing bad3.yaml should fail
$SGREP --strict --config tests/python/bad3.yaml tests/lint && echo "bad3.yaml should have failed" && exit 1

# parsing bad4.yaml should fail
$SGREP --strict --config tests/python/bad4.yaml tests/lint && echo "bad4.yaml should have failed" && exit 1

# parsing good.yaml should succeed
$SGREP --strict --config=tests/python/good.yaml tests/lint

# parsing good_with_metadata.yaml should succeed
$SGREP --strict --config=tests/python/good_with_metadata.yaml tests/lint

#echo TODO: disabled sgrep-rules regression testing for now
rm -rf /tmp/sgrep-rules && git clone https://github.com/returntocorp/sgrep-rules /tmp/sgrep-rules
$SGREP --dangerously-allow-arbitrary-code-execution-from-rules --strict --test --test-ignore-todo /tmp/sgrep-rules

echo "-----------------------"
echo "all lint tests passed"<|MERGE_RESOLUTION|>--- conflicted
+++ resolved
@@ -78,45 +78,21 @@
 test_sgrep_include () { 
     cd "${THIS_DIR}/../";
     $SGREP --json --strict --config tests/python/eqeq.yaml --include '*.py' tests/lint -o tmp.out >/dev/null
-<<<<<<< HEAD
     assert_output_equal tmp.out tests/python/eqeq.include.json
-=======
-    if [ -z "$OVERRIDE_EXPECTED" ]; then
-        diff tmp.out tests/python/eqeq.include.json
-    else
-        cat tmp.out > tests/python/eqeq.include.json
-    fi
->>>>>>> e53f2e81
     rm -f tmp.out
 }
 
 test_sgrep_exclude () { 
     cd "${THIS_DIR}/../";
     $SGREP --json --strict --config tests/python/eqeq.yaml --exclude '*.py' tests/lint -o tmp.out >/dev/null
-<<<<<<< HEAD
     assert_output_equal tmp.out tests/python/eqeq.exclude.json
-=======
-    if [ -z "$OVERRIDE_EXPECTED" ]; then
-        diff tmp.out tests/python/eqeq.exclude.json
-    else
-        cat tmp.out > tests/python/eqeq.exclude.json
-    fi
->>>>>>> e53f2e81
     rm -f tmp.out
 }
 
 test_sgrep_exclude_dir () { 
     cd "${THIS_DIR}/../";
     $SGREP --json --strict --config tests/python/eqeq.yaml --exclude-dir 'excluded_dir' tests/lint tests/excluded_dir -o tmp.out >/dev/null
-<<<<<<< HEAD
     assert_output_equal tmp.out tests/python/eqeq.exclude_dir.json
-=======
-    if [ -z "$OVERRIDE_EXPECTED" ]; then
-        diff tmp.out tests/python/eqeq.exclude_dir.json
-    else
-        cat tmp.out > tests/python/eqeq.exclude_dir.json
-    fi
->>>>>>> e53f2e81
     rm -f tmp.out
 }
 
