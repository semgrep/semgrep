(*s: semgrep/matching/Matching_generic.mli *)

(*s: type [[Matching_generic.tin]] *)
(* tin is for 'type in' and tout for 'type out' *)
(* incoming environment *)
<<<<<<< HEAD
type tin = {
  mv : Metavars_generic.Env.t;
  stmts_match_span : Stmts_match_span.t;
  cache : tout Caching.Cache.t option;
}
=======
type tin = Metavariable.bindings
>>>>>>> a3641c9b
(*e: type [[Matching_generic.tin]] *)
(*s: type [[Matching_generic.tout]] *)
(* list of possible outcoming matching environments *)
and tout = tin list
(*e: type [[Matching_generic.tout]] *)

(*s: type [[Matching_generic.matcher]] *)
(* A matcher is something taking an element A and an element B
 * (for this module A will be the AST of the pattern and B
 * the AST of the program we want to match over), then some environment
 * information tin, and it will return something (tout) that will
 * represent a match between element A and B.
*)
(* currently 'a and 'b are usually the same type as we use the
 * same language for the host language and pattern language
*)
type ('a, 'b) matcher = 'a -> 'b -> tin -> tout
(*e: type [[Matching_generic.matcher]] *)

(* monadic combinators *)
(*s: signature [[Matching_generic.monadic_bind]] *)
val ( >>= ) : (tin -> tout) -> (unit -> tin -> tout) -> tin -> tout
(*e: signature [[Matching_generic.monadic_bind]] *)
(*s: signature [[Matching_generic.TODOOPERATOR2]] *)
val ( >||> ) : (tin -> tout) -> (tin -> tout) -> tin -> tout
(*e: signature [[Matching_generic.TODOOPERATOR2]] *)
(*s: signature [[Matching_generic.TODOOPERATOR3]] *)
val ( >!> ) : (tin -> tout) -> (unit -> tin -> tout) -> tin -> tout
(*e: signature [[Matching_generic.TODOOPERATOR3]] *)

(*s: signature [[Matching_generic.return]] *)
val return : unit -> tin -> tout
(*e: signature [[Matching_generic.return]] *)
(*s: signature [[Matching_generic.fail]] *)
val fail : unit -> tin -> tout
(*e: signature [[Matching_generic.fail]] *)

(* shortcut for >>=, since OCaml 4.08 you can define those "extended-let" *)
val (let*) : (tin -> tout) -> (unit -> tin -> tout) -> tin -> tout

(*s: signature [[Matching_generic.empty_environment]] *)
val empty_environment : tout Caching.Cache.t option -> tin
(*e: signature [[Matching_generic.empty_environment]] *)

val add_mv_capture :
  Metavars_generic.mvar -> Metavars_generic.mvalue -> tin -> tin

val get_mv_capture :
  Metavars_generic.mvar -> tin -> Metavars_generic.mvalue option

(* Update the matching list of statements by providing a new matching
   statement. *)
val extend_stmts_match_span : AST_generic.stmt -> tin -> tin

(*s: signature [[Matching_generic.envf]] *)
val envf :
  (Metavariable.mvar AST_generic.wrap, Metavariable.mvalue) matcher
(*e: signature [[Matching_generic.envf]] *)

(*s: signature [[Matching_generic.check_and_add_metavar_binding]] *)
val check_and_add_metavar_binding :
  Metavariable.mvar * Metavariable.mvalue ->
  tin -> tin option
(*e: signature [[Matching_generic.check_and_add_metavar_binding]] *)

(* helpers *)
(*s: signature [[Matching_generic.has_ellipsis_stmts]] *)
val has_ellipsis_stmts : AST_generic.stmt list -> bool
(*e: signature [[Matching_generic.has_ellipsis_stmts]] *)
val inits_and_rest_of_list: 'a list -> ('a list * 'a list) list
(*s: signature [[Matching_generic.all_elem_and_rest_of_list]] *)
val all_elem_and_rest_of_list : 'a list -> ('a * 'a list) list
(*e: signature [[Matching_generic.all_elem_and_rest_of_list]] *)
(*s: signature [[Matching_generic.is_regexp_string]] *)
val is_regexp_string: string -> bool
(*e: signature [[Matching_generic.is_regexp_string]] *)
type regexp = Re.re
(*s: signature [[Matching_generic.regexp_of_regexp_string]] *)
val regexp_matcher_of_regexp_string: string -> (string -> bool)
(*e: signature [[Matching_generic.regexp_of_regexp_string]] *)

val equal_ast_binded_code :
  Metavariable.mvalue -> Metavariable.mvalue -> bool

(* generic matchers *)
(*s: signature [[Matching_generic.m_option]] *)
val m_option : ('a, 'b) matcher -> ('a option, 'b option) matcher
(*e: signature [[Matching_generic.m_option]] *)
(*s: signature [[Matching_generic.m_option_ellipsis_ok]] *)
val m_option_ellipsis_ok :
  (AST_generic.expr -> 'a -> tin -> tout) ->
  AST_generic.expr option -> 'a option -> tin -> tout
(*e: signature [[Matching_generic.m_option_ellipsis_ok]] *)
(*s: signature [[Matching_generic.m_option_none_can_match_some]] *)
val m_option_none_can_match_some :
  ('a -> 'b -> tin -> tout) -> 'a option -> 'b option -> tin -> tout
(*e: signature [[Matching_generic.m_option_none_can_match_some]] *)

(*s: signature [[Matching_generic.m_ref]] *)
val m_ref : ('a, 'b) matcher -> ('a ref, 'b ref) matcher
(*e: signature [[Matching_generic.m_ref]] *)

(*s: signature [[Matching_generic.m_list]] *)
val m_list : ('a, 'b) matcher -> ('a list,'b list) matcher
(*e: signature [[Matching_generic.m_list]] *)
(*s: signature [[Matching_generic.m_list_prefix]] *)
val m_list_prefix : ('a, 'b) matcher -> ('a list,'b list) matcher
(*e: signature [[Matching_generic.m_list_prefix]] *)
(*s: signature [[Matching_generic.m_list_with_dots]] *)
val m_list_with_dots :
  ('a,'b) matcher -> ('a -> bool) -> bool -> ('a list, 'b list) matcher
(*e: signature [[Matching_generic.m_list_with_dots]] *)
val m_list_in_any_order:
  less_is_ok:bool -> ('a,'b) matcher -> ('a list, 'b list) matcher

(* use = *)
val m_eq : ('a, 'a) matcher
(*s: signature [[Matching_generic.m_bool]] *)
val m_bool : (bool, bool) matcher
(*e: signature [[Matching_generic.m_bool]] *)
(*s: signature [[Matching_generic.m_int]] *)
val m_int : (int, int) matcher
(*e: signature [[Matching_generic.m_int]] *)
(*s: signature [[Matching_generic.m_string]] *)
val m_string : (string, string) matcher
(*e: signature [[Matching_generic.m_string]] *)
(*s: signature [[Matching_generic.string_is_prefix]] *)
val string_is_prefix : string -> string -> bool
(*e: signature [[Matching_generic.string_is_prefix]] *)
(*s: signature [[Matching_generic.m_string_prefix]] *)
val m_string_prefix : string -> string -> tin -> tout
(*e: signature [[Matching_generic.m_string_prefix]] *)

(*s: signature [[Matching_generic.m_info]] *)
val m_info : 'a -> 'b -> tin -> tout
(*e: signature [[Matching_generic.m_info]] *)
(*s: signature [[Matching_generic.m_tok]] *)
val m_tok : 'a -> 'b -> tin -> tout
(*e: signature [[Matching_generic.m_tok]] *)
(*s: signature [[Matching_generic.m_wrap]] *)
val m_wrap : ('a -> 'b -> tin -> tout) -> 'a * 'c -> 'b * 'd -> tin -> tout
(*e: signature [[Matching_generic.m_wrap]] *)
(*s: signature [[Matching_generic.m_bracket]] *)
val m_bracket :
  ('a -> 'b -> tin -> tout) -> 'c * 'a * 'd -> 'e * 'b * 'f -> tin -> tout
(*e: signature [[Matching_generic.m_bracket]] *)

(*s: signature [[Matching_generic.m_other_xxx]] *)
val m_other_xxx : 'a -> 'a -> tin -> tout
(*e: signature [[Matching_generic.m_other_xxx]] *)
(*e: semgrep/matching/Matching_generic.mli *)<|MERGE_RESOLUTION|>--- conflicted
+++ resolved
@@ -3,15 +3,11 @@
 (*s: type [[Matching_generic.tin]] *)
 (* tin is for 'type in' and tout for 'type out' *)
 (* incoming environment *)
-<<<<<<< HEAD
 type tin = {
-  mv : Metavars_generic.Env.t;
+  mv : Metavariable.Env.t;
   stmts_match_span : Stmts_match_span.t;
   cache : tout Caching.Cache.t option;
 }
-=======
-type tin = Metavariable.bindings
->>>>>>> a3641c9b
 (*e: type [[Matching_generic.tin]] *)
 (*s: type [[Matching_generic.tout]] *)
 (* list of possible outcoming matching environments *)
