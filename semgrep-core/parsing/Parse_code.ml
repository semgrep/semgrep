--- conflicted
+++ resolved
@@ -291,10 +291,7 @@
   AST_generic_helpers.gensym_counter := 0;
   Naming_AST.resolve lang ast;
   Constant_propagation.propagate_basic lang ast;
-<<<<<<< HEAD
   Constant_propagation.propagate_dataflow ast;
-=======
   (* TODO:  Caching.prepare_target ast; commented because of test regressions *)
   Bloom_annotation.annotate_program ast;
->>>>>>> b5ef439f
   { ast; errors; stat }