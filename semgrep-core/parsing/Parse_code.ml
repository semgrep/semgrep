(* Yoann Padioleau
 *
 * Copyright (C) 2020 r2c
 *
 * This program is free software; you can redistribute it and/or
 * modify it under the terms of the GNU General Public License (GPL)
 * version 2 as published by the Free Software Foundation.
 *
 * This program is distributed in the hope that it will be useful,
 * but WITHOUT ANY WARRANTY; without even the implied warranty of
 * MERCHANTABILITY or FITNESS FOR A PARTICULAR PURPOSE.  See the
 * file license.txt for more details.
*)
open Common
module Flag = Flag_semgrep
module PI = Parse_info
module E = Error_code

let logger = Logging.get_logger [__MODULE__]

(*****************************************************************************)
(* Prelude *)
(*****************************************************************************)
(* Mostly a wrapper around pfff Parse_generic, but which can also use
 * tree-sitter parsers when possible.
*)

(*****************************************************************************)
(* Types *)
(*****************************************************************************)

type parsing_result = {
  ast: AST_generic.program;
  errors: Error_code.error list;
  stat: Parse_info.parsing_stat;
}

(*****************************************************************************)
(* Helpers *)
(*****************************************************************************)

type 'ast parser =
  | Pfff of (Common.filename -> ('ast * Parse_info.parsing_stat))
  | TreeSitter of (Common.filename ->
                   'ast Tree_sitter_run.Parsing_result.t)

type 'ast internal_result =
  | Ok of ('ast * Parse_info.parsing_stat)
  | Partial of 'ast * Error_code.error list * Parse_info.parsing_stat
  | Error of exn

let error_of_tree_sitter_error (err : Tree_sitter_run.Tree_sitter_error.t) =
  let start = err.start_pos in
  let loc = {
    PI.str = err.substring;
    charpos = 0; (* fake *)
    line = start.row + 1;
    column = start.column;
    file = err.file.name;
  } in
  let info = { PI.token = PI.OriginTok loc; transfo = PI.NoTransfo } in
  PI.Parsing_error info

let stat_of_tree_sitter_stat file (stat: Tree_sitter_run.Parsing_result.stat) =
  { Parse_info.
    filename = file;
    total_line_count = stat.total_line_count;
    error_line_count = stat.error_line_count;
    have_timeout = false;
    commentized = 0; problematic_lines = [];
  }


let (run_parser: 'ast parser -> Common.filename -> 'ast internal_result) =
  fun parser file ->
  match parser with
  | Pfff f ->
      Common.save_excursion Flag_parsing.show_parsing_error false (fun () ->
        logger#info "trying to parse with Pfff parser %s" file;
        try
          let res = f file in
          Ok res
        with
        | Timeout -> raise Timeout
        | exn ->
            logger#debug "exn (%s) with Pfff parser" (Common.exn_to_s exn);
            Error exn
      )
  | TreeSitter f ->
      logger#info "trying to parse with TreeSitter parser %s" file;
      (try
         let res = f file in
         let stat = stat_of_tree_sitter_stat file res.stat in
         (match res.program, res.errors with
          | None, [] -> raise Impossible
          | Some ast, [] -> Ok (ast, stat)
          | None, ts_error::_xs ->
              let exn = error_of_tree_sitter_error ts_error in
              logger#info "non-recoverable error (%s) with TreeSitter parser"
                (Common.exn_to_s exn);
              Error exn
          | Some ast, x::_xs ->
              (* let's just return the first one for now; the following one
               * may be due to cascading effect of the first error *)
              let exn = error_of_tree_sitter_error x in
              logger#info "partial error (%s) with TreeSitter parser"
                (Common.exn_to_s exn);
              let err = E.exn_to_error file exn in
              Partial (ast, [err], stat)
         )
       with
       | Timeout -> raise Timeout
       | exn ->
           logger#debug "exn (%s) with TreeSitter parser" (Common.exn_to_s exn);
           Error exn
      )

let rec (run_either:
           Common.filename -> 'ast parser list -> 'ast internal_result)
  = fun file xs ->
    match xs with
    | [] -> Error (Failure (spf "no parser found for %s" file))
    | p::xs ->
        let res = run_parser p file in
        match res with
        | Ok ast -> Ok ast
        | Partial (ast, errs, stat) ->
            let res = run_either file xs in
            (match res with
             | Ok res -> Ok res
             | Error exn2 ->
                 logger#debug "exn again (%s) but return Partial"
                   (Common.exn_to_s exn2);
                 (* prefer a Partial to an Error *)
                 Partial (ast, errs, stat)
             | Partial _ ->
                 logger#debug "Partial again but return first Partial";
                 Partial (ast, errs, stat)
            )
        | Error exn ->
            let res = run_either file xs in
            (match res with
             | Ok res -> Ok res
             | Partial (ast, errs, stat) ->
                 logger#debug "Got now a Partial, better than exn (%s)"
                   (Common.exn_to_s exn);
                 Partial (ast, errs, stat)

             | Error exn2 ->
                 logger#debug "exn again (%s) but return original exn (%s)"
                   (Common.exn_to_s exn2) (Common.exn_to_s exn);
                 (* prefer the first error *)
                 Error exn
            )

let (run: Common.filename -> 'ast parser list -> ('ast -> AST_generic.program)
     -> parsing_result) =
  fun file xs fconvert ->
  let xs =
    if !Flag.tree_sitter_only
    then xs |> Common.exclude (function | Pfff _ -> true | _ -> false)
    else xs
  in
  (match run_either file xs with
   | Ok (ast, stat) -> { ast = fconvert ast; errors =  []; stat }
   | Partial (ast, errs, stat) -> { ast = fconvert ast; errors = errs; stat }
   | Error exn -> raise exn
  )

let throw_tokens f =
  (fun file ->
     let res = f file in
     res.PI.ast, res.PI.stat
  )

let just_parse_with_lang lang file =
  match lang with
  | Lang.Ruby ->
      (* for Ruby we start with the tree-sitter parser because the pfff parser
       * is not great and some of the token positions may be wrong.
      *)
      run file [
        TreeSitter Parse_ruby_tree_sitter.parse;
        (* right now the parser is verbose and the token positions
         * may be wrong, but better than nothing. *)
        Pfff (throw_tokens Parse_ruby.parse);
      ]
        Ruby_to_generic.program
  | Lang.Java ->
      (* let's start with a pfff one; it's quite good and currently faster
       * than the tree-sitter one because we need to wrap that one inside
       * an invoke because of a segfault/memory-leak.
      *)
      run file [
        Pfff (throw_tokens Parse_java.parse);
        TreeSitter Parse_java_tree_sitter.parse;
      ]
        Java_to_generic.program
  | Lang.Go ->
      run file [
        Pfff (throw_tokens Parse_go.parse);
        TreeSitter Parse_go_tree_sitter.parse;
      ]
        Go_to_generic.program

  | Lang.Javascript ->
      (* we start directly with tree-sitter here, because
       * the pfff parser is slow on minified files due to its (slow) error
       * recovery strategy.
      *)
      run file [
        TreeSitter Parse_javascript_tree_sitter.parse;
        Pfff (throw_tokens (fun file ->
          let f () =
            Parse_js.parse file
          in
          (* timeout already set in caller, then good to go *)
          if !Flag.timeout <> 0.
          then f ()
          else begin
            try
              Common.timeout_function 5 (fun () ->
                logger#info "running the pfff JS parser with 5s timeout";
                f ()
              )
            with Timeout ->
              logger#debug "Timeout, transforming in parse error";
              raise Parsing.Parse_error
          end
        ));
      ]
        Js_to_generic.program

  | Lang.Typescript ->
      run file [
        TreeSitter (Parse_typescript_tree_sitter.parse ?dialect:None)
      ]
        Js_to_generic.program

  | Lang.Csharp ->
      (* there is no pfff parser for C# so let's go directly to tree-sitter,
       * and there's no ast_csharp.ml either so we directly generate
       * a generic AST (no csharp_to_generic here)
      *)
      run file [TreeSitter Parse_csharp_tree_sitter.parse] (fun x -> x)

  | Lang.Kotlin ->
      (* there is no pfff parser for Kotlin so let's go directly to tree-sitter,
       * and there's no ast_kotlin.ml either so we directly generate
       * a generic AST (no kotlin_to_generic here)
      *)
      run file [TreeSitter Parse_kotlin_tree_sitter.parse] (fun x -> x)

  | Lang.C ->
      run file [
        Pfff (throw_tokens Parse_c.parse);
        TreeSitter Parse_c_tree_sitter.parse;
      ]
        C_to_generic.program

  | Lang.Lua ->
      (* there is no pfff parser for Lua so let's go directly to tree-sitter,
       * and there's no ast_lua.ml either so we directly generate
       * a generic AST (no lua_to_generic here)
      *)
      run file [TreeSitter Parse_lua_tree_sitter.parse] (fun x -> x)

  | Lang.Rust ->
      (* there is no pfff parser for Rust so let's go directly to tree-sitter,
       * and there's no ast_rust.ml either so we directly generate
       * a generic AST (no rust_to_generic here)
      *)
      run file [TreeSitter Parse_rust_tree_sitter.parse] (fun x -> x)

  (* default to the one in pfff for the other languages *)
  | _ ->
      run file [Pfff ((fun file ->
        Parse_generic.parse_with_lang lang file))] (fun x -> x)

(*****************************************************************************)
(* Entry point *)
(*****************************************************************************)

let parse_and_resolve_name_use_pfff_or_treesitter lang file =
  let { ast; errors; stat } = just_parse_with_lang lang file in

  (* to be deterministic, reset the gensym; anyway right now semgrep is
   * used only for local per-file analysis, so no need to have a unique ID
   * among a set of files in a project like codegraph.
  *)
  AST_generic_helpers.gensym_counter := 0;
  Naming_AST.resolve lang ast;
  Constant_propagation.propagate_basic lang ast;
<<<<<<< HEAD
  Caching.prepare_target ast;
=======
  Bloom_annotation.annotate_program ast;
>>>>>>> 696c1572
  { ast; errors; stat }<|MERGE_RESOLUTION|>--- conflicted
+++ resolved
@@ -291,9 +291,6 @@
   AST_generic_helpers.gensym_counter := 0;
   Naming_AST.resolve lang ast;
   Constant_propagation.propagate_basic lang ast;
-<<<<<<< HEAD
   Caching.prepare_target ast;
-=======
   Bloom_annotation.annotate_program ast;
->>>>>>> 696c1572
   { ast; errors; stat }