--- conflicted
+++ resolved
@@ -52,14 +52,8 @@
     (* use pfff *)
     | _ -> Parse_generic.parse_pattern lang str
   in
-<<<<<<< HEAD
   Caching.prepare_pattern any;
-  Check_semgrep.check_pattern lang any;
-  any
-=======
-  (* TODO: Caching.prepare_pattern any; commented because of test regressions *)
   Check_pattern.check lang any;
   any
 
-(*e: semgrep/parsing/Parse_pattern.ml *)
->>>>>>> a3641c9b
+(*e: semgrep/parsing/Parse_pattern.ml *)