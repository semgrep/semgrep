(*s: semgrep/cli/Main.ml *)
(*
 * The author disclaims copyright to this source code.  In place of
 * a legal notice, here is a blessing:
 *
 *    May you do good and not evil.
 *    May you find forgiveness for yourself and forgive others.
 *    May you share freely, never taking more than you give.
 *)
open Common

module Flag = Flag_semgrep
module PI = Parse_info
module S = Scope_code
module E = Error_code
module MR = Mini_rule
module R = Rule
module J = JSON
module FT = File_type

(*****************************************************************************)
(* Purpose *)
(*****************************************************************************)
(* A semantic grep.
 * See https://semgrep.dev/ for more information.
 *
 * Right now there is:
 *  - good support for: Python, Java, Go, Ruby,
 *    Javascript (and JSX), Typescript (and TSX), JSON
 *  - partial support for: PHP, C, OCaml, Lua, C#.
 *  - almost support for: Rust, R, Kotlin.
 *
 * opti: git grep foo | xargs semgrep -e 'foo(...)'
 *
 * related:
 *  - Structural Search and Replace (SSR) in Jetbrains IDE
 *    http://www.jetbrains.com/idea/documentation/ssr.html
 *    http://tv.jetbrains.net/videocontent/intellij-idea-static-analysis-custom-rules-with-structural-search-replace
 *  - gogrep: https://github.com/mvdan/gogrep/
 *  - ruleguard: https://github.com/quasilyte/go-ruleguard
 *    (use gogrep internally)
 *  - phpgrep: https://github.com/quasilyte/phpgrep
 *    https://github.com/VKCOM/noverify/blob/master/docs/dynamic-rules.md
 *    https://speakerdeck.com/quasilyte/phpgrep-syntax-aware-code-search
 *  - rubocop pattern
 *    https://github.com/marcandre/rubocop/blob/master/manual/node_pattern.md
 *  - astpath, using XPATH on ASTs https://github.com/hchasestevens/astpath
 *  - ack http://beyondgrep.com/
 *  - cgrep http://awgn.github.io/cgrep/
 *  - hound https://codeascraft.com/2015/01/27/announcing-hound-a-lightning-fast-code-search-tool/
 *  - many grep-based linters (in Zulip, autodesk, bento, etc.)
 *
 * See also codequery for more structural queries.
 * See also old information at https://github.com/facebook/pfff/wiki/Sgrep.
*)

(*****************************************************************************)
(* Flags *)
(*****************************************************************************)

(* ------------------------------------------------------------------------- *)
(* debugging/profiling/logging flags *)
(* ------------------------------------------------------------------------- *)

(* You can set those environment variables to enable debugging/profiling
 * instead of using -debug or -profile. This is useful when you don't call
 * directly semgrep-core but instead use the semgrep Python wrapper.
*)
let env_debug = "SEMGREP_CORE_DEBUG"
let env_profile = "SEMGREP_CORE_PROFILE"

let logger = Logging.get_logger [__MODULE__]
let log_config_file = ref "log_config.json"

(* see also verbose/... flags in Flag_semgrep.ml *)
(* to test things *)
let test = ref false

(*s: constant [[Main_semgrep_core.verbose]] *)
(*e: constant [[Main_semgrep_core.verbose]] *)
(*s: constant [[Main_semgrep_core.debug]] *)
let debug = ref false
(*e: constant [[Main_semgrep_core.debug]] *)
let profile = ref false
(*s: constant [[Main_semgrep_core.error_recovery]] *)
(* try to continue processing files, even if one has a parse error with -e/f.
 * note that -rules_file does its own error recovery.
*)
let error_recovery = ref false
(*e: constant [[Main_semgrep_core.error_recovery]] *)

(* used for -json -profile *)
let profile_start = ref 0.

(* there are a few other debugging flags in Flag_semgrep.ml
 * (e.g., debug_matching)
*)
(* ------------------------------------------------------------------------- *)
(* main flags *)
(* ------------------------------------------------------------------------- *)

(*s: constant [[Main_semgrep_core.pattern_string]] *)
(* -e *)
let pattern_string = ref ""
(*e: constant [[Main_semgrep_core.pattern_string]] *)
(*s: constant [[Main_semgrep_core.pattern_file]] *)
(* -f *)
let pattern_file = ref ""
(*e: constant [[Main_semgrep_core.pattern_file]] *)
(*s: constant [[Main_semgrep_core.rules_file]] *)
(* -rules_file (mini rules) *)
let rules_file = ref ""
(*e: constant [[Main_semgrep_core.rules_file]] *)
(*s: constant [[Main_semgrep_core.tainting_rules_file]] *)
(* -tainting_rules_file *)
let tainting_rules_file = ref ""
(*e: constant [[Main_semgrep_core.tainting_rules_file]] *)

(* -config *)
let config_file = ref ""

(*s: constant [[Main_semgrep_core.equivalences_file]] *)
let equivalences_file = ref ""
(*e: constant [[Main_semgrep_core.equivalences_file]] *)

(* todo: infer from basename argv(0) ? *)
(*s: constant [[Main_semgrep_core.lang]] *)
let lang = ref "unset"
(*e: constant [[Main_semgrep_core.lang]] *)

(*s: constant [[Main_semgrep_core.excludes]] *)
(*e: constant [[Main_semgrep_core.excludes]] *)
(*s: constant [[Main_semgrep_core.includes]] *)
(*e: constant [[Main_semgrep_core.includes]] *)
(*s: constant [[Main_semgrep_core.exclude_dirs]] *)
(*e: constant [[Main_semgrep_core.exclude_dirs]] *)
(*s: constant [[Main_semgrep_core.include_dirs]] *)
(*e: constant [[Main_semgrep_core.include_dirs]] *)

type output_format = Text | Json

(*s: constant [[Main_semgrep_core.output_format_json]] *)
let output_format = ref Text
(*e: constant [[Main_semgrep_core.output_format_json]] *)
(*s: constant [[Main_semgrep_core.match_format]] *)
let match_format = ref Matching_report.Normal
(*e: constant [[Main_semgrep_core.match_format]] *)

(*s: constant [[Main_semgrep_core.mvars]] *)
let mvars = ref ([]: Metavariable.mvar list)
(*e: constant [[Main_semgrep_core.mvars]] *)

(*s: constant [[Main_semgrep_core.layer_file]] *)
let layer_file = ref (None: filename option)
(*e: constant [[Main_semgrep_core.layer_file]] *)

(*s: constant [[Main_semgrep_core.keys]] *)
let keys = Common2.hkeys Lang.lang_of_string_map
(*e: constant [[Main_semgrep_core.keys]] *)
(*s: constant [[Main_semgrep_core.supported_langs]] *)
let supported_langs: string = String.concat ", " keys
(*e: constant [[Main_semgrep_core.supported_langs]] *)

(* ------------------------------------------------------------------------- *)
(* limits *)
(* ------------------------------------------------------------------------- *)

(* timeout is now in Flag_semgrep.ml *)
let max_memory = ref 0 (* in MB *)

(* arbitrary limit *)
let max_match_per_file = ref 10_000

(*s: constant [[Main_semgrep_core.ncores]] *)
(* -j *)
let ncores = ref 1
(*e: constant [[Main_semgrep_core.ncores]] *)

(* ------------------------------------------------------------------------- *)
(* optional optimizations *)
(* ------------------------------------------------------------------------- *)

(* opt = optimization *)
let with_opt_cache = ref false

(* ------------------------------------------------------------------------- *)
(* flags used by the semgrep-python wrapper *)
(* ------------------------------------------------------------------------- *)

(* path to cache (given by semgrep-python) *)
let use_parsing_cache = ref ""
(* take the list of files in a file (given by semgrep-python) *)
let target_file = ref ""


(*s: constant [[Main_semgrep_core.action]] *)
(* action mode *)
let action = ref ""
(*e: constant [[Main_semgrep_core.action]] *)

(*****************************************************************************)
(* Helpers *)
(*****************************************************************************)

let version =
  spf "semgrep-core version: %s, pfff: %s" Version.version Config_pfff.version

(*s: function [[Main_semgrep_core.set_gc]] *)
let set_gc () =
(*
  if !Flag.debug_gc
  then Gc.set { (Gc.get()) with Gc.verbose = 0x01F };
*)
  (* only relevant in bytecode, in native the stacklimit is the os stacklimit,
   * which usually requires a ulimit -s 40000
  *)
  Gc.set {(Gc.get ()) with Gc.stack_limit = 1000 * 1024 * 1024};
  (* see www.elehack.net/michael/blog/2010/06/ocaml-memory-tuning *)
  Gc.set { (Gc.get()) with Gc.minor_heap_size = 4_000_000 };
  Gc.set { (Gc.get()) with Gc.major_heap_increment = 8_000_000 };
  Gc.set { (Gc.get()) with Gc.space_overhead = 300 };
  ()
(*e: function [[Main_semgrep_core.set_gc]] *)

(*s: function [[Main_semgrep_core.map]] *)
let map f xs =
  if !ncores <= 1
  then List.map f xs
  else
    let n = List.length xs in
    (* Heuristic. Note that if you don't set a chunksize, Parmap
     * will evenly split the list xs, which does not provide any load
     * balancing.
    *)
    let chunksize =
      match n with
      | _ when n > 1000 -> 10
      | _ when n > 100 -> 5
      | _ when n = 0 -> 1
      | _ when n <= !ncores -> 1
      | _ -> n / !ncores
    in
    assert (!ncores > 0 && chunksize > 0);
    Parmap.parmap ~ncores:!ncores ~chunksize f (Parmap.L xs)
(*e: function [[Main_semgrep_core.map]] *)

(*s: constant [[Main_semgrep_core._matching_tokens]] *)
(* for -gen_layer *)
let _matching_tokens = ref []
(*e: constant [[Main_semgrep_core._matching_tokens]] *)

(*s: function [[Main_semgrep_core.print_match]] *)
let print_match mvars mvar_binding ii_of_any tokens_matched_code =
  (* there are a few fake tokens in the generic ASTs now (e.g.,
   * for DotAccess generated outside the grammar) *)
  let toks = tokens_matched_code |> List.filter PI.is_origintok in
  (if mvars = []
   then Matching_report.print_match ~format:!match_format toks
   (*s: [[Main_semgrep_core.print_match()]] when non empty [[mvars]] *)
   else begin
     (* similar to the code of Lib_matcher.print_match, maybe could
      * factorize code a bit.
     *)
     let (mini, _maxi) =
       PI.min_max_ii_by_pos toks in
     let (file, line) =
       PI.file_of_info mini, PI.line_of_info mini in

     let strings_metavars =
       mvars |> List.map (fun x ->
         match Common2.assoc_opt x mvar_binding with
         | Some any ->
             any
             |> ii_of_any
             |> List.filter PI.is_origintok
             |> List.map PI.str_of_info
             |> Matching_report.join_with_space_if_needed
         | None ->
             failwith (spf "the metavariable '%s' was not binded" x)
       )
     in
     pr (spf "%s:%d: %s" file line (Common.join ":" strings_metavars));
   end
   (*e: [[Main_semgrep_core.print_match()]] when non empty [[mvars]] *)
  );
  (*s: [[Main_semgrep_core.print_match()]] hook *)
  toks |> List.iter (fun x -> Common.push x _matching_tokens)
(*e: [[Main_semgrep_core.print_match()]] hook *)
(*e: function [[Main_semgrep_core.print_match]] *)


(*s: function [[Main_semgrep_core.gen_layer]] *)
(* a layer need readable path, hence the ~root argument *)
let gen_layer ~root ~query file =
  ignore(query);
  pr2 ("generating layer in " ^ file);

  let root = Common2.relative_to_absolute root in

  let toks = !_matching_tokens in
  let kinds = ["m" (* match *), "red"] in

  (* todo: could now use Layer_code.simple_layer_of_parse_infos *)
  let files_and_lines = toks |> List.map (fun tok ->
    let file = PI.file_of_info tok in
    let line = PI.line_of_info tok in
    let file = Common2.relative_to_absolute file in
    Common.readable root file, line
  )
  in
  let group = Common.group_assoc_bykey_eff files_and_lines in
  let layer = { Layer_code.
                title = "Sgrep";
                description = "output of sgrep";
                kinds = kinds;
                files = group |> List.map (fun (file, lines) ->
                  let lines = Common2.uniq lines in
                  (file, { Layer_code.
                           micro_level = (lines |> List.map (fun l -> l, "m"));
                           macro_level =  if null lines then [] else ["m", 1.];
                         })
                );
              }
  in
  Layer_code.save_layer layer file;
  ()
(*e: function [[Main_semgrep_core.gen_layer]] *)

(*s: function [[Main_semgrep_core.unsupported_language_message]] *)
let unsupported_language_message lang =
  if lang = "unset"
  then "no language specified; use -lang"
  else spf "unsupported language: %s; supported language tags are: %s"
      lang supported_langs
(*e: function [[Main_semgrep_core.unsupported_language_message]] *)

let lang_of_string s =
  match Lang.lang_of_string_opt s with
  | Some x -> x
  | None -> failwith (unsupported_language_message s)

(* when called from semgrep-python, error messages in semgrep-core or
 * certain profiling statistics may refer to rule id that are generated
 * by semgrep-python, making it hard to know what the problem is.
 * At least we can save this generated rule file to help debugging.
*)
let save_rules_file_in_tmp () =
  let tmp = Filename.temp_file "semgrep_core_rule-" ".yaml" in
  pr2 (spf "saving rules file for debugging in: %s" tmp);
  Common.write_file ~file:tmp (Common.read_file !rules_file)

(*****************************************************************************)
(* Caching *)
(*****************************************************************************)

let filemtime file =
  (Unix.stat file).Unix.st_mtime

(* The function below is mostly a copy-paste of Common.cache_computation.
 * This function is slightly more flexible because we can put the cache file
 * anywhere thanks to the argument 'cache_file_of_file'.
 * We also try to be a bit more type-safe by using the version tag above.
 * TODO: merge in pfff/commons/Common.ml at some point
*)
let cache_computation file cache_file_of_file f =
  if !use_parsing_cache=""
  then f ()
  else begin
    if not (Sys.file_exists file)
    then begin
      pr2 ("WARNING: cache_computation: can't find file "  ^ file);
      pr2 ("defaulting to calling the function");
      f ()
    end else begin
      Common.profile_code "Main.cache_computation" (fun () ->

        let file_cache = cache_file_of_file file in
        if Sys.file_exists file_cache && filemtime file_cache >= filemtime file
        then begin
          logger#info "using cache: %s" file_cache;
          let (version, file2, res) = Common2.get_value file_cache in
          if version <> Version.version
          then failwith (spf "Version mismatch! Clean the cache file %s"
                           file_cache);
          if file <> file2
          then failwith (spf
                           "Not the same file! Md5sum collision! Clean the cache file %s"
                           file_cache);

          res
        end
        else begin
          let res = f () in
          Common2.write_value (Version.version, file, res) file_cache;
          res
        end
      )
    end
  end


let cache_file_of_file filename =
  let dir = !use_parsing_cache in
  if not (Sys.file_exists dir)
  then Unix.mkdir dir 0o700;
  (* hopefully there will be no collision *)
  let md5 = Digest.string filename in
  Filename.concat dir (spf "%s.ast_cache" (Digest.to_hex md5))

(*****************************************************************************)
(* Timeout *)
(*****************************************************************************)

(* subtle: You have to make sure that Timeout is not intercepted, so
 * avoid exn handler such as try (...) with _ -> otherwise Timeout will
 * not bubble up enough. In such case, add a case before such as
 * with Timeout -> raise Timeout | _ -> ...
*)
let timeout_function file = fun f ->
  let timeout = !Flag.timeout in
  if timeout <= 0.
  then f ()
  else Common.timeout_function_float ~verbose:false timeout
      (fun () -> try f () with Timeout ->
         logger#info "raised Timeout in timeout_function for %s" file;
         raise Timeout)

(* from https://discuss.ocaml.org/t/todays-trick-memory-limits-with-gc-alarms/4431 *)
let run_with_memory_limit limit_mb f =
  if limit_mb = 0
  then  f ()
  else
    let limit = limit_mb * 1024 * 1024 in
    let limit_memory () =
      let mem = (Gc.quick_stat ()).Gc.heap_words in
      if mem > limit / (Sys.word_size / 8)
      then begin
        logger#info "maxout allocated memory: %d" (mem*(Sys.word_size/8));
        raise Out_of_memory
      end
    in
    let alarm = Gc.create_alarm limit_memory in
    Fun.protect f ~finally:(fun () ->
      Gc.delete_alarm alarm;
      Gc.compact ()
    )

(* Certain patterns may be too general and match too many times on big files.
 * This does not cause a Timeout during parsing or matching, but returning
 * a huge number of matches can stress print_matches_and_errors_json
 * and anyway is probably a sign that the pattern should be rewritten.
 * This puts also lots of stress on the semgrep Python wrapper which has
 * to do lots of range intersections with all those matches.
*)
let filter_files_with_too_many_matches_and_transform_as_timeout matches =
  let per_files =
    matches
    |> List.map (fun m -> m.Pattern_match.file, m)
    |> Common.group_assoc_bykey_eff
  in
  let offending_files =
    per_files
    |> List.filter_map (fun (file, xs) ->
      if List.length xs > !max_match_per_file
      then Some file
      else None
    )
    |> Common.hashset_of_list
  in
  let new_matches =
    matches |> Common.exclude
      (fun m -> Hashtbl.mem offending_files m.Pattern_match.file)
  in
  let new_errors =
    offending_files |> Common.hashset_to_list |> List.map (fun file ->
      (* logging useful info for rule writers *)
      logger#info "too many matches on %s, generating Timeout for it" file;
      let biggest_offending_rule =
        let matches = List.assoc file per_files in
        matches
        |> List.map (fun m ->
          let rule = m.Pattern_match.rule in
          (rule.Mini_rule.id, rule.Mini_rule.pattern_string), m)
        |> Common.group_assoc_bykey_eff
        |> List.map (fun (k, xs) -> k, List.length xs)
        |> Common.sort_by_val_highfirst
        |> List.hd (* nosemgrep *)
      in
      let ((id, pat), cnt) = biggest_offending_rule in
      logger#info "most offending rule: id = %s, matches = %d, pattern = %s"
        id cnt pat;

      (* todo: we should maybe use a new error: TooManyMatches of int * string*)
      let loc = Parse_info.first_loc_of_file file in
      Error_code.mk_error_loc loc (Error_code.Timeout None)
    )
  in
  new_matches, new_errors
[@@profiling]

(*****************************************************************************)
(* Parsing *)
(*****************************************************************************)

(*s: function [[Main_semgrep_core.parse_generic]] *)
let parse_generic lang file =
  (*s: [[Main_semgrep_core.parse_generic()]] use standard macros if parsing C *)
  if lang = Lang.C && Sys.file_exists !Flag_parsing_cpp.macros_h
  then Parse_cpp.init_defs !Flag_parsing_cpp.macros_h;
  (*e: [[Main_semgrep_core.parse_generic()]] use standard macros if parsing C *)

  let v =
    cache_computation file (fun file ->
      (* we may use different parsers for the same file (e.g., in Python3 or
       * Python2 mode), so put the lang as part of the cache "dependency".
       * We also add ast_version here so bumping the version will not
       * try to use the old cache file (which should generate an exception).
      *)
      let full_filename = spf "%s__%s__%s"
          file (Lang.string_of_lang lang) Version.version
      in
      cache_file_of_file full_filename)
      (fun () ->
         try
           (* finally calling the actual function *)
           let ast = Parse_target.parse_and_resolve_name_use_pfff_or_treesitter lang file
           in
           (*s: [[Main_semgrep_core.parse_generic()]] resolve names in the AST *)
           (*e: [[Main_semgrep_core.parse_generic()]] resolve names in the AST *)
           Left ast
         (* This is a bit subtle, but we now store in the cache whether we had
          * an exception on this file, especially Timeout. Indeed, semgrep now calls
          * semgrep-core per rule, and if one file timeout during parsing, it would
          * timeout for each rule, but we don't want to wait each time 5sec for each
          * rule. So here we store the exn in the cache, and below we reraise it
          * after we got it back from the cache.
          *
          * TODO: right now we just capture Timeout, but we should capture any exn.
          *  However this introduces some weird regressions in CI so we focus on
          *  just Timeout for now.
         *)
         with Timeout -> Right Timeout
      )
  in
  match v with
  | Left ast -> ast
  | Right exn -> raise exn
[@@profiling]
(*e: function [[Main_semgrep_core.parse_generic]] *)

(*s: function [[Main_semgrep_core.parse_equivalences]] *)
let parse_equivalences () =
  match !equivalences_file with
  | "" -> []
  | file -> Parse_equivalences.parse file
[@@profiling]
(*e: function [[Main_semgrep_core.parse_equivalences]] *)

(*s: type [[Main_semgrep_core.ast]] *)
(*s: [[Main_semgrep_core.ast]] other cases *)
(*e: [[Main_semgrep_core.ast]] other cases *)
(*e: type [[Main_semgrep_core.ast]] *)

(*s: function [[Main_semgrep_core.create_ast]] *)
(*s: [[Main_semgrep_core.create_ast()]] when not a supported language *)
(*e: [[Main_semgrep_core.create_ast()]] when not a supported language *)
(*e: function [[Main_semgrep_core.create_ast]] *)

(*s: type [[Main_semgrep_core.pattern]] *)
(*s: [[Main_semgrep_core.pattern]] other cases *)
(*e: [[Main_semgrep_core.pattern]] other cases *)
(*e: type [[Main_semgrep_core.pattern]] *)

(*s: function [[Main_semgrep_core.parse_pattern]] *)
let parse_pattern lang_pattern str =
  try (
    Common.save_excursion Flag_parsing.sgrep_mode true (fun () ->
      Parse_pattern.parse_pattern lang_pattern str
      (*s: [[Main_semgrep_core.parse_pattern()]] when not a supported language *)
      (*e: [[Main_semgrep_core.parse_pattern()]] when not a supported language *)
    ))
  with exn ->
    raise (Parse_mini_rule.InvalidPatternException ("no-id", str, !lang, (Common.exn_to_s exn)))
[@@profiling]
(*e: function [[Main_semgrep_core.parse_pattern]] *)

(*****************************************************************************)
(* Iteration helpers *)
(*****************************************************************************)
(*s: function [[Main_semgrep_core.filter_files]] *)
(*e: function [[Main_semgrep_core.filter_files]] *)

(*s: function [[Main_semgrep_core.get_final_files]] *)
let get_final_files xs =
  let lang = lang_of_string !lang in
  let files = Lang.files_of_dirs_or_files lang xs in
  let explicit_files = xs |> List.filter(fun file ->
    Sys.file_exists file && not (Sys.is_directory file)
  )
  in
  Common2.uniq_eff (files @ explicit_files)
[@@profiling]
(*e: function [[Main_semgrep_core.get_final_files]] *)

(*s: function [[Main_semgrep_core.iter_generic_ast_of_files_and_get_matches_and_exn_to_errors]] *)
let iter_generic_ast_of_files_and_get_matches_and_exn_to_errors f files =
  let lang = lang_of_string !lang in
  let matches_and_errors =
    files |> map (fun file ->
      logger#info "Analyzing %s" file;
      try
        run_with_memory_limit !max_memory (fun () ->
          timeout_function file (fun () ->
            let {Parse_target. ast; errors; _} = parse_generic lang file in
            (* calling the hook *)
            (f file lang ast, errors)

            |> (fun v ->
              (* This is just to test -max_memory, to give a chance
               * to Gc.create_alarm to run even if the program does
               * not even need to run the Gc. However, this has a slow
               * perf penality on small programs, which is why it's
               * better to keep guarded when you're
               * not testing -max_memory.
              *)
              if !test then Gc.full_major();
              logger#info "done with %s" file;
              v)
          ))
      with
      (* note that Error_code.exn_to_error already handles Timeout
       * and would generate a TimeoutError code for it, but we intercept
       * Timeout here to give a better diagnostic.
      *)
      | (Timeout | Out_of_memory) as exn ->
          let str_opt =
            match !Semgrep_generic.last_matched_rule with
            | None -> None
            | Some rule ->
                logger#info "critical exn while matching ruleid %s" rule.MR.id;
                logger#info "full pattern is: %s" rule.MR.pattern_string;
                Some (spf " with ruleid %s" rule.MR.id)
          in
          let loc = Parse_info.first_loc_of_file file in
          [], [Error_code.mk_error_loc loc
                 (match exn with
                  | Timeout ->
                      logger#info "Timeout on %s" file;
                      Error_code.Timeout str_opt
                  | Out_of_memory ->
                      logger#info "OutOfMemory on %s" file;
                      Error_code.OutOfMemory str_opt
                  | _ -> raise Impossible
                 )]
      | exn ->
          [], [Error_code.exn_to_error file exn]
    )
  in
  let matches = matches_and_errors |> List.map fst |> List.flatten in
  let errors = matches_and_errors |> List.map snd |> List.flatten in
  matches, errors
(*e: function [[Main_semgrep_core.iter_generic_ast_of_files_and_get_matches_and_exn_to_errors]] *)

(*****************************************************************************)
(* JSON Output (used by the semgrep Python wrapper) *)
(*****************************************************************************)
(* todo? move this code in JSON_report.ml? *)

let json_fields_of_matches_and_errors files matches errs =
  let (matches, new_errs) =
    Common.partition_either JSON_report.match_to_json matches in
  let errs = new_errs @ errs in
  let count_errors = (List.length errs) in
  let count_ok = (List.length files) - count_errors in
  [ "matches", J.Array (matches);
    "errors", J.Array (errs |> List.map R2c.error_to_json);
    "stats", J.Object [
      "okfiles", J.Int count_ok;
      "errorfiles", J.Int count_errors;
    ];
  ]
[@@profiling]
(*s: function [[Main_semgrep_core.print_matches_and_errors]] *)
(*e: function [[Main_semgrep_core.print_matches_and_errors]] *)

let json_of_profile_info () =
  let now = Unix.gettimeofday () in
  (* total time, but excluding J.string_of_json time that comes after *)
  (* partial copy paste of Common.adjust_profile_entry *)
  Hashtbl.add !Common._profile_table "TOTAL"
    (ref (now -. !profile_start), ref 1);

  (* partial copy paste of Common.profile_diagnostic *)
  let xs =
    Hashtbl.fold (fun k v acc -> (k,v)::acc) !Common._profile_table []
    |> List.sort (fun (_k1, (t1,_n1)) (_k2, (t2,_n2)) -> compare t2 t1)
  in
  xs |> List.map (fun (k, (t, cnt)) ->
    k, J.Object [
      "time", J.Float !t;
      "count", J.Int !cnt;
    ]
  ) |> (fun xs -> J.Object xs)

(*s: function [[Main_semgrep_core.format_output_exception]] *)
let json_of_exn e =
  (* if (ouptut_as_json) then *)
  match e with
  | Parse_mini_rule.InvalidRuleException (pattern_id, msg)     ->
      J.Object [ "pattern_id", J.String pattern_id;
                 "error", J.String "invalid rule";
                 "message", J.String msg; ]
  | Parse_mini_rule.InvalidLanguageException (pattern_id, language) ->
      J.Object [ "pattern_id", J.String pattern_id;
                 "error", J.String "invalid language";
                 "language", J.String language; ]
  | Parse_mini_rule.InvalidPatternException (pattern_id, pattern, lang, message) ->
      J.Object [ "pattern_id", J.String pattern_id;
                 "error", J.String "invalid pattern";
                 "pattern", J.String pattern;
                 "language", J.String lang;
                 "message", J.String message; ]
  | Parse_mini_rule.UnparsableYamlException msg ->
      J.Object [  "error", J.String "unparsable yaml"; "message", J.String msg; ]
  | Parse_mini_rule.InvalidYamlException msg ->
      J.Object [  "error", J.String "invalid yaml"; "message", J.String msg; ]
  | exn ->
      J.Object [  "error", J.String "unknown exception"; "message", J.String (Common.exn_to_s exn); ]
(*e: function [[Main_semgrep_core.format_output_exception]] *)

(*****************************************************************************)
(* Semgrep -rules_file *)
(*****************************************************************************)

(*s: function [[Main_semgrep_core.semgrep_with_rules]] *)
let semgrep_with_rules ~with_opt_cache rules files =
  let files = get_final_files files in
  logger#info "processing %d files" (List.length files);
  let matches, errs =
    files |> iter_generic_ast_of_files_and_get_matches_and_exn_to_errors
      (fun file lang ast ->
         let rules =
<<<<<<< HEAD
           rules |> List.filter (fun r -> List.mem lang r.R.languages) in
         Semgrep_generic.check
           ~hook:(fun _ _ -> ())
           ~with_caching:with_opt_cache
=======
           rules |> List.filter (fun r -> List.mem lang r.MR.languages) in
         Semgrep_generic.check ~hook:(fun _ _ -> ())
>>>>>>> a3641c9b
           rules (parse_equivalences ())
           file lang ast
      )
  in
  logger#info "found %d matches and %d errors"
    (List.length matches) (List.length errs);
  let (matches, new_errors) =
    filter_files_with_too_many_matches_and_transform_as_timeout matches in
  let errs = new_errors @ errs in
  (* note: uncomment the following and use semgrep-core -stat_matches
   * to debug too-many-matches issues.
   * Common2.write_value matches "/tmp/debug_matches";
  *)
  let flds = json_fields_of_matches_and_errors files matches errs in
  let flds =
    if !profile
    then begin
      let json = json_of_profile_info () in
      (* so we don't get also the profile output of Common.main_boilerplate*)
      Common.profile := Common.ProfNone;
      flds @ ["profiling", json]
    end
    else flds
  in
  (*
     Not pretty-printing the json output (Yojson.Safe.prettify)
     because it kills performance, adding an extra 50% time on our
     calculate_ci_perf.py benchmarks.
     User should use an external tool like jq or ydump (latter comes with
     yojson) for pretty-printing json.
  *)
  let s = J.string_of_json (J.Object flds) in
  logger#info "size of returned JSON string: %d" (String.length s);
  pr s
(*e: function [[Main_semgrep_core.semgrep_with_rules]] *)

let semgrep_with_rules_file ~with_opt_cache rules_file files =
  try
    (*s: [[Main_semgrep_core.semgrep_with_rules()]] if [[verbose]] *)
    logger#info "Parsing %s" rules_file;
    (*e: [[Main_semgrep_core.semgrep_with_rules()]] if [[verbose]] *)
<<<<<<< HEAD
    let rules = Parse_rules.parse rules_file in
    semgrep_with_rules ~with_opt_cache rules files;
=======
    let rules = Parse_mini_rule.parse rules_file in
    semgrep_with_rules rules files;
>>>>>>> a3641c9b
    if !profile then save_rules_file_in_tmp ()

  with exn ->
    logger#debug "exn before exit %s" (Common.exn_to_s exn);
    (* if !Flag.debug then save_rules_file_in_tmp (); *)
    let json = json_of_exn exn in
    let s = J.string_of_json json in
    pr s;
    exit 2

(*****************************************************************************)
(* Semgrep -config *)
(*****************************************************************************)

let semgrep_with_real_rules rules files =
  let files = get_final_files files in
  logger#info "processing %d files" (List.length files);
  let matches, errs =
    files |> iter_generic_ast_of_files_and_get_matches_and_exn_to_errors
      (fun file lang ast ->
         let rules =
           rules |> List.filter (fun r ->
             match r.R.languages with
             | R.L (x, xs) -> List.mem lang (x::xs)
             | R.LNone | R.LGeneric -> true
           )
         in
         let hook = fun env matched_tokens ->
           if !output_format = Text then begin
             let xs = Lazy.force matched_tokens in
             print_match !mvars env Metavariable.ii_of_mval xs
           end
         in
         Semgrep.check hook rules (file, lang, ast)
      )
  in
  logger#info "found %d matches and %d errors"
    (List.length matches) (List.length errs);
  let (matches, new_errors) =
    filter_files_with_too_many_matches_and_transform_as_timeout matches in
  let errs = new_errors @ errs in
  (* note: uncomment the following and use semgrep-core -stat_matches
   * to debug too-many-matches issues.
   * Common2.write_value matches "/tmp/debug_matches";
  *)
  if !output_format = Json then begin
    let flds = json_fields_of_matches_and_errors files matches errs in
    let flds =
      if !profile
      then begin
        let json = json_of_profile_info () in
        (* so we don't get also the profile output of Common.main_boilerplate*)
        Common.profile := Common.ProfNone;
        flds @ ["profiling", json]
      end
      else flds
    in
    let s = J.string_of_json (J.Object flds) in
    logger#info "size of returned JSON string: %d" (String.length s);
    pr s
  end

let semgrep_with_real_rules_file rules_file files =
  try
    logger#info "Parsing %s" rules_file;
    let rules = Parse_rule.parse rules_file in
    semgrep_with_real_rules rules files
  with exn ->
    logger#debug "exn before exit %s" (Common.exn_to_s exn);
    let json = json_of_exn exn in
    let s = J.string_of_json json in
    pr s;
    exit 2

(*****************************************************************************)
(* Semgrep -e/-f *)
(*****************************************************************************)

let rule_of_pattern lang pattern_string pattern =
  { MR.
    id = "-e/-f"; pattern_string; pattern;
    message = ""; severity = MR.Error; languages = [lang]
  }
(*s: function [[Main_semgrep_core.sgrep_ast]] *)
(*s: [[Main_semgrep_core.sgrep_ast()]] [[hook]] argument to [[check]] *)
(*e: [[Main_semgrep_core.sgrep_ast()]] [[hook]] argument to [[check]] *)
(*s: [[Main_semgrep_core.sgrep_ast()]] match [[pattern]] and [[any_ast]] other cases *)
(*e: [[Main_semgrep_core.sgrep_ast()]] match [[pattern]] and [[any_ast]] other cases *)

(*e: function [[Main_semgrep_core.sgrep_ast]] *)

(*s: function [[Main_semgrep_core.semgrep_with_one_pattern]] *)
(* simpler code path compared to semgrep_with_rules *)
let semgrep_with_one_pattern xs =
  (* old: let xs = List.map Common.fullpath xs in
   * better no fullpath here, not our responsability.
  *)
  let lang = lang_of_string !lang in
  let pattern, pattern_string =
    match !pattern_file, !pattern_string with
    (*s: [[Main_semgrep_core.semgrep_with_one_pattern()]] sanity check cases *)
    | "", "" ->
        failwith "I need a pattern; use -f or -e"
    | s1, s2 when s1 <> "" && s2 <> "" ->
        failwith "I need just one pattern; use -f OR -e (not both)"
    (*e: [[Main_semgrep_core.semgrep_with_one_pattern()]] sanity check cases *)
    (*s: [[Main_semgrep_core.semgrep_with_one_pattern()]] pattern file case *)
    | file, _ when file <> "" ->
        let s = Common.read_file file in
        parse_pattern lang s, s
    (*e: [[Main_semgrep_core.semgrep_with_one_pattern()]] pattern file case *)
    | _, s when s <> ""->
        parse_pattern lang s, s
    | _ -> raise Impossible
  in
  let rule = rule_of_pattern lang pattern_string pattern in

  match !output_format with
  | Json ->
      (* closer to -rules_file, but no incremental match output *)
      semgrep_with_rules ~with_opt_cache:!with_opt_cache [rule] xs
  | Text ->
      (* simpler code path than in semgrep_with_rules *)
      begin
        let files = Lang.files_of_dirs_or_files lang xs in
        (*s: [[Main_semgrep_core.semgrep_with_one_pattern()]] no [[lang]] specified *)
        (*e: [[Main_semgrep_core.semgrep_with_one_pattern()]] no [[lang]] specified *)
        (*s: [[Main_semgrep_core.semgrep_with_one_pattern()]] filter [[files]] *)
        (*e: [[Main_semgrep_core.semgrep_with_one_pattern()]] filter [[files]] *)
        files |> List.iter (fun file ->
          (*s: [[Main_semgrep_core.semgrep_with_one_pattern()]] if [[verbose]] *)
          logger#info "processing: %s" file;
          (*e: [[Main_semgrep_core.semgrep_with_one_pattern()]] if [[verbose]] *)
          let process file =
            timeout_function file (fun () ->
              let {Parse_target.ast; errors; _} = parse_generic lang file in
              if errors <> []
              then pr2 (spf "WARNING: fail to fully parse %s" file);
              Semgrep_generic.check
                ~hook:(fun env matched_tokens ->
                  let xs = Lazy.force matched_tokens in
                  print_match !mvars env Metavariable.ii_of_mval xs
                )
                ~with_caching:!with_opt_cache
                [rule] (parse_equivalences ())
                file lang ast |> ignore
            )
          in

          if not !error_recovery
          then E.try_with_print_exn_and_reraise file (fun () -> process file)
          else E.try_with_exn_to_error file (fun () -> process file)
        );

        (*s: [[Main_semgrep_core.semgrep_with_one_pattern()]] display error count *)
        let n = List.length !E.g_errors in
        if n > 0 then pr2 (spf "error count: %d" n);
        (*e: [[Main_semgrep_core.semgrep_with_one_pattern()]] display error count *)
        (*s: [[Main_semgrep_core.semgrep_with_one_pattern()]] optional layer generation *)
        !layer_file |> Common.do_option (fun file ->
          let root = Common2.common_prefix_of_files_or_dirs xs in
          gen_layer ~root ~query:pattern_string  file
        );
        (*e: [[Main_semgrep_core.semgrep_with_one_pattern()]] optional layer generation *)
        ()
      end
(*e: function [[Main_semgrep_core.semgrep_with_one_pattern]] *)

(*****************************************************************************)
(* Semgrep -tainting_rules_file *)
(*****************************************************************************)

module TR = Tainting_rule

(*s: function [[Main_semgrep_core.tainting_with_rules]] *)
let tainting_with_rules rules_file xs =
  try
    logger#info "Parsing %s" rules_file;
    let rules = Parse_tainting_rules.parse rules_file in

    let files = get_final_files xs in
    let matches, errs =
      files |> iter_generic_ast_of_files_and_get_matches_and_exn_to_errors
        (fun file lang ast ->
           let rules =
             rules |> List.filter (fun r -> List.mem lang r.TR.languages) in
           Tainting_generic.check rules file ast
        )
    in
    let flds = json_fields_of_matches_and_errors files matches errs in
    let s = J.string_of_json (J.Object flds) in
    pr s
  with exn ->
    let json = json_of_exn exn in
    let s = J.string_of_json json in
    pr s;
    exit 2
(*e: function [[Main_semgrep_core.tainting_with_rules]] *)

(*****************************************************************************)
(* Checker *)
(*****************************************************************************)
(*s: function [[Main_semgrep_core.read_all]] *)
(* We do not use the easier Stdlib.input_line here because this function
 * does remove newlines (and may do other clever things), but
 * newlines have a special meaning in some languages
 * (e.g., Python), so we use the lower-level Stdlib.input instead.
*)
let rec read_all chan =
  let buf = Bytes.create 4096 in
  let len = input chan buf 0 4096 in
  if len = 0
  then ""
  else
    let rest = read_all chan in
    Bytes.sub_string buf 0 len ^ rest
(*e: function [[Main_semgrep_core.read_all]] *)

(*s: function [[Main_semgrep_core.validate_pattern]] *)
(* works with -lang *)
let validate_pattern () =
  let chan = stdin in
  let s = read_all chan in
  try
    let lang = lang_of_string !lang in
    let _ = parse_pattern lang s in
    exit 0
  with _exn -> exit 1
(*e: function [[Main_semgrep_core.validate_pattern]] *)

(* similar to Test_parsing.test_parse_rules *)
let check_rules xs =
  let fullxs =
    xs
    |> File_type.files_of_dirs_or_files (function
      | FT.Config (FT.Yaml | FT.Json | FT.Jsonnet) -> true | _ -> false)
    |> Skip_code.filter_files_if_skip_list ~root:xs
  in
  fullxs |> List.iter (fun file ->
    logger#info "processing %s" file;
    let rs = Parse_rule.parse file in
    rs |> List.iter Check_rule.check;
  )

(*****************************************************************************)
(* Dumpers *)
(*****************************************************************************)

(* used for the Dump AST in semgrep.live *)
(*s: function [[Main_semgrep_core.json_of_v]] *)
let json_of_v (v: OCaml.v) =
  let rec aux v =
    match v with
    | OCaml.VUnit -> J.String "()"
    | OCaml.VBool v1 ->
        if v1
        then J.String "true"
        else J.String "false"
    | OCaml.VFloat v1 -> J.Float v1 (* ppf "%f" v1 *)
    | OCaml.VChar v1 -> J.String (spf "'%c'" v1)
    | OCaml.VString v1 -> J.String v1
    | OCaml.VInt i -> J.Int i
    | OCaml.VTuple xs -> J.Array (List.map aux xs)
    | OCaml.VDict xs ->
        J.Object (List.map (fun (k, v) -> (k, (aux v))) xs)
    | OCaml.VSum ((s, xs)) ->
        (match xs with
         | [] -> J.String (spf "%s" s)
         | [one_element] -> J.Object [s, (aux one_element)]
         | _ -> J.Object [s, J.Array (List.map aux xs)]
        )
    | OCaml.VVar (s, i64) -> J.String (spf "%s_%d" s (Int64.to_int i64))
    | OCaml.VArrow _ -> failwith "Arrow TODO"
    | OCaml.VNone -> J.Null
    | OCaml.VSome v -> J.Object [ "some", aux v ]
    | OCaml.VRef v -> J.Object [ "ref@", aux v ];
    | OCaml.VList xs -> J.Array (List.map aux xs)
    | OCaml.VTODO _ -> J.String "VTODO"
  in
  aux v
(*e: function [[Main_semgrep_core.json_of_v]] *)

(*s: function [[Main_semgrep_core.dump_v_to_format]] *)
let dump_v_to_format (v: OCaml.v) =
  match !output_format with
  | Text -> OCaml.string_of_v v
  | Json -> J.string_of_json (json_of_v v)
(*e: function [[Main_semgrep_core.dump_v_to_format]] *)

(*s: function [[Main_semgrep_core.dump_pattern]] *)
(* works with -lang *)
let dump_pattern (file: Common.filename) =
  let s = Common.read_file file in
  (* mostly copy-paste of parse_pattern above, but with better error report *)
  let lang = lang_of_string !lang in
  E.try_with_print_exn_and_reraise file (fun () ->
    let any = Parse_pattern.parse_pattern lang s in
    let v = Meta_AST.vof_any any in
    let s = dump_v_to_format v in
    pr s
  )
(*e: function [[Main_semgrep_core.dump_pattern]] *)

(*s: function [[Main_semgrep_core.dump_ast]] *)
let dump_ast file =
  match Lang.langs_of_filename file with
  | lang::_ ->
      E.try_with_print_exn_and_reraise file (fun () ->
        let {Parse_target. ast; errors; _ } =
          Parse_target.parse_and_resolve_name_use_pfff_or_treesitter lang file in
        let v = Meta_AST.vof_any (AST_generic.Pr ast) in
        let s = dump_v_to_format v in
        pr s;
        if errors <> []
        then pr2 (spf "WARNING: fail to fully parse %s" file);
      )
  | [] -> failwith (spf "unsupported language for %s" file)
(*e: function [[Main_semgrep_core.dump_ast]] *)

(*s: function [[Main_semgrep_core.dump_ext_of_lang]] *)
let dump_ext_of_lang () =
  let lang_to_exts = keys |> List.map (
    fun lang_str ->
      match Lang.lang_of_string_opt lang_str with
      | Some lang -> lang_str ^ "->" ^ String.concat ", " (Lang.ext_of_lang lang)
      | None -> ""
  ) in
  pr2 (spf "Language to supported file extension mappings:\n %s" (String.concat "\n" lang_to_exts))
(*e: function [[Main_semgrep_core.dump_ext_of_lang]] *)

(*s: function [[Main_semgrep_core.dump_equivalences]] *)
let dump_equivalences file =
  let xs = Parse_equivalences.parse file in
  pr2_gen xs
(*e: function [[Main_semgrep_core.dump_equivalences]] *)

(*s: function [[Main_semgrep_core.dump_tainting_rules]] *)
let dump_tainting_rules file =
  let xs = Parse_tainting_rules.parse file in
  pr2_gen xs
(*e: function [[Main_semgrep_core.dump_tainting_rules]] *)

let dump_rule file =
  let rules = Parse_rule.parse file in
  rules |> List.iter (fun r -> pr (Rule.show r))

(*****************************************************************************)
(* Experiments *)
(*****************************************************************************)

(* We now log the files who have too many matches, but this action below
 * can still be useful for deeper debugging.
*)
let stat_matches file =
  let (matches: Pattern_match.t list) = Common2.get_value file in
  pr2 (spf "matched: %d" (List.length matches));
  let per_files =
    matches |> List.map (fun m -> m.Pattern_match.file, m)
    |> Common.group_assoc_bykey_eff
    |> List.map (fun (file, xs) -> file, List.length xs)
    |> Common.sort_by_val_highfirst
    |> Common.take_safe 10
  in
  pr2 "biggest file offenders";
  per_files |> List.iter (fun (file, n) -> pr2 (spf " %60s: %d" file n));
  ()

(*****************************************************************************)
(* The options *)
(*****************************************************************************)

(*s: function [[Main_semgrep_core.all_actions]] *)
let all_actions () = [
  (*s: [[Main_semgrep_core.all_actions]] dumper cases *)
  "-dump_extensions", " print file extension to language mapping",
  Common.mk_action_0_arg dump_ext_of_lang;
  (*x: [[Main_semgrep_core.all_actions]] dumper cases *)
  "-dump_pattern", " <file>",
  Common.mk_action_1_arg dump_pattern;
  (*x: [[Main_semgrep_core.all_actions]] dumper cases *)
  "-dump_ast", " <file>",
  Common.mk_action_1_arg dump_ast;
  (*x: [[Main_semgrep_core.all_actions]] dumper cases *)
  "-dump_equivalences", " <file>",
  Common.mk_action_1_arg dump_equivalences;
  (*x: [[Main_semgrep_core.all_actions]] dumper cases *)
  "-dump_tainting_rules", " <file>",
  Common.mk_action_1_arg dump_tainting_rules;
  (*e: [[Main_semgrep_core.all_actions]] dumper cases *)
  (*s: [[Main_semgrep_core.all_actions]] other cases *)
  "--validate-pattern-stdin", " you also need to pass -lang",
  Common.mk_action_0_arg validate_pattern;
  (*e: [[Main_semgrep_core.all_actions]] other cases *)
  "-expr_at_range", " <l:c-l:c> <file>",
  Common.mk_action_2_arg Test_synthesizing.expr_at_range;
  "-synthesize_patterns", " <l:c-l:c> <file>",
  Common.mk_action_2_arg Test_synthesizing.synthesize_patterns;

  "-stat_matches", " <marshalled file>",
  Common.mk_action_1_arg stat_matches;

  "-parsing_stats", " <files or dirs>",
  Common.mk_action_n_arg (fun xs ->
    Test_parsing.parsing_stats (lang_of_string !lang) (!output_format=Json)
      get_final_files xs
  );
  "-parsing_regressions", " <files or dirs>",
  Common.mk_action_n_arg (fun xs ->
    Test_parsing.parsing_regressions (lang_of_string !lang) get_final_files xs
  );
  "-test_parse_tree_sitter", " <files or dirs>",
  Common.mk_action_n_arg (fun xs ->
    Test_parsing.test_parse_tree_sitter !lang xs);

  "-dump_rule", " <file>",
  Common.mk_action_1_arg dump_rule;
  "-test_parse_rules", " <files or dirs>",
  Common.mk_action_n_arg Test_parsing.test_parse_rules;

  "-check_rules", " <files or dirs>",
  Common.mk_action_n_arg check_rules;

  "-dump_tree_sitter_cst", " <file>",
  Common.mk_action_1_arg Test_parsing.dump_tree_sitter_cst;
  "-dump_ast_pfff", " <file>",
  Common.mk_action_1_arg Test_parsing.dump_ast_pfff;
  "-diff_pfff_tree_sitter", " <file>",
  Common.mk_action_n_arg Test_parsing.diff_pfff_tree_sitter;

  "-datalog_experiment", " <file> <dir>",
  Common.mk_action_2_arg Datalog_experiment.gen_facts;
  "-dump_il", " <file>",
  Common.mk_action_1_arg Datalog_experiment.dump_il;
  "-eval", " <JSON file>",
  Common.mk_action_1_arg Eval_generic.eval_json_file;
]

(*e: function [[Main_semgrep_core.all_actions]] *)

(*s: function [[Main_semgrep_core.options]] *)
let options () =
  [
    "-e", Arg.Set_string pattern_string,
    " <pattern> expression pattern (need -lang)";
    "-f", Arg.Set_string pattern_file,
    " <file> obtain pattern from file (need -lang)";
    "-rules_file", Arg.Set_string rules_file,
    " <file> obtain flat list of patterns from YAML file. Implies -json";
    "-config", Arg.Set_string config_file,
    " <file> obtain formula of patterns from YAML/JSON/Jsonnet file.";

    "-lang", Arg.Set_string lang,
    (spf " <str> choose language (valid choices: %s)" supported_langs);

    "-target_file", Arg.Set_string target_file,
    " <file> obtain list of targets to run patterns on";

    (*s: [[Main_semgrep_core.options]] user-defined equivalences case *)
    "-equivalences", Arg.Set_string equivalences_file,
    " <file> obtain list of code equivalences from YAML file";
    (*e: [[Main_semgrep_core.options]] user-defined equivalences case *)
    (*s: [[Main_semgrep_core.options]] file filters cases *)
    (*e: [[Main_semgrep_core.options]] file filters cases *)
    (*s: [[Main_semgrep_core.options]] [[-j]] case *)
    "-j", Arg.Set_int ncores,
    " <int> number of cores to use (default = 1)";
    (*e: [[Main_semgrep_core.options]] [[-j]] case *)
    "-opt_cache", Arg.Set with_opt_cache,
    " enable caching optimization during matching";
    "-no_opt_cache", Arg.Clear with_opt_cache,
    " disable caching optimization during matching";
    (*s: [[Main_semgrep_core.options]] report match mode cases *)
    "-emacs", Arg.Unit (fun () -> match_format := Matching_report.Emacs ),
    " print matches on the same line than the match position";
    "-oneline", Arg.Unit (fun () -> match_format := Matching_report.OneLine),
    " print matches on one line, in normalized form";
    (*x: [[Main_semgrep_core.options]] report match mode cases *)
    "-json", Arg.Unit (fun () -> output_format := Json),
    " output JSON format";
    (*e: [[Main_semgrep_core.options]] report match mode cases *)
    (*s: [[Main_semgrep_core.options]] other cases *)
    "-pvar", Arg.String (fun s -> mvars := Common.split "," s),
    " <metavars> print the metavariables, not the matched code";
    (*x: [[Main_semgrep_core.options]] other cases *)
    "-gen_layer", Arg.String (fun s -> layer_file := Some s),
    " <file> save result in a codemap layer file";
    (*x: [[Main_semgrep_core.options]] other cases *)
    "-tainting_rules_file", Arg.Set_string tainting_rules_file,
    " <file> obtain source/sink/sanitizer patterns from YAML file";
    (*x: [[Main_semgrep_core.options]] other cases *)
    "-error_recovery", Arg.Unit (fun () ->
      error_recovery := true;
      Flag_parsing.error_recovery := true;
    ),
    " do not stop at first parsing error with -e/-f";
    (*e: [[Main_semgrep_core.options]] other cases *)
    "-use_parsing_cache", Arg.Set_string use_parsing_cache,
    " <dir> save and use parsed ASTs in a cache at given directory. Caller responsiblity to clear cache";
    "-filter_irrelevant_rules", Arg.Set Flag.filter_irrelevant_rules,
    " filter rules not containing any strings in target file";
    "-no_filter_irrelevant_rules", Arg.Clear Flag.filter_irrelevant_rules,
    " do not filter rules";
    "-tree_sitter_only", Arg.Set Flag.tree_sitter_only,
    " only use tree-sitter-based parsers";

    "-timeout", Arg.Set_float Flag.timeout,
    " <float> time limit to process one input program (in seconds); 0 disables timeouts (default is 0)";
    "-max_memory", Arg.Set_int max_memory,
    " <int> maximum memory to use (in MB)";
    "-max_match_per_file", Arg.Set_int max_match_per_file,
    " <int> maximum numbers of match per file";

    "-debug", Arg.Set debug,
    " output debugging information";
    "-debug_matching", Arg.Set Flag.debug_matching,
    " raise an exception at the first match failure";
    "-log_config_file", Arg.Set_string log_config_file,
    " <file> logging configuration file";
    "-log_to_file", Arg.String (fun file ->
      let open Easy_logging in
      let h = Handlers.make (File (file, Debug)) in
      logger#add_handler h;
      logger#set_level Debug;
    ),
    " <file> log debugging info to file";
    "-test", Arg.Set test,
    " (internal) set test context";

    "-lsp", Arg.Unit (fun () ->
      LSP_client.init ();
    ),
    " connect to LSP lang server to get type information"
  ] @
  (*s: [[Main_semgrep_core.options]] concatenated flags *)
  Flag_parsing_cpp.cmdline_flags_macrofile () @
  (*x: [[Main_semgrep_core.options]] concatenated flags *)
  (* inlining of: Common2.cmdline_flags_devel () @ *)
  [ "-debugger",         Arg.Set Common.debugger,
    " option to set if launched inside ocamldebug";
    "-profile",          Arg.Unit (fun () ->
      Common.profile := Common.ProfAll;
      profile := true;
    ),
    " output profiling information";
  ] @
  (*x: [[Main_semgrep_core.options]] concatenated flags *)
  Meta_parse_info.cmdline_flags_precision () @
  (*x: [[Main_semgrep_core.options]] concatenated flags *)
  Error_code.options () @
  (*e: [[Main_semgrep_core.options]] concatenated flags *)
  (*s: [[Main_semgrep_core.options]] concatenated actions *)
  Common.options_of_actions action (all_actions()) @
  (*e: [[Main_semgrep_core.options]] concatenated actions *)
  [ "-version",   Arg.Unit (fun () ->
      pr2 version;
      exit 0;
    ), "  guess what";
  ]
(*e: function [[Main_semgrep_core.options]] *)

(*****************************************************************************)
(* Main entry point *)
(*****************************************************************************)

(*s: function [[Main_semgrep_core.main]] *)
let main () =
  profile_start := Unix.gettimeofday ();
  set_gc ();

  let usage_msg =
    spf "Usage: %s [options] <pattern> <files_or_dirs> \nOptions:"
      (Filename.basename Sys.argv.(0))
  in

  (* --------------------------------------------------------- *)
  (* Setting up debugging/profiling *)
  (* --------------------------------------------------------- *)
  let argv =
    (Array.to_list Sys.argv) @
    (if Sys.getenv_opt "SEMGREP_CORE_DEBUG" <> None then ["-debug"] else[])@
    (if Sys.getenv_opt "SEMGREP_CORE_PROFILE"<>None then ["-profile"] else[])@
    (match Sys.getenv_opt "SEMGREP_CORE_EXTRA" with
     | Some s -> Common.split "[ \t]+" s
     | None -> []
    )
  in

  (* does side effect on many global flags *)
  let args = Common.parse_options (options()) usage_msg (Array.of_list argv) in
  let args = if !target_file = "" then args else Common.cat !target_file in

  if Sys.file_exists !log_config_file
  then begin
    Logging.load_config_file !log_config_file;
    logger#info "loaded %s" !log_config_file;
  end;
  if !debug then begin
    let open Easy_logging in
    let h = Handlers.make (CliErr Debug) in
    logger#add_handler h;
    logger#set_level Debug;
    ()
  end;

  logger#info "Executed as: %s" (Sys.argv|>Array.to_list|> String.concat " ");
  logger#info "Version: %s" version;
  if !profile then begin
    logger#info "Profile mode On";
    logger#info "disabling -j when in profiling mode";
    ncores := 1;
  end;

  (* must be done after Arg.parse, because Common.profile is set by it *)
  Common.profile_code "Main total" (fun () ->

    (match args with
     (*s: [[Main_semgrep_core.main()]] match [[args]] actions *)
     (* --------------------------------------------------------- *)
     (* actions, useful to debug subpart *)
     (* --------------------------------------------------------- *)
     | xs when List.mem !action (Common.action_list (all_actions())) ->
         Common.do_action !action xs (all_actions())

     | _ when not (Common.null_string !action) ->
         failwith ("unrecognized action or wrong params: " ^ !action)
     (*e: [[Main_semgrep_core.main()]] match [[args]] actions *)

     (* --------------------------------------------------------- *)
     (* main entry *)
     (* --------------------------------------------------------- *)
     | x::xs ->
         (match () with
          | _ when !config_file <> "" ->
              semgrep_with_real_rules_file !config_file (x::xs)
          (*s: [[Main_semgrep_core.main()]] main entry match cases *)
          | _ when !rules_file <> "" ->
              semgrep_with_rules_file
                ~with_opt_cache:!with_opt_cache
                !rules_file (x::xs)
          (*x: [[Main_semgrep_core.main()]] main entry match cases *)
          | _ when !tainting_rules_file <> "" ->
              tainting_with_rules !tainting_rules_file (x::xs)
          (*e: [[Main_semgrep_core.main()]] main entry match cases *)
          (*s: [[Main_semgrep_core.main()]] main entry match cases default case *)
          | _ -> semgrep_with_one_pattern (x::xs)
          (*e: [[Main_semgrep_core.main()]] main entry match cases default case *)
         )
     (* --------------------------------------------------------- *)
     (* empty entry *)
     (* --------------------------------------------------------- *)
     | [] ->
         Common.usage usage_msg (options())
    )
  )
(*e: function [[Main_semgrep_core.main]] *)

(*****************************************************************************)
(*s: toplevel [[Main_semgrep_core._1]] *)
let _ =
  Common.main_boilerplate (fun () ->
    Common.finalize (fun () ->
      main ()
    ) (fun () -> !(Hooks.exit) |> List.iter (fun f -> f()))
  )
(*e: toplevel [[Main_semgrep_core._1]] *)
(*e: semgrep/cli/Main.ml *)<|MERGE_RESOLUTION|>--- conflicted
+++ resolved
@@ -740,15 +740,10 @@
     files |> iter_generic_ast_of_files_and_get_matches_and_exn_to_errors
       (fun file lang ast ->
          let rules =
-<<<<<<< HEAD
-           rules |> List.filter (fun r -> List.mem lang r.R.languages) in
+           rules |> List.filter (fun r -> List.mem lang r.MR.languages) in
          Semgrep_generic.check
            ~hook:(fun _ _ -> ())
            ~with_caching:with_opt_cache
-=======
-           rules |> List.filter (fun r -> List.mem lang r.MR.languages) in
-         Semgrep_generic.check ~hook:(fun _ _ -> ())
->>>>>>> a3641c9b
            rules (parse_equivalences ())
            file lang ast
       )
@@ -790,13 +785,8 @@
     (*s: [[Main_semgrep_core.semgrep_with_rules()]] if [[verbose]] *)
     logger#info "Parsing %s" rules_file;
     (*e: [[Main_semgrep_core.semgrep_with_rules()]] if [[verbose]] *)
-<<<<<<< HEAD
-    let rules = Parse_rules.parse rules_file in
-    semgrep_with_rules ~with_opt_cache rules files;
-=======
     let rules = Parse_mini_rule.parse rules_file in
     semgrep_with_rules rules files;
->>>>>>> a3641c9b
     if !profile then save_rules_file_in_tmp ()
 
   with exn ->
