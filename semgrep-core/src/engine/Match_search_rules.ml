(* Yoann Padioleau
 *
 * Copyright (C) 2019-2021 r2c
 *
 * This library is free software; you can redistribute it and/or
 * modify it under the terms of the GNU Lesser General Public License
 * version 2.1 as published by the Free Software Foundation, with the
 * special exception on linking described in file license.txt.
 *
 * This library is distributed in the hope that it will be useful, but
 * WITHOUT ANY WARRANTY; without even the implied warranty of
 * MERCHANTABILITY or FITNESS FOR A PARTICULAR PURPOSE.  See the file
 * license.txt for more details.
 *)
open Common
module R = Rule
module MR = Mini_rule
module PM = Pattern_match
module G = AST_generic
module PI = Parse_info
module MV = Metavariable
module RP = Report
module S = Specialize_formula
module RM = Range_with_metavars
module E = Semgrep_error_code
module Resp = Output_from_core_t

let logger = Logging.get_logger [ __MODULE__ ]

let debug_timeout = ref false

let debug_matches = ref false

(*****************************************************************************)
(* Prelude *)
(*****************************************************************************)
(* The core engine of Semgrep.
 *
 * This module implements the boolean composition of patterns.
 * See Match_patterns.ml for the code to handle a single pattern and
 * the visitor/matching engine.
 *
 * Thus, we can decompose the engine in 3 main components:
 *  - composing matching results using boolean/set logic (this file)
 *  - visiting code (=~ Match_patterns.ml)
 *  - matching code (=~ Generic_vs_generic.ml)
 *
 * There are also "preprocessing" work before:
 *  - parsing (lexing, parsing) rules, code, patterns
 *  - normalizing (convert to a generic AST)
 *  - naming (but bugs probably)
 *  - SEMI typing (propagating type decls at least and small inference)
 *  - SEMI analyzing (dataflow constant propagation)
 *    but we could do much more: deep static analysis using Datalog?
 *
 * TODO
 *  - associate the metavariable-regexp to the appropriate pattern
 *    to get the right scope (right now we accept the wrong scope but
 *    this forces to extend some ranges with metavars from other ranges)
 *  - pattern-where-python? use pycaml? works for dlint rule?
 *    right now only 4 rules are using pattern-where-python, so maybe
 *    we could deprecate it?
 *
 * LATER (if really decide to rewrite the whole python wrapper code in OCaml):
 *  - paths
 *  - autofix
 *  - adjust messages with metavariable content
 *  - ...
 *
 * FUTURE WORK:
 * update: TODO move in DeepSemgrep
 * Right now we just analyze one file at a time. Later we could
 * maybe take a list of files and do some global analysis for:
 *     * caller/callee in different files
 *       which can be useful to understand keyword arguments
 *     * inheritance awareness, because right now we can't match
 *       code that inherits indirectly form a class mentioned in a pattern
 * There are different options for such global analysis:
 *  - generate a giant file a la CIL, but scale?
 *    (there is a recent LLVM project that does the same)
 *  - do it via a 2 passes process. 1st pass iterates over all files, report
 *    already matches, record semantic information (e.g., inheritance tree,
 *    call graph, etc.) as it goes, and let the matching engine report
 *    todo_second_pass if for example is_children returned a Maybe.
 *    Then in 2nd pass just process the files that were marked as todo.
 *  - use LSP, so don't even need 2 pass and can even work when passing
 *    a single file or subdir to semgrep
 *
 * Note that we opted here for simple patterns with simple extensions
 * to the grammar (metavar, ellipsis) with simple (but powerful) logic
 * compositions of patterns.
 * Coccinelle instead opted for very complex patterns and using CTL to
 * hold of that together.
 *)

(*****************************************************************************)
(* Types *)
(*****************************************************************************)
(* Id of a single pattern in a formula. This will be used to generate
 * mini rules with this id, and later when we evaluate the formula, find
 * the matching results corresponding to this id.
 *)
type pattern_id = R.pattern_id

(* !This hash table uses the Hashtbl.find_all property! *)
type id_to_match_results = (pattern_id, Pattern_match.t) Hashtbl.t

type env = {
  (* less: we might want to get rid of equivalences at some point as
   * they are not exposed to the user anymore. *)
  config : Config_semgrep.t * Equivalence.equivalences;
  pattern_matches : id_to_match_results;
  (* used by metavariable-pattern to recursively call evaluate_formula *)
  file_and_more : Xtarget.t;
  rule : R.rule;
  (* problems found during evaluation, one day these may be caught earlier by
   * the meta-checker *)
  errors : E.error list ref;
}

(*****************************************************************************)
(* Helpers *)
(*****************************************************************************)

(* Report errors during evaluation to the user rather than just logging them
 * as we did before. *)
let error env msg =
  (* We are not supposed to report errors in the config file for several reasons
   * (one being that it's often a temporary file anyways), so we report them on
   * the target file. *)
  let loc = PI.first_loc_of_file env.file_and_more.Xtarget.file in
  (* TODO: warning or error? MatchingError or ... ? *)
  let err =
    E.mk_error ~rule_id:(Some (fst env.rule.Rule.id)) loc msg E.MatchingError
  in
  Common.push err env.errors

let (xpatterns_in_formula : S.sformula -> (R.xpattern * R.inside option) list) =
 fun e ->
  let res = ref [] in
  e |> S.visit_sformula (fun xpat inside -> Common.push (xpat, inside) res);
  !res

let partition_xpatterns xs =
  let semgrep = ref [] in
  let spacegrep = ref [] in
  let regexp = ref [] in
  let comby = ref [] in
  xs
  |> List.iter (fun (xpat, inside) ->
         let id = xpat.R.pid in
         let str = fst xpat.R.pstr in
         match xpat.R.pat with
         | R.Sem (x, _lang) -> Common.push (x, inside, id, str) semgrep
         | R.Spacegrep x -> Common.push (x, id, str) spacegrep
         | R.Regexp x -> Common.push (x, id, str) regexp
         | R.Comby x -> Common.push (x, id, str) comby);
  (List.rev !semgrep, List.rev !spacegrep, List.rev !regexp, List.rev !comby)

let (group_matches_per_pattern_id : Pattern_match.t list -> id_to_match_results)
    =
 fun xs ->
  let h = Hashtbl.create 101 in
  xs
  |> List.iter (fun m ->
         let id = int_of_string m.PM.rule_id.id in
         Hashtbl.add h id m);
  h

let (range_to_pattern_match_adjusted : Rule.t -> RM.t -> Pattern_match.t) =
 fun r range ->
  let m = range.origin in
  let rule_id = m.rule_id in
  (* adjust the rule id *)
  let rule_id =
    {
      rule_id with
      Pattern_match.id = fst r.R.id;
      message = r.R.message (* keep pattern_str which can be useful to debug *);
    }
  in
  (* Need env to be the result of evaluate_formula, which propagates metavariables *)
  (* rather than the original metavariables for the match                          *)
  { m with rule_id; env = range.mvars }

let error_with_rule_id rule_id (error : E.error) =
  { error with rule_id = Some rule_id }

let lazy_force x = Lazy.force x [@@profiling]

(*****************************************************************************)
(* Adapters *)
(*****************************************************************************)

(* old: Before we used to pass the entire rule and we got the list of languages
 * from there. But after metavariable-pattern we can now recursively call
 * evaluate_formula using a different language than the one used by the rule!
 * If the rule is a generic one, but the nested pattern formula is not, then
 * this will raise Impossible... Thus, now we have to pass the language(s) that
 * we are specifically targeting. *)
let (mini_rule_of_pattern :
      Xlang.t -> Pattern.t * R.inside option * Rule.pattern_id * string -> MR.t)
    =
 fun xlang (pattern, inside, id, pstr) ->
  {
    MR.id = string_of_int id;
    pattern;
    inside = Option.is_some inside;
    (* parts that are not really needed I think in this context, since
     * we just care about the matching result.
     *)
    message = "";
    severity = R.Error;
    languages =
      (match xlang with
      | L (x, xs) -> x :: xs
      | LRegex
      | LGeneric ->
          raise Impossible);
    (* useful for debugging timeout *)
    pattern_string = pstr;
  }

(*****************************************************************************)
(* Debugging semgrep *)
(*****************************************************************************)

let debug_semgrep config mini_rules file lang ast =
  (* process one mini rule at a time *)
  logger#info "DEBUG SEMGREP MODE!";
  mini_rules
  |> List.map (fun mr ->
         logger#debug "Checking mini rule with pattern %s" mr.MR.pattern_string;
         let res =
           Match_patterns.check
             ~hook:(fun _ _ -> ())
             config [ mr ] (file, lang, ast)
         in
         if !debug_matches then
           (* TODO
              let json = res |> List.map (fun x ->
                   x |> JSON_report.match_to_match_ |> SJ.string_of_match_) in
              let json_uniq = Common.uniq_by ( = ) json in
              let res_uniq =
                Common.uniq_by (AST_utils.with_structural_equal PM.equal) res
              in
              logger#debug
                "Found %d mini rule matches (uniq = %d) (json_uniq = %d)"
                (List.length res) (List.length res_uniq) (List.length json_uniq);
           *)
           res |> List.iter (fun m -> logger#debug "match = %s" (PM.show m));
         res)
  |> List.flatten

(*****************************************************************************)
(* Evaluating Semgrep patterns *)
(*****************************************************************************)

let matches_of_patterns ?range_filter config file_and_more patterns =
  let { Xtarget.file; xlang; lazy_ast_and_errors; lazy_content = _ } =
    file_and_more
  in
  match xlang with
  | Xlang.L (lang, _) ->
      (* TODO can we only force this once? *)
      let (ast, errors), parse_time =
        Common.with_time (fun () -> lazy_force lazy_ast_and_errors)
      in
      let (matches, errors), match_time =
        Common.with_time (fun () ->
            let mini_rules =
              patterns |> List.map (mini_rule_of_pattern xlang)
            in

            if !debug_timeout || !debug_matches then
              (* debugging path *)
              (debug_semgrep config mini_rules file lang ast, errors)
            else
              (* regular path *)
              ( Match_patterns.check
                  ~hook:(fun _ _ -> ())
                  ?range_filter config mini_rules (file, lang, ast),
                errors ))
      in
      {
        RP.matches;
        errors;
        skipped = [];
        profiling = { RP.parse_time; match_time };
      }
  | _ -> RP.empty_semgrep_result

(*****************************************************************************)
(* Extended patterns matchers *)
(*****************************************************************************)

(* This type and matches_of_matcher() below factorize code between
 * the regexp, spacegrep, and now comby matchers.
 *)
type ('target_content, 'xpattern) xpattern_matcher = {
  (* init returns an option to let the matcher the option to skip
   * certain files (e.g., big binary or minified files for spacegrep)
   *)
  init : filename -> 'target_content option;
  matcher :
    'target_content -> filename -> 'xpattern -> (match_range * MV.bindings) list;
}

(* bugfix: I used to just report one token_location, and if the match
 * was on multiple lines anyway the token_location.str was contain
 * the whole string. However, external programs using a startp/endp
 * expect a different location if the end part is on a different line
 * (e.g., the semgrep Python wrapper), so I now return a pair.
 *)
and match_range = PI.token_location * PI.token_location

(* this will be adjusted later in range_to_pattern_match_adjusted *)
let fake_rule_id (id, str) =
  { PM.id = string_of_int id; pattern_string = str; message = "" }

(* todo: same, we should not need that *)
let info_of_token_location loc =
  { PI.token = PI.OriginTok loc; transfo = PI.NoTransfo }

let (matches_of_matcher :
      ('xpattern * pattern_id * string) list ->
      ('target_content, 'xpattern) xpattern_matcher ->
      filename ->
      RP.times RP.match_result) =
 fun xpatterns matcher file ->
  if xpatterns = [] then RP.empty_semgrep_result
  else
    let target_content_opt, parse_time =
      Common.with_time (fun () -> matcher.init file)
    in
    match target_content_opt with
    | None -> RP.empty_semgrep_result (* less: could include parse_time *)
    | Some target_content ->
        let res, match_time =
          Common.with_time (fun () ->
              xpatterns
              |> List.map (fun (xpat, id, pstr) ->
                     let xs = matcher.matcher target_content file xpat in
                     xs
                     |> List.map (fun ((loc1, loc2), env) ->
                            (* this will be adjusted later *)
                            let rule_id = fake_rule_id (id, pstr) in
                            {
                              PM.rule_id;
                              file;
                              range_loc = (loc1, loc2);
                              env;
                              tokens = lazy [ info_of_token_location loc1 ];
                            }))
              |> List.flatten)
        in
        {
          RP.matches = res;
          errors = [];
          skipped = [];
          profiling = { RP.parse_time; match_time };
        }

(* todo: same, we should not need that *)
let hmemo = Hashtbl.create 101

let line_col_of_charpos file charpos =
  let conv =
    Common.memoized hmemo file (fun () -> PI.full_charpos_to_pos_large file)
  in
  conv charpos

let mval_of_string str t =
  let literal =
    match int_of_string_opt str with
    | Some i -> G.Int (Some i, t)
    (* TODO? could try float_of_string_opt? *)
    | None -> G.String (str, t)
  in
  MV.E (G.L literal |> G.e)

(*-------------------------------------------------------------------*)
(* Spacegrep *)
(*-------------------------------------------------------------------*)

let lexing_pos_to_loc file x str =
  (* almost like Spacegrep.Semgrep.semgrep_pos() *)
  let line = x.Lexing.pos_lnum in
  let charpos = x.Lexing.pos_cnum in
  (* bugfix: not +1 here, Parse_info.column is 0-based.
   * JSON_report.json_range does the adjust_column + 1.
   *)
  let column = x.Lexing.pos_cnum - x.Lexing.pos_bol in
  { PI.str; charpos; file; line; column }

let spacegrep_matcher (doc, src) file pat =
  let matches =
    Spacegrep.Match.search ~no_skip_search:false ~case_sensitive:true src pat
      doc
  in
  matches
  |> List.map (fun m ->
         let (pos1, _), (_, pos2) = m.Spacegrep.Match.region in
         let { Spacegrep.Match.value = str; _ } = m.Spacegrep.Match.capture in
         let env =
           m.Spacegrep.Match.named_captures
           |> List.map (fun (s, capture) ->
                  let mvar = "$" ^ s in
                  let { Spacegrep.Match.value = str; loc = pos, _ } = capture in
                  let loc = lexing_pos_to_loc file pos str in
                  let t = info_of_token_location loc in
                  let mval = mval_of_string str t in
                  (mvar, mval))
         in
         let loc1 = lexing_pos_to_loc file pos1 str in
         let loc2 = lexing_pos_to_loc file pos2 "" in
         ((loc1, loc2), env))

let matches_of_spacegrep spacegreps file =
  matches_of_matcher spacegreps
    {
      init =
        (fun _ ->
          (* coupling: mostly copypaste of Spacegrep_main.run_all *)
          (*
           We inspect the first 4096 bytes to guess whether the file type.
           This saves time on large files, by reading typically just one
           block from the file system.
          *)
          let peek_length = 4096 in
          let partial_doc_src =
            Spacegrep.Src_file.of_file ~max_len:peek_length file
          in
          let doc_type = Spacegrep.File_type.classify partial_doc_src in
          match doc_type with
          | Minified
          | Binary ->
              logger#info "ignoring gibberish file: %s\n%!" file;
              None
          | _ ->
              let src =
                if
                  Spacegrep.Src_file.length partial_doc_src < peek_length
                  (* it's actually complete, no need to re-input the file *)
                then partial_doc_src
                else Spacegrep.Src_file.of_file file
              in
              (* pr (Spacegrep.Doc_AST.show doc); *)
              Some (Spacegrep.Parse_doc.of_src src, src));
      matcher = spacegrep_matcher;
    }
    file
  [@@profiling]

(*-------------------------------------------------------------------*)
(* Regexps *)
(*-------------------------------------------------------------------*)
let regexp_matcher big_str file (re_str, re) =
  let subs = SPcre.exec_all_noerr ~rex:re big_str in
  subs |> Array.to_list
  |> List.map (fun sub ->
         let matched_str = Pcre.get_substring sub 0 in
         let charpos, _ = Pcre.get_substring_ofs sub 0 in
         let str = matched_str in
         let line, column = line_col_of_charpos file charpos in
         let loc1 = { PI.str; charpos; file; line; column } in

         let charpos = charpos + String.length str in
         let str = "" in
         let line, column = line_col_of_charpos file charpos in
         let loc2 = { PI.str; charpos; file; line; column } in

         (* return regexp binded group $1 $2 etc *)
         let n = Pcre.num_of_subs sub in
         let env =
           match n with
           | 1 -> []
           | _ when n <= 0 -> raise Impossible
           | n ->
               Common2.enum 1 (n - 1)
               |> Common.map_filter (fun n ->
                      try
                        let charpos, _ = Pcre.get_substring_ofs sub n in
                        let str = Pcre.get_substring sub n in
                        let line, column = line_col_of_charpos file charpos in
                        let loc = { PI.str; charpos; file; line; column } in
                        let t = PI.mk_info_of_loc loc in
                        Some (spf "$%d" n, MV.Text (str, t))
                      with Not_found ->
                        logger#debug "not found %d substring of %s in %s" n
                          re_str matched_str;
                        None)
         in
         ((loc1, loc2), env))

let matches_of_regexs regexps lazy_content file =
  matches_of_matcher regexps
    {
      init = (fun _ -> Some (Lazy.force lazy_content));
      matcher = regexp_matcher;
    }
    file
  [@@profiling]

(*-------------------------------------------------------------------*)
(* Comby *)
(*-------------------------------------------------------------------*)

module CK = Comby_kernel
module MS = CK.Matchers.Metasyntax

(* less: "if you need line/column conversion [in Comby], then there's another
 * function to run over matches to hydrate line/column info in the result"
 * src: https://github.com/comby-tools/comby/issues/244
 *)
let line_col_charpos_of_comby_range file range =
  let { CK.Match.Location.offset = charpos; line = _; column = _ } =
    range.CK.Match.Range.match_start
  in
  (* reusing line_col_of_charpos is fine for now *)
  let line, col = line_col_of_charpos file charpos in
  (line, col, charpos)

let comby_matcher (m_all, source) file pat =
  let matches = m_all ~template:pat ~source () in
  (*Format.printf "%a@." CK.Match.pp_json_lines (None, matches);*)
  matches
  |> List.map (fun { CK.Match.range; environment; matched } ->
         let env =
           CK.Match.Environment.vars environment
           |> List.map (fun s ->
                  let mvar = "$" ^ s in
                  let str_opt = CK.Match.Environment.lookup environment s in
                  let range_opt =
                    CK.Match.Environment.lookup_range environment s
                  in
                  match (str_opt, range_opt) with
                  | Some str, Some range ->
                      let line, column, charpos =
                        line_col_charpos_of_comby_range file range
                      in
                      let loc = { PI.str; charpos; file; line; column } in
                      let t = info_of_token_location loc in
                      let mval = mval_of_string str t in
                      (mvar, mval)
                  | _ -> raise Impossible)
         in
         let line, column, charpos =
           line_col_charpos_of_comby_range file range
         in
         let loc1 = { PI.str = matched; charpos; file; line; column } in

         let charpos2 = charpos + String.length matched in
         let line, column = line_col_of_charpos file charpos2 in
         let loc2 = { PI.str = ""; charpos = charpos2; file; line; column } in

         ((loc1, loc2), env))

let matches_of_combys combys lazy_content file =
  matches_of_matcher combys
    {
      init =
        (fun _ ->
          let _d, _b, e = Common2.dbe_of_filename file in
          let metasyntax =
            {
              MS.syntax =
                [ MS.Hole (Everything, MS.Delimited (Some "$", None)) ];
              identifier = "ABCDEFGHIJKLMNOPQRSTUVWXYZ";
            }
          in
          match
            CK.Matchers.Alpha.select_with_extension ~metasyntax ("." ^ e)
          with
          | None ->
              logger#info "no Alpha Comby module for extension %s" e;
              None
          | Some x ->
              let (module M : CK.Matchers.Matcher.S) = x in
              Some
                ( (fun ~template ~source () -> M.all ~template ~source ()),
                  Lazy.force lazy_content ));
      matcher = comby_matcher;
    }
    file
  [@@profiling]

(*****************************************************************************)
(* Evaluating xpatterns *)
(*****************************************************************************)

let matches_of_xpatterns config file_and_more xpatterns =
  let { Xtarget.file; lazy_content; _ } = file_and_more in
  (* Right now you can only mix semgrep/regexps and spacegrep/regexps, but
   * in theory we could mix all of them together. This is why below
   * I don't match over xlang and instead assume we could have multiple
   * kinds of patterns at the same time.
   *)
  let patterns, spacegreps, regexps, combys = partition_xpatterns xpatterns in

  (* final result *)
  RP.collate_pattern_results
    [
      matches_of_patterns config file_and_more patterns;
      matches_of_spacegrep spacegreps file;
      matches_of_regexs regexps lazy_content file;
      matches_of_combys combys lazy_content file;
    ]
  [@@profiling]

(*****************************************************************************)
(* Formula evaluation *)
(*****************************************************************************)

let rec filter_ranges env xs cond =
  xs
  |> List.filter (fun r ->
         let bindings = r.RM.mvars in
         match cond with
         | R.CondEval e ->
             let env = Eval_generic.bindings_to_env (fst env.config) bindings in
             Eval_generic.eval_bool env e
         | R.CondNestedFormula (mvar, opt_lang, formula) ->
             satisfies_metavar_pattern_condition env r mvar opt_lang formula
         (* todo: would be nice to have CondRegexp also work on
          * eval'ed bindings.
          * We could also use re.match(), to be close to python, but really
          * Eval_generic must do something special here with the metavariable
          * which may not always be a string. The regexp is really done on
          * the text representation of the metavar content.
          *)
         | R.CondRegexp (mvar, (re_str, _re)) ->
             let fk = PI.unsafe_fake_info "" in
             let fki = AST_generic.empty_id_info () in
             let e =
               (* old: spf "semgrep_re_match(%s, \"%s\")" mvar re_str
                * but too many possible escaping problems, so easier to build
                * an expression manually.
                *)
               G.Call
                 ( G.DotAccess
                     ( G.N (G.Id (("re", fk), fki)) |> G.e,
                       fk,
                       FN (Id (("match", fk), fki)) )
                   |> G.e,
                   ( fk,
                     [
                       G.Arg (G.L (G.String (re_str, fk)) |> G.e);
                       G.Arg (G.N (G.Id ((mvar, fk), fki)) |> G.e);
                     ],
                     fk ) )
               |> G.e
             in

             let env =
               Eval_generic.bindings_to_env_with_just_strings (fst env.config)
                 bindings
             in
             Eval_generic.eval_bool env e)

and satisfies_metavar_pattern_condition env r mvar opt_xlang formula =
  let bindings = r.mvars in
  (* If anything goes wrong the default is to filter out! *)
  match List.assoc_opt mvar bindings with
  | None ->
      error env
        (Common.spf
           "metavariable-pattern failed because %s is not in scope, please \
            check your rule"
           mvar);
      false
  | Some mval -> (
      (* We will create a temporary file with the content of the metavariable,
       * then call evaluate_formula recursively. *)
      match MV.range_of_mvalue mval with
      | None ->
          error env
            (Common.spf
               "metavariable-pattern failed because we lack range info for %s, \
                please file a bug report"
               mvar);
          false
      | Some (mval_file, mval_range) -> (
          let r' =
            (* Fix the range to match the content of the temporary file. *)
            {
              r with
              r = { start = 0; end_ = mval_range.end_ - mval_range.start };
            }
          in
          match (opt_xlang, mval) with
          | None, __any_mval__ -> (
              (* We match wrt the same language as the rule.
               * NOTE: A generic pattern nested inside a generic won't work because
               *   generic mode binds metavariables to `MV.Text`, and
               *   `MV.program_of_mvalue` does not handle `MV.Text`. So one must
               *   specify `language: generic` (case `Some xlang` below). *)
              match MV.program_of_mvalue mval with
              | None ->
                  error env
                    (Common.spf
                       "metavariable-pattern failed because %s does not bind \
                        to a sub-program, please check your rule"
                       mvar);
                  false
              | Some mast ->
                  (* Note that due to symbolic propagation, `mast` may be
                   * outside of the current file/AST, so we must get
                   * `mval_range` from `mval_file` and not from `env.file`! *)
                  let content = Range.content_at_range mval_file mval_range in
                  Common2.with_tmp_file ~str:content ~ext:"mvar-pattern"
                    (fun file ->
                      (* We don't want having to re-parse `content', but then we
                       * need to fix the token locations in `mast`. *)
                      let mast_start_loc =
                        mval |> MV.ii_of_mval |> Visitor_AST.range_of_tokens
                        |> fst |> PI.unsafe_token_location_of_info
                      in
                      let fix_loc loc =
                        {
                          loc with
                          PI.charpos = loc.PI.charpos - mast_start_loc.charpos;
                          line = loc.line - mast_start_loc.line + 1;
                          column = loc.column - mast_start_loc.column;
                          file;
                        }
                      in
                      let fixing_visitor =
                        Map_AST.mk_fix_token_locations fix_loc
                      in
                      let mast' = fixing_visitor.Map_AST.vprogram mast in
                      let file_and_more =
                        {
                          env.file_and_more with
                          file;
                          lazy_ast_and_errors = lazy (mast', []);
                          lazy_content = lazy content;
                        }
                      in
                      nested_formula_has_matches { env with file_and_more }
                        formula (Some r')))
          | Some xlang, MV.Text (content, _tok)
          | Some xlang, MV.E { e = G.L (G.String (content, _tok)); _ } ->
              (* We re-parse the matched text as `xlang`. *)
              Common2.with_tmp_file ~str:content ~ext:"mvar-pattern"
                (fun file ->
                  let lazy_ast_and_errors =
                    lazy
                      (match xlang with
                      | L (lang, _) ->
                          let { Parse_target.ast; errors; _ } =
                            Parse_target
                            .parse_and_resolve_name_use_pfff_or_treesitter lang
                              file
                          in
                          (* TODO: If we wanted to report the parse errors then we should
                           * fix the parse info with Parse_info.adjust_info_wrt_base! *)
                          if errors <> [] then
                            pr2
                              (spf
                                 "rule %s: metavariable-pattern: failed to \
                                  fully parse the content of %s"
                                 (fst env.rule.Rule.id) mvar);
                          (ast, errors)
                      | LRegex
                      | LGeneric ->
                          failwith "requesting generic AST for LRegex|LGeneric")
                  in
                  let file_and_more =
                    {
                      Xtarget.file;
                      xlang;
                      lazy_ast_and_errors;
                      lazy_content = lazy content;
                    }
                  in
                  nested_formula_has_matches { env with file_and_more } formula
                    (Some r'))
          | Some _lang, mval ->
              (* This is not necessarily an error in the rule, e.g. you may be
               * matching `$STRING + ...` and then add a metavariable-pattern on
               * `$STRING`. This will only work when `$STRING` binds to some text
               * but it can naturally bind to other string expressions. *)
              logger#debug
                "metavariable-pattern failed because the content of %s is not \
                 text: %s"
                mvar (MV.show_mvalue mval);
              false))

and nested_formula_has_matches env formula opt_context =
  let res, final_ranges =
    matches_of_formula env.config env.rule env.file_and_more formula opt_context
  in
  env.errors := res.RP.errors @ !(env.errors);
  match final_ranges with
  | [] -> false
  | _ :: _ -> true

(* less: use Set instead of list? *)
and (evaluate_formula : env -> RM.t option -> S.sformula -> RM.t list) =
 fun env opt_context e ->
  match e with
  | S.Leaf (xpat, inside) ->
      let id = xpat.R.pid in
      let match_results =
        try Hashtbl.find_all env.pattern_matches id with Not_found -> []
      in
      let kind =
        match inside with
        | Some R.Inside -> RM.Inside
        | None when R.is_regexp xpat -> RM.Regexp
        | None -> RM.Plain
      in
      match_results
      |> List.map RM.match_result_to_range
      |> List.map (fun r -> { r with RM.kind })
  | S.Or xs -> xs |> List.map (evaluate_formula env opt_context) |> List.flatten
  | S.And
      { selector_opt; positives = pos; negatives = neg; conditionals = conds }
    -> (
      (* we now treat pattern: and pattern-inside: differently. We first
       * process the pattern: and then the pattern-inside.
       * This fixed only one mismatch in semgrep-rules.
       *
       * old: the old code was simpler ... but incorrect.
       *  (match pos with
       *  | [] -> failwith "empty And; no positive terms in And"
       *  | start::pos ->
       *     let res = evaluate_formula env start in
       *    let res = pos |> List.fold_left (fun acc x ->
       *      intersect_ranges acc (evaluate_formula env x)
       * ...
       *)

      (* let's start with the positive ranges *)
      let posrs = List.map (evaluate_formula env opt_context) pos in
      (* subtle: we need to process and intersect the pattern-inside after
       * (see tests/OTHER/rules/inside.yaml).
       * TODO: this is ugly; AND should be commutative, so we should just
       * merge ranges, not just filter one or the other.
       * update: however we have some tests that rely on pattern-inside:
       * being special, see tests/OTHER/rules/and_inside.yaml.
       *)
      let posrs, posrs_inside =
        posrs
        |> Common.partition_either (fun xs ->
               match xs with
               (* todo? should we double check they are all inside? *)
               | { RM.kind = Inside; _ } :: _ -> Right xs
               | _ -> Left xs)
      in
      let all_posr =
        match posrs @ posrs_inside with
        | [] -> (
            match opt_context with
            | None -> failwith "empty And; no positive terms in And"
            | Some r -> [ [ r ] ])
        | ps -> ps
      in
      match all_posr with
      | [] -> failwith "FIXME"
      | posr :: posrs ->
          let res = posr in
          let res =
            posrs
            |> List.fold_left
                 (fun acc r ->
                   RM.intersect_ranges (fst env.config) !debug_matches acc r)
                 res
          in

          (* optimization of `pattern: $X` *)
          let res = run_selector_on_ranges env selector_opt res in

          (* let's remove the negative ranges *)
          let res =
            neg
            |> List.fold_left
                 (fun acc x ->
                   RM.difference_ranges (fst env.config) acc
                     (evaluate_formula env opt_context x))
                 res
          in
          (* let's apply additional filters.
           * TODO: Note that some metavariable-regexp may be part of an
           * AND where not all patterns define the metavar, e.g.,
           *   pattern-inside: def $FUNC() ...
           *   pattern: return $X
           *   metavariable-regexp: $FUNC regex: (foo|bar)
           * in which case the order in which we do the operation matters
           * (at this point intersect_range will have filtered the
           *  range of the pattern_inside).
           * alternative solutions?
           *  - bind closer metavariable-regexp with the relevant pattern
           *  - propagate metavariables when intersecting ranges
           *  - distribute filter_range in intersect_range?
           * See https://github.com/returntocorp/semgrep/issues/2664
           *)
          conds
          |> List.fold_left (fun acc cond -> filter_ranges env acc cond) res)
  | S.Not _ -> failwith "Invalid Not; you can only negate inside an And"

and run_selector_on_ranges env selector_opt ranges =
  match (selector_opt, ranges) with
  | _, [] ->
      (* Empty context, nothing to select from. *)
      []
  | None, ranges ->
      (* Nothing to select. *)
      ranges
  | Some { S.pattern; pid; pstr; _ }, ranges ->
      (* Find matches of `pattern` *but* only inside `ranges`, this prevents
       * matching and allocations that are wasteful because they are going to
       * be thrown away later when interesecting the results. *)
      let range_filter (tok1, tok2) =
        let r = Range.range_of_token_locations tok1 tok2 in
        List.exists (fun rwm -> Range.( $<=$ ) r rwm.RM.r) ranges
      in
      let patterns = [ (pattern, None, pid, fst pstr) ] in
      let res =
        matches_of_patterns ~range_filter env.config env.file_and_more patterns
      in
      logger#info "run_selector_on_ranges: found %d matches"
        (List.length res.matches);
      res.matches
      |> List.map RM.match_result_to_range
      |> RM.intersect_ranges (fst env.config) !debug_matches ranges

and matches_of_formula config rule file_and_more formula opt_context :
    RP.rule_profiling RP.match_result * RM.ranges =
  let formula = S.formula_to_sformula formula in
  let xpatterns = xpatterns_in_formula formula in
  let res =
    matches_of_xpatterns config file_and_more xpatterns |> RP.add_rule rule
  in
  logger#trace "found %d matches" (List.length res.matches);
  (* match results per minirule id which is the same than pattern_id in
   * the formula *)
  let pattern_matches_per_id = group_matches_per_pattern_id res.matches in
  let env =
    {
      config;
      pattern_matches = pattern_matches_per_id;
      file_and_more;
      rule;
      errors = ref [];
    }
  in
  logger#trace "evaluating the formula";
  let final_ranges = evaluate_formula env opt_context formula in
  logger#trace "found %d final ranges" (List.length final_ranges);
  let res' = { res with RP.errors = res.RP.errors @ !(env.errors) } in
  (res', final_ranges)
  [@@profiling]

(*****************************************************************************)
(* Main entry point *)
(*****************************************************************************)

let check_rule r hook (default_config, equivs) pformula file_and_more =
  let config = r.R.options ||| default_config in
  let formula = R.formula_of_pformula pformula in
  let rule_id = fst r.id in
  let res, final_ranges =
    matches_of_formula (config, equivs) r file_and_more formula None
  in
  {
    RP.matches =
      final_ranges
      |> List.map (range_to_pattern_match_adjusted r)
      (* dedup similar findings (we do that also in Match_patterns.ml,
       * but different mini-rules matches can now become the same match)
       *)
      |> PM.uniq
      |> before_return (fun v ->
             v
             |> List.iter (fun (m : Pattern_match.t) ->
                    let str = spf "with rule %s" rule_id in
                    hook str m.env m.tokens));
    errors = res.errors |> List.map (error_with_rule_id rule_id);
    skipped = res.skipped;
    profiling = res.profiling;
  }

let check ~match_hook default_config rules file_and_more =
  let { Xtarget.file; lazy_ast_and_errors; _ } = file_and_more in
  logger#trace "checking %s with %d rules" file (List.length rules);
  if !Common.profile = Common.ProfAll then (
    logger#info "forcing eval of ast outside of rules, for better profile";
    lazy_force lazy_ast_and_errors |> ignore);

  rules
  |> List.map (fun (r, pformula) ->
         let rule_id = fst r.R.id in
         Rule.last_matched_rule := Some rule_id;
         Common.profile_code (spf "real_rule:%s" rule_id) (fun () ->
<<<<<<< HEAD
             try
               check_rule r match_hook default_config pformula file_and_more
               (* TODO: why do we intercept errors here? We already do that in
                * Run_semgrep.ml. *)
             with exn when not !Flag_semgrep.fail_fast ->
               {
                 RP.matches = [];
                 errors = [ E.exn_to_error ~rule_id:(Some rule_id) file exn ];
                 skipped = [];
                 profiling = { rule_id; parse_time = -1.; match_time = -1. };
               }))
=======
             check_rule r match_hook default_config pformula file_and_more))
  |> RP.collate_semgrep_results
>>>>>>> 1ea949d2
<|MERGE_RESOLUTION|>--- conflicted
+++ resolved
@@ -994,19 +994,4 @@
          let rule_id = fst r.R.id in
          Rule.last_matched_rule := Some rule_id;
          Common.profile_code (spf "real_rule:%s" rule_id) (fun () ->
-<<<<<<< HEAD
-             try
-               check_rule r match_hook default_config pformula file_and_more
-               (* TODO: why do we intercept errors here? We already do that in
-                * Run_semgrep.ml. *)
-             with exn when not !Flag_semgrep.fail_fast ->
-               {
-                 RP.matches = [];
-                 errors = [ E.exn_to_error ~rule_id:(Some rule_id) file exn ];
-                 skipped = [];
-                 profiling = { rule_id; parse_time = -1.; match_time = -1. };
-               }))
-=======
-             check_rule r match_hook default_config pformula file_and_more))
-  |> RP.collate_semgrep_results
->>>>>>> 1ea949d2
+             check_rule r match_hook default_config pformula file_and_more))