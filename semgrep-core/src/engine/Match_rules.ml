--- conflicted
+++ resolved
@@ -110,27 +110,11 @@
                        match r.R.mode with
                        | `Search _ as mode ->
                            Match_search_mode.check_rule { r with mode }
-<<<<<<< HEAD
-                             match_hook default_config xtarget
+                             match_hook xconf xtarget
                        | `Extract extract_spec ->
                            Match_search_mode.check_rule
                              { r with mode = `Search extract_spec.formula }
-                             match_hook default_config xtarget)
-=======
-                             match_hook xconf xtarget
-                       | `Taint _ as mode ->
-                           (* TODO: 'debug_taint' should just be part of 'res'
-                            * (i.e., add a "debugging" field to 'Report.match_result'). *)
-                           let res, _TODO_debug_taint =
-                             Match_tainting_mode.check_rule { r with mode }
-                               match_hook xconf xtarget
-                           in
-                           res
-                       | `Extract extract_spec ->
-                           Match_search_mode.check_rule
-                             { r with mode = `Search extract_spec.pformula }
                              match_hook xconf xtarget)
->>>>>>> e059bcfb
                  in
                  match match_result with
                  | Some res -> Left res
