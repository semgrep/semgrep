--- conflicted
+++ resolved
@@ -611,21 +611,10 @@
            Hashtbl.find_opt extract_result_map file
            |> Option.fold ~some:(fun f -> f res) ~none:res)
   in
-<<<<<<< HEAD
   let res = RP.make_final_result file_results rules ~rules_parse_time in
   logger#info "found %d matches, %d errors" (List.length res.matches)
     (List.length res.errors);
 
-=======
-  let res =
-    RP.make_final_result file_results rules config.debug config.report_time
-      rules_parse_time
-  in
-  let res = { res with skipped_targets = skipped @ res.skipped_targets } in
-  logger#info "found %d matches, %d errors, %d skipped targets"
-    (List.length res.matches) (List.length res.errors)
-    (List.length res.skipped_targets);
->>>>>>> cc25231e
   let matches, new_errors, new_skipped =
     filter_files_with_too_many_matches_and_transform_as_timeout
       config.max_match_per_file res.matches
