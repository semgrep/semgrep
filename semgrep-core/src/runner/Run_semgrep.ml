open Common
open Runner_config
module PI = Parse_info
module E = Semgrep_error_code
module MR = Mini_rule
module R = Rule
module RP = Report
module In = Input_to_core_j
module Out = Output_from_core_j

let logger = Logging.get_logger [ __MODULE__ ]

(*****************************************************************************)
(* Purpose *)
(*****************************************************************************)
(* Entry points to the semgrep engine with its command-line configuration.
 *
 * This used to be in Main.ml, but Main.ml started to become really big,
 * and we also need a way to run the semgrep engine from semgrep-core
 * variants, hence this callable library.
 *)

(*****************************************************************************)
(* Helpers *)
(*****************************************************************************)

(*
   If the target is a named pipe, copy it into a regular file and return
   that. This allows multiple reads on the file.

   This is intended to support one or a small number of targets created
   manually on the command line with e.g. <(echo 'eval(x)') which the
   shell replaces by a named pipe like '/dev/fd/63'.

   update: This can be used also to fetch rules from the network!
   e.g., semgrep-core -rules <(curl https://semgrep.dev/c/p/ocaml) ...

   coupling: this functionality is implemented also in semgrep-python.
*)
let replace_named_pipe_by_regular_file path =
  match (Unix.stat path).st_kind with
  | Unix.S_FIFO ->
      let data = Common.read_file path in
      let prefix = spf "semgrep-core-" in
      let suffix = spf "-%s" (Filename.basename path) in
      let tmp_path, oc =
        Filename.open_temp_file
          ~mode:[ Open_creat; Open_excl; Open_wronly; Open_binary ]
          prefix suffix
      in
      let remove () = if Sys.file_exists tmp_path then Sys.remove tmp_path in
      (* Try to remove temporary file when program exits. *)
      at_exit remove;
      Fun.protect
        ~finally:(fun () -> close_out_noerr oc)
        (fun () -> output_string oc data);
      tmp_path
  | _ -> path

(* for -gen_layer, see Experiments.ml *)
let _matching_tokens = ref []

let print_match ?str match_format mvars mvar_binding ii_of_any
    tokens_matched_code =
  (* there are a few fake tokens in the generic ASTs now (e.g.,
   * for DotAccess generated outside the grammar) *)
  let toks = tokens_matched_code |> List.filter PI.is_origintok in
  (if mvars = [] then Matching_report.print_match ?str ~format:match_format toks
  else
    (* similar to the code of Lib_matcher.print_match, maybe could
     * factorize code a bit.
     *)
    let mini, _maxi = PI.min_max_ii_by_pos toks in
    let file, line = (PI.file_of_info mini, PI.line_of_info mini) in

    let strings_metavars =
      mvars
      |> Common.map (fun x ->
             match Common2.assoc_opt x mvar_binding with
             | Some any ->
                 any |> ii_of_any
                 |> List.filter PI.is_origintok
                 |> Common.map PI.str_of_info
                 |> Matching_report.join_with_space_if_needed
             | None -> failwith (spf "the metavariable '%s' was not binded" x))
    in
    pr (spf "%s:%d: %s" file line (Common.join ":" strings_metavars));
    ());
  toks |> List.iter (fun x -> Common.push x _matching_tokens)

let timeout_function file timeout f =
  let timeout = if timeout <= 0. then None else Some timeout in
  match
    Common.set_timeout_opt ~name:"Run_semgrep.timeout_function" timeout f
  with
  | Some res -> res
  | None ->
      let loc = PI.first_loc_of_file file in
      let err = E.mk_error loc "" E.Timeout in
      Common.push err E.g_errors

(*****************************************************************************)
(* Parallelism *)
(*****************************************************************************)

(*
   Run jobs in parallel, using number of cores specified with -j.
*)
let map_targets ncores f (targets : In.target list) =
  (*
     Sorting the targets by decreasing size is based on the assumption
     that larger targets will take more time to process. Starting with
     the longer jobs allows parmap to feed the workers with shorter and
     shorter jobs, as a way of maximizing CPU usage.
     This is a kind of greedy algorithm, which is in general not optimal
     but hopefully good enough in practice.

     This is needed only when ncores > 1, but to reduce discrepancy between
     the two modes, we always sort the target queue in the same way.
  *)
  let targets = Find_target.sort_targets_by_decreasing_size targets in
  if ncores <= 1 then Common.map f targets
  else (
    (*
       Parmap creates ncores children processes which listen for
       chunks of input. When a chunk size is specified, parmap feeds
       the ncores processes in small chunks of the specified size
       instead of just dividing the input list into exactly ncores chunks.

       Since our jobs are relatively big compared to the serialization
       and communication overhead, setting the chunk size to 1 works
       fine.  We don't want to have two giant target files in the same
       chunk, so this setting takes care of it.
    *)
    (* Quoting Parmap's README:
     * > To obtain maximum speed, Parmap tries to pin the worker processes to a CPU
     * Unfortunately, on the new Apple M1, and depending on the number of workers,
     * Parmap will enter an infinite loop trying (but failing) to pin a worker to
     * CPU 0. This only happens with HomeBrew installs, presumably because under
     * HomeBrew's build environment HAVE_MACH_THREAD_POLICY_H is set
     * (https://github.com/rdicosmo/parmap/blob/1.2.3/src/setcore_stubs.c#L47).
     * So, despite it may hurt perf a bit, we disable core pinning to work around
     * this issue until this is fixed in a future version of Parmap.
     *)
    Parmap.disable_core_pinning ();
    assert (ncores > 0);
    let init _ = Logging.add_PID_tag () in
    Parmap.parmap ~init ~ncores ~chunksize:1 f (Parmap.L targets))

(*****************************************************************************)
(* Timeout *)
(*****************************************************************************)

(* Certain patterns may be too general and match too many times on big files.
 * This does not cause a Timeout during parsing or matching, but returning
 * a huge number of matches can stress print_matches_and_errors_json
 * and anyway is probably a sign that the pattern should be rewritten.
 * This puts also lots of stress on the semgrep Python wrapper which has
 * to do lots of range intersections with all those matches.
 *)
let filter_files_with_too_many_matches_and_transform_as_timeout
    max_match_per_file matches =
  let per_files =
    matches
    |> Common.map (fun m -> (m.Pattern_match.file, m))
    |> Common.group_assoc_bykey_eff
  in
  let offending_file_list =
    per_files
    |> List.filter_map (fun (file, xs) ->
           if List.length xs > max_match_per_file then Some file else None)
  in
  let offending_files = Common.hashset_of_list offending_file_list in
  let new_matches =
    matches
    |> Common.exclude (fun m ->
           Hashtbl.mem offending_files m.Pattern_match.file)
  in
  let new_errors, new_skipped =
    offending_file_list
    |> Common.map (fun file ->
           (* logging useful info for rule writers *)
           logger#info "too many matches on %s, generating exn for it" file;
           let sorted_offending_rules =
             let matches = List.assoc file per_files in
             matches
             |> Common.map (fun m ->
                    let rule_id = m.Pattern_match.rule_id in
                    ( ( rule_id.Pattern_match.id,
                        rule_id.Pattern_match.pattern_string ),
                      m ))
             |> Common.group_assoc_bykey_eff
             |> Common.map (fun (k, xs) -> (k, List.length xs))
             |> Common.sort_by_val_highfirst
             (* nosemgrep *)
           in
           let offending_rules = List.length sorted_offending_rules in
           let biggest_offending_rule =
             match sorted_offending_rules with
             | x :: _ -> x
             | _ -> assert false
           in
           let (id, pat), cnt = biggest_offending_rule in
           logger#info
             "most offending rule: id = %s, matches = %d, pattern = %s" id cnt
             pat;

           (* todo: we should maybe use a new error: TooManyMatches of int * string*)
           let loc = Parse_info.first_loc_of_file file in
           let error =
             E.mk_error ~rule_id:(Some id) loc
               (spf
                  "%d rules result in too many matches, most offending rule \
                   has %d: %s"
                  offending_rules cnt pat)
               E.TooManyMatches
           in
           let skipped =
             sorted_offending_rules
             |> Common.map (fun ((rule_id, _pat), n) ->
                    let details =
                      spf
                        "found %i matches for rule %s, which exceeds the \
                         maximum of %i matches."
                        n rule_id max_match_per_file
                    in
                    {
                      Output_from_core_t.path = file;
                      reason = Too_many_matches;
                      details;
                      rule_id = Some rule_id;
                    })
           in
           (error, skipped))
    |> List.split
  in
  (new_matches, new_errors, List.flatten new_skipped)
  [@@profiling "Run_semgrep.filter_too_many_matches"]

(*****************************************************************************)
(* Error management *)
(*****************************************************************************)
(* Small wrapper over Semgrep_error_code.exn_to_error to handle also semgrep-specific
 * exns that have a position.
 *
 * See also JSON_report.json_of_exn for non-target related exn handling.
 *
 * invariant: every target-related semgrep-specific exn that has a
 * Parse_info.t should be captured here for precise location in error
 * reporting.
 *  - TODO: naming exns?
 *)
let exn_to_error file exn =
  match exn with
  | AST_generic.Error (s, tok) ->
      let loc = PI.unsafe_token_location_of_info tok in
      E.mk_error loc s AstBuilderError
  | _ -> E.exn_to_error file exn

(*****************************************************************************)
(* Parsing (non-cached) *)
(*****************************************************************************)

(* TODO? this is currently deprecated, but pad still has hope the
 * feature can be resurrected.
 *)
let parse_equivalences equivalences_file =
  match equivalences_file with
  | "" -> []
  | file -> Parse_equivalences.parse file
  [@@profiling]

let parse_pattern lang_pattern str =
  try Parse_pattern.parse_pattern lang_pattern ~print_errors:false str with
  | exn ->
      raise
        (Rule.InvalidRule
           ( Rule.InvalidPattern
               (str, Xlang.of_lang lang_pattern, Common.exn_to_s exn, []),
             "no-id",
             Parse_info.unsafe_fake_info "no loc" ))
  [@@profiling]

(*****************************************************************************)
(* Iteration helpers *)
(*****************************************************************************)

let iter_targets_and_get_matches_and_exn_to_errors config f targets =
  targets
  |> map_targets config.ncores (fun target ->
         let file = target.In.path in
         logger#info "Analyzing %s" file;
         let res, run_time =
           Common.with_time (fun () ->
               try
                 Memory_limit.run_with_memory_limit
                   ~mem_limit_mb:config.max_memory_mb (fun () ->
                     (* we used to call timeout_function() here, but this
                      * is now done in Match_rules because we now
                      * timeout per rule, not per file since semgrep-python
                      * pass all the rules to semgrep-core.
                      *
                      * old: timeout_function file config.timeout ...
                      *)
                     f target |> fun v ->
                     (* This is just to test -max_memory, to give a chance
                      * to Gc.create_alarm to run even if the program does
                      * not even need to run the Gc. However, this has a
                      * slow perf penality on small programs, which is why
                      * it's better to keep guarded when you're
                      * not testing -max_memory.
                      *)
                     if config.test then Gc.full_major ();
                     logger#trace "done with %s" file;
                     v)
               with
               (* note that Semgrep_error_code.exn_to_error already handles
                * Timeout and would generate a TimeoutError code for it,
                * but we intercept Timeout here to give a better diagnostic.
                *)
               | (Match_rules.File_timeout | Out_of_memory) as exn ->
                   (match !Match_patterns.last_matched_rule with
                   | None -> ()
                   | Some rule ->
                       logger#info "critical exn while matching ruleid %s"
                         rule.MR.id;
                       logger#info "full pattern is: %s" rule.MR.pattern_string);
                   let loc = Parse_info.first_loc_of_file file in
                   {
                     RP.matches = [];
                     errors =
                       [
                         E.mk_error ~rule_id:!Rule.last_matched_rule loc ""
                           (match exn with
                           | Match_rules.File_timeout ->
                               logger#info "Timeout on %s" file;
                               E.Timeout
                           | Out_of_memory ->
                               logger#info "OutOfMemory on %s" file;
                               E.OutOfMemory
                           | _ -> raise Impossible);
                       ];
                     skipped_targets = [];
                     profiling = RP.empty_partial_profiling file;
                   }
               (* those were converted in Main_timeout in timeout_function()*)
               | Timeout _ -> assert false
               | exn when not !Flag_semgrep.fail_fast ->
                   {
                     RP.matches = [];
                     errors = [ exn_to_error file exn ];
                     skipped_targets = [];
                     profiling = RP.empty_partial_profiling file;
                   })
         in
         RP.add_run_time run_time res)

(*****************************************************************************)
(* File targeting and rule filtering *)
(*****************************************************************************)

let rules_for_xlang xlang rules =
  rules
  |> List.filter (fun r ->
         match (xlang, r.R.languages) with
         | Xlang.LRegex, Xlang.LRegex
         | Xlang.LGeneric, Xlang.LGeneric ->
             true
         | Xlang.L (x, _empty), Xlang.L (y, ys) -> List.mem x (y :: ys)
         | (Xlang.LRegex | Xlang.LGeneric | Xlang.L _), _ -> false)

let mk_rule_table rules =
  let rule_pairs = Common.map (fun r -> (fst r.R.id, r)) rules in
  Common.hash_of_list rule_pairs

let xtarget_of_file _config xlang file =
  let lazy_ast_and_errors =
    match xlang with
    | Xlang.L (lang, other_langs) ->
        (* xlang from the language field in -target, which should be unique *)
        assert (other_langs = []);
        lazy
          (let { Parse_target.ast; errors; _ } =
             Parse_target.parse_and_resolve_name_use_pfff_or_treesitter lang
               file
           in
           (ast, errors))
    | _ -> lazy (failwith "requesting generic AST for LRegex|LGeneric")
  in

  {
    Xtarget.file;
    xlang;
    lazy_content = lazy (Common.read_file file);
    lazy_ast_and_errors;
  }

let targets_of_config (config : Runner_config.t)
    (all_rule_ids_when_no_target_file : Rule.rule_id list) :
    In.targets * Out.skipped_target list =
  match (config.target_file, config.roots, config.lang) with
  (* We usually let semgrep-python computes the list of targets (and pass it
   * via -target), but it's convenient to also run semgrep-core without
   * semgrep-python and to recursively get a list of targets.
   * We just have a poor's man file targeting/filtering here, just enough
   * to run semgrep-core independently of semgrep-python to test things.
   *)
  | "", roots, Some xlang ->
      (* less: could also apply Common.fullpath? *)
      let roots = roots |> Common.map replace_named_pipe_by_regular_file in
      let lang_opt =
        match xlang with
        | Xlang.LRegex
        | Xlang.LGeneric ->
            None (* we will get all the files *)
        | Xlang.L (lang, []) -> Some lang
        (* config.lang comes from Xlang.of_string which returns just a lang *)
        | Xlang.L (_, _) -> assert false
      in
      let files, skipped = Find_target.files_of_dirs_or_files lang_opt roots in
      let targets =
        files
        |> Common.map (fun file ->
               {
                 In.path = file;
                 language = Xlang.to_string xlang;
                 rule_ids = all_rule_ids_when_no_target_file;
               })
      in
      (targets, skipped)
  | "", _, None -> failwith "you need to specify a language with -lang"
  (* main code path for semgrep python, with targets specified by -target *)
  | target_file, roots, lang_opt ->
      let str = Common.read_file target_file in
      let targets = In.targets_of_string str in
      let skipped = [] in
      (* in deep mode we actually have a single root dir passed *)
      if roots <> [] then
        logger#error "if you use -targets, you should not specify files";
      (* TODO: ugly, this is because the code path for -e/-f requires
       * a language, even with a -target, see test_target_file.py
       *)
      if lang_opt <> None && config.rules_file <> "" then
        failwith "if you use -targets and -rules, you should not specify a lang";
      (targets, skipped)

(*****************************************************************************)
(* Semgrep -config *)
(*****************************************************************************)

(* This is the main function used by the semgrep python wrapper right now.
 * It takes a set of rules and a set of targets and
 * recursively process those targets.
 *)
let semgrep_with_rules config ((rules, invalid_rules), rules_parse_time) =
  (* Return an exception
     - always, if there are no rules but just invalid rules
     - when users want to fail fast, if there are valid and invalid rules *)
  (* TODO right now there is no option to not fail fast *)
  (match (rules, invalid_rules) with
  | [], [] -> ()
  | [], err :: _ -> raise (Rule.InvalidRule err)
  | _, err :: _ (* TODO fail fast when only when strict? *) ->
      raise (Rule.InvalidRule err)
  | _ -> ());

  let rule_table = mk_rule_table rules in
  let targets, skipped =
    targets_of_config config (Common.map (fun r -> fst r.R.id) rules)
  in
  logger#info "processing %d files, skipping %d files" (List.length targets)
    (List.length skipped);
  let file_results =
    targets
    |> iter_targets_and_get_matches_and_exn_to_errors config (fun target ->
           let file = target.In.path in
           let xlang = Xlang.of_string target.In.language in
           let rules =
<<<<<<< HEAD
             (* Assumption: find_opt will return None iff a r_id
                 is in skipped_rules *)
             List.filter_map
               (fun r_id -> Hashtbl.find_opt rule_table r_id)
=======
             Common.map
               (fun r_id -> Hashtbl.find rule_table r_id)
>>>>>>> 5f16ab44
               target.In.rule_ids
           in

           let xtarget = xtarget_of_file config xlang file in
           let match_hook str env matched_tokens =
             if config.output_format = Text then
               let xs = Lazy.force matched_tokens in
               print_match ~str config.match_format config.mvars env
                 Metavariable.ii_of_mval xs
           in
           let res =
             Match_rules.check ~match_hook ~timeout:config.timeout
               ~timeout_threshold:config.timeout_threshold
               ( Config_semgrep.default_config,
                 parse_equivalences config.equivalences_file )
               rules xtarget
           in
           if config.output_format = Json then pr ".";
           (* Print when each file is done so Python knows *)
           res)
  in
  let res =
    RP.make_final_result file_results rules config.report_time rules_parse_time
  in
  let res = { res with skipped_targets = skipped @ res.skipped_targets } in
  logger#info "found %d matches, %d errors, %d skipped targets"
    (List.length res.matches) (List.length res.errors)
    (List.length res.skipped_targets);
  let matches, new_errors, new_skipped =
    filter_files_with_too_many_matches_and_transform_as_timeout
      config.max_match_per_file res.matches
  in
  (* note: uncomment the following and use semgrep-core -stat_matches
   * to debug too-many-matches issues.
   * Common2.write_value matches "/tmp/debug_matches";
   *)
  let skipped_targets = new_skipped @ res.skipped_targets in
  let errors = new_errors @ res.errors in
  ( {
      RP.matches;
      errors;
      skipped_targets;
      skipped_rules = invalid_rules;
      final_profiling = res.RP.final_profiling;
    },
    targets |> Common.map (fun x -> x.In.path) )

let semgrep_with_raw_results_and_exn_handler config =
  let rules_file = config.rules_file in
  (* useful when using process substitution, e.g.
   * semgrep-core -rules <(curl https://semgrep.dev/c/p/ocaml) ...
   *)
  let rules_file = replace_named_pipe_by_regular_file rules_file in
  try
    logger#linfo
      (lazy (spf "Parsing %s:\n%s" rules_file (read_file rules_file)));
    let timed_rules =
      Common.with_time (fun () ->
          Parse_rule.parse_and_filter_invalid_rules rules_file)
    in
    let res, files = semgrep_with_rules config timed_rules in
    (None, res, files)
  with
  | exn when not !Flag_semgrep.fail_fast ->
      let trace = Printexc.get_backtrace () in
      logger#info "Uncaught exception: %s\n%s" (Common.exn_to_s exn) trace;
      let res =
        { RP.empty_final_result with errors = [ E.exn_to_error "" exn ] }
      in
      (Some exn, res, [])

let semgrep_with_rules_and_formatted_output config =
  let exn, res, files = semgrep_with_raw_results_and_exn_handler config in
  (* note: uncomment the following and use semgrep-core -stat_matches
   * to debug too-many-matches issues.
   * Common2.write_value matches "/tmp/debug_matches";
   *)
  match config.output_format with
  | Json -> (
      let res = JSON_report.match_results_of_matches_and_errors files res in
      (*
        Not pretty-printing the json output (Yojson.Safe.prettify)
        because it kills performance, adding an extra 50% time on our
        calculate_ci_perf.py benchmarks.
        User should use an external tool like jq or ydump (latter comes with
        yojson) for pretty-printing json.
      *)
      let s = Out.string_of_match_results res in
      logger#info "size of returned JSON string: %d" (String.length s);
      pr s;
      match exn with
      | Some e -> Runner_exit.exit_semgrep (Unknown_exception e)
      | None -> ())
  | Text ->
      (* the match has already been printed above. We just print errors here *)
      (* pr (spf "number of errors: %d" (List.length errs)); *)
      res.errors |> List.iter (fun err -> pr (E.string_of_error err))

(*****************************************************************************)
(* Semgrep -e/-f *)
(*****************************************************************************)

let minirule_of_pattern lang pattern_string pattern =
  {
    MR.id = "-e/-f";
    pattern_string;
    pattern;
    inside = false;
    message = "";
    severity = R.Error;
    languages = [ lang ];
  }

let rule_of_pattern lang pattern_string pattern =
  let fk = PI.unsafe_fake_info "" in
  let xlang = Xlang.L (lang, []) in
  let xpat = R.mk_xpat (R.Sem (pattern, lang)) (pattern_string, fk) in
  {
    R.id = ("-e/-f", fk);
    mode = R.Search (R.New (R.P (xpat, None)));
    message = "";
    severity = R.Error;
    languages = xlang;
    options = None;
    equivalences = None;
    fix = None;
    fix_regexp = None;
    paths = None;
    metadata = None;
  }

(* less: could be nice to generalize to rule_of_config, but we sometimes
 * need to generate a rule, sometimes a minirule
 *)
let pattern_of_config lang config =
  match (config.pattern_file, config.pattern_string) with
  | "", "" -> failwith "I need a pattern; use -f or -e"
  | s1, s2 when s1 <> "" && s2 <> "" ->
      failwith "I need just one pattern; use -f OR -e (not both)"
  | file, _ when file <> "" ->
      let s = Common.read_file file in
      (parse_pattern lang s, s)
  (* this is for Emma, who often confuses -e with -f :) *)
  | _, s when s =~ ".*\\.sgrep$" ->
      failwith "you probably want -f with a .sgrep file, not -e"
  | _, s when s <> "" -> (parse_pattern lang s, s)
  | _ -> raise Impossible

(* simpler code path compared to semgrep_with_rules *)
(* FIXME: don't use a different processing logic depending on the output
   format:
   - Pass a hook to semgrep_with_patterns for printing matches incrementally.
   - Have semgrep_with_patterns return the results and errors.
   - Print the final results (json or text) using dedicated functions.
*)
let semgrep_with_one_pattern config =
  assert (config.rules_file = "");

  (* TODO: support generic and regex patterns as well? See code in Deep. *)
  let lang = Xlang.lang_of_opt_xlang config.lang in
  let pattern, pattern_string = pattern_of_config lang config in

  match config.output_format with
  | Json ->
      let rule, rules_parse_time =
        Common.with_time (fun () -> rule_of_pattern lang pattern_string pattern)
      in
      let res, files =
        semgrep_with_rules config (([ rule ], []), rules_parse_time)
      in
      let json = JSON_report.match_results_of_matches_and_errors files res in
      let s = Out.string_of_match_results json in
      pr s
  | Text ->
      let minirule, _rules_parse_time =
        Common.with_time (fun () ->
            [ minirule_of_pattern lang pattern_string pattern ])
      in
      (* simpler code path than in semgrep_with_rules *)
      let targets, _skipped =
        targets_of_config config (Common.map (fun r -> r.MR.id) minirule)
      in
      let files = targets |> Common.map (fun t -> t.In.path) in
      files
      |> List.iter (fun file ->
             logger#info "processing: %s" file;
             let process file =
               timeout_function file config.timeout (fun () ->
                   let { Parse_target.ast; errors; _ } =
                     Parse_target.parse_and_resolve_name_use_pfff_or_treesitter
                       lang file
                   in
                   if errors <> [] then
                     pr2 (spf "WARNING: fail to fully parse %s" file);
                   Match_patterns.check
                     ~hook:(fun env matched_tokens ->
                       let xs = Lazy.force matched_tokens in
                       print_match config.match_format config.mvars env
                         Metavariable.ii_of_mval xs)
                     ( Config_semgrep.default_config,
                       parse_equivalences config.equivalences_file )
                     minirule (file, lang, ast)
                   |> ignore)
             in

             if not config.error_recovery then
               E.try_with_print_exn_and_reraise file (fun () -> process file)
             else E.try_with_exn_to_error file (fun () -> process file));

      let n = List.length !E.g_errors in
      if n > 0 then pr2 (spf "error count: %d" n);
      (* This is for pad's codemap visualizer *)
      Experiments.gen_layer_maybe _matching_tokens pattern_string files

(*****************************************************************************)
(* Semgrep dispatch *)
(*****************************************************************************)
let semgrep_dispatch config =
  if config.rules_file <> "" then semgrep_with_rules_and_formatted_output config
  else semgrep_with_one_pattern config<|MERGE_RESOLUTION|>--- conflicted
+++ resolved
@@ -476,15 +476,10 @@
            let file = target.In.path in
            let xlang = Xlang.of_string target.In.language in
            let rules =
-<<<<<<< HEAD
              (* Assumption: find_opt will return None iff a r_id
                  is in skipped_rules *)
              List.filter_map
                (fun r_id -> Hashtbl.find_opt rule_table r_id)
-=======
-             Common.map
-               (fun r_id -> Hashtbl.find rule_table r_id)
->>>>>>> 5f16ab44
                target.In.rule_ids
            in
 
