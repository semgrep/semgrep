(* Options for what extra debugging information to output*)

type debug_mode = MDebug | MTime | MNo_info

type 'a debug_info =
  | Debug of {
      skipped_targets : Output_from_core_t.skipped_target list;
      profiling : 'a;
    }
  | Time of 'a
  | No_info

(* Global to set the debug mode. Should be set
   exactly once after the arguments are read *)

val mode : debug_mode ref

(* Save time information as we run each rule *)

type times = { parse_time : float; match_time : float }

type rule_profiling = {
  rule_id : Rule.rule_id;
  parse_time : float;
  match_time : float;
}
[@@deriving show]

(* Save time information as we run each file *)

type partial_profiling = {
  file : Common.filename;
  rule_times : rule_profiling list;
}
[@@deriving show]

type file_profiling = {
  file : Common.filename;
  rule_times : rule_profiling list;
  run_time : float;
}
[@@deriving show]

(* Substitute in the profiling type we have *)

type 'a match_result = {
  matches : Pattern_match.t list;
  errors : Semgrep_error_code.error list;
  extra : 'a debug_info;
}
[@@deriving show]

(* Result object for the entire rule *)

type final_profiling = {
  rules : Rule.rule list;
  rules_parse_time : float;
  file_times : file_profiling list;
}
[@@deriving show]

type final_result = {
  matches : Pattern_match.t list;
  errors : Semgrep_error_code.error list;
  skipped_rules : Rule.invalid_rule_error list;
  extra : final_profiling debug_info;
}
[@@deriving show]

val empty_partial_profiling : Common.filename -> partial_profiling
val empty_rule_profiling : Rule.t -> rule_profiling
val empty_semgrep_result : times match_result
val empty_final_result : final_result

val make_match_result :
  Pattern_match.t list -> Semgrep_error_code.error list -> 'a -> 'a match_result

val add_run_time :
  float -> partial_profiling match_result -> file_profiling match_result

val add_rule : Rule.rule -> times match_result -> rule_profiling match_result
val collate_pattern_results : times match_result list -> times match_result

val make_final_result :
  file_profiling match_result list ->
  Rule.rule list ->
<<<<<<< HEAD
=======
  debug:bool ->
  report_time:bool ->
>>>>>>> cc25231e
  rules_parse_time:float ->
  final_result

val collate_rule_results :
  string -> rule_profiling match_result list -> partial_profiling match_result<|MERGE_RESOLUTION|>--- conflicted
+++ resolved
@@ -1,6 +1,6 @@
 (* Options for what extra debugging information to output*)
 
-type debug_mode = MDebug | MTime | MNo_info
+type debug_mode = MDebug | MTime | MNo_info [@@deriving show]
 
 type 'a debug_info =
   | Debug of {
@@ -9,6 +9,7 @@
     }
   | Time of 'a
   | No_info
+[@@deriving show]
 
 (* Global to set the debug mode. Should be set
    exactly once after the arguments are read *)
@@ -84,11 +85,6 @@
 val make_final_result :
   file_profiling match_result list ->
   Rule.rule list ->
-<<<<<<< HEAD
-=======
-  debug:bool ->
-  report_time:bool ->
->>>>>>> cc25231e
   rules_parse_time:float ->
   final_result
 
