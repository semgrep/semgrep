(* Yoann Padioleau
 *
 * Copyright (C) 2019-2022 r2c
 *
 * This library is free software; you can redistribute it and/or
 * modify it under the terms of the GNU Lesser General Public License
 * version 2.1 as published by the Free Software Foundation, with the
 * special exception on linking described in file license.txt.
 *
 * This library is distributed in the hope that it will be useful, but
 * WITHOUT ANY WARRANTY; without even the implied warranty of
 * MERCHANTABILITY or FITNESS FOR A PARTICULAR PURPOSE.  See the file
 * license.txt for more details.
 *)
open Common
module G = AST_generic
module MV = Metavariable

(*****************************************************************************)
(* Prelude *)
(*****************************************************************************)
(* Data structures to represent a Semgrep rule (=~ AST of a rule).
 *
 * See also Mini_rule.ml where formula and many other features disappear.
 *
 * TODO:
 *  - parse equivalences
 *)

(*****************************************************************************)
(* Position information *)
(*****************************************************************************)

(* This is similar to what we do in AST_generic to get precise
 * error location when a rule is malformed.
 *)
type tok = AST_generic.tok [@@deriving show, eq, hash]
type 'a wrap = 'a AST_generic.wrap [@@deriving show, eq, hash]

(* To help report pattern errors in simple mode in the playground *)
type 'a loc = {
  pattern : 'a;
  t : tok;
  path : string list; (* path to pattern in YAML rule *)
}
[@@deriving show, eq]

(*****************************************************************************)
(* Extended patterns *)
(*****************************************************************************)

type xpattern = {
  pat : xpattern_kind;
  (* Regarding @equal below, even if two patterns have different indentation,
   * we still consider them equal in the metachecker context.
   * We rely only on the equality on pat, which will
   * abstract away line positions.
   * TODO: right now we have some false positives, e.g., in Python
   * assert(...) and assert ... are considered equal AST-wise
   * but it might be a bug!.
   *)
  pstr : string wrap; [@equal fun _ _ -> true]
  (* Unique id, incremented via a gensym()-like function in mk_pat().
   * This is used to run the patterns in a formula in a batch all-at-once
   * and remember what was the matching results for a certain pattern id.
   *)
  pid : pattern_id; [@equal fun _ _ -> true]
}

and xpattern_kind =
  | Sem of Pattern.t * Lang.t (* language used for parsing the pattern *)
  | Spacegrep of Spacegrep.Pattern_AST.t
  | Regexp of regexp
  | Comby of string

and regexp = Regexp_engine.Pcre_engine.t

(* used in the engine for rule->mini_rule and match_result gymnastic *)
and pattern_id = int [@@deriving show, eq]

(* helpers *)

let count = ref 0

let mk_xpat pat pstr =
  incr count;
  { pat; pstr; pid = !count }

let is_regexp xpat =
  match xpat.pat with
  | Regexp _ -> true
  | _ -> false

(*****************************************************************************)
(* Formula (patterns boolean composition) *)
(*****************************************************************************)

(* Classic boolean-logic/set operators with text range set semantic.
 * The main complication is the handling of metavariables and especially
 * negation in the presence of metavariables.
 *
 * less? enforce invariant that Not can only appear in And?
 *)
type formula =
  (* pattern: and pattern-inside: are actually slightly different so
   * we need to keep the information around.
   * (see tests/OTHER/rules/inside.yaml)
   * The same is true for pattern-not and pattern-not-inside
   * (see tests/OTHER/rules/negation_exact.yaml)
   *)
  | P of xpattern (* a leaf pattern *) * inside option
  | And of conjunction
  | Or of tok * formula list
  (* There are currently restrictions on where a Not can appear in a formula.
   * It must be inside an And to be intersected with "positive" formula.
   * TODO? Could this change if we were moving to a different range semantic?
   *)
  | Not of tok * formula

(* The conjuncts must contain at least
 * one positive "term" (unless it's inside a CondNestedFormula, in which
 * case there is not such a restriction).
 * See also split_and().
 *)
and conjunction = {
  tok : tok;
  (* pattern-inside:'s and pattern:'s *)
  conjuncts : formula list;
  (* metavariable-xyz:'s *)
  conditions : (tok * metavar_cond) list;
  (* focus-metavariable:'s *)
  focus : (tok * MV.mvar) list;
}

(* todo: try to remove this at some point, but difficult. See
 * https://github.com/returntocorp/semgrep/issues/1218
 *)
and inside = Inside

and metavar_cond =
  | CondEval of AST_generic.expr (* see Eval_generic.ml *)
  (* todo: at some point we should remove CondRegexp and have just
   * CondEval, but for now there are some
   * differences between using the matched text region of a metavariable
   * (which we use for MetavarRegexp) and using its actual value
   * (which we use for MetavarComparison), which translate to different
   * calls in Eval_generic.ml
   * update: this is also useful to keep separate from CondEval for
   * the "regexpizer" optimizer (see Analyze_rule.ml).
   *)
  | CondRegexp of MV.mvar * regexp * bool (* constant-propagation *)
  | CondAnalysis of MV.mvar * metavar_analysis_kind
  | CondNestedFormula of MV.mvar * Xlang.t option * formula

and metavar_analysis_kind = CondEntropy | CondReDoS [@@deriving show, eq]

(*****************************************************************************)
(* Old Formula style *)
(*****************************************************************************)

(* Unorthodox original pattern compositions.
 * See also the JSON schema in rule_schema.yaml
 *)
type formula_old =
  (* pattern: *)
  | Pat of xpattern
  (* pattern-not: *)
  | PatNot of tok * xpattern
  (* metavariable-xyz: *)
  | PatExtra of tok * extra
  (* focus-metavariable: *)
  | PatFocus of tok * MV.mvar
  (* pattern-inside: *)
  | PatInside of xpattern
  (* pattern-not-inside: *)
  | PatNotInside of tok * xpattern
  (* pattern-either: Or *)
  | PatEither of tok * formula_old list
  (* patterns: And *)
  | Patterns of tok * formula_old list
  (* for fields handled in Python like depends-on *)
  | PatFilteredInPythonTodo of tok

(* extra conditions, usually on metavariable content *)
and extra =
<<<<<<< HEAD
  | MetavarRegexp of MV.mvar * regexp * bool
=======
  | MetavarRegexp of MV.mvar * regexp
>>>>>>> bc23665a
  | MetavarPattern of MV.mvar * Xlang.t option * formula_old
  | MetavarComparison of metavariable_comparison
  | MetavarAnalysis of MV.mvar * metavar_analysis_kind
  (* arbitrary code! dangerous! *)
  | PatWherePython of string

(* See also engine/Eval_generic.ml *)
and metavariable_comparison = {
  metavariable : MV.mvar;
  comparison : AST_generic.expr;
  (* I don't think those are really needed; they can be inferred
   * from the values *)
  strip : bool option;
  base : int option;
}
[@@deriving show, eq]

(* pattern formula *)
type pformula = New of formula | Old of formula_old [@@deriving show, eq]

(*****************************************************************************)
(* The rule *)
(*****************************************************************************)

(* alt:
 *     type common = { id : string; ... }
 *     type search = { common : common; formula : pformula; }
 *     type taint  = { common : common; spec : taint_spec; }
 *     type rule   = Search of search | Taint of taint
 *)

type sanitizer_spec = {
  not_conflicting : bool;
      (** If [not_conflicting] is enabled, the sanitizer cannot conflict with
    a sink or a source (i.e., match the exact same range) otherwise
    it is filtered out. This allows to e.g. declare `$F(...)` as a sanitizer,
    to assume that any other function will handle tainted data safely.
    Without this, `$F(...)` would automatically sanitize any other function
    call acting as a sink or a source. *)
  pformula : pformula;
}
[@@deriving show]

type taint_spec = {
  sources : pformula list;
  sanitizers : sanitizer_spec list;
  sinks : pformula list;
}
[@@deriving show]

type mode = Search of pformula | Taint of taint_spec [@@deriving show]

(* TODO? just reuse Error_code.severity *)
type severity = Error | Warning | Info | Inventory [@@deriving show]

type rule = {
  (* MANDATORY fields *)
  id : rule_id wrap;
  mode : mode;
  message : string;
  severity : severity;
  languages : Xlang.t;
  (* OPTIONAL fields *)
  options : Config_semgrep.t option;
  (* deprecated? todo: parse them *)
  equivalences : string list option;
  fix : string option;
  fix_regexp : (regexp * int option * string) option;
  paths : paths option;
  (* ex: [("owasp", "A1: Injection")] but can be anything *)
  metadata : JSON.t option;
}

and rule_id = string

and paths = {
  (* not regexp but globs *)
  include_ : string list;
  exclude : string list;
}
[@@deriving show]

(* alias *)
type t = rule [@@deriving show]
type rules = rule list [@@deriving show]

(*****************************************************************************)
(* Error Management *)
(*****************************************************************************)

(* This is used to let the user know which rule the engine was using when
 * a Timeout or OutOfMemory exn occured.
 *)
let (last_matched_rule : rule_id option ref) = ref None

(* Those are recoverable errors; We can just skip the rules containing
 * those errors.
 * less: use a record
 * alt: put in Output_from_core.atd?
 *)
type invalid_rule_error = invalid_rule_error_kind * rule_id * Parse_info.t

and invalid_rule_error_kind =
  | InvalidLanguage of string (* the language string *)
  (* TODO: the Parse_info.t for InvalidPattern is not precise for now;
   * it corresponds to the start of the pattern *)
  | InvalidPattern of
      string (* pattern *)
      * Xlang.t
      * string (* exn *)
      * string list (* yaml path *)
  | InvalidRegexp of string (* PCRE error message *)
  | InvalidOther of string
  | MissingPositiveTermInAnd

let string_of_invalid_rule_error_kind = function
  | InvalidLanguage language -> spf "invalid language %s" language
  | InvalidRegexp message -> spf "invalid regex %s" message
  (* coupling: this is actually intercepted in
   * Semgrep_error_code.exn_to_error to generate a PatternParseError instead
   * of a RuleParseError *)
  | InvalidPattern (_pattern, xlang, _message, _yaml_path) ->
      spf "Invalid pattern for %s" (Xlang.to_string xlang)
  | MissingPositiveTermInAnd ->
      "you need at least one positive term (not just negations or conditions)"
  | InvalidOther s -> s

exception InvalidRule of invalid_rule_error

(* general errors *)
exception InvalidYaml of string * Parse_info.t
exception DuplicateYamlKey of string * Parse_info.t
exception UnparsableYamlException of string
exception ExceededMemoryLimit of string

(*****************************************************************************)
(* Visitor/extractor *)
(*****************************************************************************)
(* currently used in Check_rule.ml metachecker *)
let rec visit_new_formula f formula =
  match formula with
  | P (p, _) -> f p
  | Not (_, x) -> visit_new_formula f x
  | Or (_, xs)
  | And { conjuncts = xs; _ } ->
      xs |> List.iter (visit_new_formula f)

(* used by the metachecker for precise error location *)
let tok_of_formula = function
  | And { tok = t; _ }
  | Or (t, _)
  | Not (t, _) ->
      t
  | P (p, _) -> snd p.pstr

let kind_of_formula = function
  | P _ -> "pattern"
  | Or _
  | And _
  | Not _ ->
      "formula"

(*****************************************************************************)
(* Converters *)
(*****************************************************************************)

(* Substitutes `$MVAR` with `int($MVAR)` in cond. *)
let rewrite_metavar_comparison_strip mvar cond =
  let visitor =
    Map_AST.mk_visitor
      {
        Map_AST.default_visitor with
        Map_AST.kexpr =
          (fun (k, _) e ->
            (* apply on children *)
            let e = k e in
            match e.G.e with
            | G.N (G.Id ((s, tok), _idinfo)) when s = mvar ->
                let py_int = G.Id (("int", tok), G.empty_id_info ()) in
                G.Call (G.N py_int |> G.e, G.fake_bracket [ G.Arg e ]) |> G.e
            | _ -> e);
      }
  in
  visitor.Map_AST.vexpr cond

(* TODO This is ugly because depends-on is inside the formula
   but handled in Python. It might be that the only sane answer is
   to port it to OCaml *)
let remove_noop (e : formula_old) : formula_old =
  let valid_formula x =
    match x with
    | PatFilteredInPythonTodo _ -> false
    | _ -> true
  in
  let rec aux e =
    match e with
    | PatEither (t, xs) ->
        let xs = Common.map aux (List.filter valid_formula xs) in
        PatEither (t, xs)
    | Patterns (t, xs) -> (
        let xs' = Common.map aux (List.filter valid_formula xs) in
        (* If the only thing in Patterns is a PatFilteredInPythonTodo key,
           after this filter it will be an empty And. To prevent
           an error, check for that *)
        match (xs, xs') with
        | [ x ], [] -> aux x
        | _ -> Patterns (t, xs'))
    | PatFilteredInPythonTodo t ->
        (* If a PatFilteredInPythonTodo key is the only thing on the top
           level, return no matches *)
        let any = "a^" in
        Pat (mk_xpat (Regexp (any, SPcre.regexp any)) (any, t))
    | _ -> e
  in
  aux e

<<<<<<< HEAD
let rec (convert_formula_old : formula_old -> formula) =
 fun e ->
=======
(* return list of "positive" x list of Not *)
let split_and : formula list -> formula list * formula list =
 fun xs ->
  xs
  |> Common.partition_either (fun e ->
         match e with
         (* positives *)
         | P _
         | And _
         | Or _ ->
             Left e
         (* negatives *)
         | Not (_, f) -> Right f)

let rec (convert_formula_old :
          ?in_metavariable_pattern:bool ->
          rule_id:rule_id ->
          formula_old ->
          formula) =
 fun ?(in_metavariable_pattern = false) ~rule_id e ->
>>>>>>> bc23665a
  let rec aux e =
    match e with
    | Pat x -> P (x, None)
    | PatInside x -> P (x, Some Inside)
    | PatNot (t, x) -> Not (t, P (x, None))
    | PatNotInside (t, x) -> Not (t, P (x, Some Inside))
    | PatEither (t, xs) ->
        let xs = Common.map aux xs in
        Or (t, xs)
    | Patterns (t, xs) ->
        let fs, conds, focus = Common.partition_either3 aux_and xs in
        let pos, _ = split_and fs in
        if pos = [] && not in_metavariable_pattern then
          raise (InvalidRule (MissingPositiveTermInAnd, rule_id, t));
        And { tok = t; conjuncts = fs; conditions = conds; focus }
    | PatExtra (t, _) ->
        raise
          (InvalidYaml
             ("metavariable conditions must be inside a 'patterns:'", t))
    | PatFocus (t, _) ->
        raise
          (InvalidYaml ("'focus-metavariable:' must be inside a 'patterns:'", t))
    | PatFilteredInPythonTodo t -> raise (InvalidYaml ("Unexpected key", t))
  and aux_and e =
    match e with
    | PatExtra (t, x) ->
        let e = convert_extra ~rule_id x in
        Middle3 (t, e)
    | PatFocus (t, mvar) -> Right3 (t, mvar)
    | _ -> Left3 (aux e)
  in
  aux (remove_noop e)

<<<<<<< HEAD
and convert_extra x =
  match x with
  | MetavarRegexp (mvar, re, const_prop) -> CondRegexp (mvar, re, const_prop)
  | MetavarPattern (mvar, opt_xlang, formula_old) ->
      let formula = convert_formula_old formula_old in
=======
and convert_extra ~rule_id x =
  match x with
  | MetavarRegexp (mvar, re) -> CondRegexp (mvar, re)
  | MetavarPattern (mvar, opt_xlang, formula_old) ->
      let formula =
        convert_formula_old ~in_metavariable_pattern:true ~rule_id formula_old
      in
>>>>>>> bc23665a
      CondNestedFormula (mvar, opt_xlang, formula)
  | MetavarComparison comp -> (
      match comp with
      (* do we care about strip and base? should not Eval_generic handle it?
       * - base is handled automatically, in the Generic AST all integer
       *   literals are normalized and represented in base 10.
       * - for strip the user should instead use a more complex condition that
       *   converts the string into a number (e.g., "1234" in 1234).
       *)
      | { metavariable = mvar; comparison; strip; base = _NOT_NEEDED } ->
          let cond =
            (* if strip=true we rewrite the condition and insert Python's `int`
             * function to parse the integer value of mvar. *)
            match strip with
            | None
            | Some false ->
                comparison
            | Some true -> rewrite_metavar_comparison_strip mvar comparison
          in
          CondEval cond)
  | MetavarAnalysis (mvar, kind) -> CondAnalysis (mvar, kind)
  | PatWherePython _ ->
      (*
  logger#debug "convert_extra: %s" s;
  Parse_rule.parse_metavar_cond s
*)
      failwith (Common.spf "convert_extra: TODO: %s" (show_extra x))

<<<<<<< HEAD
let formula_of_pformula = function
=======
let formula_of_pformula ?in_metavariable_pattern ~rule_id = function
>>>>>>> bc23665a
  | New f -> f
  | Old oldf -> convert_formula_old ?in_metavariable_pattern ~rule_id oldf

let partition_rules rules =
  rules
  |> Common.partition_either (fun r ->
         match r.mode with
         | Search f -> Left (r, f)
         | Taint s -> Right (r, s))<|MERGE_RESOLUTION|>--- conflicted
+++ resolved
@@ -183,11 +183,7 @@
 
 (* extra conditions, usually on metavariable content *)
 and extra =
-<<<<<<< HEAD
   | MetavarRegexp of MV.mvar * regexp * bool
-=======
-  | MetavarRegexp of MV.mvar * regexp
->>>>>>> bc23665a
   | MetavarPattern of MV.mvar * Xlang.t option * formula_old
   | MetavarComparison of metavariable_comparison
   | MetavarAnalysis of MV.mvar * metavar_analysis_kind
@@ -404,10 +400,6 @@
   in
   aux e
 
-<<<<<<< HEAD
-let rec (convert_formula_old : formula_old -> formula) =
- fun e ->
-=======
 (* return list of "positive" x list of Not *)
 let split_and : formula list -> formula list * formula list =
  fun xs ->
@@ -428,7 +420,6 @@
           formula_old ->
           formula) =
  fun ?(in_metavariable_pattern = false) ~rule_id e ->
->>>>>>> bc23665a
   let rec aux e =
     match e with
     | Pat x -> P (x, None)
@@ -462,21 +453,13 @@
   in
   aux (remove_noop e)
 
-<<<<<<< HEAD
-and convert_extra x =
+and convert_extra ~rule_id x =
   match x with
   | MetavarRegexp (mvar, re, const_prop) -> CondRegexp (mvar, re, const_prop)
-  | MetavarPattern (mvar, opt_xlang, formula_old) ->
-      let formula = convert_formula_old formula_old in
-=======
-and convert_extra ~rule_id x =
-  match x with
-  | MetavarRegexp (mvar, re) -> CondRegexp (mvar, re)
   | MetavarPattern (mvar, opt_xlang, formula_old) ->
       let formula =
         convert_formula_old ~in_metavariable_pattern:true ~rule_id formula_old
       in
->>>>>>> bc23665a
       CondNestedFormula (mvar, opt_xlang, formula)
   | MetavarComparison comp -> (
       match comp with
@@ -505,11 +488,7 @@
 *)
       failwith (Common.spf "convert_extra: TODO: %s" (show_extra x))
 
-<<<<<<< HEAD
-let formula_of_pformula = function
-=======
 let formula_of_pformula ?in_metavariable_pattern ~rule_id = function
->>>>>>> bc23665a
   | New f -> f
   | Old oldf -> convert_formula_old ?in_metavariable_pattern ~rule_id oldf
 
