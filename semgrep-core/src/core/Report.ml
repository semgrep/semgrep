(********************************************************************************
 * Full result information
 *
 * In addition to the results (matches + errors), we also may report extra
 * information, such as the skipped targets or the profiling times. Many
 * of the types here are created to collect profiling information in as
 * well-typed a manner as possible. Creating a type for practically every
 * stage that reports matches is annoying, but prevents us from relying on
 * dummy values or unlabeled tuples.
 *
 * Another challenge we face is that the extra information can take a lot
 * of memory, which scales with both the number of rules and files. On
 * large repos, this is the most significant factor driving semgrep's
 * memory consumption. Therefore, if the skipped targets (for example) are
 * not being used, we don't want to save them. On the other hand, we want
 * to feel confident in the correctness of the code and make it easy to
 * know what is or isn't being saved. And we want our code to be relatively
 * readable.
 *
 * The debug_info type attempts to solve this. It has a variant for each
 * verbosity mode semgrep-core may be invoked with, which contains all
 * the fields semgrep requests from semgrep-core in that mode. Each result
 * contains debug_info in addition to the always-reported fields. The
 * variant of debug_info used in the results is always determined either
 * by the mode, which is a global set in Main.ml after the arguments are
 * read, or by a previous result. In this way we ensure that the fields
 * stored in the result are determined by the arguments passed by the user.
 *
 * Alternatives considered to the extra field:
 * - storing the information but just ommitting it in the final result (I
 *   tried this but it still uses too much memory)
 * - using option types within the result types for field and a global
 *   config to decide which fields are in use
 *
 * I considered the latter, but I'm not a fan of mix-and-match option types.
 * Maybe I just think it makes it tempting to use map_option, where here
 * the assumption that is being made feels more obvious. It also makes it
 * extra clear what information is being used for each mode and encourages
 * us to do the work of deciding what should be included instead of giving
 * the user choice that they probably don't know how to make intelligently.
 * That being said, if we wanted users to be able to "mix-and-match" request
 * fields, we should move to the option-types paradigm. Also, the collate
 * functions are quite ugly. I'm open to argument.
 *
 * TODO: We could use atdgen to specify those to factorize type definitions
 * that have to be present anyway in Output_from_core.atd.
 ********************************************************************************)

let logger = Logging.get_logger [ __MODULE__ ]

(********************************************************************************)
(* Options for what extra debugging information to output.
   These are generally memory intensive fields that aren't strictly needed *)
(********************************************************************************)

(* Coupling: the debug_info variant of each result record should always
      be the same as the mode's variant *)
type debug_mode = MDebug | MTime | MNo_info

type 'a debug_info =
  (* -debug: save all the information that could be useful *)
  | Debug of {
      skipped_targets : Output_from_core_t.skipped_target list;
      profiling : 'a;
    }
  (* -json_time: save just profiling information; currently our metrics record this *)
  | Time of 'a
  (* save nothing else *)
  | No_info

let mode = ref MNo_info

(********************************************************************************)
(* Different formats for profiling information as we have access to more data *)
(********************************************************************************)

(* Save time information as we run each rule *)

type rule_profiling = {
  rule_id : Rule.rule_id;
  parse_time : float;
  match_time : float;
}
[@@deriving show]

type times = { parse_time : float; match_time : float }

(* Save time information as we run each file *)

type file_profiling = {
  file : Common.filename;
  rule_times : rule_profiling list;
  run_time : float;
}
[@@deriving show]

type partial_profiling = {
  file : Common.filename;
  rule_times : rule_profiling list;
}
[@@deriving show]

(* Result object for the entire rule *)

type final_profiling = {
  rules : Rule.rule list;
  rules_parse_time : float;
  file_times : file_profiling list;
}
[@@deriving show]

type final_result = {
  matches : Pattern_match.t list;
  errors : Semgrep_error_code.error list;
  skipped_rules : Rule.invalid_rule_error list;
  extra : final_profiling debug_info;
}
[@@deriving show]

(* For each file, substitute in the profiling type we have *)

type 'a match_result = {
  matches : Pattern_match.t list;
  errors : Semgrep_error_code.error list;
  extra : 'a debug_info;
}
[@@deriving show]

(********************************************************************************)
(* Create empty versions of profiling/results objects *)
(********************************************************************************)

let empty_partial_profiling file = { file; rule_times = [] }
let empty_file_profiling = { file = ""; rule_times = []; run_time = 0.0 }

let empty_rule_profiling rule =
  { rule_id = fst rule.Rule.id; parse_time = 0.0; match_time = 0.0 }

let empty_times_profiling = { parse_time = 0.0; match_time = 0.0 }

let empty_extra profiling =
  match !mode with
  | MDebug -> Debug { skipped_targets = []; profiling }
  | MTime -> Time profiling
  | MNo_info -> No_info

let empty_semgrep_result =
  { matches = []; errors = []; extra = empty_extra empty_times_profiling }

let empty_final_result =
  { matches = []; errors = []; skipped_rules = []; extra = No_info }

(********************************************************************************)
(* Helpful functions *)
(********************************************************************************)

(* Create a match result *)
let make_match_result matches errors profiling =
  let extra =
    match !mode with
    | MDebug -> Debug { skipped_targets = []; profiling }
    | MTime -> Time profiling
    | MNo_info -> No_info
  in
  { matches; errors; extra }

(* Augment reported information with additional info *)

let modify_match_result_profiling { matches; errors; extra } f =
  let extra =
    (* should match mode *)
    match extra with
    | Debug { skipped_targets; profiling } ->
        Debug { skipped_targets; profiling = f profiling }
    | Time profiling -> Time (f profiling)
    | No_info -> No_info
  in
  { matches; errors; extra }

let add_run_time :
    float -> partial_profiling match_result -> file_profiling match_result =
 fun run_time match_result ->
  modify_match_result_profiling match_result (fun { file; rule_times } ->
      { file; rule_times; run_time })

let add_rule : Rule.rule -> times match_result -> rule_profiling match_result =
 fun rule match_result ->
  modify_match_result_profiling match_result (fun { parse_time; match_time } ->
      { rule_id = fst rule.Rule.id; parse_time; match_time })

(* Helper to aggregate the shared parts of results *)
let collate_results init_extra unzip_extra base_case_extra final_extra results =
  let unzip_results l =
    let rec unzip all_matches all_errors (all_skipped_targets, all_profiling) =
      function
      | { matches; errors; extra } :: l ->
          unzip (matches :: all_matches) (errors :: all_errors)
            (unzip_extra extra all_skipped_targets all_profiling)
            l
      | [] ->
          ( List.rev all_matches,
            List.rev all_errors,
            base_case_extra all_skipped_targets all_profiling )
    in
    unzip [] [] init_extra l
  in
  let matches, errors, (skipped_targets, profiling) = unzip_results results in
  {
    matches = List.flatten matches;
    errors = List.flatten errors;
    extra = final_extra skipped_targets profiling;
  }

(* Aggregate a list of pattern results into one result *)
let collate_pattern_results results =
  let init_extra = ([], { parse_time = 0.0; match_time = 0.0 }) in

  let unzip_profiling { match_time; parse_time }
      { match_time = all_match_time; parse_time = all_parse_time } =
    {
      match_time = match_time +. all_match_time;
      parse_time = parse_time +. all_parse_time;
    }
  in

  let unzip_extra extra all_skipped_targets all_profiling =
    (* should match mode *)
    match extra with
    | Debug { skipped_targets; profiling } ->
        ( skipped_targets :: all_skipped_targets,
          unzip_profiling profiling all_profiling )
    | Time profiling ->
        (all_skipped_targets, unzip_profiling profiling all_profiling)
    | No_info -> (all_skipped_targets, all_profiling)
  in

  let base_case_extra all_skipped_targets all_profiling =
    (List.rev all_skipped_targets, all_profiling)
  in

  let final_extra skipped_targets profiling =
    match !mode with
    | MDebug ->
        Debug { skipped_targets = List.flatten skipped_targets; profiling }
    | MTime -> Time profiling
    | MNo_info -> No_info
  in

  collate_results init_extra unzip_extra base_case_extra final_extra results

(* Aggregate a list of rule results into one result for the target *)
let collate_rule_results :
    string -> rule_profiling match_result list -> partial_profiling match_result
    =
 fun file results ->
  let init_extra = ([], []) in

  let unzip_extra extra all_skipped_targets all_profiling =
    match extra with
    | Debug { skipped_targets; profiling } ->
        (skipped_targets :: all_skipped_targets, profiling :: all_profiling)
    | Time profiling -> (all_skipped_targets, profiling :: all_profiling)
    | No_info -> (all_skipped_targets, all_profiling)
  in

  let base_case_extra all_skipped_targets all_profiling =
    (List.rev all_skipped_targets, List.rev all_profiling)
  in

<<<<<<< HEAD
  let final_extra skipped_targets profiling =
    match !mode with
    | MDebug ->
        Debug
          {
            skipped_targets = List.flatten skipped_targets;
            profiling = { file; rule_times = profiling };
          }
    | MTime -> Time { file; rule_times = profiling }
    | MNo_info -> No_info
  in

  collate_results init_extra unzip_extra base_case_extra final_extra results

(* Aggregate a list of target results into one final result *)
let make_final_result results rules ~rules_parse_time =
  let matches = results |> Common.map (fun x -> x.matches) |> List.flatten in
  let errors = results |> Common.map (fun x -> x.errors) |> List.flatten in

  (* Create extra *)
  let get_skipped_targets result =
    match result.extra with
    | Debug { skipped_targets; profiling = _profiling } -> skipped_targets
    | Time _profiling -> []
    | No_info -> []
  in
  let get_profiling result =
    match result.extra with
    | Debug { skipped_targets = _skipped_targets; profiling } -> profiling
    | Time profiling -> profiling
    | No_info ->
        logger#debug
          "Mismatch between mode and result while creating final result";
        empty_file_profiling
=======
let make_final_result results rules ~debug ~report_time ~rules_parse_time =
  let matches = results |> Common.map (fun x -> x.matches) |> List.flatten in
  let errors = results |> Common.map (fun x -> x.errors) |> List.flatten in

  (* These fields take a lot of space and aren't necessary except
     when running in debugging mode *)
  let skipped_targets =
    if debug then
      results |> Common.map (fun x -> x.skipped_targets) |> List.flatten
    else []
>>>>>>> cc25231e
  in
  let extra =
    let mk_profiling () =
      let file_times = results |> Common.map (fun x -> get_profiling x) in
      { rules; rules_parse_time; file_times }
    in
    match !mode with
    | MDebug ->
        let skipped_targets =
          results |> Common.map (fun x -> get_skipped_targets x) |> List.flatten
        in
        Debug { skipped_targets; profiling = mk_profiling () }
    | MTime -> Time (mk_profiling ())
    | MNo_info -> No_info
  in
  { matches; errors; extra; skipped_rules = [] }<|MERGE_RESOLUTION|>--- conflicted
+++ resolved
@@ -55,7 +55,7 @@
 
 (* Coupling: the debug_info variant of each result record should always
       be the same as the mode's variant *)
-type debug_mode = MDebug | MTime | MNo_info
+type debug_mode = MDebug | MTime | MNo_info [@@deriving show]
 
 type 'a debug_info =
   (* -debug: save all the information that could be useful *)
@@ -67,6 +67,7 @@
   | Time of 'a
   (* save nothing else *)
   | No_info
+[@@deriving show]
 
 let mode = ref MNo_info
 
@@ -267,7 +268,6 @@
     (List.rev all_skipped_targets, List.rev all_profiling)
   in
 
-<<<<<<< HEAD
   let final_extra skipped_targets profiling =
     match !mode with
     | MDebug ->
@@ -302,18 +302,6 @@
         logger#debug
           "Mismatch between mode and result while creating final result";
         empty_file_profiling
-=======
-let make_final_result results rules ~debug ~report_time ~rules_parse_time =
-  let matches = results |> Common.map (fun x -> x.matches) |> List.flatten in
-  let errors = results |> Common.map (fun x -> x.errors) |> List.flatten in
-
-  (* These fields take a lot of space and aren't necessary except
-     when running in debugging mode *)
-  let skipped_targets =
-    if debug then
-      results |> Common.map (fun x -> x.skipped_targets) |> List.flatten
-    else []
->>>>>>> cc25231e
   in
   let extra =
     let mk_profiling () =
