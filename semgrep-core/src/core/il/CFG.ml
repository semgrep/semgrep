(* Yoann Padioleau
 *
 * Copyright (C) 2019-2021 r2c
 *
 * This library is free software; you can redistribute it and/or
 * modify it under the terms of the GNU Lesser General Public License
 * version 2.1 as published by the Free Software Foundation, with the
 * special exception on linking described in file license.txt.
 *
 * This library is distributed in the hope that it will be useful, but
 * WITHOUT ANY WARRANTY; without even the implied warranty of
 * MERCHANTABILITY or FITNESS FOR A PARTICULAR PURPOSE.  See the file
 * license.txt for more details.
<<<<<<< HEAD
 *)

type nodei = int

(* We include the entry point because the Dataflow engine uses this, and works using an abstract node type,
   which prevent it from searching for an entry node.
*)
type ('node, 'edge) t = {
  graph : ('node, 'edge) Ograph_extended.ograph_mutable;
  entry : nodei;
}

type ('node, 'edge) cfg = ('node, 'edge) t

(*e: pad/r2c copyright *)

(*e: pfff/lang_GENERIC/analyze/CFG.ml *)
=======
 *)
>>>>>>> 710a5804
<|MERGE_RESOLUTION|>--- conflicted
+++ resolved
@@ -11,7 +11,6 @@
  * WITHOUT ANY WARRANTY; without even the implied warranty of
  * MERCHANTABILITY or FITNESS FOR A PARTICULAR PURPOSE.  See the file
  * license.txt for more details.
-<<<<<<< HEAD
  *)
 
 type nodei = int
@@ -25,10 +24,3 @@
 }
 
 type ('node, 'edge) cfg = ('node, 'edge) t
-
-(*e: pad/r2c copyright *)
-
-(*e: pfff/lang_GENERIC/analyze/CFG.ml *)
-=======
- *)
->>>>>>> 710a5804
