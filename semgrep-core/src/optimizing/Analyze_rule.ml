--- conflicted
+++ resolved
@@ -460,11 +460,7 @@
 (*
    At least for some languages, '"🚀"' is replaced by 'ZZZ' in the pattern
    but not in the raw target file that we inspect as part of this optimization.
-<<<<<<< HEAD
-   Because of this, we don't require a match in the target file is the
-=======
    Because of this, we don't require a match in the target file if the
->>>>>>> 161fcde3
    pattern contains 'ZZ' (at least two Zs in a row).
 *)
 let contains_substituted_non_ascii =
