--- conflicted
+++ resolved
@@ -534,48 +534,17 @@
 
 let check_function_signature env fun_exp args_taints =
   match (!hook_function_taint_signature, fun_exp) with
-<<<<<<< HEAD
   | Some hook, { e = Fetch f; eorig = SameAs eorig } ->
-      let* fun_sig = hook env.config eorig in
-=======
-  | ( Some hook,
-      {
-        e =
-          Fetch
-            {
-              base =
-                Var
-                  {
-                    ident;
-                    id_info =
-                      {
-                        G.id_resolved =
-                          {
-                            contents =
-                              Some ((G.ImportedEntity _ | G.ResolvedName _), _);
-                          };
-                        _;
-                      };
-                    _;
-                  };
-              rev_offset = _;
-              _;
-            };
-        eorig = SameAs eorig;
-        _;
-      } ) ->
       let* fdef, fun_sig = hook env.config eorig in
       let taints_of_arg = find_args_taints args_taints fdef in
->>>>>>> 0c276803
       Some
         (fun_sig
         |> List.filter_map (function
              | T.SrcToReturn (src, tokens, _return_tok) ->
                  let src = T.Call (eorig, tokens, src) in
                  Some (Taints.singleton { orig = Src src; tokens = [] })
-<<<<<<< HEAD
-             | T.ArgToReturn (i, tokens, _return_tok) ->
-                 let* arg_taints = taints_of_arg i in
+             | T.ArgToReturn (argpos, tokens, _return_tok) ->
+                 let* arg_taints = taints_of_arg argpos in
                  (* Get the token of the function *)
                  let* ident =
                    match f with
@@ -586,10 +555,6 @@
                        Some ident
                    | _ -> None
                  in
-=======
-             | T.ArgToReturn (argpos, tokens, _return_tok) ->
-                 let* arg_taints = taints_of_arg argpos in
->>>>>>> 0c276803
                  Some
                    (arg_taints
                    |> Taints.map (fun taint ->
