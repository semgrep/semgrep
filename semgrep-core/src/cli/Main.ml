(*s: semgrep/CLI/Main.ml *)
(*
 * The author disclaims copyright to this source code.  In place of
 * a legal notice, here is a blessing:
 *
 *    May you do good and not evil.
 *    May you find forgiveness for yourself and forgive others.
 *    May you share freely, never taking more than you give.
 *)
open Common
module Flag = Flag_semgrep
module PI = Parse_info
module S = Scope_code
module E = Semgrep_error_code
module MR = Mini_rule
module R = Rule
module J = JSON
module FT = File_type
module RP = Report
module SJ = Semgrep_core_response_j

(*****************************************************************************)
(* Purpose *)
(*****************************************************************************)
(* A semantic grep.
 * See https://semgrep.dev/ for more information.
 *
 * Right now there is:
 *  - good support for: Python, Java, Go, Ruby,
 *    Javascript (and JSX), Typescript (and TSX), JSON
 *  - partial support for: C, C#, PHP, OCaml, Scala, Rust, Lua,
 *    YAML, HTML, Vue
 *  - almost support for: R, Kotlin, Bash, Docker, C++
 *
 * opti: git grep foo | xargs semgrep -e 'foo(...)'
 *
 * related:
 *  - Structural Search and Replace (SSR) in Jetbrains IDE
 *    http://www.jetbrains.com/idea/documentation/ssr.html
 *    http://tv.jetbrains.net/videocontent/intellij-idea-static-analysis-custom-rules-with-structural-search-replace
 *  - gogrep: https://github.com/mvdan/gogrep/
 *  - ruleguard: https://github.com/quasilyte/go-ruleguard
 *    (use gogrep internally)
 *  - phpgrep: https://github.com/quasilyte/phpgrep
 *    https://github.com/VKCOM/noverify/blob/master/docs/dynamic-rules.md
 *    https://speakerdeck.com/quasilyte/phpgrep-syntax-aware-code-search
 *  - rubocop pattern
 *    https://github.com/marcandre/rubocop/blob/master/manual/node_pattern.md
 *  - astpath, using XPATH on ASTs https://github.com/hchasestevens/astpath
 *  - ack http://beyondgrep.com/
 *  - cgrep http://awgn.github.io/cgrep/
 *  - hound https://codeascraft.com/2015/01/27/announcing-hound-a-lightning-fast-code-search-tool/
 *  - many grep-based linters (in Zulip, autodesk, bento, etc.)
 *
 * See also codequery for more structural queries.
 * See also old information at https://github.com/facebook/pfff/wiki/Sgrep.
 *)

(*****************************************************************************)
(* Flags *)
(*****************************************************************************)

(* ------------------------------------------------------------------------- *)
(* debugging/profiling/logging flags *)
(* ------------------------------------------------------------------------- *)

(* You can set those environment variables to enable debugging/profiling
 * instead of using -debug or -profile. This is useful when you don't call
 * directly semgrep-core but instead use the semgrep Python wrapper.
 *)
let env_debug = "SEMGREP_CORE_DEBUG"

let env_profile = "SEMGREP_CORE_PROFILE"

let env_extra = "SEMGREP_CORE_EXTRA"

let logger = Logging.get_logger [ __MODULE__ ]

let log_config_file = ref "log_config.json"

(* see also verbose/... flags in Flag_semgrep.ml *)
(* to test things *)
let test = ref false

(*s: constant [[Main_semgrep_core.verbose]] *)
(*e: constant [[Main_semgrep_core.verbose]] *)
(*s: constant [[Main_semgrep_core.debug]] *)
let debug = ref false

(*e: constant [[Main_semgrep_core.debug]] *)
let profile = ref false

(* report matching times per file *)
let report_time = ref false

(*s: constant [[Main_semgrep_core.error_recovery]] *)
(* try to continue processing files, even if one has a parse error with -e/f.
 * note that -rules_file does its own error recovery.
 *)
let error_recovery = ref false

(*e: constant [[Main_semgrep_core.error_recovery]] *)
(* related: Flag_semgrep.debug_matching *)
let fail_fast = ref false

(* used for -json -profile *)
let profile_start = ref 0.

(* there are a few other debugging flags in Flag_semgrep.ml
 * (e.g., debug_matching)
 *)
(* ------------------------------------------------------------------------- *)
(* main flags *)
(* ------------------------------------------------------------------------- *)

(*s: constant [[Main_semgrep_core.pattern_string]] *)
(* -e *)
let pattern_string = ref ""

(*e: constant [[Main_semgrep_core.pattern_string]] *)
(*s: constant [[Main_semgrep_core.pattern_file]] *)
(* -f *)
let pattern_file = ref ""

(*e: constant [[Main_semgrep_core.pattern_file]] *)
(*s: constant [[Main_semgrep_core.rules_file]] *)
(* -rules_file (mini rules) *)
let rules_file = ref ""

(*e: constant [[Main_semgrep_core.rules_file]] *)
(*s: constant [[Main_semgrep_core.tainting_rules_file]] *)
(*e: constant [[Main_semgrep_core.tainting_rules_file]] *)

(* -config *)
let config_file = ref ""

(*s: constant [[Main_semgrep_core.equivalences_file]] *)
let equivalences_file = ref ""

(*e: constant [[Main_semgrep_core.equivalences_file]] *)

(* todo: infer from basename argv(0) ? *)
(*s: constant [[Main_semgrep_core.lang]] *)
let lang = ref "unset"

(*e: constant [[Main_semgrep_core.lang]] *)

(*s: constant [[Main_semgrep_core.excludes]] *)
(*e: constant [[Main_semgrep_core.excludes]] *)
(*s: constant [[Main_semgrep_core.includes]] *)
(*e: constant [[Main_semgrep_core.includes]] *)
(*s: constant [[Main_semgrep_core.exclude_dirs]] *)
(*e: constant [[Main_semgrep_core.exclude_dirs]] *)
(*s: constant [[Main_semgrep_core.include_dirs]] *)
(*e: constant [[Main_semgrep_core.include_dirs]] *)

type output_format = Text | Json

(*s: constant [[Main_semgrep_core.output_format_json]] *)
let output_format = ref Text

(*e: constant [[Main_semgrep_core.output_format_json]] *)

(*s: constant [[Main_semgrep_core.match_format]] *)
let match_format = ref Matching_report.Normal

(*e: constant [[Main_semgrep_core.match_format]] *)

(*s: constant [[Main_semgrep_core.mvars]] *)
let mvars = ref ([] : Metavariable.mvar list)

(*e: constant [[Main_semgrep_core.mvars]] *)

(*s: constant [[Main_semgrep_core.layer_file]] *)
(*e: constant [[Main_semgrep_core.layer_file]] *)

(*s: constant [[Main_semgrep_core.keys]] *)
(*e: constant [[Main_semgrep_core.keys]] *)
(*s: constant [[Main_semgrep_core.supported_langs]] *)
(*e: constant [[Main_semgrep_core.supported_langs]] *)

let lsp = ref false

(* ------------------------------------------------------------------------- *)
(* limits *)
(* ------------------------------------------------------------------------- *)

let timeout = ref 0. (* in seconds; 0 or less means no timeout *)

let max_memory_mb = ref 0 (* in MiB *)

(* arbitrary limit *)
let max_match_per_file = ref 10_000

(*s: constant [[Main_semgrep_core.ncores]] *)
(* -j *)
let ncores = ref 1

(*e: constant [[Main_semgrep_core.ncores]] *)

(* ------------------------------------------------------------------------- *)
(* optional optimizations *)
(* ------------------------------------------------------------------------- *)
(* see Flag_semgrep.ml *)

(* ------------------------------------------------------------------------- *)
(* flags used by the semgrep-python wrapper *)
(* ------------------------------------------------------------------------- *)

(* path to cache (given by semgrep-python) *)
let use_parsing_cache = ref ""

(* take the list of files in a file (given by semgrep-python) *)
let target_file = ref ""

(*s: constant [[Main_semgrep_core.action]] *)
(* action mode *)
let action = ref ""

(*e: constant [[Main_semgrep_core.action]] *)

(*****************************************************************************)
(* Helpers *)
(*****************************************************************************)

let version =
  spf "semgrep-core version: %s, pfff: %s" Version.version Config_pfff.version

(*s: function [[Main_semgrep_core.set_gc]] *)
(* Note that set_gc() may not interact well with Memory_limit and its use of
 * Gc.alarm. Indeed, the Gc.alarm triggers only at major cycle
 * and the tuning below raise significantly the major cycle trigger.
 * This is why we call set_gc() only when max_memory_mb is unset.
 *)
let set_gc () =
  logger#info "Gc tuning";
  (*
  if !Flag.debug_gc
  then Gc.set { (Gc.get()) with Gc.verbose = 0x01F };
*)
  (* only relevant in bytecode, in native the stacklimit is the os stacklimit,
   * which usually requires a ulimit -s 40000
   *)
  Gc.set { (Gc.get ()) with Gc.stack_limit = 1000 * 1024 * 1024 };

  (* see www.elehack.net/michael/blog/2010/06/ocaml-memory-tuning *)
  Gc.set { (Gc.get ()) with Gc.minor_heap_size = 4_000_000 };
  Gc.set { (Gc.get ()) with Gc.major_heap_increment = 8_000_000 };
  Gc.set { (Gc.get ()) with Gc.space_overhead = 300 };
  ()

(*e: function [[Main_semgrep_core.set_gc]] *)

(*s: function [[Main_semgrep_core.map]] *)
let map f xs =
  if !ncores <= 1 then List.map f xs
  else
    let n = List.length xs in
    (* Heuristic. Note that if you don't set a chunksize, Parmap
     * will evenly split the list xs, which does not provide any load
     * balancing.
     *)
    let chunksize =
      match n with
      | _ when n > 1000 -> 10
      | _ when n > 100 -> 5
      | _ when n = 0 -> 1
      | _ when n <= !ncores -> 1
      | _ -> n / !ncores
    in
    assert (!ncores > 0 && chunksize > 0);
    (* Quoting Parmap's README:
     * > To obtain maximum speed, Parmap tries to pin the worker processes to a CPU
     * Unfortunately, on the new Apple M1, and depending on the number of workers,
     * Parmap will enter an infinite loop trying (but failing) to pin a worker to
     * CPU 0. This only happens with HomeBrew installs, presumably because under
     * HomeBrew's build environment HAVE_MACH_THREAD_POLICY_H is set
     * (https://github.com/rdicosmo/parmap/blob/1.2.3/src/setcore_stubs.c#L47).
     * So, despite it may hurt perf a bit, we disable core pinning to work around
     * this issue until this is fixed in a future version of Parmap.
     *)
    Parmap.disable_core_pinning ();
    Parmap.parmap ~ncores:!ncores ~chunksize f (Parmap.L xs)

(*e: function [[Main_semgrep_core.map]] *)

(*s: constant [[Main_semgrep_core._matching_tokens]] *)
(* for -gen_layer, see Experiments.ml *)
let _matching_tokens = ref []

(*e: constant [[Main_semgrep_core._matching_tokens]] *)

(*s: function [[Main_semgrep_core.print_match]] *)
let print_match ?str mvars mvar_binding ii_of_any tokens_matched_code =
  (* there are a few fake tokens in the generic ASTs now (e.g.,
   * for DotAccess generated outside the grammar) *)
  let toks = tokens_matched_code |> List.filter PI.is_origintok in
  (if mvars = [] then
   Matching_report.print_match ?str ~format:!match_format toks
  else
    (*s: [[Main_semgrep_core.print_match()]] when non empty [[mvars]] *)
    (* similar to the code of Lib_matcher.print_match, maybe could
     * factorize code a bit.
     *)
    let mini, _maxi = PI.min_max_ii_by_pos toks in
    let file, line = (PI.file_of_info mini, PI.line_of_info mini) in

    let strings_metavars =
      mvars
      |> List.map (fun x ->
             match Common2.assoc_opt x mvar_binding with
             | Some any ->
                 any |> ii_of_any
                 |> List.filter PI.is_origintok
                 |> List.map PI.str_of_info
                 |> Matching_report.join_with_space_if_needed
             | None -> failwith (spf "the metavariable '%s' was not binded" x))
    in
    pr (spf "%s:%d: %s" file line (Common.join ":" strings_metavars));
    (*e: [[Main_semgrep_core.print_match()]] when non empty [[mvars]] *)
    ());
  (*s: [[Main_semgrep_core.print_match()]] hook *)
  toks |> List.iter (fun x -> Common.push x _matching_tokens)

(*e: [[Main_semgrep_core.print_match()]] hook *)
(*e: function [[Main_semgrep_core.print_match]] *)
(*s: function [[Main_semgrep_core.gen_layer]] *)
(*e: function [[Main_semgrep_core.gen_layer]] *)

(*s: function [[Main_semgrep_core.unsupported_language_message]] *)
(*e: function [[Main_semgrep_core.unsupported_language_message]] *)

let lang_of_string s =
  match Lang.lang_of_string_opt s with
  | Some x -> x
  | None -> failwith (Lang.unsupported_language_message s)

(* when called from semgrep-python, error messages in semgrep-core or
 * certain profiling statistics may refer to rule id that are generated
 * by semgrep-python, making it hard to know what the problem is.
 * At least we can save this generated rule file to help debugging.
 *)
let save_rules_file_in_tmp () =
  let tmp = Filename.temp_file "semgrep_core_rule-" ".yaml" in
  pr2 (spf "saving rules file for debugging in: %s" tmp);
  Common.write_file ~file:tmp (Common.read_file !rules_file)

(*****************************************************************************)
(* Error management *)
(*****************************************************************************)
(* Small wrapper over Semgrep_error_code.exn_to_error to handle also semgrep-specific
 * exns that have a position.
 *
 * See also JSON_report.json_of_exn for non-target related exn handling.
 *
 * invariant: every target-related semgrep-specific exn that has a
 * Parse_info.t should be captured here for precise location in error
 * reporting.
 *  - TODO: naming exns?
 *)
let exn_to_error file exn =
  match exn with
  | AST_generic.Error (s, tok) ->
<<<<<<< HEAD
      let loc = PI.token_location_of_info tok in
      E.mk_error_no_rule loc s AstBuilderError
=======
      let loc = PI.unsafe_token_location_of_info tok in
      E.mk_error_loc loc (AstBuilderError s)
>>>>>>> f7c25beb
  | _ -> E.exn_to_error file exn

(*****************************************************************************)
(* Caching *)
(*****************************************************************************)

let filemtime file = (Unix.stat file).Unix.st_mtime

(* The function below is mostly a copy-paste of Common.cache_computation.
 * This function is slightly more flexible because we can put the cache file
 * anywhere thanks to the argument 'cache_file_of_file'.
 * We also try to be a bit more type-safe by using the version tag above.
 * TODO: merge in pfff/commons/Common.ml at some point
 *)
let cache_computation file cache_file_of_file f =
  if !use_parsing_cache = "" then f ()
  else if not (Sys.file_exists file) then (
    pr2 ("WARNING: cache_computation: can't find file " ^ file);
    pr2 "defaulting to calling the function";
    f ())
  else
    Common.profile_code "Main.cache_computation" (fun () ->
        let file_cache = cache_file_of_file file in
        if Sys.file_exists file_cache && filemtime file_cache >= filemtime file
        then (
          logger#info "using cache: %s" file_cache;
          let version, file2, res = Common2.get_value file_cache in
          if version <> Version.version then
            failwith
              (spf "Version mismatch! Clean the cache file %s" file_cache);
          if file <> file2 then
            failwith
              (spf
                 "Not the same file! Md5sum collision! Clean the cache file %s"
                 file_cache);

          res)
        else
          let res = f () in
          (try Common2.write_value (Version.version, file, res) file_cache
           with Sys_error err ->
             (* We must ignore SIGXFSZ to get this exception, see
              * note "SIGXFSZ (file size limit exceeded)". *)
             logger#error "Could not write cache file for %s (%s): %s" file
               file_cache err;
             (* Make sure we don't leave corrupt cache files behind us. *)
             if Sys.file_exists file_cache then Sys.remove file_cache);
          res)

let cache_file_of_file filename =
  let dir = !use_parsing_cache in
  if not (Sys.file_exists dir) then Unix.mkdir dir 0o700;
  (* hopefully there will be no collision *)
  let md5 = Digest.string filename in
  Filename.concat dir (spf "%s.ast_cache" (Digest.to_hex md5))

(*****************************************************************************)
(* Timeout *)
(*****************************************************************************)

(*
   Locally-raised exception containing the file name.
   Note that the actual timeout function returns an option, so we could
   use that if it's easier.
*)
exception Main_timeout of string

let timeout_function file f =
  let saved_busy_with_equal = !AST_utils.busy_with_equal in
  let timeout = if !timeout <= 0. then None else Some !timeout in
  match
    Common.set_timeout_opt ~verbose:false ~name:"Main.timeout_function" timeout
      f
  with
  | Some res -> res
  | None ->
      (* Note that we could timeout while testing the equality of two ASTs and
       * `busy_with_equal` will then erroneously have a `<> Not_busy` value. *)
      AST_utils.busy_with_equal := saved_busy_with_equal;
      logger#info "Main: timeout for file %s" file;
      raise (Main_timeout file)

(* Certain patterns may be too general and match too many times on big files.
 * This does not cause a Timeout during parsing or matching, but returning
 * a huge number of matches can stress print_matches_and_errors_json
 * and anyway is probably a sign that the pattern should be rewritten.
 * This puts also lots of stress on the semgrep Python wrapper which has
 * to do lots of range intersections with all those matches.
 *)
let filter_files_with_too_many_matches_and_transform_as_timeout matches =
  let per_files =
    matches
    |> Common.map (fun m -> (m.Pattern_match.file, m))
    |> Common.group_assoc_bykey_eff
  in
  let offending_file_list =
    per_files
    |> List.filter_map (fun (file, xs) ->
           if List.length xs > !max_match_per_file then Some file else None)
  in
  let offending_files = Common.hashset_of_list offending_file_list in
  let new_matches =
    matches
    |> Common.exclude (fun m ->
           Hashtbl.mem offending_files m.Pattern_match.file)
  in
  let new_errors, new_skipped =
    offending_file_list
    |> List.map (fun file ->
           (* logging useful info for rule writers *)
           logger#info "too many matches on %s, generating exn for it" file;
           let sorted_offending_rules =
             let matches = List.assoc file per_files in
             matches
             |> List.map (fun m ->
                    let rule_id = m.Pattern_match.rule_id in
                    ( ( rule_id.Pattern_match.id,
                        rule_id.Pattern_match.pattern_string ),
                      m ))
             |> Common.group_assoc_bykey_eff
             |> List.map (fun (k, xs) -> (k, List.length xs))
             |> Common.sort_by_val_highfirst
             (* nosemgrep *)
           in
           let offending_rules = List.length sorted_offending_rules in
           let biggest_offending_rule =
             match sorted_offending_rules with x :: _ -> x | _ -> assert false
           in
           let (id, pat), cnt = biggest_offending_rule in
           logger#info
             "most offending rule: id = %s, matches = %d, pattern = %s" id cnt
             pat;

           (* todo: we should maybe use a new error: TooManyMatches of int * string*)
           let loc = Parse_info.first_loc_of_file file in
           let error =
             E.mk_error id loc
               (spf
                  "%d rules result in too many matches, most offending rule \
                   has %d: %s"
                  offending_rules cnt pat)
               E.TooManyMatches
           in
           let skipped =
             sorted_offending_rules
             |> List.map (fun ((rule_id, _pat), n) ->
                    let details =
                      spf
                        "found %i matches for rule %s, which exceeds the \
                         maximum of %i matches."
                        n rule_id !max_match_per_file
                    in
                    {
                      Semgrep_core_response_t.path = file;
                      reason = Too_many_matches;
                      details;
                      skipped_rule = Some rule_id;
                    })
           in
           (error, skipped))
    |> List.split
  in
  (new_matches, new_errors, List.flatten new_skipped)
  [@@profiling "Main.filter_too_many_matches"]

(*****************************************************************************)
(* Parsing *)
(*****************************************************************************)

(*s: function [[Main_semgrep_core.parse_generic]] *)
(* It should really be just a call to Parse_target.parse_and_resolve...
 * but the semgrep python wrapper calls semgrep-core separately for each
 * rule, so we need to cache parsed AST to avoid extra work.
 *)
let parse_generic lang file =
  (*s: [[Main_semgrep_core.parse_generic()]] use standard macros if parsing C *)
  if lang = Lang.C && Sys.file_exists !Flag_parsing_cpp.macros_h then
    Parse_cpp.init_defs !Flag_parsing_cpp.macros_h;

  (*e: [[Main_semgrep_core.parse_generic()]] use standard macros if parsing C *)
  let v =
    cache_computation file
      (fun file ->
        (* we may use different parsers for the same file (e.g., in Python3 or
         * Python2 mode), so put the lang as part of the cache "dependency".
         * We also add ast_version here so bumping the version will not
         * try to use the old cache file (which should generate an exception).
         *)
        let full_filename =
          spf "%s__%s__%s" file (Lang.string_of_lang lang) Version.version
        in
        cache_file_of_file full_filename)
      (fun () ->
        try
          logger#info "parsing %s" file;
          (* finally calling the actual function *)
          let { Parse_target.ast; errors; _ } =
            Parse_target.parse_and_resolve_name_use_pfff_or_treesitter lang file
          in
          (*s: [[Main_semgrep_core.parse_generic()]] resolve names in the AST *)
          (*e: [[Main_semgrep_core.parse_generic()]] resolve names in the AST *)
          Left (ast, errors)
          (* This is a bit subtle, but we now store in the cache whether we had
           * an exception on this file, especially Timeout. Indeed, semgrep now calls
           * semgrep-core per rule, and if one file timeout during parsing, it would
           * timeout for each rule, but we don't want to wait each time 5sec for each
           * rule. So here we store the exn in the cache, and below we reraise it
           * after we got it back from the cache.
           *
           * TODO: right now we just capture Timeout, but we should capture any exn.
           *  However this introduces some weird regressions in CI so we focus on
           *  just Timeout for now.
           *)
        with Main_timeout _ as e -> Right e)
  in
  match v with Left x -> x | Right exn -> raise exn
  [@@profiling]

(*e: function [[Main_semgrep_core.parse_generic]] *)

(*s: function [[Main_semgrep_core.parse_equivalences]] *)
let parse_equivalences () =
  match !equivalences_file with
  | "" -> []
  | file -> Parse_equivalences.parse file
  [@@profiling]

(*e: function [[Main_semgrep_core.parse_equivalences]] *)

(*s: type [[Main_semgrep_core.ast]] *)
(*s: [[Main_semgrep_core.ast]] other cases *)
(*e: [[Main_semgrep_core.ast]] other cases *)
(*e: type [[Main_semgrep_core.ast]] *)

(*s: function [[Main_semgrep_core.create_ast]] *)
(*s: [[Main_semgrep_core.create_ast()]] when not a supported language *)
(*e: [[Main_semgrep_core.create_ast()]] when not a supported language *)
(*e: function [[Main_semgrep_core.create_ast]] *)

(*s: type [[Main_semgrep_core.pattern]] *)
(*s: [[Main_semgrep_core.pattern]] other cases *)
(*e: [[Main_semgrep_core.pattern]] other cases *)
(*e: type [[Main_semgrep_core.pattern]] *)

(*s: function [[Main_semgrep_core.parse_pattern]] *)
let parse_pattern lang_pattern str =
  try
    Common.save_excursion Flag_parsing.sgrep_mode true (fun () ->
        let res =
          Parse_pattern.parse_pattern lang_pattern ~print_errors:false str
        in
        (*s: [[Main_semgrep_core.parse_pattern()]] when not a supported language *)
        (*e: [[Main_semgrep_core.parse_pattern()]] when not a supported language *)
        res)
  with exn ->
    raise
      (Rule.InvalidPattern
         ( "no-id",
           str,
           Rule.L (lang_pattern, []),
           Common.exn_to_s exn,
           Parse_info.unsafe_fake_info "no loc",
           [] ))
  [@@profiling]

(*e: function [[Main_semgrep_core.parse_pattern]] *)

(*****************************************************************************)
(* Iteration helpers *)
(*****************************************************************************)
(*s: function [[Main_semgrep_core.filter_files]] *)
(*e: function [[Main_semgrep_core.filter_files]] *)

(*s: function [[Main_semgrep_core.iter_generic_ast_of_files_and_get_matches_and_exn_to_errors]] *)
let iter_files_and_get_matches_and_exn_to_errors f files =
  files
  |> map (fun file ->
         logger#info "Analyzing %s" file;
         let res, run_time =
           Common.with_time (fun () ->
               try
                 Memory_limit.run_with_memory_limit ~mem_limit_mb:!max_memory_mb
                   (fun () ->
                     timeout_function file (fun () ->
                         f file |> fun v ->
                         (* This is just to test -max_memory, to give a chance
                          * to Gc.create_alarm to run even if the program does
                          * not even need to run the Gc. However, this has a slow
                          * perf penality on small programs, which is why it's
                          * better to keep guarded when you're
                          * not testing -max_memory.
                          *)
                         if !test then Gc.full_major ();
                         logger#info "done with %s" file;
                         v))
               with
               (* note that Semgrep_error_code.exn_to_error already handles Timeout
                * and would generate a TimeoutError code for it, but we intercept
                * Timeout here to give a better diagnostic.
                *)
               | (Main_timeout _ | Out_of_memory) as exn ->
                   let error_fun =
                     match !Match_patterns.last_matched_rule with
                     | None -> E.mk_error_no_rule
                     | Some rule ->
                         logger#info "critical exn while matching ruleid %s"
                           rule.MR.id;
                         logger#info "full pattern is: %s"
                           rule.MR.pattern_string;
                         E.mk_error rule.MR.id
                   in
                   let loc = Parse_info.first_loc_of_file file in
                   {
                     RP.matches = [];
                     errors =
                       [
                         error_fun loc ""
                           (match exn with
                           | Main_timeout file ->
                               logger#info "Timeout on %s" file;
                               E.Timeout
                           | Out_of_memory ->
                               logger#info "OutOfMemory on %s" file;
                               E.OutOfMemory
                           | _ -> raise Impossible);
                       ];
                     skipped = [];
                     profiling = RP.empty_partial_profiling file;
                   }
               | exn when not !fail_fast ->
                   {
                     RP.matches = [];
                     errors = [ exn_to_error file exn ];
                     skipped = [];
                     profiling = RP.empty_partial_profiling file;
                   })
         in
         RP.add_run_time run_time res)

let xlang_files_of_dirs_or_files xlang files_or_dirs =
  match xlang with
  | R.LRegex | R.LGeneric ->
      (* TODO: assert is_file ? spacegrep filter files?
       * Anyway right now the Semgrep python wrapper is
       * calling -config with an explicit list of files.
       *)
      (files_or_dirs, [])
  | R.L (lang, _) -> Find_target.files_of_dirs_or_files lang files_or_dirs

(*e: function [[Main_semgrep_core.iter_generic_ast_of_files_and_get_matches_and_exn_to_errors]] *)

(*s: function [[Main_semgrep_core.print_matches_and_errors]] *)
(*e: function [[Main_semgrep_core.print_matches_and_errors]] *)
(*s: function [[Main_semgrep_core.format_output_exception]] *)
(*e: function [[Main_semgrep_core.format_output_exception]] *)
(*****************************************************************************)
(* Semgrep -rules_file *)
(*****************************************************************************)
(* This is the main function used by the semgrep python wrapper right now.
 * It takes a language, a set of mini rules (rules with a single pattern,
 * no formula) and a set of files or dirs and recursively process those
 * files or dirs.
 *)
(*s: function [[Main_semgrep_core.semgrep_with_rules]] *)
let semgrep_with_patterns lang (rules, rule_parse_time) files skipped =
  logger#info "processing %d files" (List.length files);
  let file_results =
    files
    |> iter_files_and_get_matches_and_exn_to_errors (fun file ->
           let (ast, errors), parse_time =
             Common.with_time (fun () -> parse_generic lang file)
           in
           let (matches, errors), match_time =
             Common.with_time (fun () ->
                 let rules =
                   rules |> List.filter (fun r -> List.mem lang r.MR.languages)
                 in
                 ( Match_patterns.check
                     ~hook:(fun _ _ -> ())
                     Config_semgrep.default_config rules (parse_equivalences ())
                     (file, lang, ast),
                   errors ))
           in
           {
             RP.matches;
             errors;
             skipped = [];
             profiling = { file; parse_time; match_time };
           })
  in
  let res = RP.make_rule_result file_results !report_time rule_parse_time in
  let res = { res with skipped = skipped @ res.skipped } in
  logger#info "found %d matches, %d errors, %d skipped targets"
    (List.length res.RP.matches)
    (List.length res.RP.errors)
    (List.length res.RP.skipped);
  let matches, new_errors, new_skipped =
    filter_files_with_too_many_matches_and_transform_as_timeout res.RP.matches
  in
  let errors = new_errors @ res.RP.errors in
  let skipped = new_skipped @ res.RP.skipped in
  let res =
    { RP.matches; errors; skipped; rule_profiling = res.RP.rule_profiling }
  in
  (* note: uncomment the following and use semgrep-core -stat_matches
   * to debug too-many-matches issues.
   * Common2.write_value matches "/tmp/debug_matches";
   *)
  let res = JSON_report.match_results_of_matches_and_errors files res in
  (* TODO need change type match_results.time to a choice
     let res =
       if !profile then (
         let json = JSON_report.json_of_profile_info !profile_start in
         (* so we don't get also the profile output of Common.main_boilerplate*)
         Common.profile := Common.ProfNone;
         flds @ [ ("profiling", json) ] )
       else flds
     in
  *)
  (*
     Not pretty-printing the json output (Yojson.Safe.prettify)
     because it kills performance, adding an extra 50% time on our
     calculate_ci_perf.py benchmarks.
     User should use an external tool like jq or ydump (latter comes with
     yojson) for pretty-printing json.
  *)
  let s = SJ.string_of_match_results res in
  logger#info "size of returned JSON string: %d" (String.length s);
  pr s

(*e: function [[Main_semgrep_core.semgrep_with_rules]] *)

let semgrep_with_patterns_file lang rules_file roots =
  let targets, skipped = Find_target.files_of_dirs_or_files lang roots in
  try
    (*s: [[Main_semgrep_core.semgrep_with_rules()]] if [[verbose]] *)
    logger#info "Parsing %s" rules_file;
    (*e: [[Main_semgrep_core.semgrep_with_rules()]] if [[verbose]] *)
    let timed_rules =
      Common.with_time (fun () -> Parse_mini_rule.parse rules_file)
    in
    semgrep_with_patterns lang timed_rules targets skipped;
    if !profile then save_rules_file_in_tmp ()
  with exn ->
    logger#debug "exn before exit %s" (Common.exn_to_s exn);
    (* if !Flag.debug then save_rules_file_in_tmp (); *)
    let res =
      {
        RP.matches = [];
        errors = [ E.exn_to_error "" exn ];
        skipped = [];
        rule_profiling = None;
      }
    in
    let json = JSON_report.match_results_of_matches_and_errors [] res in
    let s = SJ.string_of_match_results json in
    pr s;
    exit 2

(*****************************************************************************)
(* Semgrep -config *)
(*****************************************************************************)

let semgrep_with_rules (rules, rule_parse_time) files_or_dirs =
  (* todo: at some point we should infer the lang from the rules and
   * apply different rules with different languages and different files
   * automatically, like the semgrep python wrapper.
   *
   * For now python wrapper passes down all files that should be scanned
   *)
  let xlang = R.xlang_of_string !lang in
  let files, skipped = xlang_files_of_dirs_or_files xlang files_or_dirs in
  logger#info "processing %d files, skipping %d files" (List.length files)
    (List.length skipped);

  let file_results =
    files
    |> iter_files_and_get_matches_and_exn_to_errors (fun file ->
           let rules =
             rules
             |> List.filter (fun r ->
                    match (r.R.languages, xlang) with
                    | R.L (x, xs), R.L (lang, _) -> List.mem lang (x :: xs)
                    | R.LRegex, R.LRegex | R.LGeneric, R.LGeneric -> true
                    | _ -> false)
           in
           let hook str env matched_tokens =
             if !output_format = Text then
               let xs = Lazy.force matched_tokens in
               print_match ~str !mvars env Metavariable.ii_of_mval xs
           in
           let lazy_ast_and_errors =
             lazy
               (match xlang with
               | R.L (lang, _) -> parse_generic lang file
               | R.LRegex | R.LGeneric ->
                   failwith "requesting generic AST for LRegex|LGeneric")
           in
           let file_and_more =
             {
               File_and_more.file;
               xlang;
               lazy_content = lazy (Common.read_file file);
               lazy_ast_and_errors;
             }
           in
           let res =
             Run_rules.check hook Config_semgrep.default_config rules
               (parse_equivalences ()) file_and_more
           in
           RP.add_file file res)
  in
  let res = RP.make_rule_result file_results !report_time rule_parse_time in
  let res = { res with skipped = skipped @ res.skipped } in
  logger#info "found %d matches, %d errors, %d skipped targets"
    (List.length res.matches) (List.length res.errors) (List.length res.skipped);
  let matches, new_errors, new_skipped =
    filter_files_with_too_many_matches_and_transform_as_timeout res.matches
  in
  let skipped = new_skipped @ res.skipped in
  let errors = new_errors @ res.errors in
  let res =
    { RP.matches; errors; skipped; rule_profiling = res.RP.rule_profiling }
  in
  (* note: uncomment the following and use semgrep-core -stat_matches
   * to debug too-many-matches issues.
   * Common2.write_value matches "/tmp/debug_matches";
   *)
  match !output_format with
  | Json ->
      let res = JSON_report.match_results_of_matches_and_errors files res in
      let s = SJ.string_of_match_results res in
      logger#info "size of returned JSON string: %d" (String.length s);
      pr s
  | Text ->
      (* the match has already been printed above. We just print errors here *)
      (* pr (spf "number of errors: %d" (List.length errs)); *)
      errors |> List.iter (fun err -> pr (E.string_of_error err))

let semgrep_with_rules_file rules_file files_or_dirs =
  try
    logger#info "Parsing %s" rules_file;
    let timed_rules =
      Common.with_time (fun () -> Parse_rule.parse rules_file)
    in
    semgrep_with_rules timed_rules files_or_dirs
  with exn when !output_format = Json ->
    logger#debug "exn before exit %s" (Common.exn_to_s exn);
    let res =
      {
        RP.matches = [];
        errors = [ E.exn_to_error "" exn ];
        skipped = [];
        rule_profiling = None;
      }
    in
    let json = JSON_report.match_results_of_matches_and_errors [] res in
    let s = SJ.string_of_match_results json in
    pr s;
    exit 2

(*****************************************************************************)
(* Semgrep -e/-f *)
(*****************************************************************************)

let rule_of_pattern lang pattern_string pattern =
  {
    MR.id = "-e/-f";
    pattern_string;
    pattern;
    inside = false;
    message = "";
    severity = R.Error;
    languages = [ lang ];
  }

(*s: function [[Main_semgrep_core.sgrep_ast]] *)
(*s: [[Main_semgrep_core.sgrep_ast()]] [[hook]] argument to [[check]] *)
(*e: [[Main_semgrep_core.sgrep_ast()]] [[hook]] argument to [[check]] *)
(*s: [[Main_semgrep_core.sgrep_ast()]] match [[pattern]] and [[any_ast]] other cases *)
(*e: [[Main_semgrep_core.sgrep_ast()]] match [[pattern]] and [[any_ast]] other cases *)

(*e: function [[Main_semgrep_core.sgrep_ast]] *)

(*s: function [[Main_semgrep_core.semgrep_with_one_pattern]] *)
(* simpler code path compared to semgrep_with_rules *)
(* FIXME: don't use a different processing logic depending on the output
   format:
   - Pass a hook to semgrep_with_patterns for printing matches incrementally.
   - Have semgrep_with_patterns return the results and errors.
   - Print the final results (json or text) using dedicated functions.
*)
let semgrep_with_one_pattern lang roots =
  (* old: let xs = List.map Common.fullpath xs in
   * better no fullpath here, not our responsability.
   *)
  let pattern, pattern_string =
    match (!pattern_file, !pattern_string) with
    (*s: [[Main_semgrep_core.semgrep_with_one_pattern()]] sanity check cases *)
    | "", "" -> failwith "I need a pattern; use -f or -e"
    | s1, s2 when s1 <> "" && s2 <> "" ->
        failwith "I need just one pattern; use -f OR -e (not both)"
    (*e: [[Main_semgrep_core.semgrep_with_one_pattern()]] sanity check cases *)
    (*s: [[Main_semgrep_core.semgrep_with_one_pattern()]] pattern file case *)
    | file, _ when file <> "" ->
        let s = Common.read_file file in
        (parse_pattern lang s, s)
    (*e: [[Main_semgrep_core.semgrep_with_one_pattern()]] pattern file case *)
    (* this is for Emma, who often confuses -e with -f :) *)
    | _, s when s =~ ".*\\.sgrep$" ->
        failwith "you probably want -f with a .sgrep file, not -e"
    | _, s when s <> "" -> (parse_pattern lang s, s)
    | _ -> raise Impossible
  in
  let rule, rule_parse_time =
    Common.with_time (fun () -> [ rule_of_pattern lang pattern_string pattern ])
  in

  let targets, skipped = Find_target.files_of_dirs_or_files lang roots in
  match !output_format with
  | Json ->
      (* closer to -rules_file, but no incremental match output *)
      semgrep_with_patterns lang (rule, rule_parse_time) targets skipped
  | Text ->
      (* simpler code path than in semgrep_with_rules *)
      (*s: [[Main_semgrep_core.semgrep_with_one_pattern()]] no [[lang]] specified *)
      (*e: [[Main_semgrep_core.semgrep_with_one_pattern()]] no [[lang]] specified *)
      (*s: [[Main_semgrep_core.semgrep_with_one_pattern()]] filter [[files]] *)
      (*e: [[Main_semgrep_core.semgrep_with_one_pattern()]] filter [[files]] *)
      targets
      |> List.iter (fun file ->
             (*s: [[Main_semgrep_core.semgrep_with_one_pattern()]] if [[verbose]] *)
             logger#info "processing: %s" file;
             (*e: [[Main_semgrep_core.semgrep_with_one_pattern()]] if [[verbose]] *)
             let process file =
               timeout_function file (fun () ->
                   let ast, errors = parse_generic lang file in
                   if errors <> [] then
                     pr2 (spf "WARNING: fail to fully parse %s" file);
                   Match_patterns.check
                     ~hook:(fun env matched_tokens ->
                       let xs = Lazy.force matched_tokens in
                       print_match !mvars env Metavariable.ii_of_mval xs)
                     Config_semgrep.default_config rule (parse_equivalences ())
                     (file, lang, ast)
                   |> ignore)
             in

             if not !error_recovery then
               E.try_with_print_exn_and_reraise file (fun () -> process file)
             else E.try_with_exn_to_error file (fun () -> process file));

      (*s: [[Main_semgrep_core.semgrep_with_one_pattern()]] display error count *)
      let n = List.length !E.g_errors in
      if n > 0 then pr2 (spf "error count: %d" n);
      (*e: [[Main_semgrep_core.semgrep_with_one_pattern()]] display error count *)
      (*s: [[Main_semgrep_core.semgrep_with_one_pattern()]] optional layer generation *)
      (* TODO: what's that? *)
      Experiments.gen_layer_maybe _matching_tokens pattern_string targets

(*e: [[Main_semgrep_core.semgrep_with_one_pattern()]] optional layer generation *)

(*e: function [[Main_semgrep_core.semgrep_with_one_pattern]] *)

(*****************************************************************************)
(* Checker *)
(*****************************************************************************)
(*s: function [[Main_semgrep_core.read_all]] *)
(* We do not use the easier Stdlib.input_line here because this function
 * does remove newlines (and may do other clever things), but
 * newlines have a special meaning in some languages
 * (e.g., Python), so we use the lower-level Stdlib.input instead.
 *)
let rec read_all chan =
  let buf = Bytes.create 4096 in
  let len = input chan buf 0 4096 in
  if len = 0 then ""
  else
    let rest = read_all chan in
    Bytes.sub_string buf 0 len ^ rest

(*e: function [[Main_semgrep_core.read_all]] *)

(*s: function [[Main_semgrep_core.validate_pattern]] *)
(* works with -lang *)
let validate_pattern () =
  let chan = stdin in
  let s = read_all chan in
  try
    let lang = lang_of_string !lang in
    let _ = parse_pattern lang s in
    exit 0
  with _exn -> exit 1

(*e: function [[Main_semgrep_core.validate_pattern]] *)

(* See also Check_rule.check_files *)

(*****************************************************************************)
(* Dumpers *)
(*****************************************************************************)

(* used for the Dump AST in semgrep.live *)
(*s: function [[Main_semgrep_core.json_of_v]] *)
let json_of_v (v : OCaml.v) =
  let rec aux v =
    match v with
    | OCaml.VUnit -> J.String "()"
    | OCaml.VBool v1 -> if v1 then J.String "true" else J.String "false"
    | OCaml.VFloat v1 -> J.Float v1 (* ppf "%f" v1 *)
    | OCaml.VChar v1 -> J.String (spf "'%c'" v1)
    | OCaml.VString v1 -> J.String v1
    | OCaml.VInt i -> J.Int i
    | OCaml.VTuple xs -> J.Array (List.map aux xs)
    | OCaml.VDict xs -> J.Object (List.map (fun (k, v) -> (k, aux v)) xs)
    | OCaml.VSum (s, xs) -> (
        match xs with
        | [] -> J.String (spf "%s" s)
        | [ one_element ] -> J.Object [ (s, aux one_element) ]
        | _ -> J.Object [ (s, J.Array (List.map aux xs)) ])
    | OCaml.VVar (s, i64) -> J.String (spf "%s_%d" s (Int64.to_int i64))
    | OCaml.VArrow _ -> failwith "Arrow TODO"
    | OCaml.VNone -> J.Null
    | OCaml.VSome v -> J.Object [ ("some", aux v) ]
    | OCaml.VRef v -> J.Object [ ("ref@", aux v) ]
    | OCaml.VList xs -> J.Array (List.map aux xs)
    | OCaml.VTODO _ -> J.String "VTODO"
  in
  aux v

(*e: function [[Main_semgrep_core.json_of_v]] *)

(*s: function [[Main_semgrep_core.dump_v_to_format]] *)
let dump_v_to_format (v : OCaml.v) =
  match !output_format with
  | Text -> OCaml.string_of_v v
  | Json -> J.string_of_json (json_of_v v)

(*e: function [[Main_semgrep_core.dump_v_to_format]] *)

(*s: function [[Main_semgrep_core.dump_pattern]] *)
(* works with -lang *)
let dump_pattern (file : Common.filename) =
  let s = Common.read_file file in
  (* mostly copy-paste of parse_pattern above, but with better error report *)
  let lang = lang_of_string !lang in
  E.try_with_print_exn_and_reraise file (fun () ->
      let any = Parse_pattern.parse_pattern lang ~print_errors:true s in
      let v = Meta_AST.vof_any any in
      let s = dump_v_to_format v in
      pr s)

(*e: function [[Main_semgrep_core.dump_pattern]] *)

(*s: function [[Main_semgrep_core.dump_ast]] *)
let dump_ast ?(naming = false) lang file =
  E.try_with_print_exn_and_exit_fast file (fun () ->
      let { Parse_target.ast; errors; _ } =
        if naming then
          Parse_target.parse_and_resolve_name_use_pfff_or_treesitter lang file
        else Parse_target.just_parse_with_lang lang file
      in
      let v = Meta_AST.vof_any (AST_generic.Pr ast) in
      let s = dump_v_to_format v in
      pr s;
      if errors <> [] then (
        pr2 (spf "WARNING: fail to fully parse %s" file);
        exit 1))

(*e: function [[Main_semgrep_core.dump_ast]] *)
let dump_v1_json file =
  match Lang.langs_of_filename file with
  | lang :: _ ->
      E.try_with_print_exn_and_reraise file (fun () ->
          let { Parse_target.ast; errors; _ } =
            Parse_target.parse_and_resolve_name_use_pfff_or_treesitter lang file
          in
          let v1 = AST_generic_to_v1.program ast in
          let s = AST_generic_v1_j.string_of_program v1 in
          pr s;
          if errors <> [] then pr2 (spf "WARNING: fail to fully parse %s" file))
  | [] -> failwith (spf "unsupported language for %s" file)

(*s: function [[Main_semgrep_core.dump_ext_of_lang]] *)
let dump_ext_of_lang () =
  let lang_to_exts =
    Lang.keys
    |> List.map (fun lang_str ->
           match Lang.lang_of_string_opt lang_str with
           | Some lang ->
               lang_str ^ "->" ^ String.concat ", " (Lang.ext_of_lang lang)
           | None -> "")
  in
  pr2
    (spf "Language to supported file extension mappings:\n %s"
       (String.concat "\n" lang_to_exts))

(*e: function [[Main_semgrep_core.dump_ext_of_lang]] *)

(*s: function [[Main_semgrep_core.dump_equivalences]] *)
let dump_equivalences file =
  let xs = Parse_equivalences.parse file in
  pr2_gen xs

(*e: function [[Main_semgrep_core.dump_equivalences]] *)

let dump_rule file =
  let rules = Parse_rule.parse file in
  rules |> List.iter (fun r -> pr (Rule.show r))

(*****************************************************************************)
(* Experiments *)
(*****************************************************************************)
(* See Experiments.ml now *)

(*****************************************************************************)
(* The options *)
(*****************************************************************************)

(*s: function [[Main_semgrep_core.all_actions]] *)
let all_actions () =
  [
    (*s: [[Main_semgrep_core.all_actions]] dumper cases *)
    ( "-dump_extensions",
      " print file extension to language mapping",
      Common.mk_action_0_arg dump_ext_of_lang );
    (*x: [[Main_semgrep_core.all_actions]] dumper cases *)
    ("-dump_pattern", " <file>", Common.mk_action_1_arg dump_pattern);
    (*x: [[Main_semgrep_core.all_actions]] dumper cases *)
    ( "-dump_ast",
      " <file>",
      fun file ->
        Common.mk_action_1_arg
          (dump_ast ~naming:false (lang_of_string !lang))
          file );
    ( "-dump_named_ast",
      " <file>",
      fun file ->
        Common.mk_action_1_arg
          (dump_ast ~naming:true (lang_of_string !lang))
          file );
    ("-dump_v1_json", " <file>", Common.mk_action_1_arg dump_v1_json);
    (*x: [[Main_semgrep_core.all_actions]] dumper cases *)
    ("-dump_equivalences", " <file>", Common.mk_action_1_arg dump_equivalences);
    (*e: [[Main_semgrep_core.all_actions]] dumper cases *)
    ("-dump_rule", " <file>", Common.mk_action_1_arg dump_rule);
    ( "-dump_tree_sitter_cst",
      " <file> dump the CST obtained from a tree-sitter parser",
      Common.mk_action_1_arg (fun file ->
          Test_parsing.dump_tree_sitter_cst (lang_of_string !lang) file) );
    ( "-dump_tree_sitter_pattern_cst",
      " <file>",
      Common.mk_action_1_arg (fun file ->
          Parse_pattern.dump_tree_sitter_pattern_cst (lang_of_string !lang) file)
    );
    ( "-dump_pfff_ast",
      " <file> dump the generic AST obtained from a pfff parser",
      Common.mk_action_1_arg (fun file ->
          Test_parsing.dump_pfff_ast (lang_of_string !lang) file) );
    ("-dump_il", " <file>", Common.mk_action_1_arg Datalog_experiment.dump_il);
    ( "-diff_pfff_tree_sitter",
      " <file>",
      Common.mk_action_n_arg Test_parsing.diff_pfff_tree_sitter );
    (*s: [[Main_semgrep_core.all_actions]] other cases *)
    ( "--validate-pattern-stdin",
      " check the syntax of a pattern ",
      Common.mk_action_0_arg validate_pattern );
    (*e: [[Main_semgrep_core.all_actions]] other cases *)
    ( "-expr_at_range",
      " <l:c-l:c> <file>",
      Common.mk_action_2_arg Test_synthesizing.expr_at_range );
    ( "-synthesize_patterns",
      " <l:c-l:c> <file>",
      Common.mk_action_2_arg Test_synthesizing.synthesize_patterns );
    ( "-generate_patterns",
      " <l:c-l:c>+ <file>",
      Common.mk_action_n_arg Test_synthesizing.generate_pattern_choices );
    ( "-stat_matches",
      " <marshalled file>",
      Common.mk_action_1_arg Experiments.stat_matches );
    ( "-ebnf_to_menhir",
      " <ebnf file>",
      Common.mk_action_1_arg Experiments.ebnf_to_menhir );
    ( "-parsing_stats",
      " <files or dirs> generate parsing statistics (use -json for JSON output)",
      Common.mk_action_n_arg (fun xs ->
          Test_parsing.parsing_stats (lang_of_string !lang)
            (!output_format = Json) xs) );
    ( "-parsing_regressions",
      " <files or dirs> look for parsing regressions",
      Common.mk_action_n_arg (fun xs ->
          Test_parsing.parsing_regressions (lang_of_string !lang) xs) );
    ( "-test_parse_tree_sitter",
      " <files or dirs> test tree-sitter parser on target files",
      Common.mk_action_n_arg (fun xs ->
          Test_parsing.test_parse_tree_sitter (lang_of_string !lang) xs) );
    ( "-check_rules",
      " <files or dirs>",
      Common.mk_action_n_arg (Check_rule.check_files Parse_rule.parse) );
    ( "-stat_rules",
      " <files or dirs>",
      Common.mk_action_n_arg (Check_rule.stat_files Parse_rule.parse) );
    ( "-test_rules",
      " <files or dirs>",
      Common.mk_action_n_arg Test_engine.test_rules );
    ( "-parse_rules",
      " <files or dirs>",
      Common.mk_action_n_arg Test_parsing.test_parse_rules );
    ( "-datalog_experiment",
      " <file> <dir>",
      Common.mk_action_2_arg Datalog_experiment.gen_facts );
    ("-postmortem", " <log file", Common.mk_action_1_arg Statistics_report.stat);
    ( "-test_comby",
      " <pattern> <file>",
      Common.mk_action_2_arg Test_comby.test_comby );
    ("-eval", " <JSON file>", Common.mk_action_1_arg Eval_generic.eval_json_file);
    ("-test_eval", " <JSON file>", Common.mk_action_1_arg Eval_generic.test_eval);
  ]
  @ Test_analyze_generic.actions ()

(*e: function [[Main_semgrep_core.all_actions]] *)

(*s: function [[Main_semgrep_core.options]] *)
let options () =
  [
    ("-e", Arg.Set_string pattern_string, " <str> use the string as the pattern");
    ( "-f",
      Arg.Set_string pattern_file,
      " <file> use the file content as the pattern" );
    ( "-rules_file",
      Arg.Set_string rules_file,
      " <file> obtain a list of patterns from YAML file (implies -json)" );
    ( "-config",
      Arg.Set_string config_file,
      " <file> obtain formula of patterns from YAML/JSON/Jsonnet file" );
    ( "-lang",
      Arg.Set_string lang,
      spf " <str> choose language (valid choices:\n     %s)"
        Lang.supported_langs );
    ( "-target_file",
      Arg.Set_string target_file,
      " <file> obtain list of targets to run patterns on" );
    (*s: [[Main_semgrep_core.options]] user-defined equivalences case *)
    ( "-equivalences",
      Arg.Set_string equivalences_file,
      " <file> obtain list of code equivalences from YAML file" );
    (*e: [[Main_semgrep_core.options]] user-defined equivalences case *)
    (*s: [[Main_semgrep_core.options]] file filters cases *)
    (*e: [[Main_semgrep_core.options]] file filters cases *)
    (*s: [[Main_semgrep_core.options]] [[-j]] case *)
    ("-j", Arg.Set_int ncores, " <int> number of cores to use (default = 1)");
    (*e: [[Main_semgrep_core.options]] [[-j]] case *)
    ( "-opt_cache",
      Arg.Set Flag.with_opt_cache,
      " enable caching optimization during matching" );
    ( "-no_opt_cache",
      Arg.Clear Flag.with_opt_cache,
      " disable caching optimization during matching" );
    ( "-opt_max_cache",
      Arg.Unit
        (fun () ->
          Flag.with_opt_cache := true;
          Flag.max_cache := true),
      " cache matches more aggressively; implies -opt_cache (experimental)" );
    ( "-max_target_bytes",
      Arg.Set_int Flag.max_target_bytes,
      " maximum size of a single target file, in bytes. This applies to \
       regular target filtering and might be overridden in some contexts. \
       Specify '0' to disable this filtering. Default: 5 MB" );
    ( "-no_gc_tuning",
      Arg.Clear Flag.gc_tuning,
      " use OCaml's default garbage collector settings" );
    (*s: [[Main_semgrep_core.options]] report match mode cases *)
    ( "-emacs",
      Arg.Unit (fun () -> match_format := Matching_report.Emacs),
      " print matches on the same line than the match position" );
    ( "-oneline",
      Arg.Unit (fun () -> match_format := Matching_report.OneLine),
      " print matches on one line, in normalized form" );
    (*x: [[Main_semgrep_core.options]] report match mode cases *)
    ("-json", Arg.Unit (fun () -> output_format := Json), " output JSON format");
    ( "-json_time",
      Arg.Unit
        (fun () ->
          output_format := Json;
          report_time := true),
      " report detailed matching times as part of the JSON response. Implies \
       '-json'." );
    (*e: [[Main_semgrep_core.options]] report match mode cases *)
    (*s: [[Main_semgrep_core.options]] other cases *)
    ( "-pvar",
      Arg.String (fun s -> mvars := Common.split "," s),
      " <metavars> print the metavariables, not the matched code" );
    (*x: [[Main_semgrep_core.options]] other cases *)
    ( "-gen_layer",
      Arg.String (fun s -> Experiments.layer_file := Some s),
      " <file> save result in a codemap layer file" );
    (*x: [[Main_semgrep_core.options]] other cases *)
    ( "-error_recovery",
      Arg.Unit
        (fun () ->
          error_recovery := true;
          Flag_parsing.error_recovery := true),
      " do not stop at first parsing error with -e/-f" );
    ( "-fail_fast",
      Arg.Set fail_fast,
      " stop at first exception (and get a backtrace)" );
    (*e: [[Main_semgrep_core.options]] other cases *)
    ( "-use_parsing_cache",
      Arg.Set_string use_parsing_cache,
      " <dir> save and use parsed ASTs in a cache at given directory.\n\
      \    It is the caller's responsiblity to clear the cache" );
    ( "-filter_irrelevant_patterns",
      Arg.Set Flag.filter_irrelevant_patterns,
      " filter patterns not containing any strings in target file" );
    ( "-no_filter_irrelevant_patterns",
      Arg.Clear Flag.filter_irrelevant_patterns,
      " do not filter patterns" );
    ( "-filter_irrelevant_rules",
      Arg.Set Flag.filter_irrelevant_rules,
      " filter rules not containing any strings in target file" );
    ( "-no_filter_irrelevant_rules",
      Arg.Clear Flag.filter_irrelevant_rules,
      " do not filter rules" );
    ( "-fast",
      Arg.Set Flag.filter_irrelevant_rules,
      " filter rules not containing any strings in target file" );
    ( "-bloom_filter",
      Arg.Set Flag.use_bloom_filter,
      " use a bloom filter to only attempt matches when strings in the pattern \
       are in the target" );
    ( "-no_bloom_filter",
      Arg.Clear Flag.use_bloom_filter,
      " do not use bloom filter" );
    ( "-set_filter",
      Arg.Set Flag.set_instead_of_bloom_filter,
      "use a set instead of bloom filters" );
    ( "-tree_sitter_only",
      Arg.Set Flag.tree_sitter_only,
      " only use tree-sitter-based parsers" );
    ( "-timeout",
      Arg.Set_float timeout,
      " <float> time limit to process one input program (in seconds); 0 \
       disables timeouts (default is 0)" );
    ( "-max_memory",
      Arg.Set_int max_memory_mb,
      "<int>  maximum memory available (in MiB); allows for clean termination \
       when running out of memory. This value should be less than the actual \
       memory available because the limit will be exceeded before it gets \
       detected. Try 5% less or 15000 if you have 16 GB." );
    ( "-max_match_per_file",
      Arg.Set_int max_match_per_file,
      " <int> maximum numbers of match per file" );
    ("-debug", Arg.Set debug, " output debugging information");
    ( "-debug_matching",
      Arg.Set Flag.debug_matching,
      " raise an exception at the first match failure" );
    ( "-log_config_file",
      Arg.Set_string log_config_file,
      " <file> logging configuration file" );
    ( "-log_to_file",
      Arg.String
        (fun file ->
          let open Easy_logging in
          let h = Handlers.make (File (file, Debug)) in
          logger#add_handler h;
          logger#set_level Debug),
      " <file> log debugging info to file" );
    ("-test", Arg.Set test, " (internal) set test context");
    ("-lsp", Arg.Set lsp, " connect to LSP lang server to get type information");
  ]
  (*s: [[Main_semgrep_core.options]] concatenated flags *)
  @ Flag_parsing_cpp.cmdline_flags_macrofile ()
  (*x: [[Main_semgrep_core.options]] concatenated flags *)
  (* inlining of: Common2.cmdline_flags_devel () @ *)
  @ [
      ( "-debugger",
        Arg.Set Common.debugger,
        " option to set if launched inside ocamldebug" );
      ( "-profile",
        Arg.Unit
          (fun () ->
            Common.profile := Common.ProfAll;
            profile := true),
        " output profiling information" );
      ( "-keep_tmp_files",
        Arg.Set Common.save_tmp_files,
        " keep temporary generated files" );
    ]
  (*x: [[Main_semgrep_core.options]] concatenated flags *)
  @ Meta_parse_info.cmdline_flags_precision ()
  (*x: [[Main_semgrep_core.options]] concatenated flags *)
  @ Semgrep_error_code.options ()
  (*e: [[Main_semgrep_core.options]] concatenated flags *)
  (*s: [[Main_semgrep_core.options]] concatenated actions *)
  @ Common.options_of_actions action (all_actions ())
  (*e: [[Main_semgrep_core.options]] concatenated actions *)
  @ [
      ( "-version",
        Arg.Unit
          (fun () ->
            pr2 version;
            exit 0),
        "  guess what" );
    ]

(*e: function [[Main_semgrep_core.options]] *)

(*****************************************************************************)
(* Main entry point *)
(*****************************************************************************)

(*s: function [[Main_semgrep_core.main]] *)
let main () =
  (* SIGXFSZ (file size limit exceeded)
   * ----------------------------------
   * By default this signal will kill the process, which is not good. If we
   * would raise an exception from within the handler, the exception could
   * appear anywhere, which is not good either if you want to recover from it
   * gracefully. So, we ignore it, and that causes the syscalls to fail and
   * we get a `Sys_error` or some other exception. Apparently this is standard
   * behavior under both Linux and MacOS:
   *
   * > The SIGXFSZ signal is sent to the process. If the process is holding or
   * > ignoring SIGXFSZ, continued attempts to increase the size of a file
   * > beyond the limit will fail with errno set to EFBIG.
   *)
  Sys.set_signal Sys.sigxfsz Sys.Signal_ignore;

  profile_start := Unix.gettimeofday ();

  let usage_msg =
    spf
      "Usage: %s [options] -lang <str> [-e|-f|-rules_file|-config] <pattern> \
       <files_or_dirs> \n\
       Options:"
      (Filename.basename Sys.argv.(0))
  in

  (* --------------------------------------------------------- *)
  (* Setting up debugging/profiling *)
  (* --------------------------------------------------------- *)
  let argv =
    Array.to_list Sys.argv
    @ (if Sys.getenv_opt env_debug <> None then [ "-debug" ] else [])
    @ (if Sys.getenv_opt env_profile <> None then [ "-profile" ] else [])
    @
    match Sys.getenv_opt env_extra with
    | Some s -> Common.split "[ \t]+" s
    | None -> []
  in

  (* does side effect on many global flags *)
  let args = Common.parse_options (options ()) usage_msg (Array.of_list argv) in
  let args = if !target_file = "" then args else Common.cat !target_file in

  if Sys.file_exists !log_config_file then (
    Logging.load_config_file !log_config_file;
    logger#info "loaded %s" !log_config_file);
  if !debug then (
    let open Easy_logging in
    let h = Handlers.make (CliErr Debug) in
    logger#add_handler h;
    logger#set_level Debug;
    ());

  logger#info "Executed as: %s" (Sys.argv |> Array.to_list |> String.concat " ");
  logger#info "Version: %s" version;
  if !profile then (
    logger#info "Profile mode On";
    logger#info "disabling -j when in profiling mode";
    ncores := 1);

  if !lsp then LSP_client.init ();

  (* must be done after Arg.parse, because Common.profile is set by it *)
  Common.profile_code "Main total" (fun () ->
      match args with
      (*s: [[Main_semgrep_core.main()]] match [[args]] actions *)
      (* --------------------------------------------------------- *)
      (* actions, useful to debug subpart *)
      (* --------------------------------------------------------- *)
      | xs when List.mem !action (Common.action_list (all_actions ())) ->
          Common.do_action !action xs (all_actions ())
      | _ when not (Common.null_string !action) ->
          failwith ("unrecognized action or wrong params: " ^ !action)
      (*e: [[Main_semgrep_core.main()]] match [[args]] actions *)
      (* --------------------------------------------------------- *)
      (* main entry *)
      (* --------------------------------------------------------- *)
      | _ :: _ as roots -> (
          if !Flag.gc_tuning && !max_memory_mb = 0 then set_gc ();

          match () with
          | _ when !config_file <> "" ->
              semgrep_with_rules_file !config_file roots
          (*s: [[Main_semgrep_core.main()]] main entry match cases *)
          | _ when !rules_file <> "" ->
              let lang = lang_of_string !lang in
              semgrep_with_patterns_file lang !rules_file roots
          (*e: [[Main_semgrep_core.main()]] main entry match cases *)
          (*s: [[Main_semgrep_core.main()]] main entry match cases default case *)
          | _ ->
              let lang = lang_of_string !lang in
              semgrep_with_one_pattern lang roots
          (*e: [[Main_semgrep_core.main()]] main entry match cases default case *)
          )
      (* --------------------------------------------------------- *)
      (* empty entry *)
      (* --------------------------------------------------------- *)
      (* TODO: should not need that, semgrep should not call us when there
       * are no files to process. *)
      | [] when !target_file <> "" && !config_file <> "" ->
          semgrep_with_rules_file !config_file []
      | [] -> Common.usage usage_msg (options ()))

(*e: function [[Main_semgrep_core.main]] *)

(*****************************************************************************)
(*s: toplevel [[Main_semgrep_core._1]] *)
let () =
  Common.main_boilerplate (fun () ->
      Common.finalize
        (fun () -> main ())
        (fun () -> !Hooks.exit |> List.iter (fun f -> f ())))

(*e: toplevel [[Main_semgrep_core._1]] *)
(*e: semgrep/CLI/Main.ml *)<|MERGE_RESOLUTION|>--- conflicted
+++ resolved
@@ -361,13 +361,8 @@
 let exn_to_error file exn =
   match exn with
   | AST_generic.Error (s, tok) ->
-<<<<<<< HEAD
-      let loc = PI.token_location_of_info tok in
+      let loc = PI.unsafe_token_location_of_info tok in
       E.mk_error_no_rule loc s AstBuilderError
-=======
-      let loc = PI.unsafe_token_location_of_info tok in
-      E.mk_error_loc loc (AstBuilderError s)
->>>>>>> f7c25beb
   | _ -> E.exn_to_error file exn
 
 (*****************************************************************************)
