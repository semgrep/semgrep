--- conflicted
+++ resolved
@@ -1,10 +1,6 @@
 val check :
-<<<<<<< HEAD
-  hook:(Metavariable.bindings -> Parse_info.t list Lazy.t -> unit) ->
+  hook:(Pattern_match.t -> unit) ->
   ?mvar_context:Metavariable.bindings option ->
-=======
-  hook:(Pattern_match.t -> unit) ->
->>>>>>> c64f9893
   ?range_filter:(Parse_info.token_location * Parse_info.token_location -> bool) ->
   Config_semgrep.t * Equivalence.equivalences ->
   Mini_rule.rules ->
