(* Yoann Padioleau
 *
 * Copyright (C) 2009, 2010, 2011 Facebook
 * Copyright (C) 2020 r2c
 *
 * This library is free software; you can redistribute it and/or
 * modify it under the terms of the GNU Lesser General Public License
 * version 2.1 as published by the Free Software Foundation, with the
 * special exception on linking described in file license.txt.
 *
 * This library is distributed in the hope that it will be useful, but
 * WITHOUT ANY WARRANTY; without even the implied warranty of
 * MERCHANTABILITY or FITNESS FOR A PARTICULAR PURPOSE.  See the file
 * license.txt for more details.
 *)
open IL
module F = IL (* to be even more similar to controlflow_build.ml *)

(*****************************************************************************)
(* Prelude *)
(*****************************************************************************)
(* Control-flow graph generation for the IL.
 *
 * This is mostly a copy-paste (with less cases) of controlflow_build.ml
 *
 * TODO:
 *  - factorize at some point with controlflow_build.ml?
 *  - remove controlflow.ml? now that we have the Il, maybe better to
 *    do any kind of cfg-based analysis on the IL rather than the generic AST.
 *)

(*****************************************************************************)
(* Types *)
(*****************************************************************************)

(* Like IL.label but without the token attached to the ident, this is to allow
 * the label to be used as a key in a map or hash table.
 *)
type label_key = string * G.sid

(* Information passed recursively in stmt or stmt_list below.
 * The graph g is mutable, so most of the work is done by side effects on it.
 * No need to return a new state.
 *)
type state = {
  g : (F.node, F.edge) Ograph_extended.ograph_mutable;
  (* When there is a 'return' we need to know the exit node to link to *)
  exiti : F.nodei;
  (* Attaches labels to nodes. *)
  labels : (label_key, F.nodei) Hashtbl.t;
  (* Gotos pending to be resolved. *)
  gotos : (nodei * label_key) list ref;
}

(*****************************************************************************)
(* Helpers *)
(*****************************************************************************)

let add_arc (starti, nodei) g = g#add_arc ((starti, nodei), F.Direct)

let add_arc_opt (starti_opt, nodei) g =
  starti_opt
  |> Common.do_option (fun starti -> g#add_arc ((starti, nodei), F.Direct))

let key_of_label ((str, _tok), sid) : label_key = (str, sid)

let add_pending_goto state gotoi label =
  state.gotos := (gotoi, key_of_label label) :: !(state.gotos)

let label_node state labels nodei =
  labels
  |> List.iter (fun label ->
         Hashtbl.add state.labels (key_of_label label) nodei)

let resolve_gotos state =
  !(state.gotos)
  |> List.iter (fun (srci, label_key) ->
         match Hashtbl.find_opt state.labels label_key with
         | None ->
             Common.pr2
             @@ Common.spf "Could not resolve label: %s" (fst label_key)
         | Some dsti -> state.g |> add_arc (srci, dsti));
  state.gotos := []

(*****************************************************************************)
(* Algorithm *)
(*****************************************************************************)

(* The CFG building algorithm works by iteratively visiting the
 * statements in the AST of a function. At each statement,
 * the cfg_stmt function is called, and passed the index of the;
 * previous node (if there is one), and returns a cfg_stmt_result.
 *
 * Function cfg_stmt_list is the one responsible for labeling nodes.
 * We do everything in one pass by collecting the list of gotos and
 * resolving them at the end. Alternatively, we could do it in two
 * passes, with the first pass doing the labeling work.
 *
 * history:
 * - ver1: old code was returning a nodei, but break has no end, so
 *   cfg_stmt should return a nodei option.
 * - ver2: old code was taking a nodei, but should also take a nodei
 *   option. There can be deadcode in the function.
 * - ver3: In order to handle labels/gotos the now return either a
 *   label or a pair nodei * nodei option (entry and exit).
 *
 * subtle: try/throw. The current algo is not very precise, but
 * it's probably good enough for many analysis.
 *)

type cfg_stmt_result =
  (* A label for a label statement. *)
  | CfgLabel of label
  (* The fist (entry) and last (exit) node of the created CFG.
   * Last node is optional; it is None when the execution will not
   * continue (return), or when it may continue with a different
   * statement than the subsequent one (goto).
   *)
  | CfgFirstLast of F.nodei * F.nodei option

let rec cfg_stmt : state -> F.nodei option -> stmt -> cfg_stmt_result =
 fun state previ stmt ->
  match stmt.s with
  | Instr x ->
      let newi = state.g#add_node { F.n = F.NInstr x } in
      state.g |> add_arc_opt (previ, newi);
      CfgFirstLast (newi, Some newi)
  | If (tok, e, st1, st2) -> (
      (* previ -> newi --->  newfakethen -> ... -> finalthen --> lasti -> <rest>
       *                |                                     |
       *                |->  newfakeelse -> ... -> finalelse -|
       *
       * The lasti can be a Join when there is no return in either branch.
       *)
      let newi = state.g#add_node { F.n = F.NCond (tok, e) } in
      state.g |> add_arc_opt (previ, newi);

      let newfakethen = state.g#add_node { F.n = F.TrueNode } in
      let newfakeelse = state.g#add_node { F.n = F.FalseNode } in
      state.g |> add_arc (newi, newfakethen);
      state.g |> add_arc (newi, newfakeelse);

      let finalthen = cfg_stmt_list state (Some newfakethen) st1 in
      let finalelse = cfg_stmt_list state (Some newfakeelse) st2 in

      match (finalthen, finalelse) with
      | None, None ->
          (* probably a return in both branches *)
          CfgFirstLast (newi, None)
      | Some nodei, None
      | None, Some nodei ->
          CfgFirstLast (newi, Some nodei)
      | Some n1, Some n2 ->
          let lasti = state.g#add_node { F.n = F.Join } in
          state.g |> add_arc (n1, lasti);
          state.g |> add_arc (n2, lasti);
          CfgFirstLast (newi, Some lasti))
  | Loop (tok, e, st) ->
      (* previ -> newi ---> newfakethen -> ... -> finalthen -
       *             |---|-----------------------------------|
       *                 |-> newfakelse
       *)
      let newi = state.g#add_node { F.n = NCond (tok, e) } in
      state.g |> add_arc_opt (previ, newi);

      let newfakethen = state.g#add_node { F.n = F.TrueNode } in
      let newfakeelse = state.g#add_node { F.n = F.FalseNode } in
      state.g |> add_arc (newi, newfakethen);
      state.g |> add_arc (newi, newfakeelse);

      let finalthen = cfg_stmt_list state (Some newfakethen) st in
      state.g |> add_arc_opt (finalthen, newi);
      CfgFirstLast (newi, Some newfakeelse)
  | Label label -> CfgLabel label
  | Goto (tok, label) ->
      let newi = state.g#add_node { F.n = F.NGoto (tok, label) } in
      state.g |> add_arc_opt (previ, newi);
      add_pending_goto state newi label;
      CfgFirstLast (newi, None)
  | Return (tok, e) ->
      let newi = state.g#add_node { F.n = F.NReturn (tok, e) } in
      state.g |> add_arc_opt (previ, newi);
      state.g |> add_arc (newi, state.exiti);
      (* the next statement if there is one will not be linked to
       * this new node *)
      CfgFirstLast (newi, None)
  | Try (try_st, catches, finally_st) ->
      (* TODO: This is not a proper CFG for try-catch-finally... but
       * it's probably "good enough" for now! *)
      (* previ -> newi -> try --> catch1 -|
       *                      |->  ...   -|
       *                      |-> catchN -|
       *                      |-----------|-> newfakefinally -> finally
       *)
      let newi = state.g#add_node { F.n = F.TrueNode } in
      state.g |> add_arc_opt (previ, newi);
      let finaltry = cfg_stmt_list state (Some newi) try_st in
      let newfakefinally = state.g#add_node { F.n = F.TrueNode } in
      state.g |> add_arc_opt (finaltry, newfakefinally);
      catches
      |> List.iter (fun (_, catch_st) ->
             let finalcatch = cfg_stmt_list state finaltry catch_st in
             state.g |> add_arc_opt (finalcatch, newfakefinally));
      let finalfinally = cfg_stmt_list state (Some newfakefinally) finally_st in
      CfgFirstLast (newi, finalfinally)
  | Throw (_, _) -> cfg_todo state previ stmt
  | MiscStmt x ->
      let newi = state.g#add_node { F.n = F.NOther x } in
      state.g |> add_arc_opt (previ, newi);
      CfgFirstLast (newi, Some newi)
  | FixmeStmt _ -> cfg_todo state previ stmt

and cfg_todo state previ stmt =
  let newi = state.g#add_node { F.n = F.NTodo stmt } in
  state.g |> add_arc_opt (previ, newi);
  CfgFirstLast (newi, Some newi)

and cfg_stmt_list state previ xs =
  let lasti_opt =
    xs
    |> List.fold_left
         (fun (previ, labels) stmt ->
           (* We don't create special nodes for labels in the CFG; instead,
            * we assign them to the entry nodes of the labeled statements.
            *)
           match cfg_stmt state previ stmt with
           | CfgFirstLast (firsti, lasti) ->
               label_node state labels firsti;
               (lasti, [])
           | CfgLabel label -> (previ, label :: labels))
         (previ, [])
    |> fst
  in
  lasti_opt

(*****************************************************************************)
(* Main entry point *)
(*****************************************************************************)

let (cfg_of_stmts : stmt list -> F.cfg) =
 fun xs ->
  (* yes, I sometimes use objects, and even mutable objects in OCaml ... *)
  let g = new Ograph_extended.ograph_mutable in

  let enteri = g#add_node { F.n = F.Enter } in
  let exiti = g#add_node { F.n = F.Exit } in

  let newi = enteri in

  let state = { g; exiti; labels = Hashtbl.create 2; gotos = ref [] } in
  let last_node_opt = cfg_stmt_list state (Some newi) xs in
  (* Must wait until all nodes have been labeled before resolving gotos. *)
  resolve_gotos state;
  (* maybe the body does not contain a single 'return', so by default
   * connect last stmt to the exit node
   *)
  g |> add_arc_opt (last_node_opt, exiti);
<<<<<<< HEAD
  { graph = g; entry = enteri }

(*e: pfff/lang_GENERIC/analyze/CFG_build.ml *)
=======
  g
>>>>>>> 710a5804
<|MERGE_RESOLUTION|>--- conflicted
+++ resolved
@@ -255,10 +255,4 @@
    * connect last stmt to the exit node
    *)
   g |> add_arc_opt (last_node_opt, exiti);
-<<<<<<< HEAD
-  { graph = g; entry = enteri }
-
-(*e: pfff/lang_GENERIC/analyze/CFG_build.ml *)
-=======
-  g
->>>>>>> 710a5804
+  { graph = g; entry = enteri }