--- conflicted
+++ resolved
@@ -48,13 +48,7 @@
 (** This can use semgrep patterns under the hood. Note that a source can be an
   * instruction but also an expression. *)
 
-<<<<<<< HEAD
-(*e: type [[Dataflow_tainting.config]] *)
-
-(*s: module [[Dataflow.Make(Il)]] *)
-
-=======
->>>>>>> 710a5804
+
 module DataflowX = Dataflow.Make (struct
   type node = F.node
 
