(* Yoann Padioleau
 *
 * Copyright (C) 2019-2022 r2c
 *
 * This library is free software; you can redistribute it and/or
 * modify it under the terms of the GNU Lesser General Public License
 * version 2.1 as published by the Free Software Foundation, with the
 * special exception on linking described in file license.txt.
 *
 * This library is distributed in the hope that it will be useful, but
 * WITHOUT ANY WARRANTY; without even the implied warranty of
 * MERCHANTABILITY or FITNESS FOR A PARTICULAR PURPOSE.  See the file
 * license.txt for more details.
 *)
open Common
open AST_python
module G = AST_generic
module H = AST_generic_helpers

(*****************************************************************************)
(* Prelude *)
(*****************************************************************************)
(* AST_python to AST_generic.
 *
 * See AST_generic.ml for more information.
 *
 * TODO:
 *  - intercept Call to eval and transform in special Eval?
 *  - call to (list stmt) should be converted to list_stmt
 *    to avoid intermediates Block
 *    (should use embedded-Semgrep-rule idea of rcoh!)
 *  - transform more Assign in VarDef, e.g., also local variables
 *    (but take care if same var defined first in different branch,
 *     which one should be a VarDef?)
 *)

(*****************************************************************************)
(* Types *)
(*****************************************************************************)

(* We use the environment below for transforming certain Assign in VarDef.
 * Indeed, Python does not have a special construct (e.g., 'let' in OCaml)
 * to declare variables, and instead abuse Assign to do so (which then requires
 * to have constructs like 'nonlocal' and 'global' to explicitely say you
 * want to reuse an enclosing variable and not declare a new one, argh).
 *
 * To avoid transforming wrongly some actual assignments, we need to detect
 * all introduced entities (e.g, parameters, imported entities, patterns,
 * exn vars, iterators, 'nonlocal', 'global'), so when we see 'x = v',
 * we check whether this x was previously declared. If not, then
 * it's probably a VarDef.
 *
 * Note that it does not really matter for semgrep, which anyway has some
 * vardef_to_assign magic. However, this is useful for codegraph to
 * correctly detect all global entities.
 *)
type env = {
  context : context;
  assign_to_vardef : bool;
  (* the different Python scopes *)
  mutable imported : string list;
  (* for now we just transform the toplevels Assign *)
  mutable current_scope : string list;
  (* TODO: put parameters here? or use separate fld? also add
   * iterators, exn handler, and just push into it for each
   * new "block" scope *)
  from_parent_scope : string list;
      (* TODO? parameters: string list *)
      (* TODO? handle also iterator, exn? *)
}

and context = InSourceToplevel | InPattern | InClass | InFunctionOrMethod

let empty_env ~assign_to_vardef context =
  {
    context;
    imported = [];
    current_scope = [];
    from_parent_scope = [];
    assign_to_vardef;
  }

(* lookup *)
let is_in_scope env s =
  List.mem s env.imported
  || List.mem s env.current_scope
  || List.mem s env.from_parent_scope

(*****************************************************************************)
(* Helpers *)
(*****************************************************************************)
let id x = x
let option = Option.map
let list = List.map
let vref f x = ref (f !x)
let string = id
let bool = id
let fake tok s = Parse_info.fake_info tok s
let unsafe_fake s = Parse_info.unsafe_fake_info s
let fb = AST_generic.fake_bracket

(*****************************************************************************)
(* Entry point *)
(*****************************************************************************)

let info x = x

let wrap _of_a (v1, v2) =
  let v1 = _of_a v1 and v2 = info v2 in
  (v1, v2)

let bracket of_a (t1, x, t2) = (info t1, of_a x, info t2)
let name _env v = wrap string v
let dotted_name env v = list (name env) v

let module_name env (v1, dots) =
  let v1 = dotted_name env v1 in
  match dots with
  | None -> G.DottedName v1
  (* transforming '. foo.bar' in G.Filename "./foo/bar" *)
  | Some toks ->
      let count =
        toks
        |> List.map Parse_info.str_of_info
        |> String.concat "" |> String.length
      in
      let tok = List.hd toks in
      let elems = v1 |> List.map fst in
      let prefixes =
        match count with
        | 1 -> [ "." ]
        | 2 -> [ ".." ]
        | n -> Common2.repeat ".." (n - 1)
      in
      let s = String.concat "/" (prefixes @ elems) in
      G.FileName (s, tok)

let resolved_name = function
  | LocalVar -> Some (G.LocalVar, G.sid_TODO)
  | Parameter -> Some (G.Parameter, G.sid_TODO)
  | GlobalVar -> Some (G.Global, G.sid_TODO)
  | ClassField -> None
  | ImportedModule xs -> Some (G.ImportedModule (G.DottedName xs), G.sid_TODO)
  | ImportedEntity xs -> Some (G.ImportedEntity xs, G.sid_TODO)
  | NotResolved -> None

let expr_context = function
  | Load -> ()
  | Store -> ()
  | Del -> ()
  | AugLoad -> ()
  | AugStore -> ()
  | Param -> ()

let rec expr env (x : expr) =
  match x with
  | DotAccessEllipsis (v1, v2) ->
      let v1 = expr env v1 in
      G.DotAccessEllipsis (v1, v2) |> G.e
  | Bool v1 ->
      let v1 = wrap bool v1 in
      G.L (G.Bool v1) |> G.e
  | None_ x ->
      let x = info x in
      G.L (G.Null x) |> G.e
  | Ellipsis x ->
      let x = info x in
      G.Ellipsis x |> G.e
  | DeepEllipsis x ->
      let x = bracket (expr env) x in
      G.DeepEllipsis x |> G.e
  | Num v1 ->
      let v1 = number v1 in
      G.L v1 |> G.e
  | Str v1 ->
      let v1 = wrap string v1 in
      G.L (G.String v1) |> G.e
  | EncodedStr (v1, pre) ->
      let v1 = wrap string v1 in
      (* bugfix: do not reuse the same tok! otherwise in semgrep
       * if a metavar is bound to an encoded string (e.g., r'foo'), and
       * the metavar is used in the message, r'foo' will be displayed
       * three times.
       * todo: the right fix is to have EncodedStr of string wrap * string wrap
       *)
      G.Call
        ( G.IdSpecial (G.EncodedString pre, fake (snd v1) "") |> G.e,
          fb [ G.Arg (G.L (G.String v1) |> G.e) ] )
      |> G.e
<<<<<<< HEAD
  | InterpolatedString (t1, xs, t3) ->
=======
  | InterpolatedString (v1, xs, v3) ->
>>>>>>> dc1039fd
      G.Call
        (* Python interpolated strings are always of the form f"...", we need to support arbitary strings in the generic AST because Scala has custom interpolators *)
        ( G.IdSpecial (G.ConcatString (G.FString "f"), unsafe_fake "concat")
          |> G.e,
<<<<<<< HEAD
          ( t1,
=======
          ( v1,
>>>>>>> dc1039fd
            xs
            |> List.map (fun x ->
                   let x = expr env x in
                   G.Arg x),
<<<<<<< HEAD
            t3 ) )
=======
            v3 ) )
>>>>>>> dc1039fd
      |> G.e
  | ConcatenatedString xs ->
      G.Call
        ( G.IdSpecial (G.ConcatString G.SequenceConcat, unsafe_fake "concat")
          |> G.e,
          fb
            (xs
            |> List.map (fun x ->
                   let x = expr env x in
                   G.Arg x)) )
      |> G.e
  | TypedMetavar (v1, v2, v3) ->
      let v1 = name env v1 in
      let v3 = type_ env v3 in
      G.TypedMetavar (v1, v2, v3) |> G.e
  | ExprStar v1 ->
      let v1 = expr env v1 in
      G.Call
        (G.IdSpecial (G.Spread, unsafe_fake "spread") |> G.e, fb [ G.arg v1 ])
      |> G.e
  | Name (v1, v2, v3) ->
      let v1 = name env v1
      and _v2TODO = expr_context v2
      and v3 = vref resolved_name v3 in
      G.N (G.Id (v1, { (G.empty_id_info ()) with G.id_resolved = v3 })) |> G.e
  | Tuple (CompList v1, v2) ->
      let v1 = bracket (list (expr env)) v1 and _v2TODO = expr_context v2 in
      G.Container (G.Tuple, v1) |> G.e
  | Tuple (CompForIf (l, (v1, v2), r), v3) ->
      let e1 = comprehension env expr v1 v2 in
      let _v4TODO = expr_context v3 in
      G.Comprehension (G.Tuple, (l, e1, r)) |> G.e
  | List (CompList v1, v2) ->
      let v1 = bracket (list (expr env)) v1 and _v2TODO = expr_context v2 in
      G.Container (G.List, v1) |> G.e
  | List (CompForIf (l, (v1, v2), r), v3) ->
      let e1 = comprehension env expr v1 v2 in
      let _v3TODO = expr_context v3 in
      G.Comprehension (G.List, (l, e1, r)) |> G.e
  | Subscript (v1, v2, v3) ->
      (let e = expr env v1 and _v3TODO = expr_context v3 in
       match v2 with
       | l1, [ x ], l2 -> slice1 env e (l1, x, l2)
       | l1, xs, _ ->
           let xs = list (slice env e) xs in
           G.OtherExpr (("Slices", l1), xs |> List.map (fun x -> G.E x)))
      |> G.e
  | Attribute (v1, t, v2, v3) ->
      let v1 = expr env v1
      and t = info t
      and v2 = name env v2
      and _v3TODO = expr_context v3 in
      G.DotAccess (v1, t, G.FN (G.Id (v2, G.empty_id_info ()))) |> G.e
  | DictOrSet (CompList (t1, v, t2)) ->
      let v' = list (dictorset_elt env) v in
      let kind =
        if
          v
          |> List.for_all (function
               | KeyVal _
               (* semgrep-ext: ... should not count *)
               | Key (Ellipsis _) ->
                   true
               | _ -> false)
          || v = []
        then G.Dict
        else G.Set
      in
      G.Container (kind, (t1, v', t2)) |> G.e
  | DictOrSet (CompForIf (l, (v1, v2), r)) ->
      let e1 = comprehension2 env dictorset_elt v1 v2 in
      G.Comprehension (G.Dict, (l, e1, r)) |> G.e
  | BoolOp ((v1, tok), v2) ->
      let v1 = boolop v1 and v2 = list (expr env) v2 in
      G.Call (G.IdSpecial (G.Op v1, tok) |> G.e, fb (v2 |> List.map G.arg))
      |> G.e
  | BinOp (v1, (v2, tok), v3) ->
      let v1 = expr env v1 and v2 = operator v2 and v3 = expr env v3 in
      G.Call
        (G.IdSpecial (G.Op v2, tok) |> G.e, fb ([ v1; v3 ] |> List.map G.arg))
      |> G.e
  | UnaryOp ((v1, tok), v2) ->
      let op = unaryop v1 and v2 = expr env v2 in
      G.opcall (op, tok) [ v2 ]
  | Compare (v1, v2, v3) -> (
      let v1 = expr env v1 and v2 = list cmpop v2 and v3 = list (expr env) v3 in
      match (v2, v3) with
      | [ (op, tok) ], [ e ] ->
          G.Call
            (G.IdSpecial (G.Op op, tok) |> G.e, fb ([ v1; e ] |> List.map G.arg))
          |> G.e
      | _ ->
          let anyops =
            v2
            |> List.map (function arith, tok ->
                   G.E (G.IdSpecial (G.Op arith, tok) |> G.e))
          in
          let anys = anyops @ (v3 |> List.map (fun e -> G.E e)) in
          G.OtherExpr (("CmpOps", unsafe_fake ""), anys) |> G.e)
  | Call (v1, v2) ->
      let v1 = expr env v1 in
      let v2 = bracket (list (argument env)) v2 in
      G.Call (v1, v2) |> G.e
  | Lambda (t0, v1, _t2, v2) ->
      let v1 = parameters env v1 and v2 = expr env v2 in
      G.Lambda
        {
          G.fparams = v1;
          fbody = G.FBExpr v2;
          frettype = None;
          fkind = (G.LambdaKind, t0);
        }
      |> G.e
  | IfExp (v1, v2, v3) ->
      let v1 = expr env v1 and v2 = expr env v2 and v3 = expr env v3 in
      G.Conditional (v1, v2, v3) |> G.e
  | Yield (t, v1, v2) ->
      let v1 = option (expr env) v1 and v2 = v2 in
      G.Yield (t, v1, v2) |> G.e
  | Await (t, v1) ->
      let v1 = expr env v1 in
      G.Await (t, v1) |> G.e
  | Repr v1 ->
      let l, v1, _ = bracket (expr env) v1 in
      G.OtherExpr (("Repr", l), [ G.E v1 ]) |> G.e
  | NamedExpr (v, t, e) -> G.Assign (expr env v, t, expr env e) |> G.e

and argument env = function
  | Arg e ->
      let e = expr env e in
      G.Arg e
  | ArgStar (t, e) ->
      let e = expr env e in
      G.Arg (G.Call (G.IdSpecial (G.Spread, t) |> G.e, fb [ G.arg e ]) |> G.e)
  | ArgPow (t, e) ->
      let e = expr env e in
      G.Arg (G.Call (G.IdSpecial (G.HashSplat, t) |> G.e, fb [ G.arg e ]) |> G.e)
  | ArgKwd (n, e) ->
      let n = name env n in
      let e = expr env e in
      G.ArgKwd (n, e)
  | ArgComp (e, xs) ->
      let e = expr env e in
      G.Arg
        (G.Comprehension (G.List, G.fake_bracket (e, list (for_if env) xs))
        |> G.e)

and for_if env = function
  | CompFor (e1, e2) ->
      let e1 = expr env e1 in
      let e2 = expr env e2 in
      let p = H.expr_to_pattern e1 in
      G.CompFor (unsafe_fake "for", p, unsafe_fake "in", e2)
  | CompIf e1 ->
      let e1 = expr env e1 in
      G.CompIf (unsafe_fake "if", e1)

and dictorset_elt env = function
  | KeyVal (v1, v2) ->
      let v1 = expr env v1 in
      let v2 = expr env v2 in
      G.keyval v1 (unsafe_fake "=>") v2
  | Key v1 ->
      let v1 = expr env v1 in
      v1
  (* TODO: Spread? this is a DictSpread? *)
  | PowInline v1 ->
      let v1 = expr env v1 in
      G.Call
        (G.IdSpecial (G.Spread, unsafe_fake "spread") |> G.e, fb [ G.arg v1 ])
      |> G.e

and number = function
  | Int v1 ->
      let v1 = wrap id v1 in
      G.Int v1
  | LongInt v1 ->
      let v1 = wrap id v1 in
      G.Int v1
  | Float v1 ->
      let v1 = wrap id v1 in
      G.Float v1
  | Imag v1 ->
      let v1 = wrap string v1 in
      G.Imag v1

and boolop = function
  | And -> G.And
  | Or -> G.Or

and operator = function
  | Add -> G.Plus
  | Sub -> G.Minus
  | Mult -> G.Mult
  | Div -> G.Div
  | Mod -> G.Mod
  | Pow -> G.Pow
  | FloorDiv -> G.FloorDiv
  | LShift -> G.LSL
  | RShift -> G.LSR
  | BitOr -> G.BitOr
  | BitXor -> G.BitXor
  | BitAnd -> G.BitAnd
  | MatMult -> G.MatMult

and unaryop = function
  | Invert -> G.BitNot
  | Not -> G.Not
  | UAdd -> G.Plus
  | USub -> G.Minus

and cmpop (a, b) =
  match a with
  | Eq -> (G.Eq, b)
  | NotEq -> (G.NotEq, b)
  | Lt -> (G.Lt, b)
  | LtE -> (G.LtE, b)
  | Gt -> (G.Gt, b)
  | GtE -> (G.GtE, b)
  | Is -> (G.PhysEq, b)
  | IsNot -> (G.NotPhysEq, b)
  | In -> (G.In, b)
  | NotIn -> (G.NotIn, b)

and comprehension env f v1 v2 : G.comprehension =
  let v1 = f env v1 in
  let v2 = list (for_if env) v2 in
  (v1, v2)

and comprehension2 env f v1 v2 : G.comprehension =
  let v1 = f env v1 in
  let v2 = list (for_if env) v2 in
  (v1, v2)

and slice1 env e1 (t1, e2, t2) : G.expr_kind =
  match e2 with
  | Index v1 ->
      let v1 = expr env v1 in
      G.ArrayAccess (e1, (t1, v1, t2))
  | Slice (v1, v2, v3) ->
      let v1 = option (expr env) v1
      and v2 = option (expr env) v2
      and v3 = option (expr env) v3 in
      G.SliceAccess (e1, (t1, (v1, v2, v3), t2))

and slice env e = function
  | Index v1 ->
      let v1 = expr env v1 in
      G.ArrayAccess (e, fb v1) |> G.e
  | Slice (v1, v2, v3) ->
      let v1 = option (expr env) v1
      and v2 = option (expr env) v2
      and v3 = option (expr env) v3 in
      G.SliceAccess (e, fb (v1, v2, v3)) |> G.e

and param_pattern env = function
  | PatternName n -> G.PatId (name env n, G.empty_id_info ())
  | PatternTuple t ->
      let t = list (param_pattern env) t in
      G.PatTuple (G.fake_bracket t)

and parameters env xs =
  xs
  |> List.map (function
       | ParamDefault ((n, topt), e) ->
           let n = name env n in
           let topt = option (type_ env) topt in
           let e = expr env e in
           G.Param { (G.param_of_id n) with G.ptype = topt; pdefault = Some e }
       | ParamPattern (PatternName n, topt) ->
           let n = name env n and topt = option (type_ env) topt in
           G.Param { (G.param_of_id n) with G.ptype = topt }
       | ParamPattern (PatternTuple pat, _) ->
           let pat = list (param_pattern env) pat in
           G.ParamPattern (G.PatTuple (G.fake_bracket pat))
       | ParamStar (t, (n, topt)) ->
           let n = name env n in
           let topt = option (type_ env) topt in
           G.ParamRest (t, { (G.param_of_id n) with G.ptype = topt })
       | ParamPow (t, (n, topt)) ->
           let n = name env n in
           let topt = option (type_ env) topt in
           G.ParamHashSplat (t, { (G.param_of_id n) with G.ptype = topt })
       | ParamEllipsis tok -> G.ParamEllipsis tok
       | ParamSingleStar tok -> G.OtherParam (("SingleStar", tok), [])
       | ParamSlash tok -> G.OtherParam (("SlashParam", tok), []))

and type_ env v =
  let v = expr env v in
  H.expr_to_type v

(* TODO: recognize idioms? *)
and type_parent env v : G.class_parent =
  let v = argument env v in
  match v with
  | G.Arg e -> H.expr_to_class_parent e
  (* less: could raise an error *)
  | G.ArgKwd (id, e) ->
      (G.OtherType (("ArgKwdParent", snd id), [ G.I id; G.E e ]) |> G.t, None)
  (* see argument code *)
  | _ -> raise Impossible

and list_stmt1 env xs =
  match list (stmt env) xs with
  (* bugfix: We do not want actually to optimize and remove the
   * intermediate Block because otherwise sgrep will not work
   * correctly with a list of stmt.
   *
   * old: | [e] -> e
   *
   * For example
   * if $E:
   *   ...
   *   foo()
   *
   * will not match code like
   *
   * if True:
   *   foo()
   *
   * because above we have a Block ([Ellipsis; foo()] and down we would
   * have just (foo()). We do want Block ([foo()]].
   *
   * Unless the body is actually just a metavar, in which case we probably
   * want to match a list of stmts, as in
   *
   *  if $E:
   *    $S
   *
   * in which case we remove the G.Block around it.
   * hacky ...
   *)
  | [ ({ G.s = G.ExprStmt ({ e = G.N (G.Id ((s, _), _)); _ }, _); _ } as x) ]
    when AST_generic_.is_metavar_name s ->
      x
  | xs -> G.Block (fb xs) |> G.s

(* This will avoid intermediate Block. You should prefer this function
 * to calls to (list stmt)
 *)
and list_stmt env xs = list (stmt_aux env) xs |> List.flatten

(* In Python, many Assign are actually VarDef. We should transform those,
 * because this would simplify Naming_AST.ml later, but this requires
 * some semantic analysis to detect which of those Assign are the first
 * and can be safely transform in a VarDef.
 * However, for class fields, an Assign in a field position is surely
 * a VarDef (actually a FieldDef, but VarDef works too), so let's
 * transform those.
 *
 * This tranformation is useful for Generic_vs_generic in m_list__m_field
 * where we do some special magic to allow a definition using a metavariable
 * to be matched at any position. If this definition was actually
 * an Assign, we don't do the magic.
 *)
and fieldstmt x =
  match x with
  | {
   G.s = G.ExprStmt ({ e = G.Assign ({ e = G.N name; _ }, _teq, e); _ }, _sc);
   _;
  } ->
      let vdef = { G.vinit = Some e; vtype = None } in
      let ent = { G.name = G.EN name; attrs = []; tparams = [] } in
      G.fld (ent, G.VarDef vdef)
  | _ -> G.F x

and stmt_aux env x =
  match x with
  | FunctionDef (t, v1, v2, v3, v4, v5) ->
      let env = { env with context = InFunctionOrMethod } in
      let v1 = name env v1
      and v2 = parameters env v2
      and v3 = option (type_ env) v3
      and v4 = list_stmt1 env v4
      and v5 = list (decorator env) v5 in
      let ent = G.basic_entity v1 ~attrs:v5 in
      let def =
        {
          G.fparams = v2;
          frettype = v3;
          fbody = G.FBStmt v4;
          fkind = (G.Function, t);
        }
      in
      [ G.DefStmt (ent, G.FuncDef def) |> G.s ]
  | ClassDef (v0, v1, v2, v3, v4) ->
      let env = { env with context = InClass } in
      let v1 = name env v1
      and v2 = list (type_parent env) v2
      and v3 = list_stmt env v3
      and v4 = list (decorator env) v4 in
      let ent = G.basic_entity v1 ~attrs:v4 in
      let def =
        {
          G.ckind = (G.Class, v0);
          cextends = v2;
          cimplements = [];
          cmixins = [];
          cparams = [];
          cbody = fb (v3 |> List.map (fun x -> fieldstmt x));
        }
      in
      [ G.DefStmt (ent, G.ClassDef def) |> G.s ]
  | Return (t, v1) ->
      let v1 = option (expr env) v1 in
      [ G.Return (t, v1, G.sc) |> G.s ]
  | Delete (_t, v1) ->
      let v1 = list (expr env) v1 in
      [ G.OtherStmt (G.OS_Delete, v1 |> List.map (fun x -> G.E x)) |> G.s ]
  | If (t, v1, v2, v3) ->
      let v1 = expr env v1
      and v2 = list_stmt1 env v2
      and v3 = option (list_stmt1 env) v3 in
      [ G.If (t, Cond v1, v2, v3) |> G.s ]
  | While (t, v1, v2, v3) -> (
      (* TODO? missing list_stmt1 for v3? *)
      let v1 = expr env v1
      and v2 = list_stmt1 env v2
      and v3 = list_stmt env v3 in
      match v3 with
      | [] -> [ G.While (t, G.Cond v1, v2) |> G.s ]
      | _ ->
          [
            G.Block
              (fb
                 [
                   G.While (t, G.Cond v1, v2) |> G.s;
                   G.OtherStmt
                     (G.OS_WhileOrElse, v3 |> List.map (fun x -> G.S x))
                   |> G.s;
                 ])
            |> G.s;
          ])
  | For (t, v1, t2, v2, v3, v4) -> (
      let foreach = pattern env v1
      and ins = expr env v2
      and body = list_stmt1 env v3
      and orelse = list_stmt env v4 in
      let header = G.ForEach (foreach, t2, ins) in
      match orelse with
      | [] -> [ G.For (t, header, body) |> G.s ]
      | _ ->
          [
            G.Block
              (fb
                 [
                   G.For (t, header, body) |> G.s;
                   G.OtherStmt
                     (G.OS_ForOrElse, orelse |> List.map (fun x -> G.S x))
                   |> G.s;
                 ])
            |> G.s;
          ])
  (* TODO: unsugar in sequence? *)
  | With (_t, (v1, v2), v3) ->
      let v1 = expr env v1
      and v2 = option (expr env) v2
      and v3 = list_stmt1 env v3 in
      let anys =
        match v2 with
        | None -> [ G.E v1 ]
        | Some e2 -> [ G.E (G.LetPattern (H.expr_to_pattern e2, v1) |> G.e) ]
      in
      [ G.OtherStmtWithStmt (G.OSWS_With, anys, v3) |> G.s ]
  | Switch (t, v1, v2) ->
      let expr = expr env v1 in
      let cases_and_body = list (cases_and_body env) v2 in
      [ G.Switch (t, Some (G.Cond expr), cases_and_body) |> G.s ]
  (* TODO: v1 contains actually a list of lhs, because a = b = c is
   * translated in Assign ([a;b], c)
   *)
  | Assign (v1, v2, v3) -> (
      let v1 =
        list
          (fun (x, y) ->
            (expr env x, option (fun (tk, ty) -> (info tk, type_ env ty)) y))
          v1
      and v2 = info v2
      and v3 = expr env v3 in
      let v1 =
        Common.map
          (fun (e, tyopt) ->
            match tyopt with
            | None -> e
            | Some (tok, ty) -> G.Cast (ty, tok, e) |> G.e)
          v1
      in
      match v1 with
      | [] -> raise Impossible
      | [ a ] -> (
          (* Trying to convert certain Assign in VarDef, which can benefit
           * Codegraph.
           *)
          let to_vardef id idinfo topt =
            let ent =
              { G.name = G.EN (G.Id (id, idinfo)); attrs = []; tparams = [] }
            in
            let var = G.VarDef { G.vinit = Some v3; vtype = topt } in
            [ G.DefStmt (ent, var) |> G.s ]
          in
          let default_res = [ G.exprstmt (G.Assign (a, v2, v3) |> G.e) ] in
          match a.G.e with
          (* x: t = ... is definitely a VarDef. This one does not need
           * to be guarded by env.assign_to_vardef because it does not
           * cause any regressions.
           *)
          | G.Cast (t, _, { e = G.N (G.Id (id, idinfo)); _ }) ->
              to_vardef id idinfo (Some t)
          (* x = ... at toplevel. This one is guarded by assign_to_vardef
           * because it causes regressions in semgrep, probably because
           * we do the translation for the target but not for the pattern.
           * So, this is disabled in semgrep (and enabled in codegraph).
           *)
          | G.N (G.Id (id, idinfo))
            when env.context = InSourceToplevel && env.assign_to_vardef ->
              let s = fst id in
              if not (is_in_scope env s) then (
                env.current_scope <- s :: env.current_scope;
                to_vardef id idinfo None)
              else default_res
          (* TODO: We should turn more Assign in G.VarDef!
           * Is it bad for semgrep to turn all those Assign in VarDef?
           * In theory no because we have some magic equivalences to
           * convert some Vardef back in Assign in Generic_vs_generic anyway.
           * In practice this leads to regressions in semgrep-rules, probably
           * because we transform them in the target but not in the pattern
           *)
          | _ -> default_res)
      | xs ->
          [
            G.exprstmt
              (G.Assign (G.Container (G.Tuple, G.fake_bracket xs) |> G.e, v2, v3)
              |> G.e);
          ])
  | AugAssign (v1, (v2, tok), v3) ->
      let v1 = expr env v1 and v2 = operator v2 and v3 = expr env v3 in
      [ G.exprstmt (G.AssignOp (v1, (v2, tok), v3) |> G.e) ]
  | Cast (e, tok, ty) ->
      [ G.exprstmt (G.Cast (type_ env ty, info tok, expr env e) |> G.e) ]
  | Raise (t, v1) -> (
      match v1 with
      | Some (e, None) ->
          let e = expr env e in
          [ G.Throw (t, e, G.sc) |> G.s ]
      | Some (e, Some from) ->
          let e = expr env e in
          let from = expr env from in
          let st = G.Throw (t, e, G.sc) |> G.s in
          [ G.OtherStmt (G.OS_ThrowFrom, [ G.E from; G.S st ]) |> G.s ]
      | None -> [ G.OtherStmt (G.OS_ThrowNothing, [ G.Tk t ]) |> G.s ])
  | RaisePython2 (t, e, v2, v3) -> (
      let e = expr env e in
      let st = G.Throw (t, e, G.sc) |> G.s in
      match (v2, v3) with
      | Some args, Some loc ->
          let args = expr env args and loc = expr env loc in
          [
            G.OtherStmt (G.OS_ThrowArgsLocation, [ G.E loc; G.E args; G.S st ])
            |> G.s;
          ]
      | Some args, None ->
          let args = expr env args in
          [ G.OtherStmt (G.OS_ThrowArgsLocation, [ G.E args; G.S st ]) |> G.s ]
      | None, _ -> [ st ])
  | TryExcept (t, v1, v2, v3) -> (
      let v1 = list_stmt1 env v1
      and v2 = list (excepthandler env) v2
      and orelse = list_stmt env v3 in
      match orelse with
      | [] -> [ G.Try (t, v1, v2, None) |> G.s ]
      | _ ->
          [
            G.Block
              (fb
                 [
                   G.Try (t, v1, v2, None) |> G.s;
                   G.OtherStmt
                     (G.OS_TryOrElse, orelse |> List.map (fun x -> G.S x))
                   |> G.s;
                 ])
            |> G.s;
          ])
  | TryFinally (t, v1, t2, v2) ->
      let v1 = list_stmt1 env v1 and v2 = list_stmt1 env v2 in
      (* could lift down the Try in v1 *)
      [ G.Try (t, v1, [], Some (t2, v2)) |> G.s ]
  | Assert (t, v1, v2) ->
      let v1 = expr env v1 and v2 = option (expr env) v2 in
      let es = v1 :: Option.to_list v2 in
      let args = es |> List.map G.arg in
      [ G.Assert (t, fb args, G.sc) |> G.s ]
  | ImportAs (t, v1, v2) ->
      let mname = module_name env v1
      and nopt = option (ident_and_id_info env) v2 in
      [ G.DirectiveStmt (G.ImportAs (t, mname, nopt) |> G.d) |> G.s ]
  | ImportAll (t, v1, v2) ->
      let mname = module_name env v1 and v2 = info v2 in
      [ G.DirectiveStmt (G.ImportAll (t, mname, v2) |> G.d) |> G.s ]
  | ImportFrom (t, v1, v2) ->
      let v1 = module_name env v1 and v2 = list (alias env) v2 in
      List.map
        (fun (a, b) ->
          G.DirectiveStmt (G.ImportFrom (t, v1, a, b) |> G.d) |> G.s)
        v2
  | Global (t, v1)
  | NonLocal (t, v1) ->
      let v1 = list (name env) v1 in
      v1
      |> List.map (fun x ->
             let ent = G.basic_entity x in
             G.DefStmt (ent, G.UseOuterDecl t) |> G.s)
  | ExprStmt v1 ->
      let v1 = expr env v1 in
      [ G.exprstmt v1 ]
  | Async (t, x) -> (
      let x = stmt env x in
      match x.G.s with
      | G.DefStmt (ent, func) ->
          [
            G.DefStmt
              ({ ent with G.attrs = G.attr G.Async t :: ent.G.attrs }, func)
            |> G.s;
          ]
      | _ -> [ G.OtherStmt (G.OS_Async, [ G.S x ]) |> G.s ])
  | Pass t -> [ G.OtherStmt (G.OS_Pass, [ G.Tk t ]) |> G.s ]
  | Break t -> [ G.Break (t, G.LNone, G.sc) |> G.s ]
  | Continue t -> [ G.Continue (t, G.LNone, G.sc) |> G.s ]
  (* python2: *)
  | Print (tok, _dest, vals, _nl) ->
      let id = Name (("print", tok), Load, ref NotResolved) in
      stmt_aux env
        (ExprStmt (Call (id, fb (vals |> List.map (fun e -> Arg e)))))
  | Exec (tok, e, _eopt, _eopt2) ->
      let id = Name (("exec", tok), Load, ref NotResolved) in
      stmt_aux env (ExprStmt (Call (id, fb [ Arg e ])))

and cases_and_body env = function
  | CasesAndBody (cases, stmts) ->
      G.CasesAndBody (list (case env) cases, list_stmt1 env stmts)
  | CaseEllipsis tok ->
      let x = info tok in
      G.CaseEllipsis x

and case env = function
  | Case (tok, pat) ->
      let x = info tok in
      let pat = expr env pat in
      G.Case (x, H.expr_to_pattern pat)

and ident_and_id_info env x =
  let x = name env x in
  (x, G.empty_id_info ())

(* try avoid using that function as it may introduce
 * intermediate Block that could prevent some semgrep matching
 *)
and stmt env x = G.stmt1 (stmt_aux env x)

and pattern env e =
  let e = expr env e in
  H.expr_to_pattern e

and excepthandler env = function
  | ExceptHandler (t, v1, v2, v3) ->
      let v1 = option (expr env) v1 (* a type actually, even tuple of types *)
      and v2 = option (name env) v2
      and v3 = list_stmt1 env v3 in
      let exn : G.catch_exn =
        match (v1, v2) with
        | Some e, None -> (
            match e.G.e with
            | G.Ellipsis tok -> G.CatchPattern (G.PatEllipsis tok)
            | G.Container (G.Tuple, _) ->
                G.CatchParam (G.param_of_type (H.expr_to_type e))
            | _ ->
                G.CatchParam
                  (G.param_of_type
                     (H.expr_to_type
                        (G.Container (G.Tuple, G.fake_bracket [ e ]) |> G.e))))
        | None, None -> G.CatchPattern (G.PatUnderscore (fake t "_"))
        | None, Some _ -> raise Impossible (* see the grammar *)
        | Some e, Some n ->
            G.CatchParam (G.param_of_type (H.expr_to_type e) ~pname:(Some n))
      in
      (t, exn, v3)

and decorator env (t, v1, v2) =
  let v1 = dotted_name env v1 in
  let v2 = option (bracket (list (argument env))) v2 in
  let args =
    match v2 with
    | Some (t1, x, t2) -> (t1, x, t2)
    | None -> G.fake_bracket []
  in
  let name = H.name_of_ids v1 in
  G.NamedAttr (t, name, args)

and alias env (v1, v2) =
  let v1 = name env v1 and v2 = option (ident_and_id_info env) v2 in
  let imported_ident =
    match v2 with
    | None -> v1
    | Some (id, _) -> id
  in
  env.imported <- fst imported_ident :: env.imported;
  (v1, v2)

let program ?(assign_to_vardef = false) v =
  let env : env = empty_env ~assign_to_vardef InSourceToplevel in
  let v = list_stmt env v in
  v

let any x =
  let env : env = empty_env ~assign_to_vardef:false InPattern in
  match x with
  | Expr v1 ->
      let v1 = expr env v1 in
      G.E v1
  | Stmt v1 -> (
      let v1 = stmt env v1 in
      (* in Python Assign is a stmt but in the generic AST it's an expression*)
      match v1.G.s with
      | G.ExprStmt (x, _t) -> G.E x
      | _ -> G.S v1)
  | Stmts v1 ->
      let v1 = list_stmt env v1 in
      G.Ss v1
  | Program v1 ->
      let v1 = list_stmt env v1 in
      G.Pr v1
  | DictElem v1 ->
      let v1 = dictorset_elt env v1 in
      G.E v1<|MERGE_RESOLUTION|>--- conflicted
+++ resolved
@@ -187,29 +187,17 @@
         ( G.IdSpecial (G.EncodedString pre, fake (snd v1) "") |> G.e,
           fb [ G.Arg (G.L (G.String v1) |> G.e) ] )
       |> G.e
-<<<<<<< HEAD
-  | InterpolatedString (t1, xs, t3) ->
-=======
   | InterpolatedString (v1, xs, v3) ->
->>>>>>> dc1039fd
       G.Call
         (* Python interpolated strings are always of the form f"...", we need to support arbitary strings in the generic AST because Scala has custom interpolators *)
         ( G.IdSpecial (G.ConcatString (G.FString "f"), unsafe_fake "concat")
           |> G.e,
-<<<<<<< HEAD
-          ( t1,
-=======
           ( v1,
->>>>>>> dc1039fd
             xs
             |> List.map (fun x ->
                    let x = expr env x in
                    G.Arg x),
-<<<<<<< HEAD
-            t3 ) )
-=======
             v3 ) )
->>>>>>> dc1039fd
       |> G.e
   | ConcatenatedString xs ->
       G.Call
