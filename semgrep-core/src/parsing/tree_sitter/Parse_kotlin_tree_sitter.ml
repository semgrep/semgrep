--- conflicted
+++ resolved
@@ -1015,11 +1015,7 @@
   | `EQ_exp (v1, v2) ->
       let v1 = token env v1 (* "=" *) in
       let v2 = expression env v2 in
-<<<<<<< HEAD
       G.FBExpr v2
-=======
-      ExprStmt (v2, sc v1) |> G.s
->>>>>>> f7c25beb
 
 and function_literal (env : env) (x : CST.function_literal) =
   match x with
