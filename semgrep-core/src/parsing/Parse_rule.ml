--- conflicted
+++ resolved
@@ -722,15 +722,11 @@
 let parse_formula (env : env) (rule_dict : dict) : R.pformula =
   match Hashtbl.find_opt rule_dict.h "match" with
   | Some (_matchkey, v) -> R.New (parse_formula_new env v)
-<<<<<<< HEAD
-  | None -> R.Old (parse_formula_old env (find_formula_old env rule_dict))
-=======
   | None ->
       let old = parse_formula_old env (find_formula_old env rule_dict) in
       (* sanity check *)
       let _new = Rule.convert_formula_old ~rule_id:env.id old in
       R.Old old
->>>>>>> bc23665a
 
 let parse_sanitizer env (key : key) (value : G.expr) =
   let sanitizer_dict = yaml_to_dict env key value in
