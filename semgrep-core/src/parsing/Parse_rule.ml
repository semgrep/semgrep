--- conflicted
+++ resolved
@@ -840,17 +840,13 @@
             "pattern-sanitizers",
           take rule_dict env (parse_specs parse_sub_formula) "pattern-sinks" )
       in
-<<<<<<< HEAD
-      `Taint { sources; sanitizers = optlist_to_list sanitizers_opt; sinks }
-=======
-      R.Taint
+      `Taint
         {
           sources;
           propagators = optlist_to_list propagators_opt;
           sanitizers = optlist_to_list sanitizers_opt;
           sinks;
         }
->>>>>>> 62aeeb57
   | Some key ->
       error_at_key env key
         (spf "Unexpected value for mode, should be 'search' or 'taint', not %s"
