--- conflicted
+++ resolved
@@ -108,11 +108,7 @@
 *)
 let argv_or_shell (env : env) (x : argv_or_shell) : G.expr list =
   match x with
-<<<<<<< HEAD
-  | Runlike_ellipsis x -> [ ellipsis_expr x ]
-=======
   | Command_semgrep_ellipsis tok -> [ G.Ellipsis tok |> G.e ]
->>>>>>> fc6e6cb7
   | Argv (_loc, array) -> [ string_array array ]
   | Sh_command (loc, x) ->
       let args = Bash_to_generic.program env x |> expr_of_stmts loc in
