(*
   Dockerfile AST type definition.

   Language reference:
   https://docs.docker.com/engine/reference/builder/

   Extends AST_bash.
*)

module B = AST_bash

(*****************************************************************************)
(* Token info *)
(*****************************************************************************)

type tok = Parse_info.t
type loc = Loc.t
type 'a wrap = 'a * tok
type 'a bracket = tok * 'a * tok

(*****************************************************************************)
(* AST definition *)
(*****************************************************************************)

type shell_compatibility =
  | Sh (* Bourne shell or Bash *)
  | Cmd (* Windows cmd *)
  | Powershell (* Windows powershell *)
  | Other of
      (* name of the shell extracted from the command name
         in a SHELL directive *)
      string

type var_or_metavar =
  | Var_ident of string wrap
  | Var_semgrep_metavar of string wrap

type string_or_metavar =
  | Str_string of string wrap
  | Str_semgrep_metavar of string wrap

(* $foo or something like ${foo ...} *)
type expansion =
  | Expand_var of (* FOO in ${FOO} *) string wrap
  | Expand_semgrep_metavar of (* $FOO in ${$FOO} *) string wrap

(* Fragment of a string possibly containing variable expansions
   or semgrep metavariables. This is similar to what we do in AST_bash.ml. *)
type string_fragment =
  | String_content of string wrap
  | Expansion of (* $X in program mode, ${X}, ${X ... } *) (loc * expansion)
  | Frag_semgrep_metavar of (* $X in pattern mode *) string wrap

(* Used for quoted and unquoted strings for now *)
type str = loc * string_fragment list
type str_or_ellipsis = Str_str of str | Str_semgrep_ellipsis of tok

type array_elt =
  | Arr_string of str
  | Arr_metavar of string wrap
  | Arr_ellipsis of tok

type string_array = array_elt list bracket

(*
   The default shell depends on the platform on which docker runs (Unix or
   Windows). For now, we assume the shell is the Bourne shell which we
   treat as Bash. In the future, we could require the caller to specify
   if the dockerfile is for Windows and call is a dockerfile-windows dialect.
   Guessing the platform from the base image name would be possible in
   some cases but always, so that may not be a good solution.

   Here we have an Other case which is used after a SHELL directive
   which changes the shell to an unsupported shell (i.e. not sh or bash).
*)
type argv_or_shell =
<<<<<<< HEAD
  | Runlike_ellipsis of tok
=======
  | Command_semgrep_ellipsis of tok
>>>>>>> fc6e6cb7
  | Argv of loc * (* [ "cmd", "arg1", "arg2$X" ] *) string_array
  | Sh_command of loc * AST_bash.blist
  | Other_shell_command of shell_compatibility * string wrap

type param =
  loc * (tok (* -- *) * string wrap (* name *) * tok (* = *) * string wrap)

(* value *)

type image_spec = {
  loc : loc;
  name : str;
  tag : (tok (* : *) * str) option;
  digest : (tok (* @ *) * str) option;
}

type image_alias = str

type label_pair =
  | Label_semgrep_ellipsis of tok
  | Label_pair of loc * var_or_metavar (* key *) * tok (* = *) * str

(* value *)

type protocol = TCP | UDP
type path = str
type path_or_ellipsis = str_or_ellipsis

type array_or_paths =
  | Array of loc * string_array
  | Paths of loc * path_or_ellipsis list

type cmd = loc * string wrap * argv_or_shell

type healthcheck =
  | Healthcheck_semgrep_metavar of string wrap
  | Healthcheck_none of tok
  | Healthcheck_cmd of loc * param list * cmd

type expose_port =
  | Expose_semgrep_ellipsis of tok
  | Expose_port of (* port/protocol *) string wrap * string wrap option
  | Expose_fragment of string_fragment

type instruction =
  | From of
      loc
      * string wrap
      * param option
      * image_spec
      * (tok (* as *) * image_alias) option
  | Run of cmd
  | Cmd of cmd
  | Label of loc * string wrap * label_pair list
  | Expose of loc * string wrap * expose_port list (* 123/udp 123 56/tcp *)
  | Env of loc * string wrap * label_pair list
  | Add of loc * string wrap * param option * path_or_ellipsis list * path
  | Copy of loc * string wrap * param option * path_or_ellipsis list * path
  | Entrypoint of loc * string wrap * argv_or_shell
  | Volume of loc * string wrap * array_or_paths
  | User of
      loc
      * string wrap
      * str (* user *)
      * (tok (* : *) * str) (* group *) option
  | Workdir of loc * string wrap * path
  | Arg of loc * string wrap * var_or_metavar * (tok * str) option
  | Onbuild of loc * string wrap * instruction
  | Stopsignal of loc * string wrap * str
  | Healthcheck of loc * string wrap * healthcheck
  | Shell (* changes the shell :-/ *) of loc * string wrap * string_array
  | Maintainer (* deprecated *) of loc * string wrap * string_or_metavar
  | Cross_build_xxx
    (* e.g. CROSS_BUILD_COPY;
       TODO: who uses this exactly? and where is it documented? *) of
      loc * string wrap * string wrap
  | Instr_semgrep_ellipsis of tok
  | Instr_semgrep_metavar of string wrap

type program = instruction list

(***************************************************************************)
(* Location extraction *)
(***************************************************************************)

let wrap_tok ((_, tok) : _ wrap) = tok
let wrap_loc ((_, tok) : _ wrap) = (tok, tok)
let bracket_loc ((open_, _, close) : _ bracket) = (open_, close)

let var_or_metavar_tok = function
  | Var_ident (_, tok) -> tok
  | Var_semgrep_metavar (_, tok) -> tok

let var_or_metavar_loc x =
  let tok = var_or_metavar_tok x in
  (tok, tok)

let expansion_tok = function
  | Expand_var (_, tok) -> tok
  | Expand_semgrep_metavar (_, tok) -> tok

let expansion_loc x =
  let tok = expansion_tok x in
  (tok, tok)

let string_fragment_loc = function
  | String_content (_, tok) -> (tok, tok)
  | Expansion (loc, _) -> loc
  | Frag_semgrep_metavar (_, tok) -> (tok, tok)

let str_loc ((loc, _) : str) = loc

let str_or_ellipsis_loc = function
  | Str_str str -> str_loc str
  | Str_semgrep_ellipsis tok -> (tok, tok)

(* Re-using the type used for double-quoted strings in bash *)
let quoted_string_loc = bracket_loc

(*
   The default shell depends on the platform on which docker runs (Unix or
   Windows). For now, we assume the shell is the Bourne shell which we
   treat as Bash. In the future, we could require the caller to specify
   if the dockerfile is for Windows and call is a dockerfile-windows dialect.
   Guessing the platform from the base image name would be possible in
   some cases but always, so that may not be a good solution.

   Here we have an Other case which is used after a SHELL directive
   which changes the shell to an unsupported shell (i.e. not sh or bash).
*)
let argv_or_shell_loc = function
<<<<<<< HEAD
  | Runlike_ellipsis tok -> (tok, tok)
=======
  | Command_semgrep_ellipsis tok -> (tok, tok)
>>>>>>> fc6e6cb7
  | Argv (loc, _) -> loc
  | Sh_command (loc, _) -> loc
  | Other_shell_command (_, x) -> wrap_loc x

let param_loc ((loc, _) : param) : loc = loc
let image_spec_loc (x : image_spec) = x.loc
let image_alias_loc = str_loc

let label_pair_loc = function
  | Label_semgrep_ellipsis tok -> (tok, tok)
  | Label_pair (loc, _, _, _) -> loc

let string_array_loc = bracket_loc

let array_or_paths_loc = function
  | Array (loc, _)
  | Paths (loc, _) ->
      loc

let cmd_loc ((loc, _, _) : cmd) = loc

let healthcheck_loc = function
  | Healthcheck_semgrep_metavar (_, tok) -> (tok, tok)
  | Healthcheck_none tok -> (tok, tok)
  | Healthcheck_cmd (loc, _, _) -> loc

let expose_port_loc = function
  | Expose_semgrep_ellipsis tok -> (tok, tok)
  | Expose_port ((_, tok1), Some (_, tok2)) -> (tok1, tok2)
  | Expose_port ((_, tok), None) -> (tok, tok)
  | Expose_fragment x -> string_fragment_loc x

let instruction_loc = function
  | From (loc, _, _, _, _) -> loc
  | Run (loc, _, _) -> loc
  | Cmd cmd -> cmd_loc cmd
  | Label (loc, _, _) -> loc
  | Expose (loc, _, _) -> loc
  | Env (loc, _, _) -> loc
  | Add (loc, _, _, _, _) -> loc
  | Copy (loc, _, _, _, _) -> loc
  | Entrypoint (loc, _, _) -> loc
  | Volume (loc, _, _) -> loc
  | User (loc, _, _, _) -> loc
  | Workdir (loc, _, _) -> loc
  | Arg (loc, _, _, _) -> loc
  | Onbuild (loc, _, _) -> loc
  | Stopsignal (loc, _, _) -> loc
  | Healthcheck (loc, _, _) -> loc
  | Shell (loc, _, _) -> loc
  | Maintainer (loc, _, _) -> loc
  | Cross_build_xxx (loc, _, _) -> loc
  | Instr_semgrep_ellipsis tok -> (tok, tok)
  | Instr_semgrep_metavar (_, tok) -> (tok, tok)<|MERGE_RESOLUTION|>--- conflicted
+++ resolved
@@ -74,11 +74,7 @@
    which changes the shell to an unsupported shell (i.e. not sh or bash).
 *)
 type argv_or_shell =
-<<<<<<< HEAD
-  | Runlike_ellipsis of tok
-=======
   | Command_semgrep_ellipsis of tok
->>>>>>> fc6e6cb7
   | Argv of loc * (* [ "cmd", "arg1", "arg2$X" ] *) string_array
   | Sh_command of loc * AST_bash.blist
   | Other_shell_command of shell_compatibility * string wrap
@@ -210,11 +206,7 @@
    which changes the shell to an unsupported shell (i.e. not sh or bash).
 *)
 let argv_or_shell_loc = function
-<<<<<<< HEAD
-  | Runlike_ellipsis tok -> (tok, tok)
-=======
   | Command_semgrep_ellipsis tok -> (tok, tok)
->>>>>>> fc6e6cb7
   | Argv (loc, _) -> loc
   | Sh_command (loc, _) -> loc
   | Other_shell_command (_, x) -> wrap_loc x
