--- conflicted
+++ resolved
@@ -637,13 +637,7 @@
             )
             in
             (* calling the hook *)
-<<<<<<< HEAD
-            let matches, time = with_time (fun () -> f file lang ast) in
-            (matches, errors, (file, time))
-=======
             (f file lang lazy_ast_and_errors)
-
->>>>>>> a1d63615
             |> (fun v ->
               (* This is just to test -max_memory, to give a chance
                * to Gc.create_alarm to run even if the program does
@@ -799,14 +793,19 @@
     files |> iter_generic_ast_of_files_and_get_matches_and_exn_to_errors
       (fun file lang lazy_ast_and_errors ->
          let (ast, errors) = Lazy.force lazy_ast_and_errors in
-         let rules =
-           rules |> List.filter (fun r -> List.mem lang r.MR.languages) in
-         Semgrep_generic.check
-           ~hook:(fun _ _ -> ())
-           ~with_caching:with_opt_cache
-           rules (parse_equivalences ())
-           file lang ast,
-         errors
+         let (matches, errors), match_time =
+           with_time (fun () ->
+             let rules =
+               rules |> List.filter (fun r -> List.mem lang r.MR.languages) in
+             Semgrep_generic.check
+               ~hook:(fun _ _ -> ())
+               ~with_caching:with_opt_cache
+               rules (parse_equivalences ())
+               file lang ast,
+             errors
+           )
+         in
+         (matches, errors, (file, match_time))
       )
   in
   let match_times =
@@ -887,8 +886,11 @@
            end
          in
          let xlang = R.L (lang, []) in
-         Semgrep.check with_opt_cache hook rules
-           (file, xlang, lazy_ast_and_errors)
+         let matches, errors, match_time =
+           Semgrep.check with_opt_cache hook rules
+             (file, xlang, lazy_ast_and_errors)
+         in
+         matches, errors, (file, match_time)
       )
   in
   let match_times =
@@ -1056,7 +1058,8 @@
            let rules =
              rules |> List.filter (fun r -> List.mem lang r.TR.languages) in
            Tainting_generic.check rules file ast,
-           errors
+           errors,
+           (file, 0.0) (* TODO? *)
         )
     in
     let flds = json_fields_of_matches_and_errors files matches errs None in
