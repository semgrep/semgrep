(*s: semgrep/tests/Test.ml *)
open Common
<<<<<<< HEAD
open OUnit
module E = Semgrep_error_code
=======
open Testutil

module E = Error_code
>>>>>>> 7e398c0e
module P = Pattern_match
module R = Rule
module MR = Mini_rule

(*****************************************************************************)
(* Purpose *)
(*****************************************************************************)
(* Unit tests runner (and a few dumpers) *)

(*****************************************************************************)
(* Flags *)
(*****************************************************************************)
(*s: constant [[Test.verbose]] *)
(*e: constant [[Test.verbose]] *)

(*s: constant [[Test.dump_ast]] *)
(*e: constant [[Test.dump_ast]] *)

(*s: constant [[Test.tests_path]] *)
(* ran from _build/default/tests/ hence the '..'s below *)
let tests_path = "../../../tests"
(*e: constant [[Test.tests_path]] *)
(*s: constant [[Test.data_path]] *)
let data_path = "../../../data"
(*e: constant [[Test.data_path]] *)

(*****************************************************************************)
(* Helpers *)
(*****************************************************************************)

(*s: function [[Test.ast_fuzzy_of_string]] *)
(*e: function [[Test.ast_fuzzy_of_string]] *)

(*s: function [[Test.any_gen_of_string]] *)
let any_gen_of_string str =
  Common.save_excursion Flag_parsing.sgrep_mode true (fun () ->
  let any = Parse_python.any_of_string str in
  Python_to_generic.any any
  )
(*e: function [[Test.any_gen_of_string]] *)

(*s: function [[Test.parse_generic]] *)
(*e: function [[Test.parse_generic]] *)

let parsing_tests_for_lang files lang =
  files |> List.map (fun file ->
    Filename.basename file, (fun () ->
      let {Parse_target. errors = errs; _ } = 
        Parse_target.parse_and_resolve_name_use_pfff_or_treesitter lang file in
      if errs <> []
      then failwith (String.concat ";" (List.map E.string_of_error errs));
    )
  )

let compare_actual_to_expected actual expected =
  match Error_code.compare_actual_to_expected actual expected with
  | Ok () -> ()
  | Error (_num_errors, msg) -> Alcotest.fail msg

(*
   For each input file with the language's extension, locate a pattern file
   with the '.sgrep' extension.

   If foo/bar.sgrep is not found, POLYGLOT/bar.sgrep is used instead.
*)
(*s: function [[Test.regression_tests_for_lang]] *)
let regression_tests_for_lang ~with_caching files lang =
  files |> List.map (fun file ->
    Filename.basename file, (fun () ->
      let sgrep_file =
        let (d,b,_e) = Common2.dbe_of_filename file in
      let candidate1 = Common2.filename_of_dbe (d,b,"sgrep") in
      if Sys.file_exists candidate1
      then candidate1
      else
        let d = Filename.concat tests_path "POLYGLOT" in
        let candidate2 = Common2.filename_of_dbe (d,b,"sgrep") in
        if Sys.file_exists candidate2
        then candidate2
        else failwith (spf "could not find sgrep file for %s" file)
    in
    let ast = 
      try 
        let { Parse_target. ast; errors; _ } = 
          Parse_target.parse_and_resolve_name_use_pfff_or_treesitter lang file 
        in
        if errors <> []
        then pr2 (spf "WARNING: fail to fully parse %s" file);
        ast
      with exn ->
        failwith (spf "fail to parse %s (exn = %s)" file 
                    (Common.exn_to_s exn))
    in
    let pattern = 
      Common.save_excursion Flag_parsing.sgrep_mode true (fun () ->
        try 
          Parse_pattern.parse_pattern lang ~print_errors:true (Common.read_file sgrep_file)
        with exn ->
          failwith (spf "fail to parse pattern %s with lang = %s (exn = %s)" 
                      sgrep_file 
                      (Lang.string_of_lang lang)
                      (Common.exn_to_s exn))
      )
    in
    E.g_errors := [];

    let rule = { MR.
                 id = "unit testing"; pattern; inside=false; message = ""; 
                 severity = R.Error; languages = [lang];
                 pattern_string = "test: no need for pattern string";
               } in
    let equiv = 
      (* Python == is not the same than !(==) *)
      if lang <> Lang.Python
      then Parse_equivalences.parse 
          (Filename.concat data_path "basic_equivalences.yml")
      else []
    in
    Common.save_excursion Flag_semgrep.with_opt_cache with_caching (fun() ->
<<<<<<< HEAD
     Match_patterns.check
       ~hook:(fun _env matched_tokens ->
       (* there are a few fake tokens in the generic ASTs now (e.g., 
        * for DotAccess generated outside the grammar) *)
         let xs = Lazy.force matched_tokens in
         let toks = xs |> List.filter Parse_info.is_origintok in
         let (minii, _maxii) = Parse_info.min_max_ii_by_pos toks in
         E.error minii (E.SemgrepMatchFound ("",""))
       )
       Config_semgrep.default_config
       [rule] equiv (file, lang, ast) 
     |> ignore;
  
     let actual = !E.g_errors in
     let expected = E.expected_error_lines_of_files [file] in
       match E.compare_actual_to_expected actual expected with
       | Ok () -> ()
       | Error _ -> failwith "Use Martin's PR" 
    )     
   )
 )
=======
      Match_patterns.check
        ~hook:(fun _env matched_tokens ->
          (* there are a few fake tokens in the generic ASTs now (e.g., 
           * for DotAccess generated outside the grammar) *)
          let xs = Lazy.force matched_tokens in
          let toks = xs |> List.filter Parse_info.is_origintok in
          let (minii, _maxii) = Parse_info.min_max_ii_by_pos toks in
          Error_code.error minii (Error_code.SemgrepMatchFound ("",""))
        )
        Config_semgrep.default_config
        [rule] equiv (file, lang, ast) 
      |> ignore;
      let actual = !Error_code.g_errors in
      let expected = Error_code.expected_error_lines_of_files [file] in
      compare_actual_to_expected actual expected; 
    )
    )
  )
>>>>>>> 7e398c0e
(*e: function [[Test.regression_tests_for_lang]] *)

let tainting_test lang rules_file file =
  let rules =
    try
      Parse_rule.parse rules_file
    with exn ->
      failwith (spf "fail to parse tainting rules %s (exn = %s)"
                  rules_file
                  (Common.exn_to_s exn))
  in
  let ast = 
    try 
      let { Parse_target. ast; errors; _ } = 
        Parse_target.parse_and_resolve_name_use_pfff_or_treesitter lang file 
      in
      if errors <> []
      then pr2 (spf "WARNING: fail to fully parse %s" file);
      ast
    with exn ->
      failwith (spf "fail to parse %s (exn = %s)" file 
                  (Common.exn_to_s exn))
  in
  let rules =
    rules
    |> List.filter (fun r ->
      match r.Rule.languages with
      | Rule.L (x, xs) -> List.mem lang (x :: xs)
      | _ -> false)
  in
  let search_rules, taint_rules = Rule.partition_rules rules in
  assert (search_rules = []);
  let matches =
    let equivs = [] in
    Tainting_generic.check
      (fun _ _ _ -> ())
      Config_semgrep.default_config
      taint_rules equivs file ast
  in
  let actual =
    matches |> List.map (fun m ->
      { E.typ = SemgrepMatchFound(m.P.rule_id.id,m.P.rule_id.message);
        loc   = fst m.range_loc;
        sev   = Error; }
    )
  in
<<<<<<< HEAD
  let expected = E.expected_error_lines_of_files [file] in
  E.compare_actual_to_expected actual expected

let tainting_tests_for_lang files lang =
  files |> List.map (fun file ->
   (Filename.basename file) >:: (fun () ->
    let rules_file =
      let (d,b,_e) = Common2.dbe_of_filename file in
      let candidate1 = Common2.filename_of_dbe (d,b,"yaml") in
      if Sys.file_exists candidate1
      then candidate1
      else failwith (spf "could not find tainting rules file for %s" file)
    in
    match tainting_test lang rules_file file with
    | Ok () -> ()
    | Error _ -> failwith "Use Martin's"
  ))
=======
  let expected = Error_code.expected_error_lines_of_files [file] in
  compare_actual_to_expected actual expected

let tainting_tests_for_lang files lang =
  files |> List.map (fun file ->
    Filename.basename file, (fun () ->
      let rules_file =
        let (d,b,_e) = Common2.dbe_of_filename file in
        let candidate1 = Common2.filename_of_dbe (d,b,"yaml") in
        if Sys.file_exists candidate1
        then candidate1
        else failwith (spf "could not find tainting rules file for %s" file)
      in
      tainting_test lang rules_file file
    ))
>>>>>>> 7e398c0e

(*****************************************************************************)
(* Tests *)
(*****************************************************************************)

(* This differs from pfff/tests/<lang>/parsing because here we also use
 * tree-sitter to parse; certain files do not parse with pfff but parses here
 *)
let lang_parsing_tests =
  pack_suites "lang parsing testing" [
   (* languages with only a tree-sitter parser *)
    pack_tests "C#" (
      let dir = Filename.concat (Filename.concat tests_path "csharp") "parsing" in
      let files = Common2.glob (spf "%s/*.cs" dir) in
      let lang = Lang.Csharp in
      parsing_tests_for_lang files lang
    );
    pack_tests "Lua" (
      let dir = Filename.concat (Filename.concat tests_path "lua") "parsing" in
      let files = Common2.glob (spf "%s/*.lua" dir) in
      let lang = Lang.Lua in
      parsing_tests_for_lang files lang
    );
    pack_tests "Rust" (
      let dir = Filename.concat (Filename.concat tests_path "rust") "parsing" in
      let files = Common2.glob (spf "%s/*.rs" dir) in
      let lang = Lang.Rust in
      parsing_tests_for_lang files lang
    );
    pack_tests "Kotlin" (
      let dir = Filename.concat (Filename.concat tests_path "kotlin") "parsing" in
      let files = Common2.glob (spf "%s/*.kt" dir) in
      let lang = Lang.Kotlin in
      parsing_tests_for_lang files lang
    );
    pack_tests "Hack" (
      let dir = Filename.concat (Filename.concat tests_path "hack") "parsing" in
      let files = Common2.glob (spf "%s/*.hack" dir) in
      let lang = Lang.Hack in
      parsing_tests_for_lang files lang
    );
    (* here we have both a Pfff and tree-sitter parser *)
    pack_tests "Java" (
      let dir= Filename.concat (Filename.concat tests_path "java") "parsing" in
      let files = Common2.glob (spf "%s/*.java" dir) in
      let lang = Lang.Java in
      parsing_tests_for_lang files lang
    );
    pack_tests "Go" (
      let dir= Filename.concat (Filename.concat tests_path "go") "parsing" in
      let files = Common2.glob (spf "%s/*.go" dir) in
      let lang = Lang.Go in
      parsing_tests_for_lang files lang
    );
    pack_tests "Ruby" (
      let dir = Filename.concat tests_path "ruby/parsing" in
      let files = Common2.glob (spf "%s/*.rb" dir) in
      let lang = Lang.Ruby in
      parsing_tests_for_lang files lang
    );
    pack_tests "Javascript" (
      let dir = Filename.concat tests_path "js/parsing" in
      let files = Common2.glob (spf "%s/*.js" dir) in
      let lang = Lang.Javascript in
      parsing_tests_for_lang files lang
    );
    pack_tests "Scala" (
      let dir = Filename.concat tests_path "scala/parsing" in
      let files = Common2.glob (spf "%s/*.scala" dir) in
      let lang = Lang.Scala in
      parsing_tests_for_lang files lang
    );
    pack_tests "HTML" (
      let dir = Filename.concat tests_path "html/parsing" in
      let files = Common2.glob (spf "%s/*.html" dir) in
      let lang = Lang.HTML in
      parsing_tests_for_lang files lang
    );
    pack_tests "Vue" (
      let dir = Filename.concat tests_path "vue/parsing" in
      let files = Common2.glob (spf "%s/*.vue" dir) in
      let lang = Lang.Vue in
      parsing_tests_for_lang files lang
    );
  ]

(*s: constant [[Test.lang_regression_tests]] *)
let lang_regression_tests ~with_caching =
  let regression_tests_for_lang files lang =
    regression_tests_for_lang ~with_caching files lang
  in
  let name_suffix =
    if with_caching then " with caching"
    else " without caching"
  in
  pack_suites ("lang regression testing" ^ name_suffix) [
  pack_tests "semgrep Python" (
    let dir = Filename.concat tests_path "python" in
    let files = Common2.glob (spf "%s/*.py" dir) in
    let lang = Lang.Python in
    regression_tests_for_lang files lang
  );
  pack_tests "semgrep Javascript" (
    let dir = Filename.concat tests_path "js" in
    let files = Common2.glob (spf "%s/*.js" dir) in
    let lang = Lang.Javascript in
    regression_tests_for_lang files lang
  );
  pack_tests "semgrep Typescript" (
    let dir = Filename.concat tests_path "ts" in
    let files = Common2.glob (spf "%s/*.ts" dir) in
    let lang = Lang.Typescript in
    regression_tests_for_lang files lang
  );
  pack_tests "semgrep Typescript on Javascript (no JSX)" (
    let dir = Filename.concat tests_path "js" in
    let files = Common2.glob (spf "%s/*.js" dir) in
    let files = Common.exclude (fun s -> s =~ ".*xml" || s =~ ".*jsx") files in
    let lang = Lang.Typescript in
    regression_tests_for_lang files lang
  );
  pack_tests "semgrep JSON" (
    let dir = Filename.concat tests_path "json" in
    let files = Common2.glob (spf "%s/*.json" dir) in
    let lang = Lang.JSON in
    regression_tests_for_lang files lang
  );
  pack_tests "semgrep Java" (
    let dir = Filename.concat tests_path "java" in
    let files = Common2.glob (spf "%s/*.java" dir) in
    let lang = Lang.Java in
    regression_tests_for_lang files lang
  );
  pack_tests "semgrep C" (
    let dir = Filename.concat tests_path "c" in
    let files = Common2.glob (spf "%s/*.c" dir) in
    let lang = Lang.C in
    regression_tests_for_lang files lang
  );
  pack_tests "semgrep Go" (
    let dir = Filename.concat tests_path "go" in
    let files = Common2.glob (spf "%s/*.go" dir) in
    let lang = Lang.Go in
    regression_tests_for_lang files lang
  );
  pack_tests "semgrep OCaml" (
    let dir = Filename.concat tests_path "ocaml" in
    let files = Common2.glob (spf "%s/*.ml" dir) in
    let lang = Lang.OCaml in
    regression_tests_for_lang files lang
  );
  pack_tests "semgrep Ruby" (
    let dir = Filename.concat tests_path "ruby" in
    let files = Common2.glob (spf "%s/*.rb" dir) in
    let lang = Lang.Ruby in
    regression_tests_for_lang files lang
  );
  pack_tests "semgrep PHP" (
    let dir = Filename.concat tests_path "php" in
    let files = Common2.glob (spf "%s/*.php" dir) in
    let lang = Lang.PHP in
    regression_tests_for_lang files lang
  );
  pack_tests "semgrep Hack" (
    let dir = Filename.concat tests_path "hack" in
    let files = Common2.glob (spf "%s/*.hack" dir) in
    let lang = Lang.Hack in
    regression_tests_for_lang files lang
  );
  pack_tests "semgrep C#" (
    let dir = Filename.concat tests_path "csharp" in
    let files = Common2.glob (spf "%s/*.cs" dir) in
    let lang = Lang.Csharp in
    regression_tests_for_lang files lang
  );
  pack_tests "semgrep Lua" (
    let dir = Filename.concat tests_path "lua" in
    let files = Common2.glob (spf "%s/*.lua" dir) in
    let lang = Lang.Lua in
    regression_tests_for_lang files lang
  );
  pack_tests "semgrep Rust" (
    let dir = Filename.concat tests_path "rust" in
    let files = Common2.glob (spf "%s/*.rs" dir) in
    let lang = Lang.Rust in
    regression_tests_for_lang files lang
  );
  pack_tests "semgrep Yaml" (
    let dir = Filename.concat tests_path "yaml" in
    let files = Common2.glob (spf "%s/*.yaml" dir) in
    let lang = Lang.Yaml in
    regression_tests_for_lang files lang
  );
  pack_tests "semgrep Scala" (
    let dir = Filename.concat tests_path "scala" in
    let files = Common2.glob (spf "%s/*.scala" dir) in
    let lang = Lang.Scala in
    regression_tests_for_lang files lang
  );
  pack_tests "semgrep HTML" (
    let dir = Filename.concat tests_path "html" in
    let files = Common2.glob (spf "%s/*.html" dir) in
    let lang = Lang.HTML in
    regression_tests_for_lang files lang
  );
  pack_tests "semgrep Vue" (
    let dir = Filename.concat tests_path "vue" in
    let files = Common2.glob (spf "%s/*.vue" dir) in
    let lang = Lang.Vue in
    regression_tests_for_lang files lang
  );
 ]
(*e: constant [[Test.lang_regression_tests]] *)

let full_rule_regression_tests = [
  "full rule", (fun () ->
    let path = Filename.concat tests_path "OTHER/rules" in
    Test_engine.test_rules ~unit_testing:true [path]
  )
]

let lang_tainting_tests =
  let taint_tests_path = Filename.concat tests_path "tainting_rules" in
  pack_suites "lang tainting rules testing" [
    pack_tests "tainting Go" (
      let dir = Filename.concat taint_tests_path "go" in
      let files = Common2.glob (spf "%s/*.go" dir) in
      let lang = Lang.Go in
      tainting_tests_for_lang files lang
    );
    pack_tests "tainting PHP" (
      let dir = Filename.concat taint_tests_path "php" in
      let files = Common2.glob (spf "%s/*.php" dir) in
      let lang = Lang.PHP in
      tainting_tests_for_lang files lang
    );
    pack_tests "tainting Python" (
      let dir = Filename.concat taint_tests_path "python" in
      let files = Common2.glob (spf "%s/*.py" dir) in
      let lang = Lang.Python in
      tainting_tests_for_lang files lang
    );
    pack_tests "tainting Javascript" (
      let dir = Filename.concat taint_tests_path "js" in
      let files = Common2.glob (spf "%s/*.js" dir) in
      let lang = Lang.Javascript in
      tainting_tests_for_lang files lang
    );
    pack_tests "tainting Typescript" (
      let dir = Filename.concat taint_tests_path "ts" in
      let files = Common2.glob (spf "%s/*.ts" dir) in
      let lang = Lang.Typescript in
      tainting_tests_for_lang files lang
    );
  ]

(*s: constant [[Test.lint_regression_tests]] *)
(* mostly a copy paste of pfff/linter/unit_linter.ml *)
let lint_regression_tests ~with_caching =
  let name =
    if with_caching then
      "lint regression testing with caching"
    else
      "lint regression testing without caching"
  in
  [
    name, (fun () ->
      let p path = Filename.concat tests_path path in
      let rule_file = Filename.concat data_path "basic.yml" in
      let lang = Lang.Python in

<<<<<<< HEAD
  (* compare *)
  let actual_errors = !E.g_errors in
  if !verbose 
  then actual_errors |> List.iter (fun e -> pr (E.string_of_error e));
  match E.compare_actual_to_expected actual_errors expected_error_lines with
  | Ok () -> ()
  | Error _ -> failwith "Use Martin's"
  )
=======
      let test_files = [
        p "OTHER/mini_rules/stupid.py";
      ] in

      (* expected *)
      let expected_error_lines = E.expected_error_lines_of_files test_files in

      (* actual *)
      E.g_errors := [];
      let rules = Parse_mini_rule.parse rule_file in
      let equivs = [] in

      test_files |> List.iter (fun file ->
        E.try_with_exn_to_error file (fun () ->
          let { Parse_target. ast; _} = 
            Parse_target.just_parse_with_lang lang file in
          Common.save_excursion
            Flag_semgrep.with_opt_cache with_caching (fun() ->
              Match_patterns.check ~hook:(fun _ _ -> ())
                Config_semgrep.default_config
                rules equivs 
                (file, lang, ast)
              |> List.iter JSON_report.match_to_error;
            )
        ));

      (* compare *)
      let actual_errors = !E.g_errors in
      actual_errors |> List.iter (fun e -> pr (E.string_of_error e));
      compare_actual_to_expected actual_errors expected_error_lines
    )
  ]
>>>>>>> 7e398c0e
(*e: constant [[Test.lint_regression_tests]] *)

let eval_regression_tests = [
  "eval regression testing", (fun () ->
    let dir = Filename.concat tests_path "OTHER/eval" in
    let files = Common2.glob (spf "%s/*.json" dir) in
    files |> List.iter (fun file ->
      let (env, code) = Eval_generic.parse_json file in
      let res = Eval_generic.eval env code in
      Alcotest.(check bool) (spf "%s should evaluate to true" file)
        true (Eval_generic.Bool true = res)
    )
  )
]

(* alt: we could split the purely-syntactical parsing error checks
 * from the metachecker checks, but simpler to consider all of that
 * as just errors.
 *)
<<<<<<< HEAD
let metachecker_regression_tests = 
  "metachecker regression testing" >::: (
      let dir = Filename.concat tests_path "OTHER/errors" in
      let files = Common2.glob (spf "%s/*.yaml" dir) in
      files |> List.map (fun file ->
       (Filename.basename file) >:: (fun () ->

        E.g_errors := [];
=======
let metachecker_regression_tests =
  pack_tests "metachecker regression testing" (
    let dir = Filename.concat tests_path "OTHER/errors" in
    let files = Common2.glob (spf "%s/*.yaml" dir) in
    files |> List.map (fun file ->
      Filename.basename file, (fun () ->
        Error_code.g_errors := [];
>>>>>>> 7e398c0e
        E.try_with_exn_to_error file (fun () ->
          try
            let rules = Parse_rule.parse file in
            rules |> List.iter (fun rule ->
              let errs = Check_rule.check rule in
              E.g_errors := errs @ !E.g_errors
            )
          with
          (* convert to something handled by E.try_with_exn_to_error.
           * coupling: JSON_report.json_of_exn
          *)
          | Parse_rule.InvalidRule (_, s, t)
          | Parse_rule.InvalidYaml (s, t)
          | Parse_rule.InvalidRegexp (_, s, t)
          | Parse_rule.InvalidLanguage (_, s, t)
          | Parse_rule.InvalidPattern (_, _, _, s, t, _) ->
              raise (Parse_info.Other_error (s, t))
        );
<<<<<<< HEAD

        let actual = !E.g_errors in
        let expected = E.expected_error_lines_of_files [file] in
        match E.compare_actual_to_expected actual expected with
        | Ok () -> ()
        | Error _ -> failwith "Use Martin's"
       )   
=======
        let actual = !Error_code.g_errors in
        let expected = Error_code.expected_error_lines_of_files [file] in
        compare_actual_to_expected actual expected;
>>>>>>> 7e398c0e
      )
    )
  )

let tests = List.flatten [
  (* just expression vs expression testing for one language (Python) *)
  Unit_matcher.tests ~any_gen_of_string;
  Unit_synthesizer.tests;
  Unit_synthesizer_targets.tests;
  Unit_dataflow.tests Parse_target.parse_program;
  Unit_typing_generic.tests
    Parse_target.parse_program
    (fun lang file -> Parse_pattern.parse_pattern lang file);
  Unit_naming_generic.tests Parse_target.parse_program;
  Unit_guess_lang.tests;
  Unit_memory_limit.tests;

  lang_parsing_tests;
  (* full testing for many languages *)
  lang_regression_tests ~with_caching:false;
  lang_regression_tests ~with_caching:true;
  (* TODO Unit_matcher.spatch_unittest ~xxx *)
  (* TODO Unit_matcher_php.unittest; (* sgrep, spatch, refactoring, unparsing *) *)
  lint_regression_tests ~with_caching:false;
  lint_regression_tests ~with_caching:true;
  eval_regression_tests;
  full_rule_regression_tests;
  lang_tainting_tests;
  metachecker_regression_tests;
]

let main () =
  let alcotest_tests = Testutil.to_alcotest tests in
  Alcotest.run "semgrep-core" alcotest_tests

let () = main ()<|MERGE_RESOLUTION|>--- conflicted
+++ resolved
@@ -1,13 +1,7 @@
 (*s: semgrep/tests/Test.ml *)
 open Common
-<<<<<<< HEAD
-open OUnit
+open Testutil
 module E = Semgrep_error_code
-=======
-open Testutil
-
-module E = Error_code
->>>>>>> 7e398c0e
 module P = Pattern_match
 module R = Rule
 module MR = Mini_rule
@@ -63,7 +57,7 @@
   )
 
 let compare_actual_to_expected actual expected =
-  match Error_code.compare_actual_to_expected actual expected with
+  match E.compare_actual_to_expected actual expected with
   | Ok () -> ()
   | Error (_num_errors, msg) -> Alcotest.fail msg
 
@@ -127,29 +121,6 @@
       else []
     in
     Common.save_excursion Flag_semgrep.with_opt_cache with_caching (fun() ->
-<<<<<<< HEAD
-     Match_patterns.check
-       ~hook:(fun _env matched_tokens ->
-       (* there are a few fake tokens in the generic ASTs now (e.g., 
-        * for DotAccess generated outside the grammar) *)
-         let xs = Lazy.force matched_tokens in
-         let toks = xs |> List.filter Parse_info.is_origintok in
-         let (minii, _maxii) = Parse_info.min_max_ii_by_pos toks in
-         E.error minii (E.SemgrepMatchFound ("",""))
-       )
-       Config_semgrep.default_config
-       [rule] equiv (file, lang, ast) 
-     |> ignore;
-  
-     let actual = !E.g_errors in
-     let expected = E.expected_error_lines_of_files [file] in
-       match E.compare_actual_to_expected actual expected with
-       | Ok () -> ()
-       | Error _ -> failwith "Use Martin's PR" 
-    )     
-   )
- )
-=======
       Match_patterns.check
         ~hook:(fun _env matched_tokens ->
           (* there are a few fake tokens in the generic ASTs now (e.g., 
@@ -157,18 +128,17 @@
           let xs = Lazy.force matched_tokens in
           let toks = xs |> List.filter Parse_info.is_origintok in
           let (minii, _maxii) = Parse_info.min_max_ii_by_pos toks in
-          Error_code.error minii (Error_code.SemgrepMatchFound ("",""))
+          E.error minii (E.SemgrepMatchFound ("",""))
         )
         Config_semgrep.default_config
         [rule] equiv (file, lang, ast) 
       |> ignore;
-      let actual = !Error_code.g_errors in
-      let expected = Error_code.expected_error_lines_of_files [file] in
+      let actual = !E.g_errors in
+      let expected = E.expected_error_lines_of_files [file] in
       compare_actual_to_expected actual expected; 
     )
     )
   )
->>>>>>> 7e398c0e
 (*e: function [[Test.regression_tests_for_lang]] *)
 
 let tainting_test lang rules_file file =
@@ -215,26 +185,7 @@
         sev   = Error; }
     )
   in
-<<<<<<< HEAD
   let expected = E.expected_error_lines_of_files [file] in
-  E.compare_actual_to_expected actual expected
-
-let tainting_tests_for_lang files lang =
-  files |> List.map (fun file ->
-   (Filename.basename file) >:: (fun () ->
-    let rules_file =
-      let (d,b,_e) = Common2.dbe_of_filename file in
-      let candidate1 = Common2.filename_of_dbe (d,b,"yaml") in
-      if Sys.file_exists candidate1
-      then candidate1
-      else failwith (spf "could not find tainting rules file for %s" file)
-    in
-    match tainting_test lang rules_file file with
-    | Ok () -> ()
-    | Error _ -> failwith "Use Martin's"
-  ))
-=======
-  let expected = Error_code.expected_error_lines_of_files [file] in
   compare_actual_to_expected actual expected
 
 let tainting_tests_for_lang files lang =
@@ -249,7 +200,6 @@
       in
       tainting_test lang rules_file file
     ))
->>>>>>> 7e398c0e
 
 (*****************************************************************************)
 (* Tests *)
@@ -521,16 +471,6 @@
       let rule_file = Filename.concat data_path "basic.yml" in
       let lang = Lang.Python in
 
-<<<<<<< HEAD
-  (* compare *)
-  let actual_errors = !E.g_errors in
-  if !verbose 
-  then actual_errors |> List.iter (fun e -> pr (E.string_of_error e));
-  match E.compare_actual_to_expected actual_errors expected_error_lines with
-  | Ok () -> ()
-  | Error _ -> failwith "Use Martin's"
-  )
-=======
       let test_files = [
         p "OTHER/mini_rules/stupid.py";
       ] in
@@ -563,7 +503,6 @@
       compare_actual_to_expected actual_errors expected_error_lines
     )
   ]
->>>>>>> 7e398c0e
 (*e: constant [[Test.lint_regression_tests]] *)
 
 let eval_regression_tests = [
@@ -583,24 +522,13 @@
  * from the metachecker checks, but simpler to consider all of that
  * as just errors.
  *)
-<<<<<<< HEAD
-let metachecker_regression_tests = 
-  "metachecker regression testing" >::: (
-      let dir = Filename.concat tests_path "OTHER/errors" in
-      let files = Common2.glob (spf "%s/*.yaml" dir) in
-      files |> List.map (fun file ->
-       (Filename.basename file) >:: (fun () ->
-
-        E.g_errors := [];
-=======
 let metachecker_regression_tests =
   pack_tests "metachecker regression testing" (
     let dir = Filename.concat tests_path "OTHER/errors" in
     let files = Common2.glob (spf "%s/*.yaml" dir) in
     files |> List.map (fun file ->
       Filename.basename file, (fun () ->
-        Error_code.g_errors := [];
->>>>>>> 7e398c0e
+        E.g_errors := [];
         E.try_with_exn_to_error file (fun () ->
           try
             let rules = Parse_rule.parse file in
@@ -619,19 +547,9 @@
           | Parse_rule.InvalidPattern (_, _, _, s, t, _) ->
               raise (Parse_info.Other_error (s, t))
         );
-<<<<<<< HEAD
-
         let actual = !E.g_errors in
         let expected = E.expected_error_lines_of_files [file] in
-        match E.compare_actual_to_expected actual expected with
-        | Ok () -> ()
-        | Error _ -> failwith "Use Martin's"
-       )   
-=======
-        let actual = !Error_code.g_errors in
-        let expected = Error_code.expected_error_lines_of_files [file] in
         compare_actual_to_expected actual expected;
->>>>>>> 7e398c0e
       )
     )
   )
