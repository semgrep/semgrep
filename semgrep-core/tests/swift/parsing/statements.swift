--- conflicted
+++ resolved
@@ -193,7 +193,6 @@
 // TODO
 // protocol foo<T> where T: bar { }
 
-<<<<<<< HEAD
 foo: if 1 < 150 {
 }
 
@@ -207,8 +206,7 @@
 corn: switch foo {}
 
 learn: repeat {} while true
-=======
+
 // Throws
 throw badthing
-throw badthingagain;
->>>>>>> d8067d2c
+throw badthingagain;