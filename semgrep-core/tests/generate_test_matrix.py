#!/usr/bin/env python3
from io import StringIO
import os, subprocess, sys
import tempfile
import yaml
import json
import collections
import glob
from typing import Dict, List, Any, Optional, Tuple

THIS_DIR = os.path.dirname(os.path.realpath(__file__))


FEATURES = ["dots", "equivalence", "metavar", "misc"]
VERBOSE_FEATURE_NAME = {
    "dots": "Wildcard Matches",
    "equivalence": "Equivalences",
    "metavar": "Named Placeholders",
    "misc": "Others",
    "metavar_equality": "Reused Expressions",
    "concrete": "Exact Matches",
    "regexp": "Regular Expressions",
    "deep": "Deep (Recursive) Matching"
}

VERBOSE_SUBCATEGORY_NAME = {
    "stmt": "Statement",
    "stmts": "Statements",
    "call": "Function Call",
    "eq": "Equality Constraints",
    "nested_stmts": "Nested Statements",
    "cond": "Conditionals",
    "arg": "Argument",
    "args": "Arguments",
    "import": "Imports",
    "string": "OCaml Syntax",
    "expr": "Expressions",
    "var": "Variables",
    "naming_import": "Import Renaming/Aliasing",
    "constant_propagation": "Constant Propagation",
    "fieldname": "Field Names",
<<<<<<< HEAD
    "syntax": "Single Statement",
=======
    "syntax": "Exact Syntax Match",
>>>>>>> 47a76c8b
    "exprstmt": "Expression and Statement",
}

LANGUAGE_EXCEPTIONS = {
    "java": [
        "naming_import",
    ],
    "c": [
        "naming_import",
    ],
    "ruby": [
        "naming_import",
        "typed",
    ],
    "python": [
        "typed",
    ],
    "js": [
        "typed",
    ],
}

EXCLUDE = ["TODO", "GENERIC", "fuzzy", "lint", 'EQUIV', 'e2e', 'SYNTHESIZING', 'NAMING', 'PERF', 'TAINTING']

CHEATSHEET_ENTRIES = {
    "concrete": {"syntax"}, 
    "dots": {"args", "string", "stmts", "nested_stmts"}, #"function-body", "class-body"}, TODO
    "metavar": {
        "call",
        "arg",
        "stmt",
        "cond",
        #"function-def", TODO
        #"class-def", TODO
        "import",
        "typed",
    },
    "regexp": {"string"},
    "metavar_equality": {"expr", "stmt", "var"},
    "equivalence": {
        "eq",
        "naming_import",
        # "field-order", TODO
        # "arg-order", TODO
        "constant_propagation",
    },
    "deep": {"exprstmt"}, # TODO, "nested-conditional", "nested-call", "binary-expression"},
}

def find_path(root_dir: str, lang: str, category: str, subcategory: str, extension: str):
    base_path = os.path.join(root_dir, lang, f'{category}_{subcategory}')
    joined = base_path + '.' + extension
    if os.path.exists(joined):
        return os.path.relpath(joined, root_dir)
    else:
        generic_base_path = os.path.join(root_dir, 'GENERIC', f'{category}_{subcategory}')
        joined = generic_base_path + '.' + extension
        return os.path.relpath(joined, root_dir)

def _single_pattern_to_dict(pattern: str, language: str) -> Dict[str, Any]:
    pattern = pattern.strip()
    if len(pattern.split("\n")) > 1:
        pattern = (
            pattern + "\n"
        )  # make sure multi-line patterns end in new-line otherwise semgrep dies # TODO is this still true?

    sgrep_config_default: Dict[str, Any] = {
        "rules": [
            {
                "id": 'default-example',
                "patterns": [{"pattern": pattern}],
                "message": 'msg',
                "languages": [language],
                "severity": 'WARNING',
            }
        ]
    }
    sgrep_config_default["rules"][0]["patterns"][0]["pattern"] = pattern
    return sgrep_config_default

def _config_to_string(config: Any) -> str:
    stream = StringIO()
    yaml.dump(config, stream)
    return stream.getvalue()

def run_semgrep_on_example(lang: str, config_arg_str: str, code_path: str) -> str:
    with tempfile.NamedTemporaryFile('w') as config:
        pattern_text = open(config_arg_str).read()
        config.write(_config_to_string(_single_pattern_to_dict(pattern_text, lang)))
        config.flush()
        cmd = [
            "semgrep",
            # "--verbose",
            "--json",
            f"--config={config.name}",
        ] + [code_path]
        # print_stderr(">>>" + ' '.join(cmd))
        output = subprocess.run(cmd, capture_output=True)
        if output.returncode == 0:
            # if verbose:
            print(output.stderr.decode("utf-8"))
            return output.stdout.decode("utf-8")
        else:
            print(output.stderr)
            sys.exit(1)

def generate_cheatsheet(root_dir: str):
    # output : {'dots': {'arguments': ['foo(...)', 'foo(1)'], } }
    output = collections.defaultdict(lambda: collections.defaultdict(lambda: collections.defaultdict(list)))
    langs = get_language_directories(root_dir)
    for lang in langs:
        for category, subcategories in CHEATSHEET_ENTRIES.items():
            for subcategory in subcategories:

                sgrep_path = find_path(root_dir, lang, category, subcategory, 'sgrep')
                code_path = find_path(root_dir, lang, category, subcategory, lang_dir_to_ext(lang))
                
                higlights = []
                if os.path.exists(sgrep_path) and os.path.exists(code_path):
                    ranges = run_semgrep_on_example(lang, sgrep_path, code_path)
                    if ranges:
                        j = json.loads(ranges)
                        for entry in j['results']:
                            higlights.append({'start': entry['start'], 'end': entry['end']})

                entry = { 
                    'pattern': read_if_exists(sgrep_path),
                    'pattern_path': sgrep_path,
                    'code': read_if_exists(code_path),
                    'code_path': code_path,
                     'highlights': higlights,
                }
               

                #print((lang, entry))
                feature_name = VERBOSE_FEATURE_NAME.get(category, category)
                subcategory_name = VERBOSE_SUBCATEGORY_NAME.get(subcategory, subcategory)
                language_exception = (
                    feature_name in LANGUAGE_EXCEPTIONS.get(lang, [])
                    or subcategory in LANGUAGE_EXCEPTIONS.get(lang, [])
                )
                if not language_exception:
                    output[lang][feature_name][subcategory_name].append(entry)

    return output

CSS = '''
.pattern {
    background-color: #0974d7;
    color: white;
    padding: 10px;
}

.match { 
    background-color: white;
    padding: 10px;
    border: 1px solid #0974d7;
    color: black;
}

.pair {
    display: flex;
    width: 100%;
    font-family: Consolas, Bitstream Vera Sans Mono, Courier New, Courier, monospace;
    font-size: 1em;
}

.example { 
    padding: 10px;
    margin: 10px;
    border: 1px solid #ccc;
}

.examples {
    display: flex;
}

a {
    text-decoration: none;
    color: inherit;
}

pre { 
    margin: 0;
}

.example-category {
    width: fit-content;
    border-top: 1px solid #ddd;
}

.notimplemented {
    background-color: yellow;
}

h3 {
    margin: 0;
    margin-bottom: 10px;
}
'''

def snippet_and_pattern_to_html(sgrep_pattern: str, sgrep_path: str, code_snippets: List[Tuple[str, str]]):
    s = ''
    if sgrep_pattern:
        s += f'<div class="pattern"><a href="{sgrep_path}"><pre>{sgrep_pattern}</pre></a></div>'
        if len([x for x in code_snippets if x[0]]):
            snippets_html = ''.join([f'<div class="match"><a href="{path}"><pre>{snippet}</pre></a></div>' for snippet, path in code_snippets])
            s += f'<div>{snippets_html}</div>'
        else:
            return f'<div class="notimplemented">This is missing an example!<br/>Or it doesn\'t work yet for this language!<br/>Edit {sgrep_path}</div>'
    else:
        return ''
        s += f'<div>not implemented, no sgrep pattern at {sgrep_path}</div>'
    return s


def wrap_in_div(L: List[str], className='') -> List[str]: 
    return ''.join([f'<div class={className}>{i}</div>' for i in L])

def cheatsheet_to_html(cheatsheet: Dict[str, Any]):

    s = ''
    s += f'<head><style>{CSS}</style></head><body>'
    for lang, categories in cheatsheet.items():
        s += f'<h2>{lang}</h2>'
        for category, subcategories in categories.items():
            examples = []            
            for subcategory, entries in subcategories.items():
                by_pattern = collections.defaultdict(list)
                for (sgrep_pattern, sgrep_path, code_snippet, code_path, highlights) in entries:
                    by_pattern[(sgrep_pattern, sgrep_path)].append((code_snippet, code_path))
                
                compiled_examples = [snippet_and_pattern_to_html(pattern, pattern_path, snippets) for (pattern, pattern_path), snippets in by_pattern.items()]
                html = wrap_in_div(compiled_examples, className='pair')
                examples.append(f'<div class="example"><h3>{subcategory}</h3>{html}</div>')
            s += f'<div class="example-category"><h2>{category}</h2><div class="examples">{"".join(examples)}</div></div>'
    s += '</body>'
    return s

def read_if_exists(path: Optional[str]):
    if path and os.path.exists(path):        
        text = str(open(path).read())
        return text

def lang_dir_to_ext(lang: str):
    LANG_DIR_TO_EXT = {"python": "py", "ruby": "rb"}
    return LANG_DIR_TO_EXT.get(lang, lang)


def get_emoji(count: int):
    if count == 0:
        return "\U0001F6A7"
    elif count < 5:
        return "\U0001F536"
    else:
        return "\U00002705"


def print_to_html(stats):
    def append_td(l, name):
        l.append("<td>")
        l.append(name)
        l.append("</td>")

    tags = ['<table style="text-align:center">', "<tr>"]
    languages = stats.keys()
    append_td(tags, "")
    for lang in languages:
        append_td(tags, f"<b>{lang}</b>")
    tags.append("</tr>")

    for f in FEATURES:
        tags.append("<tr>")
        append_td(tags, f"{VERBOSE_FEATURE_NAME.get(f)}")
        for lang in languages:
            append_td(tags, f"{get_emoji(stats[lang].get(f, 0))}")
        tags.append("</tr>")
    tags.append("</table>")
    return "\n".join(tags)


def compute_stats(dir_name: str, lang_dir: str):
    path = os.path.join(dir_name, lang_dir)
    count_per_feature = {}
    for f in FEATURES:
        count_per_feature[f] = len(
            glob.glob1(path, f"{f}*.{lang_dir_to_ext(lang_dir)}")
        )
    return count_per_feature

def get_language_directories(dir_name: str) -> List[str]:
    files = os.listdir(dir_name)
    return [f for f in files if os.path.isdir(f) and not f in EXCLUDE]

def main(dir_name: str) -> None:  
    stats = {lang: compute_stats(dir_name, lang) for lang in get_language_directories(dir_name)}
    print(f"{print_to_html(stats)}")


if __name__ == "__main__":
    cheatsheet = generate_cheatsheet(THIS_DIR)
    with open('cheatsheet.html', 'w') as fout:
        fout.write(cheatsheet_to_html(cheatsheet))
    with open('cheatsheet.json', 'w') as fout:
        fout.write(json.dumps(cheatsheet))
#    main(THIS_DIR)<|MERGE_RESOLUTION|>--- conflicted
+++ resolved
@@ -12,15 +12,18 @@
 
 
 FEATURES = ["dots", "equivalence", "metavar", "misc"]
+
+VERBOSE_REGEXP_SYNTAX = "OCaml Syntax: \"=~/<regexp>/\""
+
 VERBOSE_FEATURE_NAME = {
-    "dots": "Wildcard Matches",
-    "equivalence": "Equivalences",
-    "metavar": "Named Placeholders",
+    "dots": "Wildcard Matches (...)",
+    "equivalence": "Helpful Features",
+    "metavar": "Named Placeholders ($X)",
     "misc": "Others",
-    "metavar_equality": "Reused Expressions",
+    "metavar_equality": "Reoccurring Expressions",
     "concrete": "Exact Matches",
     "regexp": "Regular Expressions",
-    "deep": "Deep (Recursive) Matching"
+    "deep": "Reoccurring Expressions"
 }
 
 VERBOSE_SUBCATEGORY_NAME = {
@@ -33,17 +36,13 @@
     "arg": "Argument",
     "args": "Arguments",
     "import": "Imports",
-    "string": "OCaml Syntax",
+    "string": "Strings",
     "expr": "Expressions",
     "var": "Variables",
     "naming_import": "Import Renaming/Aliasing",
     "constant_propagation": "Constant Propagation",
     "fieldname": "Field Names",
-<<<<<<< HEAD
-    "syntax": "Single Statement",
-=======
-    "syntax": "Exact Syntax Match",
->>>>>>> 47a76c8b
+    "syntax": "Single Statements",
     "exprstmt": "Expression and Statement",
 }
 
@@ -69,9 +68,9 @@
 EXCLUDE = ["TODO", "GENERIC", "fuzzy", "lint", 'EQUIV', 'e2e', 'SYNTHESIZING', 'NAMING', 'PERF', 'TAINTING']
 
 CHEATSHEET_ENTRIES = {
-    "concrete": {"syntax"}, 
-    "dots": {"args", "string", "stmts", "nested_stmts"}, #"function-body", "class-body"}, TODO
-    "metavar": {
+    "concrete": ["syntax"],
+    "dots": ["args", "string", "stmts", "nested_stmts"], #"function-body", "class-body"}, TODO
+    "metavar": [
         "call",
         "arg",
         "stmt",
@@ -80,17 +79,15 @@
         #"class-def", TODO
         "import",
         "typed",
-    },
-    "regexp": {"string"},
-    "metavar_equality": {"expr", "stmt", "var"},
-    "equivalence": {
-        "eq",
+    ],
+    "regexp": ["string"],
+    "metavar_equality": ["expr", "stmt", "var"],
+    "equivalence": [
         "naming_import",
         # "field-order", TODO
         # "arg-order", TODO
         "constant_propagation",
-    },
-    "deep": {"exprstmt"}, # TODO, "nested-conditional", "nested-call", "binary-expression"},
+    ]
 }
 
 def find_path(root_dir: str, lang: str, category: str, subcategory: str, extension: str):
@@ -130,6 +127,7 @@
     return stream.getvalue()
 
 def run_semgrep_on_example(lang: str, config_arg_str: str, code_path: str) -> str:
+    subprocess.run(["semgrep", "--version"])
     with tempfile.NamedTemporaryFile('w') as config:
         pattern_text = open(config_arg_str).read()
         config.write(_config_to_string(_single_pattern_to_dict(pattern_text, lang)))
@@ -147,8 +145,10 @@
             print(output.stderr.decode("utf-8"))
             return output.stdout.decode("utf-8")
         else:
-            print(output.stderr)
-            sys.exit(1)
+            print(output.returncode)
+            print(cmd)
+            print(output.stderr.decode("utf-8"))
+            # sys.exit(1)
 
 def generate_cheatsheet(root_dir: str):
     # output : {'dots': {'arguments': ['foo(...)', 'foo(1)'], } }
@@ -174,13 +174,15 @@
                     'pattern_path': sgrep_path,
                     'code': read_if_exists(code_path),
                     'code_path': code_path,
-                     'highlights': higlights,
+                    'highlights': higlights,
                 }
                
 
                 #print((lang, entry))
                 feature_name = VERBOSE_FEATURE_NAME.get(category, category)
                 subcategory_name = VERBOSE_SUBCATEGORY_NAME.get(subcategory, subcategory)
+                if (category == "regexp" and subcategory == "string"):
+                    subcategory_name = VERBOSE_REGEXP_SYNTAX
                 language_exception = (
                     feature_name in LANGUAGE_EXCEPTIONS.get(lang, [])
                     or subcategory in LANGUAGE_EXCEPTIONS.get(lang, [])
