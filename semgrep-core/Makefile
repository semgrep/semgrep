--- conflicted
+++ resolved
@@ -10,13 +10,8 @@
 .PHONY: all
 all:
 	rm -f bin
-<<<<<<< HEAD
-	dune build
-	dune build ./_build/default/tests/test.exe
-=======
 	$(MAKE) minimal-build
 	dune build ./_build/default/tests/test.bc
->>>>>>> dc1039fd
 	# make executables easily accessible for manual testing:
 	test -e bin || ln -s _build/install/default/bin .
 
