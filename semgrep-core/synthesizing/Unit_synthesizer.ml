--- conflicted
+++ resolved
@@ -96,15 +96,9 @@
      "dots", "a = ...";
      "metavars", "$X = $Y";
      "righthand dots", "$X = set_cookie(...)";
-<<<<<<< HEAD
      "righthand metavars", "$X = set_cookie($Y, $Z, $A, ...)";
      "righthand exact metavars", "$X = set_cookie($Y, $Z, $A)"
    ];
-=======
-     "righthand metavars", "$X = set_cookie($Y, $X, $Z, ...)";
-     "righthand exact metavars", "$X = set_cookie($Y, $X, $Z)"
-   ]
->>>>>>> ba863977
 ]
 
 let java_tests = [
@@ -186,7 +180,6 @@
             let e_opt = Range_to_AST.any_at_range r code in
                match e_opt with
                  | Some e ->
-<<<<<<< HEAD
                     let matches_with_env = Semgrep_generic.match_any_any
                           pattern e in
                     (* Debugging note: uses pattern_to_string for convenience,
@@ -196,26 +189,16 @@
                     then begin
                       pr2 str;
                       pr2 (AST_generic.show_any (pattern));
-                      pr2 (AST_generic.show_any (A.E e));
+                      pr2 (AST_generic.show_any e);
 
                     end;
                     assert_bool (spf "pattern:|%s| should match |%s"
                               pat
-                              (PPG.pattern_to_string lang (A.E e)))
+                              (PPG.pattern_to_string lang e))
                            (matches_with_env <> [])
 
                  | None ->
                     failwith (spf "Couldn't find range %s in %s" range file)
-=======
-                    let matches_with_env = Semgrep_generic.match_any_any pattern e in
-                    (* Debugging note: uses pattern_to_string for convenience, but really should *)
-                    (* match the code in the given file at the given range *)
-                    pr2 (AST_generic.show_any e);
-                    pr2 (AST_generic.show_any (pattern));
-                    assert_bool (spf "pattern:|%s| should match |%s" pat (PPG.pattern_to_string lang e))
-                    (matches_with_env <> [])
-                 | None -> failwith (spf "Couldn't find range %s in %s" range file)
->>>>>>> ba863977
           with
             Parsing.Parse_error ->
             failwith (spf "problem parsing %s" pat)
