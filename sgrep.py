--- conflicted
+++ resolved
@@ -14,19 +14,10 @@
 from pathlib import Path, PurePath
 from typing import Any, Dict, Generator, List, Optional, Set, Tuple
 from urllib.parse import urlparse
-<<<<<<< HEAD
+from datetime import datetime
 
 import requests
 import yaml
-=======
-from datetime import datetime
-
-import requests
-import yaml
-
-# TODO: support nested expressions under pattern-either
-
->>>>>>> e8724b44
 
 # Constants
 
@@ -106,7 +97,6 @@
             yield item
 
 
-<<<<<<< HEAD
 ### sgrep functions
 NO_BOOLEAN_RULE_ID = '_internal_boolean_rule_no_id'
 
@@ -140,9 +130,6 @@
             yield from enumerate_patterns_in_boolean_expression(pattern_or_list[2])
         else:
             yield pattern_or_list
-=======
-# sgrep functions
->>>>>>> e8724b44
 
 def drop_patterns(expression_with_patterns):
     """
@@ -329,12 +316,7 @@
             }
 
 
-<<<<<<< HEAD
-# CLI functions
-
-=======
 # CLI helper functions
->>>>>>> e8724b44
 
 def get_base_path() -> Path:
     docker_folder = Path(REPO_HOME_DOCKER)
@@ -505,13 +487,9 @@
         transformed_rules = [
             {
                 **rule,
-<<<<<<< HEAD
-                ID_KEY: f"{convert_config_id_to_prefix(config_id)}.{rule.get(ID_KEY, MISSING_RULE_ID)}",
-=======
                 ID_KEY: f"{convert_config_id_to_prefix(config_id)}.{rule.get(ID_KEY, MISSING_RULE_ID)}".lstrip(
                     "."
                 ),
->>>>>>> e8724b44
             }
             for rule in rules
         ]
@@ -567,15 +545,9 @@
             json.dump(output_data, fout)
 
 
-<<<<<<< HEAD
-# entry point
-def main(args: Any):
-    """ main function that parses args and runs sgrep """
-=======
 def set_flags(debug: bool, quiet: bool) -> None:
     """Set the global DEBUG and QUIET flags"""
     # TODO move to a proper logging framework
->>>>>>> e8724b44
     global DEBUG
     global QUIET
     if debug:
@@ -630,11 +602,6 @@
             print_error_exit(f"run with --validate and there were {len(errors)} errors")
     elif validate:  # no errors!
         print_error_exit("Config is valid", exit_code=0)
-<<<<<<< HEAD
-    if not args.no_rewrite_rule_ids:
-        valid_configs = rename_rule_ids(valid_configs)
-    all_rules = flatten_configs(valid_configs)
-=======
 
     if not args.no_rewrite_rule_ids:
         # re-write the configs to have the hierarchical rule ids
@@ -643,7 +610,6 @@
     # extract just the rules from valid configs
     all_rules = flatten_configs(valid_configs)
 
->>>>>>> e8724b44
     print_msg(
         f"running {len(all_rules)} rules from {len(valid_configs)} yaml files ({len(errors)} yaml files were invalid)"
     )
@@ -745,15 +711,6 @@
         action="store_true",
     )
 
-<<<<<<< HEAD
-=======
-    config.add_argument(
-        "--no-rewrite-rule-ids",
-        help="Do not rewrite rule ids when they appear in nested subfolders (by default, rule 'foo' in test/rules.yaml will be renamed 'test.foo')",
-        action="store_true",
-    )
-
->>>>>>> e8724b44
     # output options
     output = parser.add_argument_group("output")
 
