#!/usr/bin/env python3
import argparse
import base64
import collections
import itertools
import json
import os
import subprocess
import sys
import tarfile
import tempfile
import traceback
from dataclasses import dataclass
from pathlib import Path, PurePath
from typing import Any, Dict, Generator, List, Optional, Set, Tuple
<<<<<<< HEAD
from urllib.parse import urlparse
=======
from datetime import datetime
>>>>>>> 728b5c52

import requests
import yaml

# TODO: support nested expressions under pattern-either


# Constants

REPO_HOME_DOCKER = "/home/repo/"
DEFAULT_CONFIG_FILE = ".sgrep.yml"
DEFAULT_CONFIG_FOLDER = ".sgrep"
DEFAULT_LANG = "python"

MISSING_RULE_ID = 'no-rule-id'

RULES_REGISTRY = {"r2c": "https://github.com/returntocorp/sgrep-rules/tarball/master"}
RULES_KEY = "rules"
ID_KEY = "id"


class OPERATORS:
    AND_NOT = "and_not"
    AND = "and"
    AND_EITHER = "and_either"
    AND_INSIDE = "and_inside"
    AND_NOT_INSIDE = "and_not_inside"


MUST_HAVE_KEYS = {"id", "message", "languages", "severity"}

PATTERN_NAMES_MAP = {
    "pattern-inside": OPERATORS.AND_INSIDE,
    "pattern-not-inside": OPERATORS.AND_NOT_INSIDE,
    "pattern-either": OPERATORS.AND_EITHER,
    "pattern-not": OPERATORS.AND_NOT,
    "pattern": OPERATORS.AND,
}

YML_EXTENSIONS = {".yml", ".yaml"}
DEBUG = False
QUIET = False
SGREP_PATH = "sgrep"

# helper functions


def is_url(url: str) -> bool:
    try:
        result = urlparse(url)
        return all([result.scheme, result.netloc])
    except ValueError:
        return False


def print_error(e):
    if not QUIET:
        print(str(e), file=sys.stderr)


def print_error_exit(msg: str, exit_code: int = 1) -> None:
    if not QUIET:
        print(msg, file=sys.stderr)
    sys.exit(exit_code)


def print_msg(msg: str):
    if not QUIET:
        print(msg, file=sys.stderr)


def debug_print(msg: str):
    if DEBUG:
        print(msg, file=sys.stderr)


def flatten(L: List[List[Any]]) -> List[Any]:
    for list in L:
        for item in list:
            yield item


# sgrep functions


def _parse_boolean_expression(rule_patterns, counter=0):
    for pattern in rule_patterns:
        for boolean_operator, pattern_text in pattern.items():
            if boolean_operator == "pattern-either":
                yield (
                    OPERATORS.AND_EITHER,
                    list(range(counter, counter + len(pattern_text))),
                )
                counter += len(pattern_text)
            else:
                yield (operator_for_pattern_name(boolean_operator), [counter])
                counter += 1


def build_boolean_expression(rule):
    """
    Build a (flat, not nested #TODO boolean expression from the yml lines in the rule)
    """

    if "pattern" in rule:  # single pattern
        yield (OPERATORS.AND, [0])
    elif "patterns" in rule:  # multiple patterns
        yield from _parse_boolean_expression(rule["patterns"])
    else:
        assert False


def operator_for_pattern_name(pattern_name):
    return PATTERN_NAMES_MAP[pattern_name]


def parse_rule_patterns(rule):
    if "pattern" in rule:  # single pattern
        yield (0, rule["pattern"])
    elif "patterns" in rule:  # multiple patterns
        yield from parse_pattern_expression(rule["patterns"])
    else:
        assert False


def parse_pattern_expression(rule_patterns, counter=0):
    #    print((counter, rule_patterns))
    for pattern in rule_patterns:
        for boolean_operator, pattern_text in pattern.items():
            if boolean_operator == "pattern-either":
                yield from parse_pattern_expression(pattern_text, counter)
                counter += len(pattern_text)
            else:
                yield (counter, pattern_text)
                counter += 1


@dataclass(frozen=True)
class Range:
    start: int
    end: int

    def is_enclosing_or_eq(self, other_range):
        return self.start <= other_range.start and other_range.end <= self.end

    def __repr__(self):
        return f"{self.start}-{self.end}"


def _evaluate_single_expression(
    operator, pattern_id, results, ranges_left: Set[Range]
) -> List[Range]:
    results_for_pattern = results.get(pattern_id, [])
    if operator == OPERATORS.AND:
        # remove all ranges that don't equal the ranges for this pattern
        return ranges_left.intersection(results_for_pattern)
    elif operator == OPERATORS.AND_NOT:
        # remove all ranges that DO equal the ranges for this pattern
        # difference_update = Remove all elements of another set from this set.
        return ranges_left.difference(results_for_pattern)
    elif operator == OPERATORS.AND_INSIDE:
        # remove all ranges (not enclosed by) or (not equal to) the inside ranges
        output_ranges = set()
        for arange in ranges_left:
            for keep_inside_this_range in results_for_pattern:
                is_enclosed = keep_inside_this_range.is_enclosing_or_eq(arange)
                # print(
                #    f'candidate range is {arange}, needs to be `{operator}` {keep_inside_this_range}; keep?: {keep}')
                if is_enclosed:
                    output_ranges.add(arange)
                    break  # found a match, no need to keep going
        # print(f"after filter `{operator}`: {output_ranges}")
        return output_ranges
    elif operator == OPERATORS.AND_NOT_INSIDE:
        # remove all ranges enclosed by or equal to
        output_ranges = ranges_left.copy()
        for arange in ranges_left:
            for keep_inside_this_range in results_for_pattern:
                if keep_inside_this_range.is_enclosing_or_eq(arange):
                    output_ranges.remove(arange)
                    break
        # print(f"after filter `{operator}`: {output_ranges}")
        return output_ranges
    else:
        assert False, f"unknown operator {operator} in {expression}"


def evaluate_expression(expression, results: Dict[str, List[Range]]) -> List[Range]:
    ranges_left = set(flatten(results.values()))
    for (operator, pattern_ids) in expression:
        if operator == OPERATORS.AND_EITHER:
            # create a set from the union of the expressions in the `or` block
            either_ranges = set(flatten((results.get(pid, [])) for pid in pattern_ids))
            # remove anything that does not equal one of these ranges
            ranges_left.intersection_update(either_ranges)
            # print(f"after filter `{operator}`: {ranges_left}")
        else:
            assert (
                len(pattern_ids) == 1
            ), f"only {OPERATORS.AND_EITHER} expressions can have multiple pattern names"
            ranges_left = _evaluate_single_expression(
                operator, pattern_ids[0], results, ranges_left
            )
    return ranges_left


def parse_sgrep_output(sgrep_findings: List[Dict[str, Any]]) -> Dict[str, List[Range]]:
    output = collections.defaultdict(list)
    for finding in sgrep_findings:
        check_id = finding["check_id"]
        pattern_id = int(check_id.split(".")[1])
        output[pattern_id].append(sgrep_finding_to_range(finding))
    return dict(output)


def sgrep_finding_to_range(sgrep_finding: Dict[str, Any]):
    return Range(sgrep_finding["start"]["offset"], sgrep_finding["end"]["offset"])


def invoke_sgrep(
    all_rules: List[Dict[str, Any]], targets: List[Path]
) -> Dict[str, Any]:
    """Returns parsed json output of sgrep"""
    with tempfile.NamedTemporaryFile("w") as fout:
        # very important not to sort keys here
        yaml_as_str = yaml.safe_dump({"rules": all_rules}, sort_keys=False)
        debug_print(yaml_as_str)
        fout.write(yaml_as_str)
        fout.flush()
        cmd = [SGREP_PATH, f"-rules_file", fout.name, *[str(path) for path in targets]]
        output = subprocess.check_output(cmd, shell=False)
        output_json = json.loads((output.decode("utf-8")))
        return output_json


def rewrite_message_with_metavars(yaml_rule, sgrep_result):
    msg_text = yaml_rule["message"]
    if "metavars" in sgrep_result["extra"]:
        for metavar, contents in sgrep_result["extra"]["metavars"].items():
            msg_text = msg_text.replace(metavar, contents["abstract_content"])
    return msg_text


def transform_to_r2c_output(finding: Dict[str, Any]) -> Dict[str, Any]:
    # https://docs.r2c.dev/en/latest/api/output.html does not support offset at the moment
    if "offset" in finding["start"]:
        del finding["start"]["offset"]
    if "offset" in finding["end"]:
        del finding["end"]["offset"]
    return finding


def flatten_rule_patterns(all_rules):
    for rule_index, rule in enumerate(all_rules):
        patterns_with_ids = list(parse_rule_patterns(rule))
        for (pattern_index, pattern) in patterns_with_ids:
            # if we don't copy an array (like `languages`), the yaml file will refer to it by reference (with an anchor)
            # which is nice and all but the sgrep YAML parser doesn't support that
            new_check_id = f"{rule_index}.{pattern_index}"
            yield {
                "id": new_check_id,
                "pattern": pattern,
                "severity": rule["severity"],
                "languages": rule["languages"].copy(),
                "message": "<internalonly>",
            }


<<<<<<< HEAD
# CLI functions
=======
### CLI helper functions
>>>>>>> 728b5c52


def get_base_path() -> Path:
    docker_folder = Path(REPO_HOME_DOCKER)
    if docker_folder.exists():
        return docker_folder
    else:
        return Path(".")


def resolve_targets(targets: List[str]) -> List[Path]:
    base_path = get_base_path()
    return [
        Path(target) if Path(target).is_absolute() else base_path.joinpath(target)
        for target in targets
    ]


### Config helpers


def load_config_from_disk(loc: Path) -> Any:
    try:
        with loc.open() as f:
            return yaml.safe_load(f)
    except FileNotFoundError:
        print_error(f"YAML file at {file_path} not found")
        return None
    except yaml.scanner.ScannerError as se:
        print_error(se)
        return None


def parse_config_string(config_id: str, contents: str) -> Dict[str, Any]:
    try:
        return {config_id: yaml.safe_load(contents)}
    except yaml.scanner.ScannerError as se:
        print_error(se)
        return {config_id: None}


def parse_config_file(loc: Path) -> Dict[str, Any]:
    config_id = str(loc)  # TODO
    return {config_id: load_config_from_disk(loc)}


def parse_config_folder(loc: Path) -> Dict[str, Any]:
    configs = {}
    for l in loc.rglob("*"):
        if l.suffix in YML_EXTENSIONS:
            config_id = str(l)  # TODO
            configs[config_id] = load_config_from_disk(l)
    return configs


def load_config(location: Optional[str] = None) -> Any:
    base_path = get_base_path()
    if location is None:
        default_file = base_path.joinpath(DEFAULT_CONFIG_FILE)
        default_folder = base_path.joinpath(DEFAULT_CONFIG_FOLDER)
        if default_file.exists():
            return parse_config_file(default_file)
        elif default_folder.exists():
            return parse_config_folder(default_folder)
        else:
            print_error_exit(f"unable to find a config file in {base_path.resolve()}")
    else:
        loc = base_path.joinpath(location)
        if loc.exists():
            if loc.is_file():
                return parse_config_file(loc)
            elif loc.is_dir():
                return parse_config_folder(loc)
            else:
                print_error_exit(f"{loc} is not a file or folder!")
        else:
            print_error_exit(f"unable to find a config file in {base_path.resolve()}")


def download_config(config_url: str) -> Any:
    print_error(f"trying to download from {config_url}")
    try:
        r = requests.get(config_url, stream=True)
        if r.status_code == requests.codes.ok:
            content_type = r.headers.get("Content-Type")
            if "text/plain" in content_type:
                return parse_config_string(config_url, r.content)
            elif content_type == "application/x-gzip":
                fname = f"/tmp/{base64.b64encode(config_url.encode()).decode()}"
                with tarfile.open(fileobj=r.raw, mode="r:gz") as tar:
                    tar.extractall(fname)
                extracted = Path(fname)
                for path in extracted.iterdir():
                    # get first folder in extracted folder (this is how GH does it)
                    return parse_config_folder(path)
            else:
                print_error_exit(f"unknown content-type: {content_type}. Can not parse")
    except Exception as e:
        print_error(e)
        return None


def resolve_config(config_str: Optional[str]) -> Any:
    """ resolves if config arg is a registry entry, a url, or a file, folder, or loads from defaults if None"""
    if config_str is None:
        config = load_config()
    elif config_str in RULES_REGISTRY:
        config = download_config(RULES_REGISTRY[config_str])
    elif is_url(config_str):
        config = download_config(config_str)
    else:
        config = load_config(config_str)
    return config


def validate_configs(configs: Dict[str, Any]) -> Tuple[Dict[str, Any], Dict[str, Any]]:
    """ Take configs and separate into valid and invalid ones"""

    # TODO: validate the rule patterns are ok by invoking sgrep core
    errors = {}
    valid = {}
    for config_id, config in configs.items():
        if not config:
            errors[config_id] = config
            continue
        if RULES_KEY not in config:
            print_error(f"{config_id} is missing `{RULES_KEY}` as top-level key")
            errors[config_id] = config
            continue
        rules = config.get(RULES_KEY, [])
        valid_rules = []
        invalid_rules = []
        for i, rule in enumerate(rules):
            if rule:
                rule_id_err_msg = f'(rule id: {rule.get("id", MISSING_RULE_ID)})'
                if not set(rule.keys()).issuperset(MUST_HAVE_KEYS):
                    print_error(
                        f"{config_id} is missing keys at rule {i+1} {rule_id_err_msg}, must have: {MUST_HAVE_KEYS}"
                    )
                    invalid_rules.append(rule)
                elif not "pattern" in rule and not "patterns" in rule:
                    print_error(
                        f"{config_id} is missing key `pattern` or `patterns` at rule {i+1} {rule_id_err_msg}"
                    )
                    invalid_rules.append(rule)
                elif "patterns" in rule and not rule["patterns"]:
                    print_error(
                        f"{config_id} no patterns found inside rule {i+1} {rule_id_err_msg}"
                    )
                    invalid_rules.append(rule)
                else:
                    valid_rules.append(rule)
        if invalid_rules:
            errors[config_id] = {**config, "rules": invalid_rules}
        if valid_rules:
            valid[config_id] = {**config, "rules": valid_rules}
    return valid, errors


def convert_config_id_to_prefix(config_id: str) -> str:
    return ".".join(PurePath(config_id).parts[:-1])


def rename_rule_ids(valid_configs: Dict[str, Any]) -> Dict[str, Any]:
    transformed = {}
    for config_id, config in valid_configs.items():
        rules = config.get(RULES_KEY, [])
        transformed_rules = [
            {
                **rule,
<<<<<<< HEAD
                ID_KEY: f"{convert_config_id_to_prefix(config_id)}.{rule.get(ID_KEY, MISSING_RULE_ID)}",
=======
                ID_KEY: f"{convert_config_id_to_prefix(config_id)}.{rule.get(ID_KEY, 'no-id')}".lstrip(
                    "."
                ),
>>>>>>> 728b5c52
            }
            for rule in rules
        ]
        transformed[config_id] = {**config, RULES_KEY: transformed_rules}
    return transformed


def flatten_configs(transformed_configs: Dict[str, Any]) -> List[Any]:
    return [
        rule
        for config in transformed_configs.values()
        for rule in config.get(RULES_KEY, [])
    ]


def manual_config(pattern: str, lang: str) -> Dict[str, Any]:
    # TODO remove when using sgrep -e ... -l ... instead of this hacked config
    return {
        "manual": {
            RULES_KEY: [
                {
                    ID_KEY: "manual_id",
                    "pattern": pattern,
                    "message": "Manual Pattern",
                    "languages": [lang],
                    "severity": "ERROR",
                }
            ]
        }
    }


### Handle output


def post_output(output_url: str, output_data: Dict[str, Any]) -> None:
    print_msg(f"posting to {output_url}...")
    r = requests.post(output_url, json=output_data)
    debug_print(f"posted to {output_url} and got status_code:{r.status_code}")


def save_output(output_str: str, output_data: Dict[str, Any]):
    if is_url(output_str):
        post_output(output_str, output_data)
    else:
        if Path(output_str).is_absolute():
            save_path = Path(output_str)
        else:
            base_path = get_base_path()
            save_path = base_path.joinpath(target)

        with save_path.open() as fout:
            json.dump(output_data, fout)


<<<<<<< HEAD
# entry point
def main(args: Any):
    """ main function that parses args and runs sgrep """
=======
def set_flags(debug: bool, quiet: bool) -> None:
    """Set the global DEBUG and QUIET flags"""
    # TODO move to a proper logging framework
>>>>>>> 728b5c52
    global DEBUG
    global QUIET
    if debug:
        DEBUG = True
        debug_print("DEBUG is on")
    if quiet:
        QUIET = True
        debug_print("QUIET is on")


### entry point
def main(args: argparse.Namespace):
    """ main function that parses args and runs sgrep """

    # set the flags
    set_flags(args.verbose, args.quiet)

    # get the proper paths for targets i.e. handle base path of /home/repo when it exists in docker
    targets = resolve_targets(args.target)

    # first let's check for a pattern
    if args.pattern:
        # and a language
        if args.lang:
            lang = args.lang
        else:
            lang = DEFAULT_LANG
        pattern = args.pattern

        # TODO for now we generate a manual config. Might want to just call sgrep -e ... -l ...
        configs = manual_config(pattern, lang)
    else:
        # else let's get a config. A config is a dict from config_id -> config. Config Id is not well defined at this point.
        configs = resolve_config(args.config)

    # if we can't find a config, bail
    if not configs:
        print_error_exit(f"unable to resolve {args.config}")

    # let's split our configs into valid and invalid configs.
    # It's possible that a config_id exists in both because we check valid rules and invalid rules
    # instead of just hard failing for that config if mal-formed
    valid_configs, errors = validate_configs(configs)

    validate = args.validate
    strict = args.strict

    if errors:
        if strict:
            print_error_exit(f"run with --strict and there were {len(errors)} errors")
        elif validate:
            print_error_exit(f"run with --validate and there were {len(errors)} errors")
    elif validate:  # no errors!
        print_error_exit("Config is valid", exit_code=0)
<<<<<<< HEAD
    if not args.no_rewrite_rule_ids:
        valid_configs = rename_rule_ids(valid_configs)
    all_rules = flatten_configs(valid_configs)
=======
    # transform the configs to have the hierarchical rule ids
    transformed_configs = transform_configs(valid_configs)

    # extract just the valid configs
    all_rules = flatten_configs(transformed_configs)

    # print out a message
>>>>>>> 728b5c52
    print_msg(
        f"running {len(all_rules)} rules from {len(valid_configs)} yaml files ({len(errors)} yaml files were invalid)"
    )
    # TODO log valid and invalid configs if verbose

    # a rule can have multiple patterns inside it. Flatten these so we can send sgrep a single yml file list of patterns
    all_patterns = list(flatten_rule_patterns(all_rules))

    # actually invoke sgrep
    start = datetime.now()
    output_json = invoke_sgrep(all_patterns, targets)
    debug_print(f"sgrep ran in {datetime.now() - start}")
    debug_print(output_json)

    # group output; we want to see all of the same rule ids on the same file path
    by_rule_index = collections.defaultdict(lambda: collections.defaultdict(list))
    for finding in output_json["matches"]:
        rule_index = int(finding["check_id"].split(".")[0])
        by_rule_index[rule_index][finding["path"]].append(finding)

    outputs_after_booleans = []
    for rule_index, paths in by_rule_index.items():
        expression = list(build_boolean_expression(all_rules[rule_index]))
        debug_print(f"rule expression: {expression}")
        for filepath, results in paths.items():
            debug_print(
                f"-------- rule (index {rule_index}) {all_rules[rule_index]['id']}------ filepath: {filepath}"
            )
            check_ids_to_ranges = parse_sgrep_output(results)
            debug_print(check_ids_to_ranges)
            valid_ranges_to_output = evaluate_expression(
                expression, check_ids_to_ranges
            )

            # only output matches which are inside these offsets!
            debug_print(f"compiled result {valid_ranges_to_output}")
            debug_print("-" * 80)
            for result in results:
                if sgrep_finding_to_range(result) in valid_ranges_to_output:
                    # restore the original rule ID
                    result["check_id"] = all_rules[rule_index]["id"]
                    # restore the original message
                    result["extra"]["message"] = rewrite_message_with_metavars(
                        all_rules[rule_index], result
                    )
                    result = transform_to_r2c_output(result)
                    outputs_after_booleans.append(result)

    # output results
    output_data = {"results": outputs_after_booleans}
    if not QUIET:
        print(json.dumps(output_data))
    if args.output:
        save_output(args.output, output_data)


# CLI

if __name__ == "__main__":
    parser = argparse.ArgumentParser(
        description="sgrep CLI. For more information about sgrep, go to https://sgrep.dev/",
        prog="sgrep",  # we have to lie to the user since they know of this as `sgrep`
    )

    # input
    parser.add_argument(
        "target",
        nargs="*",
        default=["."],
        help="Files to search (by default, entire current working directory searched). Implied argument if piping to sgrep.",
    )

    # config options
    config = parser.add_argument_group("config")
    config_ex = config.add_mutually_exclusive_group()

    config_ex.add_argument(
        "-f",
        "--config",
        help=f"Config YAML file or directory of YAML files ending in .yml|.yaml, OR URL of a config file, OR sgrep registry entry name. See the README for sgrep for information on config file format.",
    )

    config_ex.add_argument("-e", "--pattern", help="sgrep pattern")
    config.add_argument(
        "-l",
        "--lang",
        help="Parses pattern and all files in specified language. Must be used with -e/--pattern.",
    )
    config.add_argument(
        "--validate",
        help=f"Validate config file(s). No search is performed.",
        action="store_true",
    )
    config.add_argument(
        "--strict",
        help=f"only invoke sgrep if config(s) are valid",
        action="store_true",
    )

    config.add_argument(
        "--no-rewrite-rule-ids",
        help="Do not rewrite rule ids when they appear in nested subfolders (by default, rule 'foo' in test/rules.yaml will be renamed 'test.foo')",
        action="store_true",
    )

    # output options
    output = parser.add_argument_group("output")

    output.add_argument(
        "-q",
        "--quiet",
        help="Do not print anything to stdout. Search results can still be saved to an output file specified by -o/--output. Exit code provides success status.",
        action="store_true",
    )
    
    output.add_argument(
        "-o",
        "--output",
        help="Save search results to a file or post to URL. Default is to print to stdout.",
    )
    output.add_argument(
        "--json", help="Convert search output to JSON format.", action="store_true"
    )
    # logging options
    logging = parser.add_argument_group("logging")

    logging.add_argument(
        "-v",
        "--verbose",
        help=f"Sets the logging level to verbose. E.g. statements about which files are being processed will be printed.",
        action="store_true",
    )

    ### Parse and validate
    args = parser.parse_args()
    if args.lang and not args.pattern:
        parser.error("-e/--pattern is required when -l/--lang is used.")

    main(args)<|MERGE_RESOLUTION|>--- conflicted
+++ resolved
@@ -13,11 +13,8 @@
 from dataclasses import dataclass
 from pathlib import Path, PurePath
 from typing import Any, Dict, Generator, List, Optional, Set, Tuple
-<<<<<<< HEAD
 from urllib.parse import urlparse
-=======
 from datetime import datetime
->>>>>>> 728b5c52
 
 import requests
 import yaml
@@ -286,12 +283,7 @@
             }
 
 
-<<<<<<< HEAD
-# CLI functions
-=======
-### CLI helper functions
->>>>>>> 728b5c52
-
+# CLI helper functions
 
 def get_base_path() -> Path:
     docker_folder = Path(REPO_HOME_DOCKER)
@@ -461,13 +453,9 @@
         transformed_rules = [
             {
                 **rule,
-<<<<<<< HEAD
-                ID_KEY: f"{convert_config_id_to_prefix(config_id)}.{rule.get(ID_KEY, MISSING_RULE_ID)}",
-=======
-                ID_KEY: f"{convert_config_id_to_prefix(config_id)}.{rule.get(ID_KEY, 'no-id')}".lstrip(
+                ID_KEY: f"{convert_config_id_to_prefix(config_id)}.{rule.get(ID_KEY, MISSING_RULE_ID)}".lstrip(
                     "."
                 ),
->>>>>>> 728b5c52
             }
             for rule in rules
         ]
@@ -523,15 +511,9 @@
             json.dump(output_data, fout)
 
 
-<<<<<<< HEAD
-# entry point
-def main(args: Any):
-    """ main function that parses args and runs sgrep """
-=======
 def set_flags(debug: bool, quiet: bool) -> None:
     """Set the global DEBUG and QUIET flags"""
     # TODO move to a proper logging framework
->>>>>>> 728b5c52
     global DEBUG
     global QUIET
     if debug:
@@ -542,7 +524,7 @@
         debug_print("QUIET is on")
 
 
-### entry point
+# entry point
 def main(args: argparse.Namespace):
     """ main function that parses args and runs sgrep """
 
@@ -586,19 +568,14 @@
             print_error_exit(f"run with --validate and there were {len(errors)} errors")
     elif validate:  # no errors!
         print_error_exit("Config is valid", exit_code=0)
-<<<<<<< HEAD
+
     if not args.no_rewrite_rule_ids:
+        # re-write the configs to have the hierarchical rule ids
         valid_configs = rename_rule_ids(valid_configs)
+        
+    # extract just the rules from valid configs
     all_rules = flatten_configs(valid_configs)
-=======
-    # transform the configs to have the hierarchical rule ids
-    transformed_configs = transform_configs(valid_configs)
-
-    # extract just the valid configs
-    all_rules = flatten_configs(transformed_configs)
-
-    # print out a message
->>>>>>> 728b5c52
+
     print_msg(
         f"running {len(all_rules)} rules from {len(valid_configs)} yaml files ({len(errors)} yaml files were invalid)"
     )
