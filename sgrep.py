--- conflicted
+++ resolved
@@ -742,14 +742,12 @@
         action="store_true",
     )
 
-<<<<<<< HEAD
     output.add_argument(
         "--no-rewrite-rule-ids",
         help="Do not rewrite rule ids when they appear in nested subfolders (by default, rule 'foo' in test/rules.yaml will be renamed 'test.foo')",
         action="store_true",
     )
-=======
->>>>>>> ef02adff
+
     output.add_argument(
         "-o",
         "--output",
