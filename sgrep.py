#!/usr/bin/env python3
import argparse
import base64
import collections
import itertools
import json
import os
import subprocess
import sys
import tarfile
import tempfile
import traceback
from dataclasses import dataclass
from pathlib import Path, PurePath
from typing import Any, Dict, Generator, List, Optional, Set, Tuple
from urllib.parse import urlparse

import requests
import yaml
<<<<<<< HEAD
=======

# TODO: support nested expressions under pattern-either
>>>>>>> c353f92c


# Constants

REPO_HOME_DOCKER = "/home/repo/"
DEFAULT_CONFIG_FILE = ".sgrep.yml"
DEFAULT_CONFIG_FOLDER = ".sgrep"
DEFAULT_LANG = "python"

MISSING_RULE_ID = 'no-rule-id'

RULES_REGISTRY = {"r2c": "https://github.com/returntocorp/sgrep-rules/tarball/master"}
RULES_KEY = "rules"
ID_KEY = "id"


class OPERATORS:
    AND_ALL = "and_all"
    AND_NOT = "and_not"
    AND = "and"
    AND_EITHER = "and_either"
    AND_INSIDE = "and_inside"
    AND_NOT_INSIDE = "and_not_inside"

MUST_HAVE_KEYS = {"id", "message", "languages", "severity"}

PATTERN_NAMES_MAP = {
    "pattern-inside": OPERATORS.AND_INSIDE,
    "pattern-not-inside": OPERATORS.AND_NOT_INSIDE,
    "pattern-either": OPERATORS.AND_EITHER,
    "pattern-not": OPERATORS.AND_NOT,
    "pattern": OPERATORS.AND,
    "patterns": OPERATORS.AND_ALL   
}

INVERSE_PATTERN_NAMES_MAP = dict((v, k) for k, v in PATTERN_NAMES_MAP.items())

YML_EXTENSIONS = {".yml", ".yaml"}
DEBUG = False
QUIET = False
SGREP_PATH = "sgrep"

# helper functions


def is_url(url: str) -> bool:
    try:
        result = urlparse(url)
        return all([result.scheme, result.netloc])
    except ValueError:
        return False


def print_error(e):
    if not QUIET:
        print(str(e), file=sys.stderr)


def print_error_exit(msg: str, exit_code: int = 1) -> None:
    if not QUIET:
        print(msg, file=sys.stderr)
    sys.exit(exit_code)


def print_msg(msg: str):
    if not QUIET:
        print(msg, file=sys.stderr)


def debug_print(msg: str):
    if DEBUG:
        print(msg, file=sys.stderr)


def flatten(L: List[List[Any]]) -> List[Any]:
    for list in L:
        for item in list:
            yield item


<<<<<<< HEAD
### sgrep functions
NO_BOOLEAN_RULE_ID = '_internal_boolean_rule_no_id'

def test_exprs():
    subexpression1 = [(OPERATORS.AND_INSIDE, "pattern4", "p4"), (OPERATORS.AND, "pattern2", "p2")]
    subexpression2 = [(OPERATORS.AND_NOT_INSIDE, "pattern4", "p4"), (OPERATORS.AND, "pattern1", "p1")]
    expression = [(OPERATORS.AND_INSIDE, "pattern3", "p3"),
                  (OPERATORS.AND_EITHER, NO_BOOLEAN_RULE_ID, [(OPERATORS.AND_ALL, 'someid', subexpression1), (OPERATORS.AND_ALL, 'someid2', subexpression2)]) 
                  ]
    flat = list(enumerate_patterns_in_boolean_expression(expression))
    # print(flat)

    assert flat == [
        (OPERATORS.AND_INSIDE, "pattern3", "p3"),
        (OPERATORS.AND_EITHER, NO_BOOLEAN_RULE_ID, "no-pattern"),
        (OPERATORS.AND_ALL,NO_BOOLEAN_RULE_ID, "no-pattern"),
        (OPERATORS.AND_INSIDE, "pattern4", "p4"), 
        (OPERATORS.AND,         "pattern2", "p2"),
        (OPERATORS.AND_ALL, NO_BOOLEAN_RULE_ID, "no-pattern"),
        (OPERATORS.AND_NOT_INSIDE, "pattern4", "p4"), 
        (OPERATORS.AND,          "pattern1", "p1")], f"flat: {flat}"

def enumerate_patterns_in_boolean_expression(expression):
    """
    flatten a potentially nested expression
    """
    for pattern_or_list in expression:
        if isinstance(pattern_or_list[2], list):
            yield (pattern_or_list[0], NO_BOOLEAN_RULE_ID, 'no-pattern')
            #for expr in pattern_or_list[2]:
            yield from enumerate_patterns_in_boolean_expression(pattern_or_list[2])
        else:
            yield pattern_or_list
=======
# sgrep functions
>>>>>>> c353f92c

def drop_patterns(expression_with_patterns):
    """
    Iterate through an expression object of (op, pattern_id, pattern) and return the same shape but with (op, pattern_id)
    """
    for pattern_or_list in expression_with_patterns:
        if isinstance(pattern_or_list[2], list):
            yield (pattern_or_list[0], list(drop_patterns(pattern_or_list[2])))
        else:
            (op, pattern_id, pattern) = pattern_or_list
            yield (op, pattern_id)

def _parse_boolean_expression(rule_patterns, pattern_id=0, prefix=''):
    """
    Move through the expression, yielding tuples of (operator, unique-id-for-pattern, pattern)
    """
    for pattern in rule_patterns:
        for boolean_operator, pattern_text in pattern.items():
            if boolean_operator == INVERSE_PATTERN_NAMES_MAP[OPERATORS.AND_EITHER] or \
                boolean_operator == INVERSE_PATTERN_NAMES_MAP[OPERATORS.AND_ALL]:
                operator = operator_for_pattern_name(boolean_operator)
                sub_expression = _parse_boolean_expression(pattern_text, 0, f'{prefix}.{pattern_id}')
                yield (operator, NO_BOOLEAN_RULE_ID, list(sub_expression))
            else:
                yield (operator_for_pattern_name(boolean_operator), f'{prefix}.{pattern_id}', pattern_text)
                pattern_id += 1


def build_boolean_expression(rule):
    """
    Build a boolean expression from the yml lines in the rule
    tuples of (operator, rule-id, pattern)
    """
    if "pattern" in rule:  # single pattern at root
        yield (OPERATORS.AND, '0', rule['pattern'])
    elif "patterns" in rule:  # multiple patterns at root
        yield from _parse_boolean_expression(rule["patterns"])
    else:
        assert False


def operator_for_pattern_name(pattern_name):
    return PATTERN_NAMES_MAP[pattern_name]

@dataclass(frozen=True)
class Range:
    start: int
    end: int

    def is_enclosing_or_eq(self, other_range):
        return self.start <= other_range.start and other_range.end <= self.end

    def __repr__(self):
        return f"{self.start}-{self.end}"


def _evaluate_single_expression(
    operator, pattern_id, results, ranges_left: Set[Range]
) -> List[Range]:
    results_for_pattern = results.get(pattern_id, [])
    if operator == OPERATORS.AND:
        # remove all ranges that don't equal the ranges for this pattern
        return ranges_left.intersection(results_for_pattern)
    elif operator == OPERATORS.AND_NOT:
        # remove all ranges that DO equal the ranges for this pattern
        # difference_update = Remove all elements of another set from this set.
        return ranges_left.difference(results_for_pattern)
    elif operator == OPERATORS.AND_INSIDE:
        # remove all ranges (not enclosed by) or (not equal to) the inside ranges
        output_ranges = set()
        for arange in ranges_left:
            for keep_inside_this_range in results_for_pattern:
                is_enclosed = keep_inside_this_range.is_enclosing_or_eq(arange)
                # print(
                #    f'candidate range is {arange}, needs to be `{operator}` {keep_inside_this_range}; keep?: {keep}')
                if is_enclosed:
                    output_ranges.add(arange)
                    break  # found a match, no need to keep going
        # print(f"after filter `{operator}`: {output_ranges}")
        return output_ranges
    elif operator == OPERATORS.AND_NOT_INSIDE:
        # remove all ranges enclosed by or equal to
        output_ranges = ranges_left.copy()
        for arange in ranges_left:
            for keep_inside_this_range in results_for_pattern:
                if keep_inside_this_range.is_enclosing_or_eq(arange):
                    output_ranges.remove(arange)
                    break
        # print(f"after filter `{operator}`: {output_ranges}")
        return output_ranges
    else:
        assert False, f"unknown operator {operator} in {expression}"

def evaluate_expression(expression, results: Dict[str, List[Range]]) -> List[Range]:
    ranges_left = set(flatten(results.values()))
    return _evaluate_expression(expression, results, ranges_left)

def _evaluate_expression(expression, results: Dict[str, List[Range]], ranges_left: Set[Range]) -> List[Range]:
    for (operator, pattern_id_or_list) in expression:
        if operator == OPERATORS.AND_EITHER or operator == OPERATORS.AND_ALL:
            assert isinstance(pattern_id_or_list, list), f"{OPERATORS.AND_EITHER} or {OPERATORS.AND_ALL} must have a list of subpatterns"

            # recurse on the nested expressions
            evaluated_ranges = [_evaluate_expression([expr], results, ranges_left.copy()) for expr in pattern_id_or_list]
            debug_print(f"recursion result {evaluated_ranges} (flat: {list(flatten(evaluated_ranges))}))")

            if operator == OPERATORS.AND_EITHER:
                # remove anything that does not equal one of these ranges
                ranges_left.intersection_update(flatten(evaluated_ranges))
            elif operator == OPERATORS.AND_ALL:
                # chain intersection of every range returned
                for arange in evaluated_ranges:
                    ranges_left.intersection_update(arange)
            debug_print(f"after filter `{operator}`: {ranges_left}")
        else:
            assert isinstance(pattern_id_or_list, str), f"only {OPERATORS.AND_EITHER} or {OPERATORS.AND_ALL} expressions can have multiple subpatterns"
            ranges_left = _evaluate_single_expression(
                operator, pattern_id_or_list, results, ranges_left
            )
    return ranges_left


def parse_sgrep_output(sgrep_findings: List[Dict[str, Any]]) -> Dict[str, List[Range]]:
    output = collections.defaultdict(list)
    for finding in sgrep_findings:
        check_id = finding["check_id"]
        pattern_id = '.'.join(check_id.split(".")[1:])
        output[pattern_id].append(sgrep_finding_to_range(finding))
    return dict(output)


def sgrep_finding_to_range(sgrep_finding: Dict[str, Any]):
    return Range(sgrep_finding["start"]["offset"], sgrep_finding["end"]["offset"])


def invoke_sgrep(
    all_rules: List[Dict[str, Any]], targets: List[Path]
) -> Dict[str, Any]:
    """Returns parsed json output of sgrep"""
    with tempfile.NamedTemporaryFile("w") as fout:
        # very important not to sort keys here
        yaml_as_str = yaml.safe_dump({"rules": all_rules}, sort_keys=False)
        fout.write(yaml_as_str)
        fout.flush()
        cmd = [SGREP_PATH, f"-rules_file", fout.name, *[str(path) for path in targets]]
        output = subprocess.check_output(cmd, shell=False)
        output_json = json.loads((output.decode("utf-8")))
        return output_json


def rewrite_message_with_metavars(yaml_rule, sgrep_result):
    msg_text = yaml_rule["message"]
    if "metavars" in sgrep_result["extra"]:
        for metavar, contents in sgrep_result["extra"]["metavars"].items():
            msg_text = msg_text.replace(metavar, contents["abstract_content"])
    return msg_text


def transform_to_r2c_output(finding: Dict[str, Any]) -> Dict[str, Any]:
    # https://docs.r2c.dev/en/latest/api/output.html does not support offset at the moment
    if "offset" in finding["start"]:
        del finding["start"]["offset"]
    if "offset" in finding["end"]:
        del finding["end"]["offset"]
    return finding


def flatten_rule_patterns(all_rules):
    for rule_index, rule in enumerate(all_rules):
        patterns_with_ids = list(enumerate_patterns_in_boolean_expression(list(build_boolean_expression(rule))))
        for (_operator, pattern_index, pattern) in patterns_with_ids:
            if pattern_index == NO_BOOLEAN_RULE_ID:
                # don't send rules like "and-either" or "and-all" to sgrep
                continue
            # if we don't copy an array (like `languages`), the yaml file will refer to it by reference (with an anchor)
            # which is nice and all but the sgrep YAML parser doesn't support that
            new_check_id = f"{rule_index}.{pattern_index}"
            yield {
                "id": new_check_id,
                "pattern": pattern,
                "severity": rule["severity"],
                "languages": rule["languages"].copy(),
                "message": "<internalonly>",
            }


# CLI functions


def get_base_path() -> Path:
    docker_folder = Path(REPO_HOME_DOCKER)
    if docker_folder.exists():
        return docker_folder
    else:
        return Path(".")


def resolve_targets(targets: List[str]) -> List[Path]:
    base_path = get_base_path()
    return [
        Path(target) if Path(target).is_absolute() else base_path.joinpath(target)
        for target in targets
    ]


def load_config_from_disk(loc: Path) -> Any:
    try:
        with loc.open() as f:
            return yaml.safe_load(f)
    except FileNotFoundError:
        print_error(f"YAML file at {file_path} not found")
        return None
    except yaml.scanner.ScannerError as se:
        print_error(se)
        return None


def parse_config_string(config_id: str, contents: str) -> Dict[str, Any]:
    try:
        return {config_id: yaml.safe_load(contents)}
    except yaml.scanner.ScannerError as se:
        print_error(se)
        return {config_id: None}


def parse_config_file(loc: Path) -> Dict[str, Any]:
    config_id = str(loc)  # TODO
    return {config_id: load_config_from_disk(loc)}


def parse_config_folder(loc: Path) -> Dict[str, Any]:
    configs = {}
    for l in loc.rglob("*"):
        if l.suffix in YML_EXTENSIONS:
            config_id = str(l)  # TODO
            configs[config_id] = load_config_from_disk(l)
    return configs


def load_config(location: Optional[str] = None) -> Any:
    base_path = get_base_path()
    if location is None:
        default_file = base_path.joinpath(DEFAULT_CONFIG_FILE)
        default_folder = base_path.joinpath(DEFAULT_CONFIG_FOLDER)
        if default_file.exists():
            return parse_config_file(default_file)
        elif default_folder.exists():
            return parse_config_folder(default_folder)
        else:
            print_error_exit(f"unable to find a config file in {base_path.resolve()}")
    else:
        loc = base_path.joinpath(location)
        if loc.exists():
            if loc.is_file():
                return parse_config_file(loc)
            elif loc.is_dir():
                return parse_config_folder(loc)
            else:
                print_error_exit(f"{loc} is not a file or folder!")
        else:
            print_error_exit(f"unable to find a config file in {base_path.resolve()}")


def download_config(config_url: str) -> Any:
    print_error(f"trying to download from {config_url}")
    try:
        r = requests.get(config_url, stream=True)
        if r.status_code == requests.codes.ok:
            content_type = r.headers.get("Content-Type")
            if "text/plain" in content_type:
                return parse_config_string(config_url, r.content)
            elif content_type == "application/x-gzip":
                fname = f"/tmp/{base64.b64encode(config_url.encode()).decode()}"
                with tarfile.open(fileobj=r.raw, mode="r:gz") as tar:
                    tar.extractall(fname)
                extracted = Path(fname)
                for path in extracted.iterdir():
                    # get first folder in extracted folder (this is how GH does it)
                    return parse_config_folder(path)
            else:
                print_error_exit(f"unknown content-type: {content_type}. Can not parse")
    except Exception as e:
        print_error(e)
        return None


def resolve_config(config_str: Optional[str]) -> Any:
    """ resolves if config arg is a registry entry, a url, or a file, folder, or loads from defaults if None"""
    if config_str is None:
        config = load_config()
    elif config_str in RULES_REGISTRY:
        config = download_config(RULES_REGISTRY[config_str])
    elif is_url(config_str):
        config = download_config(config_str)
    else:
        config = load_config(config_str)
    return config


def validate_configs(configs: Dict[str, Any]) -> Tuple[Dict[str, Any], Dict[str, Any]]:
    """ Take configs and separate into valid and invalid ones"""

    # TODO: validate the rule patterns are ok by invoking sgrep core
    errors = {}
    valid = {}
    for config_id, config in configs.items():
        if not config:
            errors[config_id] = config
            continue
        if RULES_KEY not in config:
            print_error(f"{config_id} is missing `{RULES_KEY}` as top-level key")
            errors[config_id] = config
            continue
        rules = config.get(RULES_KEY)
        valid_rules = []
        invalid_rules = []
        for i, rule in enumerate(rules):
            if rule:
                rule_id_err_msg = f'(rule id: {rule.get("id", MISSING_RULE_ID)})'
                if not set(rule.keys()).issuperset(MUST_HAVE_KEYS):
                    print_error(
                        f"{config_id} is missing keys at rule {i+1} {rule_id_err_msg}, must have: {MUST_HAVE_KEYS}"
                    )
                    invalid_rules.append(rule)
                elif not "pattern" in rule and not "patterns" in rule:
                    print_error(
                        f"{config_id} is missing key `pattern` or `patterns` at rule {i+1} {rule_id_err_msg}"
                    )
                    invalid_rules.append(rule)
                elif "patterns" in rule and not rule["patterns"]:
                    print_error(
                        f"{config_id} no patterns found inside rule {i+1} {rule_id_err_msg}"
                    )
                    invalid_rules.append(rule)
                else:
                    valid_rules.append(rule)
        
        if invalid_rules:
            errors[config_id] = {**config, "rules": invalid_rules}
        if valid_rules:
            valid[config_id] = {**config, "rules": valid_rules}
    return valid, errors


def convert_config_id_to_prefix(config_id: str) -> str:
    return ".".join(PurePath(config_id).parts[:-1])


def rename_rule_ids(valid_configs: Dict[str, Any]) -> Dict[str, Any]:
    transformed = {}
    for config_id, config in valid_configs.items():
        rules = config.get(RULES_KEY, [])
        transformed_rules = [
            {
                **rule,
                ID_KEY: f"{convert_config_id_to_prefix(config_id)}.{rule.get(ID_KEY, MISSING_RULE_ID)}",
            }
            for rule in rules
        ]
        transformed[config_id] = {**config, RULES_KEY: transformed_rules}
    return transformed


def flatten_configs(transformed_configs: Dict[str, Any]) -> List[Any]:
    return [
        rule
        for config in transformed_configs.values()
        for rule in config.get(RULES_KEY, [])
    ]


def manual_config(pattern: str, lang: str) -> Dict[str, Any]:
    return {
        "manual": {
            RULES_KEY: [
                {
                    ID_KEY: "manual_id",
                    "pattern": pattern,
                    "message": "Manual Pattern",
                    "languages": [lang],
                    "severity": "ERROR",
                }
            ]
        }
    }


def post_output(output_url: str, output_data: Dict[str, Any]) -> None:
    print_msg(f"posting to {output_url}...")
    r = requests.post(output_url, json=output_data)
    debug_print(f"posted to {output_url} and got status_code:{r.status_code}")


def save_output(output_str: Optional[str], output_data: Dict[str, Any]):
    if output_str:
        if is_url(output_str):
            post_output(output_str, output_data)
        else:
            if Path(output_str).is_absolute():
                save_path = Path(output_str)
            else:
                base_path = get_base_path()
                save_path = base_path.joinpath(target)

            with save_path.open() as fout:
                json.dump(output_data, fout)


# entry point
def main(args: Any):
    """ main function that parses args and runs sgrep """
    global DEBUG
    global QUIET
    if args.verbose:
        DEBUG = True
        debug_print("DEBUG is on")
    if args.quiet:
        QUIET = True
        debug_print("QUIET is on")

    targets = resolve_targets(args.target)
    if args.pattern:
        if args.lang:
            lang = args.lang
        else:
            lang = DEFAULT_LANG
        pattern = args.pattern
        configs = manual_config(pattern, lang)
    else:
        configs = resolve_config(args.config)

    validate = args.validate
    strict = args.strict

    if not configs:
        print_error_exit(f"unable to resolve {args.config}")

    valid_configs, errors = validate_configs(configs)
    if errors:
        if strict:
            print_error_exit(f"run with --strict and there were {len(errors)} errors")
        elif validate:
            print_error_exit(f"run with --validate and there were {len(errors)} errors")

    if validate:
        print_error_exit("Config is valid", exit_code=0)
    if not args.no_rewrite_rule_ids:
        valid_configs = rename_rule_ids(valid_configs)
    all_rules = flatten_configs(valid_configs)
    print_msg(
        f"running {len(all_rules)} rules from {len(valid_configs)} yaml files ({len(errors)} yaml files were invalid)"
    )
    # TODO log valid and invalid configs if verbose

    # a rule can have multiple patterns inside it. Flatten these so we can send sgrep a single yml file list of patterns
    all_patterns = list(flatten_rule_patterns(all_rules))
    output_json = invoke_sgrep(all_patterns, targets)
    debug_print(output_json)

    # group output; we want to see all of the same rule ids on the same file path
    by_rule_index = collections.defaultdict(lambda: collections.defaultdict(list))
    for finding in output_json["matches"]:
        rule_index = int(finding["check_id"].split(".")[0])
        by_rule_index[rule_index][finding["path"]].append(finding)

    outputs_after_booleans = []
    for rule_index, paths in by_rule_index.items():
        full_expression = list(build_boolean_expression(all_rules[rule_index]))
        expression = list(drop_patterns(full_expression))
        debug_print(expression)
        # expression = (op, pattern_id) for (op, pattern_id, pattern) in expression_with_patterns]
        for filepath, results in paths.items():
            debug_print(
                f"-------- rule (index {rule_index}) {all_rules[rule_index]['id']}------ filepath: {filepath}"
            )
            check_ids_to_ranges = parse_sgrep_output(results)
            debug_print(check_ids_to_ranges)
            valid_ranges_to_output = evaluate_expression(
                expression, check_ids_to_ranges
            )

            # only output matches which are inside these offsets!
            debug_print(f"compiled result {valid_ranges_to_output}")
            debug_print("-" * 80)
            for result in results:
                if sgrep_finding_to_range(result) in valid_ranges_to_output:
                    # restore the original rule ID
                    result["check_id"] = all_rules[rule_index]["id"]
                    # restore the original message
                    result["extra"]["message"] = rewrite_message_with_metavars(
                        all_rules[rule_index], result
                    )
                    result = transform_to_r2c_output(result)
                    outputs_after_booleans.append(result)
    if not QUIET:
        print(json.dumps({"results": outputs_after_booleans}))
    if args.output:
        save_output(args.output, {"results": outputs_after_booleans})


# CLI

if __name__ == "__main__":
    parser = argparse.ArgumentParser(
        description="sgrep CLI. For more information about sgrep, go to https://sgrep.dev/",
        prog="sgrep",  # we have to lie to the user since they know of this as `sgrep`
    )

    # input
    parser.add_argument(
        "target",
        nargs="*",
        default=["."],
        help="Files to search (by default, entire current working directory searched). Implied argument if piping to sgrep.",
    )

    # config options
    config = parser.add_argument_group("config")
    config_ex = config.add_mutually_exclusive_group()

    config_ex.add_argument(
        "-f",
        "--config",
        help=f"Config YAML file or directory of YAML files ending in .yml|.yaml, OR URL of a config file, OR sgrep registry entry name. See the README for sgrep for information on config file format.",
    )

    config_ex.add_argument("-e", "--pattern", help="sgrep pattern")
    config.add_argument(
        "-l",
        "--lang",
        help="Parses pattern and all files in specified language. Must be used with -e/--pattern.",
    )
    config.add_argument(
        "--validate",
        help=f"Validate config file(s). No search is performed.",
        action="store_true",
    )
    config.add_argument(
        "--strict",
        help=f"only invoke sgrep if config(s) are valid",
        action="store_true",
    )

    # output options
    output = parser.add_argument_group("output")

    output.add_argument(
        "-q",
        "--quiet",
        help="Do not print anything to stdout. Search results can still be saved to an output file specified by -o/--output. Exit code provides success status.",
        action="store_true",
    )
    output.add_argument(
        "--no-rewrite-rule-ids",
        help="Do not rewrite rule ids when they appear in nested subfolders (by default, rule 'foo' in test/rules.yaml will be renamed 'test.foo')",
        action="store_true",
    )
    output.add_argument(
        "-o",
        "--output",
        help="Save search results to a file or post to URL. Default is to print to stdout.",
    )
    output.add_argument(
        "--json", help="Convert search output to JSON format.", action="store_true"
    )
    # logging options
    logging = parser.add_argument_group("logging")

    logging.add_argument(
        "-v",
        "--verbose",
        help=f"Sets the logging level to verbose. E.g. statements about which files are being processed will be printed.",
        action="store_true",
    )

    ### Parse and validate
    args = parser.parse_args()
    if args.lang and not args.pattern:
        parser.error("-e/--pattern is required when -l/--lang is used.")

    test_exprs()



    main(args)<|MERGE_RESOLUTION|>--- conflicted
+++ resolved
@@ -17,12 +17,6 @@
 
 import requests
 import yaml
-<<<<<<< HEAD
-=======
-
-# TODO: support nested expressions under pattern-either
->>>>>>> c353f92c
-
 
 # Constants
 
@@ -102,7 +96,6 @@
             yield item
 
 
-<<<<<<< HEAD
 ### sgrep functions
 NO_BOOLEAN_RULE_ID = '_internal_boolean_rule_no_id'
 
@@ -136,9 +129,6 @@
             yield from enumerate_patterns_in_boolean_expression(pattern_or_list[2])
         else:
             yield pattern_or_list
-=======
-# sgrep functions
->>>>>>> c353f92c
 
 def drop_patterns(expression_with_patterns):
     """
