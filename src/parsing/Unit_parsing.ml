open Common
open Fpath_.Operators
module E = Core_error

let t = Testo.create

(*****************************************************************************)
(* Purpose *)
(*****************************************************************************)
(* Unit (and integration) tests exercising the parsers *)

(*****************************************************************************)
(* Constants *)
(*****************************************************************************)

(* ran from the root of the semgrep repository *)
let tests_path = Fpath.v "tests"
let tests_path_parsing = tests_path / "parsing"
let tests_path_parsing_missing = tests_path / "parsing_missing"
let tests_path_parsing_partial = tests_path / "parsing_partial"
let tests_path_parsing_todo = tests_path / "parsing_todo"

(*****************************************************************************)
(* Helpers *)
(*****************************************************************************)

type error_tolerance = Strict | Missing_tokens | Partial_parsing | Todo

(*
   Strict parsing: errors due to missing (inserted) tokens are not tolerated
   in these tests.
*)
let parsing_tests_for_lang ?expected_outcome files lang =
  files
  |> List_.map (fun file ->
         Testo.create ?expected_outcome ~tags:(Test_tags.tags_of_lang lang)
           (Filename.basename file) (fun () ->
             Parse_target.parse_and_resolve_name_strict lang (Fpath.v file)
             |> ignore))

(* Parsing is expected to succeed with only tolerable parsing errors
   (assumed to be "missing token" nodes inserted by tree-sitter) *)
let missing_tokens_tests_for_lang files lang =
  files
  |> List_.map (fun file ->
         Testo.create ~tags:(Test_tags.tags_of_lang lang)
           (Filename.basename file) (fun () ->
             let { Parsing_result2.errors; tolerated_errors; _ } =
               Parse_target.parse_and_resolve_name lang (Fpath.v file)
             in
             (match errors with
             | [] -> ()
             | _ ->
                 Alcotest.fail
                   ("parsing errors: " ^ Parsing_result2.format_errors errors));
             match tolerated_errors with
             | [] -> Alcotest.fail "no 'missing token' errors. Was it fixed?"
             | _ :: _ ->
                 print_endline
                   ("tolerated errors: "
                   ^ Parsing_result2.format_errors tolerated_errors)))

(* Parsing is expected to fail with at least one parsing error. *)
let partial_parsing_tests_for_lang files lang =
  files
  |> List_.map (fun file ->
         Testo.create ~tags:(Test_tags.tags_of_lang lang)
           ~expected_outcome:
             (Should_fail
                "tree-sitter parsing error is expected: skipped tokens or \
                 missing tokens") (Filename.basename file) (fun () ->
             let { Parsing_result2.errors; tolerated_errors; _ } =
               Parse_target.parse_and_resolve_name lang (Fpath.v file)
             in
             let all_errors = errors @ tolerated_errors in
             match all_errors with
             | [] -> ()
             | _ ->
                 Alcotest.fail
                   ("parsing errors: "
                   ^ Parsing_result2.format_errors all_errors)))

let parsing_tests_for_lang error_tolerance files lang =
  match error_tolerance with
  | Strict -> parsing_tests_for_lang files lang
  | Missing_tokens -> missing_tokens_tests_for_lang files lang
  | Partial_parsing -> partial_parsing_tests_for_lang files lang
  | Todo ->
      parsing_tests_for_lang ~expected_outcome:(Should_fail "to do") files lang

(*****************************************************************************)
(* Tests *)
(*****************************************************************************)

let pack_parsing_tests_for_lang ?(error_tolerance = Strict) lang =
  let slang = Lang.show lang in
  let dir = Lang.to_lowercase_alnum lang in
  let exts = Lang.ext_of_lang lang in
  let dir, subcategory =
    match error_tolerance with
    | Strict -> (tests_path_parsing / dir, None)
    | Missing_tokens -> (tests_path_parsing_missing / dir, Some "missing tokens")
    | Partial_parsing ->
        (tests_path_parsing_partial / dir, Some "partial parsing")
    | Todo -> (tests_path_parsing_todo / dir, None)
  in
  let check_ext file =
    if
      not
        (List.exists
           (fun ext ->
             let regex = spf {|.*%s$|} (Str.quote ext) in
             file =~ regex)
           exts)
    then
      failwith (spf "Unrecognized extension for file %s for lang %s" file slang)
  in
  (* Get all files then check extensions *)
  let pattern = spf "%s/**/*" !!dir in
  let files = Common2.glob pattern in
  if files =*= [] then
    failwith (spf "Empty set of parsing tests for %s at %s" slang pattern);
  List.iter check_ext files;
  let tests = parsing_tests_for_lang error_tolerance files lang in
  (match subcategory with
  | None -> tests
  | Some cat -> Testo.categorize cat tests)
  |> Testo.categorize slang

(* Note that here we also use tree-sitter to parse; certain files were not
 * parsing with pfff but parses here
 *)
<<<<<<< HEAD
let lang_parsing_tests () =
  Testo.categorize_suites "lang parsing"
    [
      (* languages with only a tree-sitter parser *)
      pack_parsing_tests_for_lang Lang.Bash;
      pack_parsing_tests_for_lang Lang.Csharp;
      pack_parsing_tests_for_lang Lang.Dockerfile;
      pack_parsing_tests_for_lang Lang.Lua;
      pack_parsing_tests_for_lang Lang.Move_on_aptos;
      pack_parsing_tests_for_lang Lang.Move_on_sui;
      pack_parsing_tests_for_lang Lang.Circom;
      pack_parsing_tests_for_lang Lang.Rust;
      pack_parsing_tests_for_lang Lang.Cairo;
      pack_parsing_tests_for_lang Lang.Swift;
      pack_parsing_tests_for_lang Lang.Kotlin;
      pack_parsing_tests_for_lang Lang.Hack;
      pack_parsing_tests_for_lang Lang.Html;
      pack_parsing_tests_for_lang Lang.Xml;
      pack_parsing_tests_for_lang Lang.Vue;
      pack_parsing_tests_for_lang Lang.R;
      pack_parsing_tests_for_lang Lang.Solidity;
      pack_parsing_tests_for_lang Lang.Julia;
      pack_parsing_tests_for_lang Lang.Jsonnet;
      pack_parsing_tests_for_lang Lang.Dart;
      (* here we have both a Pfff and tree-sitter parser *)
      pack_parsing_tests_for_lang Lang.Java;
      pack_parsing_tests_for_lang Lang.Go;
      pack_parsing_tests_for_lang Lang.Ruby;
      pack_parsing_tests_for_lang Lang.Js;
      pack_parsing_tests_for_lang Lang.C;
      pack_parsing_tests_for_lang Lang.Cpp;
      pack_parsing_tests_for_lang Lang.Php;
      pack_parsing_tests_for_lang Lang.Ocaml;
      (* recursive descent parser *)
      pack_parsing_tests_for_lang Lang.Scala;
      pack_parsing_tests_for_lang Lang.Clojure;
      pack_parsing_tests_for_lang Lang.Protobuf;
      pack_parsing_tests_for_lang Lang.Promql;
      pack_parsing_tests_for_lang Lang.Terraform;
      (* a few parsing tests where we expect some partials
       * See cpp/parsing_partial/
       *)
      pack_parsing_tests_for_lang ~error_tolerance:Partial_parsing Lang.Cpp;
      (* a few parsing tests where we rely on "missing tokens" being
         inserted by tree-sitter.
         See cpp/parsing_missing/
      *)
      pack_parsing_tests_for_lang ~error_tolerance:Missing_tokens Lang.C;
      pack_parsing_tests_for_lang ~error_tolerance:Missing_tokens Lang.Cpp;
    ]
=======
let lang_parsing_tests langs_with_error_tolerance : Testo.t list =
  langs_with_error_tolerance
  |> List_.map (fun (lang, error_tolerance) ->
         pack_parsing_tests_for_lang ~error_tolerance lang)
  |> Testo.categorize_suites "lang parsing"
>>>>>>> 2497db00

(* It's important that our parsers generate classic parsing errors
 * exns (e.g., Parsing_error, Lexical_error), otherwise semgrep
 * will report some "Fatal error" and abort.
 *)
let parsing_error_tests () =
  let dir = tests_path / "parsing_errors" in
  let tags_of_file file =
    match Fpath.to_string file with
    (* For some reason, we can get a `Parsing_error.Syntax_error
       from this test in JS, despite the fact that the `try` makes this
       blatantly impossible.
       I suspect a `jsoo` bug.
    *)
    | file when file =~ ".*/foo.c" -> [ Test_tags.todo_js ]
    | _ -> []
  in
  Testo.categorize "Parsing error detection"
    (let tests = Common2.glob (spf "%s/*" !!dir) in
     tests |> Fpath_.of_strings
     |> List_.map (fun file ->
            t ~tags:(tags_of_file file) (Fpath.basename file) (fun () ->
                try
                  let lang = Lang.lang_of_filename_exn file in
                  let res = Parse_target.just_parse_with_lang lang file in
                  if res.skipped_tokens =*= [] then
                    Alcotest.fail
                      "it should raise a standard parsing error exn or return \
                       partial errors "
                with
                | Parsing_error.Lexical_error _
                | Parsing_error.Syntax_error _ ->
                    ())))

let parsing_rules_tests () =
  let dir = tests_path / "rule_formats" in
  Testo.categorize "Parsing rules"
    (let tests =
       Common2.glob (spf "%s/*.yaml" !!dir)
       @ Common2.glob (spf "%s/*.json" !!dir)
       (* skipped for now to avoid adding jsonnet as a dependency in our
        * CI: Common2.glob (spf "%s/*.jsonnet" dir)
        *)
     in
     tests |> Fpath_.of_strings
     |> List_.map (fun file ->
            t (Fpath.basename file) (fun () -> Parse_rule.parse file |> ignore)))

let parsing_rules_with_atd_tests () =
  let dir = tests_path / "rules_v2" in
  let tests1 =
    Common2.glob (spf "%s/*.yaml" !!dir) @ Common2.glob (spf "%s/*.json" !!dir)
  in
  let dir = tests_path / "syntax_v2" in
  let tests2 =
    Common2.glob (spf "%s/*.yaml" !!dir) @ Common2.glob (spf "%s/*.json" !!dir)
  in
  Testo.categorize "Parsing rules with rule_schema_v2.atd"
    (tests1 @ tests2 |> Fpath_.of_strings
    |> List_.map (fun file ->
           t !!file (fun () ->
               Parse_rules_with_atd.parse_rules_v2 file |> ignore)))

(*****************************************************************************)
(* Tests *)
(*****************************************************************************)

let make_tests langs_with_tolerance =
  List_.flatten
    [
      lang_parsing_tests langs_with_tolerance;
      parsing_error_tests ();
      parsing_rules_tests ();
      parsing_rules_with_atd_tests ();
    ]

let langs_with_error_tolerance =
  [
    (* languages with only a tree-sitter parser *)
    (Lang.Bash, Strict);
    (Lang.Csharp, Strict);
    (Lang.Dockerfile, Strict);
    (Lang.Lua, Strict);
    (Lang.Lua, Todo);
    (Lang.Move_on_aptos, Strict);
    (Lang.Circom, Strict);
    (Lang.Rust, Strict);
    (Lang.Cairo, Strict);
    (Lang.Swift, Strict);
    (Lang.Kotlin, Strict);
    (Lang.Hack, Strict);
    (Lang.Html, Strict);
    (Lang.Xml, Strict);
    (Lang.Vue, Strict);
    (Lang.R, Strict);
    (Lang.Solidity, Strict);
    (Lang.Julia, Strict);
    (Lang.Jsonnet, Strict);
    (Lang.Dart, Strict);
    (* here we have both a Pfff and tree-sitter parser *)
    (Lang.Java, Strict);
    (Lang.Go, Strict);
    (Lang.Ruby, Strict);
    (Lang.Js, Strict);
    (Lang.C, Strict);
    (Lang.Cpp, Strict);
    (Lang.Php, Strict);
    (Lang.Ocaml, Strict);
    (* recursive descent parser *)
    (Lang.Scala, Strict);
    (Lang.Clojure, Strict);
    (Lang.Protobuf, Strict);
    (Lang.Protobuf, Todo);
    (Lang.Promql, Strict);
    (Lang.Terraform, Strict);
    (* a few parsing tests where we expect some partials
     * See cpp/parsing_partial/
     *)
    (Lang.Cpp, Partial_parsing);
    (* a few parsing tests where we rely on "missing tokens" being
       inserted by tree-sitter.
       See cpp/parsing_missing/
    *)
    (Lang.C, Missing_tokens);
    (Lang.Cpp, Missing_tokens);
  ]

let tests () = make_tests langs_with_error_tolerance<|MERGE_RESOLUTION|>--- conflicted
+++ resolved
@@ -130,64 +130,11 @@
 (* Note that here we also use tree-sitter to parse; certain files were not
  * parsing with pfff but parses here
  *)
-<<<<<<< HEAD
-let lang_parsing_tests () =
-  Testo.categorize_suites "lang parsing"
-    [
-      (* languages with only a tree-sitter parser *)
-      pack_parsing_tests_for_lang Lang.Bash;
-      pack_parsing_tests_for_lang Lang.Csharp;
-      pack_parsing_tests_for_lang Lang.Dockerfile;
-      pack_parsing_tests_for_lang Lang.Lua;
-      pack_parsing_tests_for_lang Lang.Move_on_aptos;
-      pack_parsing_tests_for_lang Lang.Move_on_sui;
-      pack_parsing_tests_for_lang Lang.Circom;
-      pack_parsing_tests_for_lang Lang.Rust;
-      pack_parsing_tests_for_lang Lang.Cairo;
-      pack_parsing_tests_for_lang Lang.Swift;
-      pack_parsing_tests_for_lang Lang.Kotlin;
-      pack_parsing_tests_for_lang Lang.Hack;
-      pack_parsing_tests_for_lang Lang.Html;
-      pack_parsing_tests_for_lang Lang.Xml;
-      pack_parsing_tests_for_lang Lang.Vue;
-      pack_parsing_tests_for_lang Lang.R;
-      pack_parsing_tests_for_lang Lang.Solidity;
-      pack_parsing_tests_for_lang Lang.Julia;
-      pack_parsing_tests_for_lang Lang.Jsonnet;
-      pack_parsing_tests_for_lang Lang.Dart;
-      (* here we have both a Pfff and tree-sitter parser *)
-      pack_parsing_tests_for_lang Lang.Java;
-      pack_parsing_tests_for_lang Lang.Go;
-      pack_parsing_tests_for_lang Lang.Ruby;
-      pack_parsing_tests_for_lang Lang.Js;
-      pack_parsing_tests_for_lang Lang.C;
-      pack_parsing_tests_for_lang Lang.Cpp;
-      pack_parsing_tests_for_lang Lang.Php;
-      pack_parsing_tests_for_lang Lang.Ocaml;
-      (* recursive descent parser *)
-      pack_parsing_tests_for_lang Lang.Scala;
-      pack_parsing_tests_for_lang Lang.Clojure;
-      pack_parsing_tests_for_lang Lang.Protobuf;
-      pack_parsing_tests_for_lang Lang.Promql;
-      pack_parsing_tests_for_lang Lang.Terraform;
-      (* a few parsing tests where we expect some partials
-       * See cpp/parsing_partial/
-       *)
-      pack_parsing_tests_for_lang ~error_tolerance:Partial_parsing Lang.Cpp;
-      (* a few parsing tests where we rely on "missing tokens" being
-         inserted by tree-sitter.
-         See cpp/parsing_missing/
-      *)
-      pack_parsing_tests_for_lang ~error_tolerance:Missing_tokens Lang.C;
-      pack_parsing_tests_for_lang ~error_tolerance:Missing_tokens Lang.Cpp;
-    ]
-=======
 let lang_parsing_tests langs_with_error_tolerance : Testo.t list =
   langs_with_error_tolerance
   |> List_.map (fun (lang, error_tolerance) ->
          pack_parsing_tests_for_lang ~error_tolerance lang)
   |> Testo.categorize_suites "lang parsing"
->>>>>>> 2497db00
 
 (* It's important that our parsers generate classic parsing errors
  * exns (e.g., Parsing_error, Lexical_error), otherwise semgrep
