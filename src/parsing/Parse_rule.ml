--- conflicted
+++ resolved
@@ -1047,22 +1047,10 @@
   [ "pattern"; "all"; "any"; "regex"; "taint"; "not"; "inside" ]
 
 let find_formula env (rule_dict : dict) : key * G.expr =
-<<<<<<< HEAD
-  let find key_str = Hashtbl.find_opt rule_dict.h key_str in
-  match
-    find_some_opt find
-      [ "pattern"; "all"; "any"; "regex"; (* TODO "taint"; *) "not"; "inside" ]
-  with
-  | None ->
-      error env.id rule_dict.first_tok
-        "Expected one of `pattern`, `all`, `any`, `regex`, 'not', or 'inside' \
-         to be present"
-=======
   match find_some_opt (Hashtbl.find_opt rule_dict.h) formula_keys with
   | None ->
       error env.id rule_dict.first_tok
         ("Expected one of " ^ String.concat "," formula_keys ^ " to be present")
->>>>>>> f73b5576
   | Some (key, value) -> (key, value)
 
 (* intermediate type used for processing 'where' *)
