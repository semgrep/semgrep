(* Yoann Padioleau, Emma Jin
 *
 * Copyright (C) 2019-2022 r2c
 *
 * This library is free software; you can redistribute it and/or
 * modify it under the terms of the GNU Lesser General Public License
 * version 2.1 as published by the Free Software Foundation, with the
 * special exception on linking described in file LICENSE.
 *
 * This library is distributed in the hope that it will be useful, but
 * WITHOUT ANY WARRANTY; without even the implied warranty of
 * MERCHANTABILITY or FITNESS FOR A PARTICULAR PURPOSE.  See the file
 * LICENSE for more details.
 *)
open Common
open File.Operators
module J = JSON
module FT = File_type
module R = Rule
module XP = Xpattern
module MR = Mini_rule
module G = AST_generic
module Set = Set_
module MV = Metavariable

let logger = Logging.get_logger [ __MODULE__ ]

(* TODO? make it a flag? *)
let use_ojsonnet = true

(*****************************************************************************)
(* Prelude *)
(*****************************************************************************)
(* Parsing a Semgrep rule, including complex pattern formulas.
 *
 * See also the JSON schema for a rule in rule_schema_v1.yaml.
 *
 * history: we used to parse a semgrep rule by simply using the basic API of
 * the OCaml 'yaml' library. This API allows converting a yaml file into
 * a simple and compact JSON.t value.
 * However, this JSON.t value did not contain any location information, which
 * made it hard to report errors in a YAML rule. This is why we switched
 * to the low-level API of the 'yaml' library that returns a stream
 * of tokens with location information. We actually used first that low-level
 * API to return the generic AST of a yaml file, to add support for
 * YAML in semgrep (allowing semgrep rules on any YAML files).
 * See the Yaml_to_generic.parse_rule function. We then (ab)used this function
 * to also parse a semgrep rule (which is a yaml file) in this file.
 *)

(*****************************************************************************)
(* Types *)
(*****************************************************************************)

type key = string R.wrap

type env = {
  (* id of the current rule (needed by some exns) *)
  id : Rule.rule_id;
  (* languages of the current rule (needed by parse_pattern) *)
  languages : Rule.languages;
  (* whether we are underneath a `metavariable-pattern` *)
  in_metavariable_pattern : bool;
  (* emma: save the path within the yaml file for each pattern
   * (this will allow us to later report errors in playground basic mode)
   *)
  path : string list;
  (* for producing decent error messages when checking the validity
     of the options section that was parsed as a whole from JSON *)
  options_key : key option;
  options : Rule_options_t.t option;
}

(* Parsing generic dictionaries creates a mutable Hashtbl and consumes the
 * fields as they are processed.
 * todo? use a Map instead?
 *)
type dict = {
  (* !this is mutated! *)
  h : (string, key * AST_generic.expr) Hashtbl.t;
  (* for error reports on missing fields *)
  first_tok : R.tok;
}

(*****************************************************************************)
(* Error Management *)
(*****************************************************************************)

let yaml_error t s = raise (R.Err (R.InvalidYaml (s, t)))

let yaml_error_at_expr (e : G.expr) s =
  yaml_error (AST_generic_helpers.first_info_of_any (G.E e)) s

let yaml_error_at_key (key : key) s = yaml_error (snd key) s

let error rule_id t s =
  raise (R.Err (R.InvalidRule (R.InvalidOther s, rule_id, t)))

let error_at_key rule_id (key : key) s = error rule_id (snd key) s

let error_at_opt_key rule_id (opt_key : key option) s =
  match opt_key with
  | Some key -> error_at_key rule_id key s
  | None -> failwith (spf "Internal error (no location provided): %s" s)

let error_at_expr rule_id (e : G.expr) s =
  error rule_id (AST_generic_helpers.first_info_of_any (G.E e)) s

let pcre_error_to_string s exn =
  let message =
    match exn with
    | Pcre.Partial -> "String only matched the pattern partially"
    | BadPartial ->
        "Pattern contains items that cannot be used together with partial \
         matching."
    | BadPattern (msg, pos) -> spf "%s at position %d" msg pos
    | BadUTF8 -> "UTF8 string being matched is invalid"
    | BadUTF8Offset ->
        "Gets raised when a UTF8 string being matched with offset is invalid."
    | MatchLimit ->
        "Maximum allowed number of match attempts with\n\
        \                      backtracking or recursion is reached during \
         matching."
    | RecursionLimit -> "Recursion limit reached"
    | WorkspaceSize -> "Workspace array size reached"
    | InternalError msg -> spf "Internal error: %s" msg
  in
  spf "'%s': %s" s message

let try_and_raise_invalid_pattern_if_error env (s, t) f =
  try f () with
  | (Time_limit.Timeout _ | UnixExit _) as e -> Exception.catch_and_reraise e
  (* TODO: capture and adjust pos of parsing error exns instead of using [t] *)
  | exn ->
      raise
        (R.Err
           (R.InvalidRule
              ( R.InvalidPattern
                  ( s,
                    env.languages.target_analyzer,
                    Common.exn_to_s exn,
                    env.path ),
                env.id,
                t )))

(*****************************************************************************)
(* Helpers *)
(*****************************************************************************)

(* Why do we need this generic_to_json function? Why would we want to convert
 * to JSON when we actually did lots of work to convert the YAML/JSON
 * in the generic AST to get proper error location. This is because
 * the 'metadata' field in Rule.ml is JSON.
 *)
let generic_to_json rule_id (key : key) ast =
  let rec aux x =
    match x.G.e with
    | G.L (Null _) -> J.Null
    | G.L (Bool (b, _)) -> J.Bool b
    | G.L (Float (Some f, _)) -> J.Float f
    | G.L (Int (Some i, _)) -> J.Int i
    | G.L (String (_, (s, _), _)) ->
        (* should use the unescaped string *)
        J.String s
    | G.Container (Array, (_, xs, _)) -> J.Array (xs |> Common.map aux)
    | G.Container (Dict, (_, xs, _)) ->
        J.Object
          (xs
          |> Common.map (fun x ->
                 match x.G.e with
                 | G.Container
                     ( G.Tuple,
                       (_, [ { e = L (String (_, (k, _), _)); _ }; v ], _) ) ->
                     (* should use the unescaped string *)
                     (k, aux v)
                 | _ ->
                     error_at_expr rule_id x
                       ("Expected key/value pair in " ^ fst key ^ " dictionary"))
          )
    | G.Alias (_alias, e) -> aux e
    | _ ->
        Common.pr2 (G.show_expr_kind x.G.e);
        error_at_expr rule_id x "Unexpected generic representation of yaml"
  in
  aux ast

let read_string_wrap e =
  match e with
  | G.L (String (_, (value, t), _)) ->
      (* should use the unescaped string *)
      Some (value, t)
  | G.N (Id ((value, t), _)) -> Some (value, t)
  | _ -> None

(*****************************************************************************)
(* Dict helper methods *)
(*****************************************************************************)

let yaml_to_dict_helper error_fun_f error_fun_d (enclosing : string R.wrap)
    (rule : G.expr) : dict =
  match rule.G.e with
  (* note that the l/r are actually populated by yaml_to_generic, even
   * though there is no proper corresponding token
   *)
  | G.Container (Dict, (l, fields, _r)) ->
      let dict = Hashtbl.create 10 in
      fields
      |> List.iter (fun field ->
             match field.G.e with
             | G.Container
                 ( G.Tuple,
                   (_, [ { e = L (String (_, (key_str, t), _)); _ }; value ], _)
                 ) ->
                 (* Those are actually silently ignored by many YAML parsers
                  * which just consider the last key/value as the final one.
                  * This was a source of bugs in semgrep rules where people
                  * thought you could enter multiple metavariables under one
                  * metavariable-regex.
                  *)
                 if Hashtbl.mem dict key_str then
                   raise
                     (R.Err
                        (R.DuplicateYamlKey
                           (spf "duplicate key '%s' in dictionary" key_str, t)));
                 Hashtbl.add dict key_str ((key_str, t), value)
             | _ -> error_fun_f field "Not a valid key value pair");
      { h = dict; first_tok = l }
  | _ -> error_fun_d rule ("each " ^ fst enclosing ^ " should be a dictionary")

(* Mutates the Hashtbl! *)
let take_opt (dict : dict) (env : env) (f : env -> key -> G.expr -> 'a)
    (key_str : string) : 'a option =
  Option.map
    (fun (key, value) ->
      let res = f env key value in
      Hashtbl.remove dict.h key_str;
      res)
    (Hashtbl.find_opt dict.h key_str)

(* Mutates the Hashtbl! *)
let take (dict : dict) (env : env) (f : env -> key -> G.expr -> 'a)
    (key_str : string) : 'a =
  match take_opt dict env f key_str with
  | Some res -> res
  | None -> error env.id dict.first_tok ("Missing required field " ^ key_str)

let fold_dict f dict x = Hashtbl.fold f dict.h x

let yaml_to_dict env enclosing =
  yaml_to_dict_helper (error_at_expr env.id) (error_at_expr env.id) enclosing

(*****************************************************************************)
(* Parsing methods for before env is created *)
(*****************************************************************************)

(* Mutates the Hashtbl! *)
let take_opt_no_env (dict : dict) (f : key -> G.expr -> 'a) (key_str : string) :
    'a option =
  Option.map
    (fun (key, value) ->
      let res = f key value in
      Hashtbl.remove dict.h key_str;
      res)
    (Hashtbl.find_opt dict.h key_str)

(* Mutates the Hashtbl! *)
let take_no_env (dict : dict) (f : key -> G.expr -> 'a) (key_str : string) : 'a
    =
  match take_opt_no_env dict f key_str with
  | Some res -> res
  | None -> yaml_error dict.first_tok ("Missing required field " ^ key_str)

let yaml_to_dict_no_env =
  yaml_to_dict_helper yaml_error_at_expr yaml_error_at_expr

let parse_string_wrap_no_env (key : key) x =
  match read_string_wrap x.G.e with
  | Some (value, t) -> (value, t)
  | None -> yaml_error_at_key key ("Expected a string value for " ^ fst key)

let parse_list_no_env (key : key) f x =
  match x.G.e with
  | G.Container (Array, (_, xs, _)) -> Common.map f xs
  | _ -> yaml_error_at_key key ("Expected a list for " ^ fst key)

let parse_string_wrap_list_no_env (key : key) e =
  let extract_string = function
    | { G.e = G.L (String (_, (value, t), _)); _ } -> (value, t)
    | _ ->
        yaml_error_at_key key
          ("Expected all values in the list to be strings for " ^ fst key)
  in
  parse_list_no_env key extract_string e

(*****************************************************************************)
(* Parsers for basic types *)
(*****************************************************************************)

let parse_string_wrap env (key : key) x =
  match read_string_wrap x.G.e with
  | Some (value, t) -> (value, t)
  | None -> error_at_key env.id key ("Expected a string value for " ^ fst key)

(* TODO: delete at some point, should use parse_string_wrap instead *)
let parse_string env (key : key) x = parse_string_wrap env key x |> fst

let parse_list env (key : key) f x =
  match x.G.e with
  | G.Container (Array, (_, xs, _)) -> Common.map (f env) xs
  | _ -> error_at_key env.id key ("Expected a list for " ^ fst key)

let parse_listi env (key : key) f x =
  let get_component i x =
    let env = { env with path = string_of_int i :: env.path } in
    f env x
  in
  match x.G.e with
  | G.Container (Array, (_, xs, _)) -> Common.mapi get_component xs
  | _ -> error_at_key env.id key ("Expected a list for " ^ fst key)

let parse_string_wrap_list conv env (key : key) e =
  let extract_string_wrap env = function
    | { G.e = G.L (String (_, (value, t), _)); _ } -> (conv value, t)
    | _ ->
        error_at_key env.id key
          ("Expected all values in the list to be strings for " ^ fst key)
  in
  parse_list env key extract_string_wrap e

let parse_bool env (key : key) x =
  match x.G.e with
  | G.L (String (_, ("true", _), _)) -> true
  | G.L (String (_, ("false", _), _)) -> false
  | G.L (Bool (b, _)) -> b
  | _x -> error_at_key env.id key (spf "parse_bool for %s" (fst key))

let parse_int env (key : key) x =
  match x.G.e with
  | G.L (Int (Some i, _)) -> i
  | G.L (String (_, (s, _), _)) -> (
      try int_of_string s with
      | Failure _ -> error_at_key env.id key (spf "parse_int for %s" (fst key)))
  | G.L (Float (Some f, _)) ->
      let i = int_of_float f in
      if float_of_int i =*= f then i else error_at_key env.id key "not an int"
  | _x -> error_at_key env.id key (spf "parse_int for %s" (fst key))

let parse_str_or_dict env (value : G.expr) : (G.ident, dict) Either.t =
  match value.G.e with
  | G.L (String (_, (value, t), _)) ->
      (* should use the unescaped string *)
      Either.Left (value, t)
  | G.L (Float (Some n, t)) ->
      if Float.is_integer n then Left (string_of_int (Float.to_int n), t)
      else Left (string_of_float n, t)
  | G.N (Id ((value, t), _)) -> Left (value, t)
  | G.Container (Dict, _) ->
      Right (yaml_to_dict env ("<TODO>", G.fake "<TODO>") value)
  | _ ->
      error_at_expr env.id value
        "Wrong field for a pattern, expected string or dictionary"

(* env: general data about the current rule
 * key: the word `focus-metavariable` from the original rule.
 * x: the AST expression for the values in the rule that are under
 *    `focus-metavariable`.
 *)
let parse_focus_mvs env (key : key) (x : G.expr) =
  match x.e with
  | G.N (G.Id ((s, _), _))
  | G.L (String (_, (s, _), _)) ->
      [ s ]
  | G.Container (Array, (_, mvs, _)) ->
      Common.map (fun mv -> fst (parse_string_wrap env key mv)) mvs
  | _ ->
      error_at_key env.id key
        ("Expected a string or a list of strings for " ^ fst key)

(*****************************************************************************)
(* Parsers for core fields (languages:, severity:) *)
(*****************************************************************************)

let parse_language ~id ((s, t) as _lang) : Lang.t =
  match Lang.of_string_opt s with
  | None -> raise (R.Err (R.InvalidRule (R.InvalidLanguage s, id, t)))
  | Some l -> l

(*
   This list specifies target selection and possible pattern parsers.
   Constraints:
   - target selection is either generic or a list of programming languages
     that can be detected by file extensions and other quick lookups.
   - target analysis is done by one of the generic analyzers (regex,
     spacegrep, aliengrep, ...) or by trying to parse the semgrep pattern
     as one of several programming languages.
   This decouples target selection from pattern parsing.
*)
let parse_languages ~id (options : Rule_options_t.t) langs : Rule.languages =
  let opt_target_selector, (target_analyzer : Xlang.t) =
    match langs with
    | [ (("none" | "regex"), _t) ] -> (None, LRegex)
    | [ ("generic", _t) ] -> (
        (* The generic mode now uses one of two possible engines.
           For now, we keep the name "generic" for both and use an option
           to choose one engine or the other. *)
        match options.generic_engine with
        | `Spacegrep -> (None, LSpacegrep)
        | `Aliengrep -> (None, LAliengrep))
    | xs -> (
        let langs = xs |> Common.map (parse_language ~id:(fst id)) in
        match langs with
        | [] ->
            raise
              (R.Err
                 (R.InvalidRule
                    ( R.InvalidOther "we need at least one language",
                      fst id,
                      snd id )))
        | x :: xs -> (Some langs, L (x, xs)))
  in
  { target_selector = opt_target_selector; target_analyzer }

let parse_severity ~id (s, t) =
  match s with
  | "ERROR" -> R.Error
  | "WARNING" -> R.Warning
  | "INFO" -> R.Info
  | "INVENTORY" -> R.Inventory
  | "EXPERIMENT" -> R.Experiment
  | s ->
      raise
        (R.Err
           (R.InvalidRule
              ( R.InvalidOther
                  (spf "Bad severity: %s (expected ERROR, WARNING or INFO)" s),
                id,
                t )))

(*****************************************************************************)
(* Parsers for extra (metavar-xxx:, fix:, etc.) *)
(*****************************************************************************)

let parse_python_expression env key s =
  try
    let lang = Lang.Python in
    (* todo? use lang in env? *)
    match Parse_pattern.parse_pattern lang ~print_errors:false s with
    | AST_generic.E e -> e
    | _ -> error_at_key env.id key "not a Python expression"
  with
  | (Time_limit.Timeout _ | UnixExit _) as e -> Exception.catch_and_reraise e
  | exn -> error_at_key env.id key ("exn: " ^ Common.exn_to_s exn)

let parse_metavar_cond env key s = parse_python_expression env key s

let parse_regexp env (s, t) =
  (* We try to compile the regexp just to make sure it's valid, but we store
   * the raw string, see notes attached to 'Xpattern.xpattern_kind'. *)
  try
    ignore (Regexp_engine.pcre_compile s);
    s
  with
  | Pcre.Error exn ->
      raise
        (R.Err
           (R.InvalidRule
              (R.InvalidRegexp (pcre_error_to_string s exn), env.id, t)))

let parse_fix_regex (env : env) (key : key) fields =
  let fix_regex_dict = yaml_to_dict env key fields in
  let (regex : string R.wrap) =
    take fix_regex_dict env parse_string_wrap "regex"
  in
  let (replacement : string) =
    take fix_regex_dict env parse_string "replacement"
  in
  let (count_opt : int option) =
    take_opt fix_regex_dict env parse_int "count"
  in
  (parse_regexp env regex, count_opt, replacement)

let parse_equivalences env key value =
  let parse_equivalence env equiv =
    match equiv.G.e with
    | G.Container
        ( Dict,
          ( _,
            [
              {
                e =
                  Container
                    ( Tuple,
                      ( _,
                        [
                          { e = L (String (_, ("equivalence", t), _)); _ };
                          value;
                        ],
                        _ ) );
                _;
              };
            ],
            _ ) ) ->
        parse_string env ("equivalence", t) value
    | _ ->
        error_at_expr env.id equiv
          "Expected `equivalence: $X` for each equivalences list item"
  in
  parse_list env key parse_equivalence value

let parse_paths env key value =
  let paths_dict = yaml_to_dict env key value in
  (* TODO: should imitate parse_string_wrap_list *)
  let parse_glob_list env (key : key) e =
    let extract_string env = function
      | { G.e = G.L (String (_, (value, _), _)); _ } -> (
          try (value, Glob.Parse.parse_string value) with
          | Glob.Lexer.Syntax_error _ ->
              error_at_key env.id key ("Invalid glob for " ^ fst key))
      | _ ->
          error_at_key env.id key
            ("Expected all values in the list to be globs for " ^ fst key)
    in
    parse_list env key extract_string e
  in
  let inc_opt, exc_opt =
    ( take_opt paths_dict env parse_glob_list "include",
      take_opt paths_dict env parse_glob_list "exclude" )
  in
  (* alt: we could use report_unparsed_fields(), but better to raise an error for now
     to be compatible with pysemgrep *)
  if Hashtbl.length paths_dict.h > 0 then
    error_at_key env.id key
      "Additional properties are not allowed (only 'include' and 'exclude' are \
       supported)";
  { R.require = optlist_to_list inc_opt; exclude = optlist_to_list exc_opt }

(*****************************************************************************)
(* Check the validity of the Aliengrep options *)
(*****************************************************************************)

(* Aliengrep word characters must be single-byte characters for now. *)
let word_chars_of_strings env xs =
  xs
  |> Common.map (function
       | "" -> error_at_opt_key env.id env.options_key "Empty opening brace"
       | x when String.length x =|= 1 (* = *) -> x.[0]
       | long ->
           error_at_opt_key env.id env.options_key
             (spf "Multibyte word characters aren't supported: %S" long))

(* Aliengrep brace pairs are specified as strings because ATD doesn't have
   a char type and because they could multibyte UTF-8-encoded characters.
   For now, aliengrep only supports single-byte characters. *)
let brace_pairs_of_string_pairs env xs =
  xs
  |> Common.map (fun (open_, close) ->
         let opening_char =
           match open_ with
           | "" -> error_at_opt_key env.id env.options_key "Empty opening brace"
           | x -> x.[0]
         in
         let closing_char =
           match close with
           | "" -> error_at_opt_key env.id env.options_key "Empty closing brace"
           | x -> x.[0]
         in
         if String.length open_ > 1 then
           error_at_opt_key env.id env.options_key
             (spf "Multibyte opening braces aren't supported: %S" open_);
         if String.length close > 1 then
           error_at_opt_key env.id env.options_key
             (spf "Multibyte closing braces aren't supported: %S" close);
         (opening_char, closing_char))

let aliengrep_conf_of_options (env : env) : Aliengrep.Conf.t =
  let options = Option.value env.options ~default:Rule_options.default_config in
  let default = Aliengrep.Conf.default_multiline_conf in
  let multiline = options.generic_multiline in
  let word_chars =
    default.word_chars
    @ word_chars_of_strings env options.generic_extra_word_characters
  in
  let brackets =
    let base_set =
      match options.generic_braces with
      | None -> default.brackets
      | Some string_pairs -> brace_pairs_of_string_pairs env string_pairs
    in
    let extra_braces =
      brace_pairs_of_string_pairs env options.generic_extra_braces
    in
    base_set @ extra_braces
  in
  { multiline; word_chars; brackets }

let parse_options rule_id (key : key) value =
  let s = J.string_of_json (generic_to_json rule_id key value) in
  let options =
    Common.save_excursion Atdgen_runtime.Util.Json.unknown_field_handler
      (fun _src_loc field_name ->
        (* for forward compatibility, better to not raise an exn and just
         * ignore the new fields.
         * TODO: we should use a warning/logging infra to report
         * this in the JSON to the semgrep wrapper and user.
         *)
        (*raise (InvalidYamlException (spf "unknown option: %s" field_name))*)
        pr2 (spf "WARNING: unknown option: %s" field_name))
      (fun () -> Rule_options_j.t_of_string s)
  in
  (options, Some key)

(*****************************************************************************)
(* Parser for xpattern *)
(*****************************************************************************)

(* less: could move in a separate Parse_xpattern.ml *)
let parse_rule_xpattern env (str, tok) =
  match env.languages.target_analyzer with
  | Xlang.L (lang, _) ->
      (* opti: parsing Semgrep patterns lazily improves speed significantly.
       * Parsing p/default goes from 13s to just 0.2s, mostly because
       * p/default contains lots of ruby rules which are currently very
       * slow to parse. Still, even if there was no Ruby rule, it's probably
       * still worth the optimization.
       * The disadvantage of parsing lazily is that
       * parse errors in the pattern are detected only later, when
       * the rule/pattern is actually needed. In practice we have pretty
       * good error management and error recovery so the error should
       * find its way to the JSON error field anyway.
       *)
      let lpat =
        lazy
          ((* we need to raise the right error *)
           try_and_raise_invalid_pattern_if_error env (str, tok) (fun () ->
               Parse_pattern.parse_pattern lang ~print_errors:false str))
      in
      XP.mk_xpat (XP.Sem (lpat, lang)) (str, tok)
  | Xlang.LRegex ->
      XP.mk_xpat (XP.Regexp (parse_regexp env (str, tok))) (str, tok)
  | Xlang.LSpacegrep -> (
      let src = Spacegrep.Src_file.of_string str in
      match Spacegrep.Parse_pattern.of_src src with
      | Ok ast -> XP.mk_xpat (XP.Spacegrep ast) (str, tok)
      (* TODO: use R.Err exn instead? *)
      | Error err -> failwith err.msg)
  | Xlang.LAliengrep ->
      let conf = aliengrep_conf_of_options env in
      let pat = Aliengrep.Pat_compile.from_string conf str in
      XP.mk_xpat (XP.Aliengrep pat) (str, tok)

(* TODO: note that the [pattern] string and token location [t] given to us
 * by the YAML parser do not correspond exactly to the content
 * in the YAML file. If the pattern is on a single line, as in
 *    pattern: foo($X)
 * then everything is fine, but if it's on multiple lines as in
 *    pattern: |
 *       foo($X);
 *       bar($X);
 * The pattern string will contain "foo($X);\nbar($X);\n" without any
 * indentation and the token location [t] will actually be the location
 * of the leading "|", so we need to recompute location by reparsing
 * the YAML file and look at the indentation there.
 *
 * TODO: adjust pos with Map_AST.mk_fix_token_locations and
 * Parse_info.adjust_info_wrt_base t
 *)

let parse_xpattern_expr env e =
  let s, t =
    match read_string_wrap e.G.e with
    | Some (s, t) -> (s, t)
    | None ->
        error_at_expr env.id e
          ("Expected a string value for " ^ (env.id :> string))
  in

  (* emma: This is for later, but note that start and end_ are currently the
   * same (each pattern is only associated with one token). This might be
   * really annoying to change (we need to compute an accurate end_, but
   * the string given to us by the yaml parser has tabs removed).
   * Will include a note to this effect when I make my
   * "add ranges to patterns" PR.
   *)

  (* let start, end_ = Visitor_AST.range_of_any (G.E e) in
     let _s_range =
       (PI.mk_info_of_loc start, PI.mk_info_of_loc end_)
       (* TODO put in *)
     in *)
  try_and_raise_invalid_pattern_if_error env (s, t) (fun () ->
      parse_rule_xpattern env (s, t))

(*****************************************************************************)
(* Parser for old (but current) formula *)
(*****************************************************************************)

(* This was in Rule.ml before and represent the old (but still current)
 * way to write metavariable conditions.
 *)
(* extra conditions, usually on metavariable content *)
type extra =
  | MetavarRegexp of MV.mvar * Xpattern.regexp_string * bool
  | MetavarPattern of MV.mvar * Xlang.t option * Rule.formula
  | MetavarComparison of metavariable_comparison
  | MetavarAnalysis of MV.mvar * Rule.metavar_analysis_kind
(* old: | PatWherePython of string, but it was too dangerous.
 * MetavarComparison is not as powerful, but safer.
 *)

(* See also engine/Eval_generic.ml *)
and metavariable_comparison = {
  metavariable : MV.mvar option;
  comparison : AST_generic.expr;
  (* I don't think those are really needed; they can be inferred
   * from the values *)
  strip : bool option;
  base : int option;
}

(* Substitutes `$MVAR` with `int($MVAR)` in cond. *)
(* This now changes all such metavariables. We expect in most cases there should
   just be one, anyways.
*)
let rewrite_metavar_comparison_strip cond =
  let visitor =
    object (_self : 'self)
      inherit [_] AST_generic.map_legacy as super

      method! visit_expr env e =
        (* apply on children *)
        let e = super#visit_expr env e in
        match e.G.e with
        | G.N (G.Id ((s, tok), _idinfo)) when Metavariable.is_metavar_name s ->
            let py_int = G.Id (("int", tok), G.empty_id_info ()) in
            G.Call (G.N py_int |> G.e, Tok.unsafe_fake_bracket [ G.Arg e ])
            |> G.e
        | _ -> e
    end
  in
  visitor#visit_expr () cond

(* TODO: Old stuff that we can't kill yet. *)
let find_formula_old env (rule_dict : dict) : key * G.expr =
  let find key_str = Hashtbl.find_opt rule_dict.h key_str in
  match
    ( find "pattern",
      find "pattern-either",
      find "patterns",
      find "pattern-regex" )
  with
  | None, None, None, None ->
      error env.id rule_dict.first_tok
        "Expected one of `pattern`, `pattern-either`, `patterns`, \
         `pattern-regex` to be present"
  | Some (key, value), None, None, None
  | None, Some (key, value), None, None
  | None, None, Some (key, value), None
  | None, None, None, Some (key, value) ->
      (key, value)
  | _ ->
      error env.id rule_dict.first_tok
        "Expected only one of `pattern`, `pattern-either`, `patterns`, or \
         `pattern-regex`"

let rec parse_formula_old_from_dict (env : env) (rule_dict : dict) : R.formula =
  let formula = parse_pair_old env (find_formula_old env rule_dict) in
  (* sanity check *)
  (* bTODO: filter out unconstrained nots *)
  formula

and parse_pair_old env ((key, value) : key * G.expr) : R.formula =
  let env = { env with path = fst key :: env.path } in
  let parse_listi env (key : key) f x =
    match x.G.e with
    | G.Container (Array, (_, xs, _)) -> Common.mapi f xs
    | _ -> error_at_key env.id key ("Expected a list for " ^ fst key)
  in
  let get_pattern str_e = parse_xpattern_expr env str_e in
  (* We use this for lists (patterns and pattern-either) as well as things which
     can be both base patterns and pairs.
     The former does not allow base patterns to appear, so we add an `allow_string`
     parameter.
  *)
  let get_formula ?(allow_string = false) env x =
    match (parse_str_or_dict env x, x.G.e) with
    | Left (value, t), _ when allow_string ->
        R.P (parse_rule_xpattern env (value, t))
    | Left _, _ -> error_at_expr env.id x "Expected dictionary, not a string!"
    | ( _,
        G.Container
          ( Dict,
            ( _,
              [
                {
                  e =
                    Container
                      ( Tuple,
                        (_, [ { e = L (String (_, key, _)); _ }; value ], _) );
                  _;
                };
              ],
              _ ) ) ) ->
        parse_pair_old env (key, value)
    | _ -> error_at_expr env.id x "Wrong parse_formula fields"
  in
  let get_nested_formula_in_list env i x =
    let env = { env with path = string_of_int i :: env.path } in
    get_formula env x
  in
  let s, t = key in
  match s with
  | "pattern" -> R.P (get_pattern value)
  | "pattern-not" -> R.Not (t, get_formula ~allow_string:true env value)
  | "pattern-inside" -> R.Inside (t, get_formula ~allow_string:true env value)
  | "pattern-not-inside" ->
      R.Not (t, R.Inside (t, get_formula ~allow_string:true env value))
  | "pattern-either" ->
      R.Or (t, parse_listi env key (get_nested_formula_in_list env) value)
  | "patterns" ->
      let parse_pattern i expr =
        match parse_str_or_dict env expr with
        | Left (_s, _t) -> failwith "use patterns:"
        | Right dict -> (
            let find key_str = Hashtbl.find_opt dict.h key_str in
            let process_extra extra =
              match extra with
              | MetavarRegexp (mvar, regex, b) -> R.CondRegexp (mvar, regex, b)
              | MetavarPattern (mvar, xlang_opt, formula) ->
                  R.CondNestedFormula (mvar, xlang_opt, formula)
              | MetavarComparison { comparison; strip; _ } ->
                  R.CondEval
                    (match strip with
                    (* TODO *)
                    | Some true -> rewrite_metavar_comparison_strip comparison
                    | _ -> comparison)
              | MetavarAnalysis (mvar, kind) -> R.CondAnalysis (mvar, kind)
            in
            match
              ( find "focus-metavariable",
                find "metavariable-analysis",
                find "metavariable-regex",
                find "metavariable-pattern",
                find "metavariable-comparison" )
            with
            | None, None, None, None, None ->
                Left3 (get_nested_formula_in_list env i expr)
            | Some (((_, t) as key), value), None, None, None, None ->
                Middle3 (t, parse_focus_mvs env key value)
            | None, Some (key, value), None, None, None
            | None, None, Some (key, value), None, None
            | None, None, None, Some (key, value), None
            | None, None, None, None, Some (key, value) ->
                Right3 (snd key, parse_extra env key value |> process_extra)
            | _ ->
                error_at_expr env.id expr
                  "should not happen, expected\n\
                  \            one of `metavariable-analysis`, \
                   `metavariable-regex`, or `metavariable-comparison`")
      in
      let conjuncts, focus, conditions =
        Common.partition_either3
          (fun x -> x)
          (parse_listi env key parse_pattern value)
      in
      let pos, _ = R.split_and conjuncts in
      if pos =*= [] && not env.in_metavariable_pattern then
        raise (R.Err (R.InvalidRule (R.MissingPositiveTermInAnd, env.id, t)));
      R.And (t, { conjuncts; focus; conditions })
  | "pattern-regex" ->
      let x = parse_string_wrap env key value in
      let xpat = XP.mk_xpat (Regexp (parse_regexp env x)) x in
      R.P xpat
  | "pattern-not-regex" ->
      let x = parse_string_wrap env key value in
      let xpat = XP.mk_xpat (Regexp (parse_regexp env x)) x in
      R.Not (t, R.P xpat)
  | "focus-metavariable"
  | "metavariable-analysis"
  | "metavariable-regex"
  | "metavariable-pattern"
  | "metavariable-comparison" ->
      error_at_key env.id key "Must occur directly under a patterns:"
  | "pattern-where-python" ->
      raise (R.Err (R.InvalidRule (R.DeprecatedFeature (fst key), env.id, t)))
  (* fix suggestions *)
  | "metavariable-regexp" ->
      error_at_key env.id key
        (spf "unexpected key %s, did you mean metavariable-regex" (fst key))
  (* These keys are handled in Python *)
  (* TODO really we should either remove these keys before sending
     the rules or handle them in OCaml, this is not good *)
  | "r2c-internal-patterns-from" -> failwith "TODO"
  | _ -> error_at_key env.id key (spf "unexpected key %s" (fst key))

(* This is now mutually recursive because of metavariable-pattern: which can
 * contain itself a formula! *)
and parse_extra (env : env) (key : key) (value : G.expr) : extra =
  match fst key with
  | "metavariable-analysis" ->
      let mv_analysis_dict = yaml_to_dict env key value in
      let metavar = take mv_analysis_dict env parse_string "metavariable" in
      let analyzer = take mv_analysis_dict env parse_string "analyzer" in
      let kind =
        match analyzer with
        | "entropy" -> R.CondEntropy
        | "redos" -> R.CondReDoS
        | other -> error_at_key env.id key ("Unsupported analyzer: " ^ other)
      in
      MetavarAnalysis (metavar, kind)
  | "metavariable-regex" ->
      let mv_regex_dict =
        try yaml_to_dict env key value with
        | R.Err (R.DuplicateYamlKey (msg, t)) ->
            error env.id t (msg ^ ". You should use multiple metavariable-regex")
      in
      let metavar, regexp, const_prop =
        ( take mv_regex_dict env parse_string "metavariable",
          take mv_regex_dict env parse_string_wrap "regex",
          take_opt mv_regex_dict env parse_bool "constant-propagation" )
      in
      MetavarRegexp
        ( metavar,
          parse_regexp env regexp,
          match const_prop with
          | Some b -> b
          | None -> false )
  | "metavariable-pattern" ->
      let mv_pattern_dict = yaml_to_dict env key value in
      let metavar = take mv_pattern_dict env parse_string "metavariable" in
      let env', opt_xlang =
        match take_opt mv_pattern_dict env parse_string "language" with
        | Some s ->
            let xlang = Xlang.of_string ~rule_id:(env.id :> string) s in
            let env' =
              {
                id = env.id;
                languages = Rule.languages_of_xlang xlang;
                in_metavariable_pattern = env.in_metavariable_pattern;
                path = "metavariable-pattern" :: "metavariable" :: env.path;
                options_key = None;
                options = None;
              }
            in
            (env', Some xlang)
        | ___else___ -> (env, None)
      in
      let env' = { env' with in_metavariable_pattern = true } in
      let formula_old =
        parse_pair_old env' (find_formula_old env mv_pattern_dict)
      in
      MetavarPattern (metavar, opt_xlang, formula_old)
  | "metavariable-comparison" ->
      let mv_comparison_dict = yaml_to_dict env key value in
      let metavariable, comparison, strip, base =
        ( take_opt mv_comparison_dict env parse_string "metavariable",
          take mv_comparison_dict env parse_string "comparison",
          take_opt mv_comparison_dict env parse_bool "strip",
          take_opt mv_comparison_dict env parse_int "base" )
      in
      let comparison = parse_metavar_cond env key comparison in
      (match (metavariable, strip) with
      | None, Some true ->
          error_at_key env.id key
            (fst key
           ^ ": 'metavariable' field is missing, but it is mandatory if \
              'strip: true'")
      | __else__ -> ());
      MetavarComparison { metavariable; comparison; strip; base }
  | _ -> error_at_key env.id key ("wrong parse_extra field: " ^ fst key)

(*****************************************************************************)
(* Parser for new  formula *)
(*****************************************************************************)

let find_formula env (rule_dict : dict) : key * G.expr =
  let find key_str = Hashtbl.find_opt rule_dict.h key_str in
  match
    find_some_opt find
      [ "pattern"; "all"; "any"; "regex"; "taint"; "not"; "inside" ]
  with
  | None ->
      error env.id rule_dict.first_tok
        "Expected one of `pattern`, `pattern-either`, `patterns`, \
         `pattern-regex` to be present"
  | Some (key, value) -> (key, value)

(* intermediate type used for processing 'where' *)
type principal_constraint = Ccompare | Cfocus | Cmetavar | Canalyzer

let find_constraint dict =
  fold_dict
    (fun s ((_, tok), _) -> function
      | Some res -> Some res
      | None -> (
          match s with
          | "comparison" -> Some (tok, Ccompare)
          | "focus" -> Some (tok, Cfocus)
          | "analyzer" -> Some (tok, Canalyzer)
          (* This can appear in a metavariable-analysis as well, but it shouldn't
             matter since this case occurs after the `analyzer` one. *)
          | "metavariable" -> Some (tok, Cmetavar)
          | _ -> None))
    dict None

let rec parse_formula_from_dict (env : env) (rule_dict : dict) : R.formula =
  let formula = parse_pair env (find_formula env rule_dict) in
  (* sanity check *)
  (* bTODO: filter out unconstrained nots *)
  formula

and parse_formula env (value : G.expr) : R.formula =
  (* First, try to parse as a string *)
  match parse_str_or_dict env value with
  | Left (s, t) ->
      (* emma: This is for later, but note that start and end_ are currently the
         * same (each pattern is only associated with one token). This might be
         * really annoying to change (we need to compute an accurate end_, but
         * the string given to us by the yaml parser has tabs removed).
         * Will include a note to this effect when I make my
         * "add ranges to patterns" PR.
      *)

      (* let start, end_ = Visitor_AST.range_of_any (G.E e) in
         let _s_range =
           (PI.mk_info_of_loc start, PI.mk_info_of_loc end_)
           (* TODO put in *)
         in *)
      R.P
        (try parse_rule_xpattern env (s, t) with
        | (Time_limit.Timeout _ | UnixExit _) as e ->
            Exception.catch_and_reraise e
        (* TODO: capture and adjust pos of parsing error exns instead of using [t] *)
        | exn ->
            raise
              (R.Err
                 (R.InvalidRule
                    ( R.InvalidPattern
                        ( s,
                          env.languages.target_analyzer,
                          Common.exn_to_s exn,
                          env.path ),
                      env.id,
                      t ))))
  (* If that doesn't work, it should be a key-value pairing.
   *)
  | Right dict -> (
      (* This is ugly, but here's why. *)
      (* First, we need to figure out if there's a `where`. *)
      let where_formula =
        take_opt dict env (fun _env key value -> (key, value)) "where"
      in
      match where_formula with
      (* If there's a `where`, then there must be one key left, the other of which is the
         pattern. *)
      | _ when Hashtbl.length dict.h <> 1 ->
          error env.id dict.first_tok
            "Expected exactly one key of `pattern`, `pattern-either`, \
             `patterns`, or `pattern-regex`"
      (* Otherwise, use the where formula if it exists, to modify the formula we know must exist. *)
      | None -> parse_pair env (find_formula env dict)
      | Some (((_, t) as key), value) ->
          parse_pair env (find_formula env dict)
          |> constrain_where env (t, t) key value)

and produce_constraint env dict tok indicator =
  match indicator with
  | Ccompare ->
      (* comparison: ...
         [strip: ...]
         [base: ...]
      *)
      let ((s, t) as compare_key) =
        take dict env parse_string_wrap "comparison"
      in
      let cond = parse_metavar_cond env compare_key s in
      (* This base is pretty unnecessary. *)
      let strip, _base =
        ( take_opt dict env parse_bool "strip",
          take_opt dict env parse_int "base" )
      in
      let cond =
        (* if strip=true we rewrite the condition and insert Python's `int`
            * function to parse the integer value of mvar. *)
        match strip with
        | Some true -> rewrite_metavar_comparison_strip cond
        | _ -> cond
      in
      Left (t, R.CondEval cond)
  | Cfocus ->
      (* focus: ...
       *)
      let mv_list = take dict env parse_focus_mvs "focus" in
      Right (tok, mv_list)
  | Canalyzer ->
      (* metavariable: ...
         analyzer: ...
      *)
      let metavar, t = take dict env parse_string_wrap "metavariable" in
      let analyzer, analyze_t = take dict env parse_string_wrap "analyzer" in
      let kind =
        match analyzer with
        | "entropy" -> R.CondEntropy
        | "redos" -> R.CondReDoS
        | other ->
            error_at_key env.id ("analyzer", analyze_t)
              ("Unsupported analyzer: " ^ other)
      in
      Left (t, CondAnalysis (metavar, kind))
  | Cmetavar -> (
      (* metavariable: ...
         <pattern-pair>
         [language: ...]
      *)
      let metavar, t = take dict env parse_string_wrap "metavariable" in
      let env', opt_xlang =
        match take_opt dict env parse_string "language" with
        | Some s ->
            let xlang = Xlang.of_string ~rule_id:(env.id :> string) s in
            let env' =
              {
                env with
                languages = Rule.languages_of_xlang xlang;
                path = "metavariable-pattern" :: "metavariable" :: env.path;
              }
            in
            (env', Some xlang)
        | ___else___ -> (env, None)
      in
      let env' = { env' with in_metavariable_pattern = true } in
      let formula = parse_pair env' (find_formula env dict) in
      match formula with
      | R.P { pat = Xpattern.Regexp regexp; _ } ->
          (* TODO: always on by default *)
          Left (t, CondRegexp (metavar, regexp, true))
      | _ -> Left (t, CondNestedFormula (metavar, opt_xlang, formula)))

and constrain_where env (t1, _t2) where_key (value : G.expr) formula : R.formula
    =
  let env = { env with path = "where" :: env.path } in
  (* TODO: first token, or principal token? *)
  let parse_where_pair env (where_value : G.expr) =
    let dict = yaml_to_dict env where_key where_value in
    match find_constraint dict with
    | Some (tok, indicator) -> produce_constraint env dict tok indicator
    | _ -> error_at_expr env.id value "Wrong where constraint fields"
  in
  (* TODO *)
  let conditions, focus =
    parse_listi env where_key parse_where_pair value
    |> Common.partition_either (fun x -> x)
  in
  let tok, conditions, focus, conjuncts =
    (* If the modified pattern is also an `And`, collect the conditions and focus
        and fold them together.
    *)
    match formula with
    | And (tok, { conjuncts; conditions = conditions2; focus = focus2 }) ->
        (tok, conditions @ conditions2, focus @ focus2, conjuncts)
    (* Otherwise, we consider the modified pattern a degenerate singleton `And`.
    *)
    | _ -> (t1, conditions, focus, [ formula ])
  in
  R.And (tok, { conjuncts; conditions; focus })

and parse_pair env ((key, value) : key * G.expr) : R.formula =
  let env = { env with path = fst key :: env.path } in
  let get_string_pattern str_e = parse_xpattern_expr env str_e in
  let s, t = key in
  match s with
  | "pattern" -> R.P (get_string_pattern value)
  | "not" -> R.Not (t, parse_formula env value)
  | "inside" -> R.Inside (t, parse_formula env value)
  | "all" ->
      let conjuncts = parse_listi env key parse_formula value in
      let pos, _ = R.split_and conjuncts in
      if pos =*= [] && not env.in_metavariable_pattern then
        raise (R.Err (R.InvalidRule (R.MissingPositiveTermInAnd, env.id, t)));
      R.And (t, { conjuncts; focus = []; conditions = [] })
  | "any" -> R.Or (t, parse_listi env key parse_formula value)
  | "regex" ->
      let x = parse_string_wrap env key value in
      let xpat = XP.mk_xpat (Regexp (parse_regexp env x)) x in
      R.P xpat
  | _ -> error_at_key env.id key (spf "unexpected key %s" (fst key))

(*****************************************************************************)
(* Parsers for taint *)
(*****************************************************************************)

<<<<<<< HEAD
let requires_expr_to_precondition env key e =
  let invalid_requires () =
    error_at_key env key
      "Invalid `requires' expression, it must be a Python Boolean expression \
       over labels (any valid Python identifier) using operators `not', `or' \
       and `and'."
=======
let parse_taint_requires env key x =
  let parse_error () =
    error_at_key env.id key "Expected a Boolean (Python) expression over labels"
>>>>>>> b0e10c5d
  in
  let rec expr_to_precondition e =
    match e.G.e with
<<<<<<< HEAD
    | G.L (G.Bool (v, _)) -> R.PBool v
    | G.N (G.Id ((str, _), _)) -> R.PLabel str
    | G.Call ({ e = G.IdSpecial (G.Op G.Not, _); _ }, (_, [ Arg e1 ], _)) ->
        PNot (expr_to_precondition e1)
=======
    | G.L (G.Bool (_v, _)) -> ()
    | G.N (G.Id ((str, _), _)) when Metavariable.is_metavar_name str ->
        error_at_key env.id key
          ("Metavariables cannot be used as labels: " ^ str)
    | G.N (G.Id (_id, _)) -> ()
    | G.Call ({ e = G.IdSpecial (G.Op G.Not, _); _ }, (_, [ Arg _e1 ], _)) -> ()
>>>>>>> b0e10c5d
    | G.Call ({ e = G.IdSpecial (G.Op op, _); _ }, (_, args, _)) -> (
        match (op, args_to_precondition args) with
        | G.And, xs -> R.PAnd xs
        | G.Or, xs -> R.POr xs
        | __else__ -> invalid_requires ())
    | __else__ -> invalid_requires ()
  and args_to_precondition args =
    match args with
    | [] -> []
    | G.Arg e :: args' -> expr_to_precondition e :: args_to_precondition args'
    | _ :: _args' -> invalid_requires ()
  in
  expr_to_precondition e

let parse_taint_requires env key x =
  let s = parse_string env key x in
  let e = parse_python_expression env key s in
  requires_expr_to_precondition env key e

(* TODO: can add a case where these take in only a single string *)
let parse_taint_source ~(is_old : bool) env (key : key) (value : G.expr) :
    Rule.taint_source =
  let default_source_requires = R.default_source_requires (snd key) in
  let parse_from_dict dict f =
    let source_by_side_effect =
      take_opt dict env parse_bool "by-side-effect"
      |> Option.value ~default:false
    in
    let label =
      take_opt dict env parse_string "label"
      |> Option.value ~default:R.default_source_label
    in
    let source_requires =
      take_opt dict env parse_taint_requires "requires"
      |> Option.value ~default:default_source_requires
    in
    let source_formula = f env dict in
    { R.source_formula; source_by_side_effect; label; source_requires }
  in
  if is_old then
    let dict = yaml_to_dict env key value in
    parse_from_dict dict parse_formula_old_from_dict
  else
    match parse_str_or_dict env value with
    | Left value ->
        let source_formula = R.P (parse_rule_xpattern env value) in
        {
          source_formula;
          source_by_side_effect = false;
          label = R.default_source_label;
          source_requires = default_source_requires;
        }
    | Right dict -> parse_from_dict dict parse_formula_from_dict

let parse_taint_propagator ~(is_old : bool) env (key : key) (value : G.expr) :
    Rule.taint_propagator =
  let f =
    if is_old then parse_formula_old_from_dict else parse_formula_from_dict
  in
  let default_propagator_requires = R.default_propagator_requires (snd key) in
  let parse_from_dict dict f =
    let propagator_by_side_effect =
      take_opt dict env parse_bool "by-side-effect"
      |> Option.value ~default:true
    in
    let from = take dict env parse_string_wrap "from" in
    let to_ = take dict env parse_string_wrap "to" in
    let propagator_requires =
      take_opt dict env parse_taint_requires "requires"
      |> Option.value ~default:default_propagator_requires
    in
    let propagator_label = take_opt dict env parse_string "label" in
    let propagator_replace_labels =
      take_opt dict env
        (fun env key v ->
          parse_listi env key (fun env v -> parse_string env key v) v)
        "replace-labels"
    in
    let propagator_formula = f env dict in
    {
      R.propagator_formula;
      propagator_by_side_effect;
      from;
      to_;
      propagator_requires;
      propagator_replace_labels;
      propagator_label;
    }
  in
  let dict = yaml_to_dict env key value in
  parse_from_dict dict f

let parse_taint_sanitizer ~(is_old : bool) env (key : key) (value : G.expr) =
  let parse_from_dict dict f =
    let sanitizer_by_side_effect =
      take_opt dict env parse_bool "by-side-effect"
      |> Option.value ~default:false
    in
    let not_conflicting =
      take_opt dict env parse_bool
        (if is_old then "not_conflicting" else "not-conflicting")
      |> Option.value ~default:false
    in
    let sanitizer_formula = f env dict in
    { sanitizer_formula; sanitizer_by_side_effect; R.not_conflicting }
  in
  if is_old then
    let dict = yaml_to_dict env key value in
    parse_from_dict dict parse_formula_old_from_dict
  else
    match parse_str_or_dict env value with
    | Left value ->
        let sanitizer_formula = R.P (parse_rule_xpattern env value) in
        {
          sanitizer_formula;
          sanitizer_by_side_effect = false;
          R.not_conflicting = false;
        }
    | Right dict -> parse_from_dict dict parse_formula_from_dict

let parse_taint_sink ~(is_old : bool) env (key : key) (value : G.expr) :
    Rule.taint_sink =
  let sink_id = String.concat ":" env.path in
  let parse_from_dict dict f =
    let sink_requires =
      (snd key, take_opt dict env parse_taint_requires "requires")
    in
    let sink_formula = f env dict in
    { R.sink_id; sink_formula; sink_requires }
  in
  if is_old then
    let dict = yaml_to_dict env key value in
    parse_from_dict dict parse_formula_old_from_dict
  else
    match parse_str_or_dict env value with
    | Left value ->
        let sink_formula = R.P (parse_rule_xpattern env value) in
        { sink_id; sink_formula; sink_requires = (snd key, None) }
    | Right dict -> parse_from_dict dict parse_formula_from_dict

let parse_taint_pattern env key (value : G.expr) =
  let dict = yaml_to_dict env key value in
  let parse_specs parse_spec env key x =
    ( snd key,
      parse_listi env key
        (fun env -> parse_spec env (fst key ^ "list item", snd key))
        x )
  in
  let sources, propagators_opt, sanitizers_opt, sinks =
    ( take dict env (parse_specs (parse_taint_source ~is_old:false)) "sources",
      take_opt dict env
        (parse_specs (parse_taint_propagator ~is_old:false))
        "propagators",
      take_opt dict env
        (parse_specs (parse_taint_sanitizer ~is_old:false))
        "sanitizers",
      take dict env (parse_specs (parse_taint_sink ~is_old:false)) "sinks" )
  in
  `Taint
    {
      R.sources;
      propagators =
        (* optlist_to_list *)
        (match propagators_opt with
        | None -> []
        | Some (_, xs) -> xs);
      sanitizers =
        (match sanitizers_opt with
        | None -> []
        | Some (_, xs) -> xs);
      sinks;
    }

(*****************************************************************************)
(* Parsers for extract mode *)
(*****************************************************************************)

let parse_extract_dest ~id lang : Xlang.t =
  match lang with
  | ("none" | "regex"), _ -> LRegex
  | ("generic" | "spacegrep"), _ -> LSpacegrep
  | "aliengrep", _ -> LAliengrep
  | lang -> L (parse_language ~id lang, [])

let parse_extract_reduction ~id (s, t) =
  match s with
  | "concat" -> R.Concat
  | "separate" -> R.Separate
  | s ->
      raise
        (R.Err
           (R.InvalidRule
              ( R.InvalidOther
                  (spf "Bad extract reduction: %s (expected concat or separate)"
                     s),
                id,
                t )))

let parse_extract_transform ~id (s, t) =
  match s with
  | "no_transform" -> R.NoTransform
  | "unquote_string" -> R.Unquote
  | "concat_json_string_array" -> R.ConcatJsonArray
  | s ->
      raise
        (R.Err
           (R.InvalidRule
              ( R.InvalidOther
                  (spf
                     "Bad extract transform: %s (expected unquote_string or \
                      concat_json_string_array)"
                     s),
                id,
                t )))

let parse_rules_to_run_with_extract env key value =
  let ruleids_dict = yaml_to_dict env key value in
  let inc_opt, exc_opt =
    ( take_opt ruleids_dict env
        (parse_string_wrap_list Rule.ID.of_string)
        "include",
      take_opt ruleids_dict env
        (parse_string_wrap_list Rule.ID.of_string)
        "exclude" )
  in
  (* alt: we could use report_unparsed_fields(), but better to raise an error for now
     to be compatible with pysemgrep *)
  if Hashtbl.length ruleids_dict.h > 0 then
    error_at_key env.id key
      "Additional properties are not allowed (only 'include' and 'exclude' are \
       supported)";
  {
    R.required_rules = optlist_to_list inc_opt;
    excluded_rules = optlist_to_list exc_opt;
  }

(*****************************************************************************)
(* Parsers used by step mode as well as general rules *)
(*****************************************************************************)

let parse_search_fields env rule_dict =
  let formula =
    take_opt rule_dict env (fun env _ expr -> parse_formula env expr) "match"
  in
  match formula with
  | Some formula -> `Search formula
  | None -> `Search (parse_pair_old env (find_formula_old env rule_dict))

let parse_taint_fields env rule_dict =
  let parse_specs parse_spec env key x =
    ( snd key,
      parse_listi env key
        (fun env -> parse_spec env (fst key ^ "list item", snd key))
        x )
  in
  match Hashtbl.find_opt rule_dict.h "taint" with
  | Some (key, value) -> parse_taint_pattern env key value
  | __else__ ->
      let sources, propagators_opt, sanitizers_opt, sinks =
        ( take rule_dict env
            (parse_specs (parse_taint_source ~is_old:true))
            "pattern-sources",
          take_opt rule_dict env
            (parse_specs (parse_taint_propagator ~is_old:true))
            "pattern-propagators",
          take_opt rule_dict env
            (parse_specs (parse_taint_sanitizer ~is_old:true))
            "pattern-sanitizers",
          take rule_dict env
            (parse_specs (parse_taint_sink ~is_old:true))
            "pattern-sinks" )
      in
      `Taint
        {
          sources;
          propagators =
            (* optlist_to_list *)
            (match propagators_opt with
            | None -> []
            | Some (_, xs) -> xs);
          sanitizers =
            (match sanitizers_opt with
            | None -> []
            | Some (_, xs) -> xs);
          sinks;
        }

(*****************************************************************************)
(* Parsers for step mode *)
(*****************************************************************************)

let parse_step_fields env key (value : G.expr) : R.step =
  let rd = yaml_to_dict env key value in
  let languages = take_no_env rd parse_string_wrap_list_no_env "languages" in
  (* No id, so error at the steps key
     TODO error earlier *)
  let rule_options =
    (* TODO: this is annoying and refers to the global options which may be
       incorrect anyway -> support an 'options' field next to 'languages'
       in the step object? *)
    Option.value env.options ~default:Rule_options.default_config
  in
  let step_id_str, tok = key in
  let id =
    (Rule.ID.of_string (* TODO: is this really a rule ID? *) step_id_str, tok)
  in
  let step_languages = parse_languages ~id rule_options languages in
  let step_paths = take_opt rd env parse_paths "paths" in
  let mode_opt = take_opt rd env parse_string_wrap "mode" in
  let has_taint_key = Option.is_some (Hashtbl.find_opt rd.h "taint") in
  let step_mode =
    match (mode_opt, has_taint_key) with
    | None, false
    | Some ("search", _), false -> (
        match parse_search_fields env rd with
        | `Search formula -> `Search formula
        | _else_ -> raise Common.Impossible)
    | _, true
    | Some ("taint", _), _ -> (
        match parse_taint_fields env rd with
        | `Taint formula -> `Taint formula
        | _else_ -> raise Common.Impossible)
    | Some key, _ ->
        error_at_key env.id key
          (spf
             "Unexpected value for mode, should be 'search' or 'taint', not %s"
             (fst key))
  in
  { step_languages = step_languages.target_analyzer; step_paths; step_mode }

let parse_steps env key (value : G.expr) : R.steps =
  let parse_step step = parse_step_fields env key step in
  match value.G.e with
  | G.Container (Array, (_, xs, _)) -> Common.map parse_step xs
  | _ -> error_at_key env.id key ("Expected a list for " ^ fst key)

(*****************************************************************************)
(* Main entry point *)
(*****************************************************************************)

let parse_mode env mode_opt (rule_dict : dict) : R.mode =
  (* We do this because we should only assume that we have a search mode rule
     if there is not a `taint` key present in the rule dict.
  *)
  let has_taint_key = Option.is_some (Hashtbl.find_opt rule_dict.h "taint") in
  match (mode_opt, has_taint_key) with
  | None, false
  | Some ("search", _), false ->
      parse_search_fields env rule_dict
  | _, true
  | Some ("taint", _), _ ->
      parse_taint_fields env rule_dict
  | Some ("extract", _), _ ->
      let formula = parse_pair_old env (find_formula_old env rule_dict) in
      let dst_lang =
        take rule_dict env parse_string_wrap "dest-language"
        |> parse_extract_dest ~id:env.id
      in
      (* TODO: determine fmt---string with interpolated metavars? *)
      let extract = take rule_dict env parse_string "extract" in
      let extract_rule_ids =
        take_opt rule_dict env parse_rules_to_run_with_extract "rules"
      in
      let transform =
        take_opt rule_dict env parse_string_wrap "transform"
        |> Option.map (parse_extract_transform ~id:env.id)
        |> Option.value ~default:R.NoTransform
      in
      let reduce =
        take_opt rule_dict env parse_string_wrap "reduce"
        |> Option.map (parse_extract_reduction ~id:env.id)
        |> Option.value ~default:R.Separate
      in
      `Extract
        { formula; dst_lang; extract_rule_ids; extract; reduce; transform }
  | Some ("step", _), _ ->
      let steps = take rule_dict env parse_steps "steps" in
      `Step steps
  | Some key, _ ->
      error_at_key env.id key
        (spf
           "Unexpected value for mode, should be 'search', 'taint', 'extract', \
            or 'step', not %s"
           (fst key))

(* sanity check there are no remaining fields in rd *)
let report_unparsed_fields rd =
  (* those were not "consumed" *)
  Hashtbl.remove rd.h "pattern";
  Hashtbl.remove rd.h "patterns";
  match Common.hash_to_list rd.h with
  | [] -> ()
  | xs ->
      (* less: we could return an error, but better to be fault-tolerant
       * to futur extensions to the rule format
       *)
      xs
      |> List.iter (fun (k, _v) ->
             logger#warning "skipping unknown field: %s" k)

let parse_one_rule (t : G.tok) (i : int) (rule : G.expr) : Rule.t =
  let rd = yaml_to_dict_no_env ("rules", t) rule in
  (* We need a rule ID early to produce useful error messages. *)
  let ((rule_id, _) as id) =
    let rule_id_str, tok = take_no_env rd parse_string_wrap_no_env "id" in
    (Rule.ID.of_string rule_id_str, tok)
  in
  let languages = take_no_env rd parse_string_wrap_list_no_env "languages" in
  let options_opt, options_key =
    match take_opt_no_env rd (parse_options rule_id) "options" with
    | None -> (None, None)
    | Some (options, options_key) -> (Some options, options_key)
  in
  let options = Option.value options_opt ~default:Rule_options.default_config in
  let languages = parse_languages ~id options languages in
  let env =
    {
      id = rule_id;
      languages;
      in_metavariable_pattern = false;
      path = [ string_of_int i; "rules" ];
      options_key;
      options = options_opt;
    }
  in
  let mode_opt = take_opt rd env parse_string_wrap "mode" in
  let mode = parse_mode env mode_opt rd in
  let message, severity =
    match mode with
    | `Extract _ -> ("", ("INFO", Tok.unsafe_fake_tok ""))
    | _ ->
        ( take rd env parse_string "message",
          take rd env parse_string_wrap "severity" )
  in
  let metadata_opt = take_opt_no_env rd (generic_to_json rule_id) "metadata" in
  let fix_opt = take_opt rd env parse_string "fix" in
  let fix_regex_opt = take_opt rd env parse_fix_regex "fix-regex" in
  let paths_opt = take_opt rd env parse_paths "paths" in
  let equivs_opt = take_opt rd env parse_equivalences "equivalences" in
  report_unparsed_fields rd;
  {
    R.id;
    message;
    languages;
    severity = parse_severity ~id:env.id severity;
    mode;
    (* optional fields *)
    metadata = metadata_opt;
    fix = fix_opt;
    fix_regexp = fix_regex_opt;
    paths = paths_opt;
    equivalences = equivs_opt;
    options = options_opt;
  }

let parse_generic_ast ?(error_recovery = false) (file : Fpath.t)
    (ast : AST_generic.program) : Rule.rules * Rule.invalid_rule_error list =
  let t, rules =
    match ast with
    | [ { G.s = G.ExprStmt (e, _); _ } ] -> (
        match e.G.e with
        | Container
            ( Dict,
              ( _,
                [
                  {
                    e =
                      Container
                        ( Tuple,
                          ( _,
                            [
                              { e = L (String (_, ("rules", _), _)); _ }; rules;
                            ],
                            _ ) );
                    _;
                  };
                ],
                _ ) ) -> (
            match rules.G.e with
            | G.Container (G.Array, (l, rules, _r)) -> (l, rules)
            | _ ->
                yaml_error_at_expr rules
                  "expected a list of rules following `rules:`")
        (* it's also ok to not have the toplevel rules:, anyway we never
         * used another toplevel key
         *)
        | G.Container (G.Array, (l, rules, _r)) -> (l, rules)
        | _ ->
            let loc = Tok.first_loc_of_file !!file in
            yaml_error (Tok.tok_of_loc loc)
              "missing rules entry as top-level key")
    | [] ->
        (* an empty rules file returns an empty list of rules *)
        (Tok.(tok_of_loc (first_loc_of_file !!file)), [])
    | _ -> assert false
    (* yaml_to_generic should always return a ExprStmt *)
  in
  let xs =
    rules
    |> Common.mapi (fun i rule ->
           if error_recovery then (
             try Left (parse_one_rule t i rule) with
             | R.Err (R.InvalidRule ((kind, ruleid, _) as err)) ->
                 let s = Rule.string_of_invalid_rule_error_kind kind in
                 logger#warning "skipping rule %s, error = %s"
                   (ruleid :> string)
                   s;
                 Right err)
           else Left (parse_one_rule t i rule))
  in
  Common.partition_either (fun x -> x) xs

(* We can't call just Yaml_to_generic.program below because when we parse
 * YAML Semgrep rules, we preprocess unicode characters differently.
 * We also need to translate Parse_info.Other_error exn in
 * (Rule.Err (Rule.InvalidYaml)) exn.
 * Note that we can't generate a Rule.Err in Yaml_to_generic directly
 * because we don't want parsing/other/ to depend on core/.
 *)
let parse_yaml_rule_file file =
  let str = Common.read_file file in
  try Yaml_to_generic.parse_yaml_file file str with
  | Parsing_error.Other_error (s, t) -> raise (R.Err (R.InvalidYaml (s, t)))

let parse_file ?error_recovery file =
  let ast =
    match FT.file_type_of_file file with
    | FT.Config FT.Json ->
        (* in a parsing-rule context, we don't want the parsed strings by
         * Parse_json.parse_program to remain escaped. For example with this
         * JSON rule:
         * { "rules": [ {
         *       "id": "x",
         *       "message": "",
         *       "languages": ["python"],
         *       "severity": "WARNING",
         *       "pattern": "\"hello\""
         *     }
         *   ]
         * }
         * we want the pattern in the generic AST of the rule to contain the
         * string '"hello"', without the antislash, otherwise
         * Parse_python.parse_any will fail parsing it.
         *
         * Note that we didn't have this problem before when we were using
         * Yojson to parse a JSON rule, because Yojson correctly unescaped
         * and returned the "final string".
         *
         * Note that this is handled correctly by Yaml_to_generic.parse_rule
         * below.
         *)
        Json_to_generic.program ~unescape_strings:true
          (Parse_json.parse_program !!file)
    | FT.Config FT.Jsonnet ->
        if use_ojsonnet then
          let ast = Parse_jsonnet.parse_program file in
          (* Note that here we do not support registry-aware import;
           * those are defined in osemgrep/.../Rule_fetching.ml where
           * we use Network.get functions. Thus, semgrep-core -dump_rule
           * will not work with registry-aware import either.
           * Use osemgrep --dump-config instead.
           *)
          let core = Desugar_jsonnet.desugar_program file ast in
          let value_ = Eval_jsonnet.eval_program core in
          Manifest_jsonnet_to_AST_generic.manifest_value value_
        else
          Common2.with_tmp_file ~str:"parse_rule" ~ext:"json" (fun tmpfile ->
              let cmd = spf "jsonnet -J vendor %s -o %s" !!file tmpfile in
              let n = Sys.command cmd in
              if n <> 0 then failwith (spf "error executing %s" cmd);
              let ast = Parse_json.parse_program tmpfile in
              Json_to_generic.program ~unescape_strings:true ast)
    | FT.Config FT.Yaml -> parse_yaml_rule_file ~is_target:true !!file
    | _else_ ->
        logger#error "wrong rule format, only JSON/YAML/JSONNET are valid";
        logger#info "trying to parse %s as YAML" !!file;
        parse_yaml_rule_file ~is_target:true !!file
  in
  parse_generic_ast ?error_recovery file ast

(*****************************************************************************)
(* Main Entry point *)
(*****************************************************************************)

let parse_and_filter_invalid_rules file = parse_file ~error_recovery:true file
  [@@profiling]

let parse_xpattern xlang (str, tok) =
  let env =
    {
      id = Rule.ID.of_string "-e/-f";
      languages = Rule.languages_of_xlang xlang;
      in_metavariable_pattern = false;
      path = [];
      options_key = None;
      options = None;
    }
  in
  parse_rule_xpattern env (str, tok)

(*****************************************************************************)
(* Useful for tests *)
(*****************************************************************************)

let parse file =
  let xs, skipped = parse_file ~error_recovery:false file in
  assert (skipped =*= []);
  xs

(*****************************************************************************)
(* Valid rule filename checks *)
(*****************************************************************************)
(* Those functions could be in a separate file *)

(* alt: could define
 * type yaml_kind = YamlRule | YamlTest | YamlFixed | YamlOther
 *)
let is_test_yaml_file filepath =
  (* .test.yaml files are YAML target files rather than config files! *)
  let filepath = !!filepath in
  Filename.check_suffix filepath ".test.yaml"
  || Filename.check_suffix filepath ".test.yml"
  || Filename.check_suffix filepath ".test.fixed.yaml"
  || Filename.check_suffix filepath ".test.fixed.yml"

let is_valid_rule_filename filename =
  match File_type.file_type_of_file filename with
  (* ".yml" or ".yaml" *)
  | FT.Config FT.Yaml -> not (is_test_yaml_file filename)
  (* old: we were allowing Jsonnet before, but better to skip
   * them for now to avoid adding a jsonnet dependency in our docker/CI
   * FT.Config (FT.Json FT.Jsonnet) when not unit_testing -> true
   *)
  | _else_ -> false<|MERGE_RESOLUTION|>--- conflicted
+++ resolved
@@ -1187,34 +1187,19 @@
 (* Parsers for taint *)
 (*****************************************************************************)
 
-<<<<<<< HEAD
 let requires_expr_to_precondition env key e =
   let invalid_requires () =
-    error_at_key env key
+    error_at_key env.id key
       "Invalid `requires' expression, it must be a Python Boolean expression \
        over labels (any valid Python identifier) using operators `not', `or' \
        and `and'."
-=======
-let parse_taint_requires env key x =
-  let parse_error () =
-    error_at_key env.id key "Expected a Boolean (Python) expression over labels"
->>>>>>> b0e10c5d
   in
   let rec expr_to_precondition e =
     match e.G.e with
-<<<<<<< HEAD
     | G.L (G.Bool (v, _)) -> R.PBool v
     | G.N (G.Id ((str, _), _)) -> R.PLabel str
     | G.Call ({ e = G.IdSpecial (G.Op G.Not, _); _ }, (_, [ Arg e1 ], _)) ->
         PNot (expr_to_precondition e1)
-=======
-    | G.L (G.Bool (_v, _)) -> ()
-    | G.N (G.Id ((str, _), _)) when Metavariable.is_metavar_name str ->
-        error_at_key env.id key
-          ("Metavariables cannot be used as labels: " ^ str)
-    | G.N (G.Id (_id, _)) -> ()
-    | G.Call ({ e = G.IdSpecial (G.Op G.Not, _); _ }, (_, [ Arg _e1 ], _)) -> ()
->>>>>>> b0e10c5d
     | G.Call ({ e = G.IdSpecial (G.Op op, _); _ }, (_, args, _)) -> (
         match (op, args_to_precondition args) with
         | G.And, xs -> R.PAnd xs
