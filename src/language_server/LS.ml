open Yojson.Safe.Util
open Jsonrpc
open Lsp
open Types
module In = Input_to_core_t
module SR = Server_request
module SN = Server_notification
module CR = Client_request
module CN = Client_notification
module Out = Semgrep_output_v1_t
module Conv = Convert_utils

let logger = Logging.get_logger [ __MODULE__ ]

(*****************************************************************************)
(* Server IO *)
(*****************************************************************************)
module Io =
  Lsp.Io.Make
    (struct
      include Lwt

      module O = struct
        let ( let* ) x f = Lwt.bind x f
        let ( let+ ) x f = Lwt.map f x
      end

      let raise exn = Lwt.fail exn
    end)
    (struct
      type input = Lwt_io.input_channel
      type output = Lwt_io.output_channel

      let read_line = Lwt_io.read_line_opt
      let write = Lwt_io.write

      let read_exactly inc n =
        let rec read_exactly acc n =
          if n = 0 then
            let result = String.concat "" (List.rev acc) in
            Lwt.return (Some result)
          else
            let%lwt line = Lwt_io.read ~count:n inc in
            read_exactly (line :: acc) (n - String.length line)
        in
        read_exactly [] n
    end)

module State = struct
  type t = Uninitialized | Running | Stopped
end

(*****************************************************************************)
(* Server *)
(*****************************************************************************)

(* Probably could split this into two modules the server + handlers but oh well maybe later *)
module Server = struct
  type t = { session : Session.t; state : State.t }

  (* Why the atomic writes below? The LSP library we use does something weird, *)
  (* it writes the jsonrpc header then body with seperate calls to write, which *)
  (* means there's a race condition there. The below atomic calls ensures that *)
  (* the ENTIRE packet is written at the same time *)
  let respond server id json =
    match json with
    | Some json ->
        logger#info "Server response:\n%s" (Yojson.Safe.pretty_to_string json);
        let response = Response.ok id json in
        let packet = Packet.Response response in
        Lwt_io.atomic (fun oc -> Io.write oc packet) server.session.outgoing
    | None -> Lwt.return ()

  let request server request =
    let id = Uuidm.v `V4 |> Uuidm.to_string in
    (* Yea mutable variables are lame but whatever *)
    let request = SR.to_jsonrpc_request request (`String id) in
    let packet = Packet.Request request in
    let _ =
      Lwt_io.atomic (fun oc -> Io.write oc packet) server.session.outgoing
    in
    id

  let notify server notification =
    let notification = SN.to_jsonrpc notification in
    logger#info "Server notification:\n%s"
      (notification |> Notification.yojson_of_t |> Yojson.Safe.pretty_to_string);
    let packet = Packet.Notification notification in
    Lwt_io.atomic (fun oc -> Io.write oc packet) server.session.outgoing

  let batch_notify server notifications =
    Lwt_list.iter_s (notify server) notifications

  (** Show a little progress circle while doing thing. Returns a token needed to end progress*)
  let create_progresss server title message =
    let id = Uuidm.v `V4 |> Uuidm.to_string in
    let token = ProgressToken.t_of_yojson (`String id) in
    let progress =
      SR.WorkDoneProgressCreate (WorkDoneProgressCreateParams.create token)
    in
    let _ = request server progress in
    let start =
      SN.Progress.Begin (WorkDoneProgressBegin.create ~message ~title ())
    in
    let progress = SN.WorkDoneProgress (ProgressParams.create token start) in
    let _ = notify server progress in
    let _ = Lwt_io.flush server.session.outgoing in
    token

  let end_progress server token =
    let end_ = SN.Progress.End (WorkDoneProgressEnd.create ()) in
    let progress = SN.WorkDoneProgress (ProgressParams.create token end_) in
    notify server progress

  (* Relevant here means any matches we actually care about showing the user.
     This means like some matches, such as those that appear in committed
     files/lines, will be filtered out*)

  (** This is the entry point for scanning, returns /relevant/ matches, and all files scanned*)
  let run_semgrep ?(single_file = None) server =
    let config = server.session.config in
    let single_file =
      match single_file with
      | Some file -> Some (Uri.to_path file)
      | None -> None
    in
    let targets = Session.targets server.session in
    let targets =
      match single_file with
      | Some file ->
          let new_targets =
            Common2.filter
              (fun (t : In.target) -> t.path = file)
              targets.target_mappings
          in
          { targets with target_mappings = new_targets }
      | None -> targets
    in
    let target_source = Some (Runner_config.Targets targets) in
    let config =
      { config with target_source; rule_source = server.session.cached_rules }
    in
    let _, res, files =
      Run_semgrep.semgrep_with_raw_results_and_exn_handler config
    in
    let only_git_dirty = server.session.only_git_dirty in
    let final_results, files =
      Processed_run.of_matches ~only_git_dirty res.matches
        (Session.hrules server.session)
        files
    in
    let files = Common2.uniq files in
    (final_results, files)

  let initialize_session server workspace_folders only_git_dirty =
    {
      session = { server.session with workspace_folders; only_git_dirty };
      state = State.Running;
    }

  let on_notification notification server =
    let scan_workspace server =
      let token =
        create_progresss server "Semgrep Scan in Progress" "Scanning Workspace"
      in
      let results, files = run_semgrep server in
      Session.record_results server.session results files;
      (* LSP expects empty diagnostics to clear problems *)
      let files = Session.scanned_files server.session in
      let diagnostics = Diagnostics.diagnostics_of_results results files in
      let _ = end_progress server token in
      batch_notify server diagnostics
    in
    let scan_file server uri =
      let results, files = run_semgrep server ~single_file:(Some uri) in
      Session.record_results server.session results files;
      batch_notify server
        (Diagnostics.diagnostics_of_results results [ Uri.to_path uri ])
    in
    let refresh_rules server =
      let token =
        create_progresss server "Semgrep Rules Refresh" "Loading Rules"
      in
      let session = Session.load_rules server.session in
      let _ = end_progress server token in
      let server = { server with session } in
      let _ = scan_workspace server in
      server
    in
    let server =
      match notification with
      | _ when server.state = State.Uninitialized -> server
      | CN.Initialized ->
          let token =
            create_progresss server "Semgrep Initializing" "Loading Rules"
          in
          logger#info "Client initialized";
          let session = Session.load_rules server.session in
          logger#info "Rules loaded";
          let _ = end_progress server token in
          let server = { server with session } in
          logger#info "Scanning workspace";
          let _ = scan_workspace server in
          server
      | CN.DidSaveTextDocument { textDocument = { uri }; _ }
      | CN.TextDocumentDidOpen { textDocument = { uri; _ } } ->
          logger#info "Scanning %s" (Uri.to_string uri);
          let _ = scan_file server uri in
          server
      | CN.ChangeWorkspaceFolders { event = { added; removed }; _ } ->
          let added = Conv.workspace_folders_to_paths added in
          let removed = Conv.workspace_folders_to_paths removed in
          let session =
            Session.update_workspace_folders server.session ~added ~removed
          in
          let server = { server with session } in
          let _ = scan_workspace server in
          server
      | CN.DidDeleteFiles { files; _ } ->
          (* This is lame, for whatever reason they chose to type uri as string here, not Uri.t *)
          let files =
            Common.map
              (fun { FileDelete.uri } ->
                Str.string_after uri (String.length "file://"))
              files
          in
          let diagnostics = Diagnostics.diagnostics_of_results [] files in
          let _ = batch_notify server diagnostics in
          server
      | CN.UnknownNotification { method_ = "semgrep/loginFinish"; _ }
      | CN.UnknownNotification { method_ = "semgrep/logout"; _ }
      | CN.UnknownNotification { method_ = "semgrep/refreshRules"; _ } ->
          logger#info "Refreshing rules";
          refresh_rules server
      | CN.UnknownNotification
          { method_ = "semgrep/scanWorkspace"; params = Some json } ->
          let json = Structured.yojson_of_t json in
          let full =
            json |> member "full" |> to_bool_option
            |> Option.value ~default:false
          in
          logger#info "Scanning workspace full=%b" full;
          let _server =
            {
              server with
              session = { server.session with only_git_dirty = not full };
            }
          in
          let _ = scan_workspace _server in
          logger#info "Scanning workspace complete";
          server
      | CN.Exit ->
          logger#info "Client exited";
          { server with state = State.Stopped }
      | _ ->
          logger#warning "Unhandled notification";
          server
    in
    server

<<<<<<< HEAD
  let handle_custom_request (meth : string)
      (params : Jsonrpc.Structured.t option) server : Yojson.Safe.t option * t =
    match [ (ShowAst.meth, ShowAst.on_request) ] |> List.assoc_opt meth with
    | None ->
        logger#warning "Unhandled request";
=======
  let handle_custom_request server (meth : string)
      (params : Jsonrpc.Structured.t option) : Yojson.Safe.t option * t =
    let search_handler =
      Search.on_request server.session.config
        (Session.targets { server.session with only_git_dirty = false })
    in
    match [ (Search.meth, search_handler) ] |> List.assoc_opt meth with
    | None ->
        logger#warning "Unhandled custom request %s" meth;
>>>>>>> 0214c0be
        (None, server)
    | Some handler -> (handler params, server)

  let on_request (type r) (request : r CR.t) server =
    let to_yojson r = Some (CR.yojson_of_result request r) in
    let resp, server =
      match request with
      | CR.Initialize { rootUri; workspaceFolders; initializationOptions; _ } ->
          (* There's rootPath, rootUri, and workspaceFolders. First two are
             deprecated, so let's split the diffrence and support last two *)
          let initializationOptions =
            match initializationOptions with
            | Some json -> json
            | None -> `Assoc []
          in
          let scan_options = initializationOptions |> member "scan" in
          let only_git_dirty =
            scan_options |> member "onlyGitDirty" |> to_bool_option
            |> Option.value ~default:true
          in
          let workspace_folders =
            match (workspaceFolders, rootUri) with
            | Some (Some folders), _ -> Conv.workspace_folders_to_paths folders
            | _, Some uri -> [ Uri.to_path uri |> Fpath.v ]
            | _ ->
                logger#warning "No rootUri or workspaceFolders provided";
                []
          in
          let init =
            InitializeResult.
              {
                capabilities = server.session.capabilities;
                serverInfo =
                  Some { name = "Semgrep Language Server"; version = None };
              }
          in
          let server =
            initialize_session server workspace_folders only_git_dirty
          in
          (* TODO we should create a progress symbol before calling initialize server! *)
          (to_yojson init, server)
      | _ when server.state = State.Uninitialized ->
          logger#info "Received request before initialization";
          (None, server)
      | CR.CodeAction { textDocument = { uri }; context; _ } ->
          let file = Uri.to_path uri in
          let results = Hashtbl.find_opt server.session.documents file in
          let matches = Common.map fst (Option.value results ~default:[]) in
          let diagnostics = context.diagnostics in
          let ranges =
            Common.map (fun (d : Diagnostic.t) -> d.range) diagnostics
          in
          let matches =
            Common2.filter
              (fun (m : Semgrep_output_v1_t.core_match) ->
                List.mem (Conv.range_of_location m.location) ranges)
              matches
          in
          let actions =
            CodeActions.code_actions_of_core_matches matches [ file ]
          in
          (to_yojson (Some actions), server)
      | CR.UnknownRequest { meth; params } ->
          handle_custom_request server meth params
      | CR.Shutdown ->
          logger#info "Shutting down";
          (None, { server with state = State.Stopped })
      | CR.DebugEcho params -> (to_yojson params, server)
      | CR.UnknownRequest { meth; params } ->
          handle_custom_request meth params server
      | _ ->
          logger#warning "Unhandled request: %s" (Common2.dump request);
          (None, server)
    in
    (resp, server)

  let handle_client_message (msg : Packet.t) server =
    logger#info "Server received:\n%s"
      (msg |> Packet.yojson_of_t |> Yojson.Safe.pretty_to_string);
    let server =
      match msg with
      | Notification n when CN.of_jsonrpc n |> Result.is_ok ->
          on_notification (CN.of_jsonrpc n |> Result.get_ok) server
      | Request req when CR.of_jsonrpc req |> Result.is_ok ->
          let (CR.E r) = CR.of_jsonrpc req |> Result.get_ok in
          let response, server = on_request r server in
          let _ = respond server req.id response in
          server
      | _ ->
          logger#warning "Invalid message";
          server
    in
    Lwt.return server

  let rec rpc_loop server () =
    match server.state with
    | State.Stopped ->
        logger#info "Server stopped";
        Lwt.return ()
    | _ -> (
        let%lwt client_msg = Io.read server.session.incoming in
        match client_msg with
        | Some msg ->
            let%lwt server = handle_client_message msg server in
            rpc_loop server ()
        | None ->
            logger#warning "Client disconnected";
            Lwt.return ())

  let start server = Lwt_main.run (rpc_loop server ())

  (* See: https://microsoft.github.io/language-server-protocol/specifications/lsp/3.17/specification *)

  (** Everything this server supports from the LSP *)
  let capabilities =
    let fil =
      FileOperationFilter.create
        ~pattern:(FileOperationPattern.create ~glob:"**/*" ())
        ()
    in
    let reg_opts = FileOperationRegistrationOptions.create ~filters:[ fil ] in
    ServerCapabilities.create
      ~textDocumentSync:
        (`TextDocumentSyncOptions
          (TextDocumentSyncOptions.create ~openClose:true ~save:(`Bool true) ()))
      ~workspace:
        (ServerCapabilities.create_workspace
           ~workspaceFolders:
             (WorkspaceFoldersServerCapabilities.create ~supported:true
                ~changeNotifications:(`Bool true) ())
           ~fileOperations:
             (FileOperationOptions.create ~didCreate:reg_opts
                ~didRename:reg_opts ~didDelete:reg_opts ())
           ())
      ~codeActionProvider:(`Bool true) ()

  let create config =
    let config =
      {
        config with
        (* Make sure output format is Json false, dots/etc break LSP *)
        Runner_config.output_format = Json false;
      }
    in
    {
      session = Session.create capabilities config;
      state = State.Uninitialized;
    }
end

let start config =
  logger#info "Starting server";
  let server = Server.create config in
  Server.start server;
  exit 0<|MERGE_RESOLUTION|>--- conflicted
+++ resolved
@@ -258,23 +258,15 @@
     in
     server
 
-<<<<<<< HEAD
-  let handle_custom_request (meth : string)
-      (params : Jsonrpc.Structured.t option) server : Yojson.Safe.t option * t =
-    match [ (ShowAst.meth, ShowAst.on_request) ] |> List.assoc_opt meth with
-    | None ->
-        logger#warning "Unhandled request";
-=======
   let handle_custom_request server (meth : string)
       (params : Jsonrpc.Structured.t option) : Yojson.Safe.t option * t =
     let search_handler =
       Search.on_request server.session.config
         (Session.targets { server.session with only_git_dirty = false })
     in
-    match [ (Search.meth, search_handler) ] |> List.assoc_opt meth with
+    match [ (Search.meth, search_handler); ShowAst.meth, ShowAst.on_request ] |> List.assoc_opt meth with
     | None ->
         logger#warning "Unhandled custom request %s" meth;
->>>>>>> 0214c0be
         (None, server)
     | Some handler -> (handler params, server)
 
@@ -343,8 +335,6 @@
           logger#info "Shutting down";
           (None, { server with state = State.Stopped })
       | CR.DebugEcho params -> (to_yojson params, server)
-      | CR.UnknownRequest { meth; params } ->
-          handle_custom_request meth params server
       | _ ->
           logger#warning "Unhandled request: %s" (Common2.dump request);
           (None, server)
