--- conflicted
+++ resolved
@@ -2,13 +2,8 @@
  * trying to get the range of a match or metavar.
  *)
 val match_to_match :
-<<<<<<< HEAD
   Core_result.processed_match ->
-  (Semgrep_output_v1_t.core_match, Core_error.t) Common.either
-=======
-  Pattern_match.t * Textedit.t option ->
   (Semgrep_output_v1_t.core_match, Core_error.t) Either.t
->>>>>>> ec7502c4
 
 (* Note that this uses and reset !Core_error.g_errors internally *)
 val core_output_of_matches_and_errors :
