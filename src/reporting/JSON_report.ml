(* Yoann Padioleau
 *
 * Copyright (C) 2019-2021 r2c
 *
 * This library is free software; you can redistribute it and/or
 * modify it under the terms of the GNU Lesser General Public License
 * version 2.1 as published by the Free Software Foundation, with the
 * special exception on linking described in file LICENSE.
 *
 * This library is distributed in the hope that it will be useful, but
 * WITHOUT ANY WARRANTY; without even the implied warranty of
 * MERCHANTABILITY or FITNESS FOR A PARTICULAR PURPOSE.  See the file
 * LICENSE for more details.
 *)
open Common
module StrSet = Common2.StringSet
open AST_generic
module E = Semgrep_error_code
module J = JSON
module MV = Metavariable
module RP = Report
open Pattern_match
module SJ = Semgrep_output_v1_j (* JSON conversions *)
module Out = Semgrep_output_v1_t (* atdgen definitions *)
module OutH = Output_from_core_util

(*****************************************************************************)
(* Types *)
(*****************************************************************************)
(* This is to avoid circular dependencies. We can't call
 * Autofix.render_fix in this library, so we need to pass it
 * as a function argument
 *)
type render_fix = Pattern_match.t -> Textedit.t option

(*****************************************************************************)
(* Helpers *)
(*****************************************************************************)

(* TODO: should use Common? *)

let rec last hd = function
  | [] -> hd
  | hd :: tl -> last hd tl

let first_and_last = function
  | [] -> None
  | hd :: tl -> Some (hd, last hd tl)

let convert_engine_kind ek =
  match ek with
  | OSS -> `OSS
  | Pro -> `PRO

let convert_validation_state = function
  | Confirmed_valid -> `CONFIRMED_VALID
  | Confirmed_invalid -> `CONFIRMED_INVALID
  | Validation_error -> `VALIDATION_ERROR
  | No_validator -> `NO_VALIDATOR

let convert_rule ((id, ek) : Report.rule_id_and_engine_kind) =
  ((id :> string), convert_engine_kind ek)

(*****************************************************************************)
(* JSON *)
(*****************************************************************************)

let range_of_any_opt startp_of_match_range any =
  let empty_range = (startp_of_match_range, startp_of_match_range) in
  match any with
  (* those are ok and we don't want to generate a NoTokenLocation for those.
   * alt: change Semgrep.atd to make optional startp/endp for metavar_value.
   *)
  | Ss []
  | Params []
  | Args []
  | Xmls [] ->
      Some empty_range
  (* TODO? Flds [] ? Pr []? *)
  | Ss _
  | Params _
  | Args _
  | Xmls _
  | E _
  | S _
  | T _
  | P _
  | At _
  | XmlAt _
  | Fld _
  | Flds _
  | Partial _
  | Name _
  | Raw _
  | I _
  | Str _
  | Def _
  | Dir _
  | Pr _
  | Tk _
  | TodoK _
  | Ar _
  | Pa _
  | Tp _
  | Ta _
  | Modn _
  | Ce _
  | Cs _
  | ForOrIfComp _
  | ModDk _
  | En _
  | Dk _
  | Di _
  | Lbli _
  | Anys _ ->
      let* min_loc, max_loc = AST_generic_helpers.range_of_any_opt any in
      let startp, endp = OutH.position_range min_loc max_loc in
      Some (startp, endp)

let metavar_string_of_any any =
  (* TODO: metavar_string_of_any is used in get_propagated_value
      to get the string for propagated values. Not all propagated
      values will have origintoks. For example, in
          x = 1; y = x + 1; ...
     we have y = 2 but there is no source location for 2.
     Handle such cases *)
  any |> AST_generic_helpers.ii_of_any
  |> List.filter Tok.is_origintok
  |> List.sort Tok.compare_pos
  |> Common.map Tok.content_of_tok
  |> Matching_report.join_with_space_if_needed

let get_propagated_value default_start mvalue =
  let any_to_svalue_value any =
    match range_of_any_opt default_start any with
    | Some (start, end_) ->
        Some
          {
            Out.svalue_start = Some start;
            svalue_end = Some end_;
            svalue_abstract_content = metavar_string_of_any any;
          }
    | None ->
        Some
          {
            Out.svalue_start = None;
            svalue_end = None;
            svalue_abstract_content = metavar_string_of_any any;
          }
  in
  match mvalue with
  | E { e = N (Id (_, id_info)); _ } -> (
      match !(id_info.id_svalue) with
      | Some (Lit x) ->
          let any = E (L x |> e) in
          any_to_svalue_value any
      | Some (Sym x) -> any_to_svalue_value (E x)
      | Some (Cst _) -> None
      | Some NotCst -> None
      | None -> None)
  | __else__ -> None

let metavars startp_of_match_range (s, mval) =
  let any = MV.mvalue_to_any mval in
  match range_of_any_opt startp_of_match_range any with
  | None ->
      raise
        (Tok.NoTokenLocation
           (spf "NoTokenLocation with metavar %s, close location = %s" s
              (SJ.string_of_position startp_of_match_range)))
  | Some (startp, endp) ->
      ( s,
        {
          Out.start = startp;
          end_ = endp;
          abstract_content = metavar_string_of_any any;
          propagated_value = get_propagated_value startp_of_match_range any;
        } )

(* None if pi has no location information. Fake tokens should have been filtered
 * out earlier, but in case one slipped through we handle this case. *)
let parse_info_to_location pi =
  Tok.loc_of_tok pi |> Result.to_option
  |> Option.map (fun token_location ->
         OutH.location_of_token_location token_location)

let tokens_to_locations toks = Common.map_filter parse_info_to_location toks

let tokens_to_single_loc toks =
  (* toks should be nonempty and should contain only origintoks, but since we
   * can't prove that by construction we have to filter and handle the empty
   * case here. In theory this could lead to, e.g. a missing taint source for a
   * taint rule finding but it shouldn't happen in practice. *)
  let locations =
    tokens_to_locations
      (List.filter Tok.is_origintok toks |> List.sort Tok.compare_pos)
  in
  let* first_loc, last_loc = first_and_last locations in
  Some
    { Out.path = first_loc.path; start = first_loc.start; end_ = last_loc.end_ }

let token_to_intermediate_var token =
  let* location = tokens_to_single_loc [ token ] in
  Some { Out.location }

let tokens_to_intermediate_vars tokens =
  Common.map_filter token_to_intermediate_var tokens

let rec taint_call_trace = function
  | Toks toks ->
      let* loc = tokens_to_single_loc toks in
      Some (Out.CoreLoc loc)
  | Call { call_trace; intermediate_vars; call_toks } ->
      let* location = tokens_to_single_loc call_toks in
      let intermediate_vars = tokens_to_intermediate_vars intermediate_vars in
      let* call_trace = taint_call_trace call_trace in
      Some (Out.CoreCall (location, intermediate_vars, call_trace))

let taint_trace_to_dataflow_trace traces : Out.core_match_dataflow_trace =
  (* Here, we ignore all but the first taint trace, for source or sink.
     This is because we added support for multiple sources/sinks in a single trace, but only
     internally to semgrep-core. Externally, our CLI dataflow trace datatype still has
     only one trace per finding. To fit into that type, we have to pick one arbitrarily.

     This is fine to do, because we previously only emitted one finding per taint sink,
     due to deduplication, so we shouldn't get more or less findings.
     It's possible that this could change the dataflow trace of an existing finding though.
  *)
  let source_call_trace, tokens, sink_call_trace =
    match traces with
    | [] -> raise Common.Impossible
    | { Pattern_match.source_trace; tokens; sink_trace } :: _ ->
        (source_trace, tokens, sink_trace)
  in
  {
    Out.taint_source = taint_call_trace source_call_trace;
    intermediate_vars = Some (tokens_to_intermediate_vars tokens);
    taint_sink = taint_call_trace sink_call_trace;
  }

let unsafe_match_to_match render_fix_opt (x : Pattern_match.t) : Out.core_match
    =
  let min_loc, max_loc = x.range_loc in
  let startp, endp = OutH.position_range min_loc max_loc in
  let dataflow_trace =
    Option.map
      (function
        | (lazy trace) -> taint_trace_to_dataflow_trace trace)
      x.taint_trace
  in
  let rendered_fix =
    let* render_fix = render_fix_opt in
    let* edit = render_fix x in
    Some edit.Textedit.replacement_text
  in
  (* We need to do this, because in Terraform, we may end up with a `file` which
     does not correspond to the actual location of the tokens. This `file` is
     erroneous, and should be replaced by the location of the code of the match,
     if possible. Not if it's fake, though.
     In other languages, this should hopefully not happen.
  *)
  let file =
    if
      (x.file <> min_loc.pos.file || x.file <> max_loc.pos.file)
      && min_loc.pos.file <> "FAKE TOKEN LOCATION"
    then min_loc.pos.file
    else x.file
  in
  {
    Out.rule_id = (x.rule_id.id :> string);
    location = { path = file; start = startp; end_ = endp };
    extra =
      {
        message = Some x.rule_id.message;
        metavars = x.env |> Common.map (metavars startp);
        dataflow_trace;
        rendered_fix;
        engine_kind = convert_engine_kind x.engine_kind;
        validation_state = Some (convert_validation_state x.validation_state);
        extra_extra = None;
      };
  }

let match_to_match render_fix (x : Pattern_match.t) :
    (Out.core_match, Semgrep_error_code.error) Common.either =
  try
    Left (unsafe_match_to_match render_fix x)
    (* raised by min_max_ii_by_pos in range_of_any when the AST of the
     * pattern in x.code or the metavar does not contain any token
     *)
  with
  | Tok.NoTokenLocation s ->
      let loc = Tok.first_loc_of_file x.file in
      let s =
        spf "NoTokenLocation with pattern %s, %s" x.rule_id.pattern_string s
      in
      let err = E.mk_error (Some x.rule_id.id) loc s Out.MatchingError in
      Right err
  [@@profiling]

(* less: Semgrep_error_code should be defined fully Output_from_core.atd
 * so we would not need those conversions
 *)
let error_to_error err =
  let file = err.E.loc.pos.file in
  let startp, endp = OutH.position_range err.E.loc err.E.loc in
  let rule_id = Option.map Rule_ID.to_string err.E.rule_id in
  let error_type = err.E.typ in
  let severity = E.severity_of_error err.E.typ in
  let message = err.E.msg in
  let details = err.E.details in
  {
    Out.error_type;
    rule_id;
    severity;
    location = { path = file; start = startp; end_ = endp };
    message;
    details;
  }

let rec explanation_to_explanation (exp : Matching_explanation.t) :
    Out.matching_explanation =
  let { Matching_explanation.op; matches; pos; children } = exp in
  let tloc = Tok.unsafe_loc_of_tok pos in
  {
    Out.op;
    children = children |> Common.map explanation_to_explanation;
    matches = matches |> Common.map (unsafe_match_to_match None);
    loc = OutH.location_of_token_location tloc;
  }

let json_time_of_profiling_data profiling_data =
  let json_time_of_rule_times rule_times =
    rule_times
    |> Common.map (fun { RP.rule_id; parse_time; match_time } ->
           { Out.rule_id = (rule_id :> string); parse_time; match_time })
  in
  {
    Out.targets =
      profiling_data.RP.file_times
      |> Common.map (fun { RP.file = target; rule_times; run_time } ->
             {
               Out.path = target;
               rule_times = json_time_of_rule_times rule_times;
               run_time;
             });
    rules =
      Common.map
        (fun rule -> (fst rule.Rule.id :> string))
        profiling_data.RP.rules;
    rules_parse_time = Some profiling_data.RP.rules_parse_time;
    max_memory_bytes = profiling_data.max_memory_bytes;
  }

<<<<<<< HEAD
let match_results_of_matches_and_errors render_fix nfiles
    (res : RP.final_result) =
=======
let core_output_of_matches_and_errors render_fix nfiles res =
>>>>>>> 60fd784a
  let matches, new_errs =
    Common.partition_either (match_to_match render_fix) res.RP.matches
  in
  let errs = !E.g_errors @ new_errs @ res.RP.errors in
  let files_with_errors =
    errs
    |> List.fold_left
         (fun acc err -> StrSet.add err.E.loc.pos.file acc)
         StrSet.empty
  in
  let count_errors = StrSet.cardinal files_with_errors in
  let count_ok = nfiles - count_errors in
  let skipped_targets, profiling =
    match res.extra with
    | RP.Debug { skipped_targets; profiling } ->
        (Some skipped_targets, Some profiling)
    | RP.Time { profiling } -> (None, Some profiling)
    | RP.No_info -> (None, None)
  in
  {
    Out.results = matches;
    errors = errs |> Common.map error_to_error;
    skipped_targets;
    skipped_rules =
      res.RP.skipped_rules
      |> Common.map (fun ((kind, rule_id, tk) : Rule.invalid_rule_error) ->
             let loc = Tok.unsafe_loc_of_tok tk in
             {
               Out.rule_id = (rule_id :> string);
               details = Rule.string_of_invalid_rule_error_kind kind;
               position = OutH.position_of_token_location loc;
             });
    stats = { okfiles = count_ok; errorfiles = count_errors };
    time = profiling |> Option.map json_time_of_profiling_data;
    explanations =
      ( res.RP.explanations |> Common.map explanation_to_explanation |> fun x ->
        Some x );
    rules_by_engine = Common.map convert_rule res.rules_by_engine;
    engine_requested = `OSS;
  }
  |> Output_from_core_util.sort_match_results
  [@@profiling]

(*****************************************************************************)
(* Error management *)
(*****************************************************************************)

(* this is used only in the testing code, to reuse the
 * Semgrep_error_code.compare_actual_to_expected
 *)
let error loc (rule : Pattern_match.rule_id) =
  E.error rule.id loc rule.message Out.SemgrepMatchFound

let match_to_error x =
  let min_loc, _max_loc = x.range_loc in
  error min_loc x.rule_id<|MERGE_RESOLUTION|>--- conflicted
+++ resolved
@@ -352,12 +352,8 @@
     max_memory_bytes = profiling_data.max_memory_bytes;
   }
 
-<<<<<<< HEAD
 let match_results_of_matches_and_errors render_fix nfiles
     (res : RP.final_result) =
-=======
-let core_output_of_matches_and_errors render_fix nfiles res =
->>>>>>> 60fd784a
   let matches, new_errs =
     Common.partition_either (match_to_match render_fix) res.RP.matches
   in
