module OutJ = Semgrep_output_v1_j

(*****************************************************************************)
(* Prelude *)
(*****************************************************************************)
(*
  Partially translated from nosemgrep.py

  See https://semgrep.dev/docs/ignoring-files-folders-code/ for documentation
  about nosemgrep.
*)

(*****************************************************************************)
(* Types and constants *)
(*****************************************************************************)

(* python: All the regexps were in constants.py before, but
 * better separation of concern to put it here.
 *)

let rule_id_re_str = {|(?:[:=][\s]?(?P<ids>([^,\s](?:[,\s]+)?)+))?|}

(*
   Inline 'noqa' implementation modified from flake8:
   https://github.com/PyCQA/flake8/blob/master/src/flake8/defaults.py
   We're looking for items that look like this:
   ' nosem'
   ' nosemgrep: example-pattern-id'
   ' nosem: pattern-id1,pattern-id2'
   ' NOSEMGREP:pattern-id1,pattern-id2'

   * We do not want to capture the ': ' that follows 'nosem'
   * We do not care about the casing of 'nosem'
   * We want a comma-separated list of ids
   * We want multi-language support, so we cannot strictly look for
     Python comments that begin with '# '
   * nosem and nosemgrep should be interchangeable
*)
let nosem_inline_re_str = {| nosem(?:grep)?|} ^ rule_id_re_str
let nosem_inline_re = Pcre_.regexp nosem_inline_re_str ~flags:[ `CASELESS ]

(*
   A nosemgrep comment alone on its line.
   Since we don't know the comment syntax for the particular language, we
   assume it's enough that there isn't any word or number character before
   'nosemgrep'.
   The following will not match:
     hello(); // nosemgrep
     + 42 // nosemgrep
   The following will match:
     # nosemgrep
     print('nosemgrep');
*)
let nosem_previous_line_re =
  Pcre_.regexp
    ({|^[^a-zA-Z0-9]* nosem(?:grep)?|} ^ rule_id_re_str)
    ~flags:[ `CASELESS ]

(*****************************************************************************)
(* Helpers *)
(*****************************************************************************)

(*
   Try to recognise the [rex] (a regex) into the given [line] and returns an
   array IDs (["ids"]) collected during this recognition.
*)
<<<<<<< HEAD
let recognise_and_collect ~rex (line_num, line) =
  SPcre.exec_all ~rex line
  |> Result.map
       (Array.map (fun subst ->
            match SPcre.get_named_substring_and_ofs rex "ids" subst with
            | Ok (Some (s, (begin_ofs, _end_ofs))) ->
                Some (line_num, s, begin_ofs)
            | Ok None
            | Error _ ->
=======
let recognise_and_collect ~rex line =
  Pcre_.exec_all ~rex line
  |> Result.map
       (Array.map (fun subst ->
            match Pcre_.get_named_substring rex "ids" subst with
            | Ok opt_s -> opt_s
            | Error _errmsg ->
>>>>>>> ec7502c4
                (* TODO: log something? *)
                None))
  |> Result.to_option

(*
   Try to recognize a possible [nosem] tag into the given [match].
   If [strict:true], we returns possible errors when [nosem] is used with an
   ID which is not equal to the rule's ID.
*)
let rule_match_nosem (pm : Pattern_match.t) : bool * Core_error.t list =
  let lines =
<<<<<<< HEAD
    (* Minus one, because we need the preceding line. *)
    let start, end_ = pm.range_loc in
    let start_line = max (start.pos.line - 1) 1 in
    let end_line = end_.pos.line in
    File.lines_of_file (start_line, end_line) (Fpath.v pm.file)
    |> Common.mapi (fun idx x -> (start_line + idx, x))
  in

  let path = pm.file in
  let linecol_to_bytepos_fun =
    (Pos.full_converters_large path).linecol_to_bytepos_fun
=======
    UFile.lines_of_file
      (max 0 (rule_match.start.line - 1), rule_match.end_.line)
      rule_match.path
>>>>>>> ec7502c4
  in

  let previous_line, line =
    match lines with
    | line0 :: line1 :: _ when (fst pm.range_loc).pos.line > 0 ->
        (Some line0, Some line1)
    | line :: _ -> (None, Some line)
    | [] (* XXX(dinosaure): is it possible? *) -> (None, None)
  in

  let no_ids = Array.for_all Option.is_none in

  let ids_line =
    match line with
    | None -> None
    | Some line -> recognise_and_collect ~rex:nosem_inline_re line
  in
  let ids_previous_line =
    match previous_line with
    | None -> None
    | Some previous_line ->
        recognise_and_collect ~rex:nosem_previous_line_re previous_line
  in

  match
    ( Option.value ~default:[||] ids_line,
      Option.value ~default:[||] ids_previous_line )
  with
  | [||], [||] ->
      (* no lines or no [nosemgrep] occurrences found, keep the [rule_match]. *)
      (false, [])
  | ids_line, ids_previous_line when no_ids ids_line && no_ids ids_previous_line
    ->
      (* [nosemgrep] occurrences found but no [ids]. *)
      (true, [])
  | ids_line, ids_previous_line ->
      let ids = Array.append ids_line ids_previous_line in
      let ids =
        Array.to_list ids |> Common.map_filter Fun.id
        |> Common.map (fun (line_num, s, col) ->
               (* [String.split_on_char] can **not** return an empty list. *)
               ( line_num,
                 List.hd (String.split_on_char ' ' s) (* nosemgrep: list-hd *),
                 col ))
      in
<<<<<<< HEAD
=======
      let ids = List_.map_filter Fun.id (Array.to_list ids) in
      let ids = List_.map (String.split_on_char ' ') ids in
      let ids = List_.map List.hd (* nosemgrep: list-hd *) ids in
      (* [String.split_on_char] can **not** return an empty list. *)
>>>>>>> ec7502c4
      (* check if the id specified by the user is the [rule_match]'s [rule_id]. *)
      let nosem_matches id =
        (* TODO: id should be a Rule_ID.t too *)
        let res =
          Rule_ID.ends_with pm.rule_id.id ~suffix:(Rule_ID.of_string id)
        in
        res
      in

      List.fold_left
        (fun (result, errors) (line_num, id, col) ->
          (* strip quotes from the beginning and end of the id. this allows
             use of nosem as an HTML attribute inside tags.
             HTML comments inside tags are not allowed by the spec.
          *)
          let id = Common2.strip '"' id in
          let loc =
            Tok.
              {
                str = id;
                pos =
                  Pos.
                    {
                      bytepos = linecol_to_bytepos_fun (line_num, col);
                      line = line_num;
                      column = col;
                      file = path;
                    };
              }
          in
          let errors =
            (* If the rule-id is 'foo.bar.my-rule' we accept 'foo.bar.my-rule' as well as
             * any suffix of it such as 'my-rule' or 'bar.my-rule'. *)
            if not (nosem_matches id) then
              let msg =
                Format.asprintf
                  "found 'nosem' comment with id '%s', but no corresponding \
                   rule trying '%s'"
                  id
                  (Rule_ID.to_string pm.rule_id.id)
              in
              let core_error =
                {
                  Core_error.rule_id = None;
                  typ = SemgrepWarning;
                  msg;
                  loc;
                  details = None;
                }
              in
              core_error :: errors
            else errors
          in
          (nosem_matches id || result, errors))
        (false, []) ids

(*****************************************************************************)
(* Entry point *)
(*****************************************************************************)

<<<<<<< HEAD
let produce_ignored (matches : Core_result.processed_match list) :
    Core_result.processed_match list * Core_error.t list =
  (* filters [rule_match]s by the [nosemgrep] tag. *)
  let matches, wide_errors =
    Common.map
      (fun (pm : Core_result.processed_match) ->
        let is_ignored, errors = rule_match_nosem pm.pm in
        ({ pm with is_ignored }, errors))
      matches
=======
let process_ignores ~keep_ignored ~strict (out : OutJ.cli_output) :
    OutJ.cli_output =
  let results, errors =
    (* filters [rule_match]s by the [nosemgrep] tag. *)
    List_.map_filter
      (fun rule_match ->
        let to_ignore, errors = rule_match_nosem ~strict rule_match in
        let rule_match =
          {
            rule_match with
            extra = { rule_match.extra with is_ignored = Some to_ignore };
          }
        in
        if not to_ignore then Some (rule_match, errors)
        else if keep_ignored then Some (rule_match, errors)
        else None)
      out.results
>>>>>>> ec7502c4
    |> List.split
  in
  (matches, List.concat wide_errors)

let filter_ignored ~keep_ignored (matches : OutJ.core_match list) =
  matches
  |> List.filter (fun (m : OutJ.core_match) ->
         keep_ignored || not m.extra.is_ignored)<|MERGE_RESOLUTION|>--- conflicted
+++ resolved
@@ -1,4 +1,5 @@
 module OutJ = Semgrep_output_v1_j
+open Fpath_.Operators
 
 (*****************************************************************************)
 (* Prelude *)
@@ -64,25 +65,15 @@
    Try to recognise the [rex] (a regex) into the given [line] and returns an
    array IDs (["ids"]) collected during this recognition.
 *)
-<<<<<<< HEAD
 let recognise_and_collect ~rex (line_num, line) =
-  SPcre.exec_all ~rex line
+  Pcre_.exec_all ~rex line
   |> Result.map
        (Array.map (fun subst ->
-            match SPcre.get_named_substring_and_ofs rex "ids" subst with
+            match Pcre_.get_named_substring_and_ofs rex "ids" subst with
             | Ok (Some (s, (begin_ofs, _end_ofs))) ->
                 Some (line_num, s, begin_ofs)
             | Ok None
             | Error _ ->
-=======
-let recognise_and_collect ~rex line =
-  Pcre_.exec_all ~rex line
-  |> Result.map
-       (Array.map (fun subst ->
-            match Pcre_.get_named_substring rex "ids" subst with
-            | Ok opt_s -> opt_s
-            | Error _errmsg ->
->>>>>>> ec7502c4
                 (* TODO: log something? *)
                 None))
   |> Result.to_option
@@ -94,23 +85,16 @@
 *)
 let rule_match_nosem (pm : Pattern_match.t) : bool * Core_error.t list =
   let lines =
-<<<<<<< HEAD
     (* Minus one, because we need the preceding line. *)
     let start, end_ = pm.range_loc in
-    let start_line = max (start.pos.line - 1) 1 in
-    let end_line = end_.pos.line in
-    File.lines_of_file (start_line, end_line) (Fpath.v pm.file)
-    |> Common.mapi (fun idx x -> (start_line + idx, x))
+    let start_line = max 0 (start.pos.line - 1) in
+    UFile.lines_of_file (start_line, end_.pos.line) pm.file
+    |> List_.mapi (fun idx x -> (start_line + idx, x))
   in
 
   let path = pm.file in
   let linecol_to_bytepos_fun =
-    (Pos.full_converters_large path).linecol_to_bytepos_fun
-=======
-    UFile.lines_of_file
-      (max 0 (rule_match.start.line - 1), rule_match.end_.line)
-      rule_match.path
->>>>>>> ec7502c4
+    (Pos.full_converters_large !!path).linecol_to_bytepos_fun
   in
 
   let previous_line, line =
@@ -149,20 +133,13 @@
   | ids_line, ids_previous_line ->
       let ids = Array.append ids_line ids_previous_line in
       let ids =
-        Array.to_list ids |> Common.map_filter Fun.id
-        |> Common.map (fun (line_num, s, col) ->
+        Array.to_list ids |> List_.map_filter Fun.id
+        |> List_.map (fun (line_num, s, col) ->
                (* [String.split_on_char] can **not** return an empty list. *)
                ( line_num,
                  List.hd (String.split_on_char ' ' s) (* nosemgrep: list-hd *),
                  col ))
       in
-<<<<<<< HEAD
-=======
-      let ids = List_.map_filter Fun.id (Array.to_list ids) in
-      let ids = List_.map (String.split_on_char ' ') ids in
-      let ids = List_.map List.hd (* nosemgrep: list-hd *) ids in
-      (* [String.split_on_char] can **not** return an empty list. *)
->>>>>>> ec7502c4
       (* check if the id specified by the user is the [rule_match]'s [rule_id]. *)
       let nosem_matches id =
         (* TODO: id should be a Rule_ID.t too *)
@@ -189,7 +166,7 @@
                       bytepos = linecol_to_bytepos_fun (line_num, col);
                       line = line_num;
                       column = col;
-                      file = path;
+                      file = !!path;
                     };
               }
           in
@@ -223,35 +200,15 @@
 (* Entry point *)
 (*****************************************************************************)
 
-<<<<<<< HEAD
 let produce_ignored (matches : Core_result.processed_match list) :
     Core_result.processed_match list * Core_error.t list =
   (* filters [rule_match]s by the [nosemgrep] tag. *)
   let matches, wide_errors =
-    Common.map
+    List_.map
       (fun (pm : Core_result.processed_match) ->
         let is_ignored, errors = rule_match_nosem pm.pm in
         ({ pm with is_ignored }, errors))
       matches
-=======
-let process_ignores ~keep_ignored ~strict (out : OutJ.cli_output) :
-    OutJ.cli_output =
-  let results, errors =
-    (* filters [rule_match]s by the [nosemgrep] tag. *)
-    List_.map_filter
-      (fun rule_match ->
-        let to_ignore, errors = rule_match_nosem ~strict rule_match in
-        let rule_match =
-          {
-            rule_match with
-            extra = { rule_match.extra with is_ignored = Some to_ignore };
-          }
-        in
-        if not to_ignore then Some (rule_match, errors)
-        else if keep_ignored then Some (rule_match, errors)
-        else None)
-      out.results
->>>>>>> ec7502c4
     |> List.split
   in
   (matches, List.concat wide_errors)
