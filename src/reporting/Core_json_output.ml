(* Yoann Padioleau
 *
 * Copyright (C) 2019-2023 Semgrep Inc.
 *
 * This library is free software; you can redistribute it and/or
 * modify it under the terms of the GNU Lesser General Public License
 * version 2.1 as published by the Free Software Foundation, with the
 * special exception on linking described in file LICENSE.
 *
 * This library is distributed in the hope that it will be useful, but
 * WITHOUT ANY WARRANTY; without even the implied warranty of
 * MERCHANTABILITY or FITNESS FOR A PARTICULAR PURPOSE.  See the file
 * LICENSE for more details.
 *)
open Common
open Fpath_.Operators
open AST_generic
module E = Core_error
module J = JSON
module MV = Metavariable
module RP = Core_result
module PM = Pattern_match
open Pattern_match
module OutJ = Semgrep_output_v1_j
module OutUtils = Semgrep_output_utils

(*****************************************************************************)
(* Helpers *)
(*****************************************************************************)

let range_of_any_opt startp_of_match_range any =
  let empty_range = (startp_of_match_range, startp_of_match_range) in
  match any with
  (* those are ok and we don't want to generate a NoTokenLocation for those.
   * alt: change Semgrep.atd to make optional startp/endp for metavar_value.
   *)
  | Ss []
  | Params []
  | Args []
  | Xmls [] ->
      Some empty_range
  (* TODO? Flds [] ? Pr []? *)
  | Ss _
  | Params _
  | Args _
  | Xmls _
  | E _
  | S _
  | T _
  | P _
  | At _
  | XmlAt _
  | Fld _
  | Flds _
  | Partial _
  | Name _
  | Raw _
  | I _
  | Str _
  | Def _
  | Dir _
  | Pr _
  | Tk _
  | TodoK _
  | Ar _
  | Pa _
  | Tp _
  | Ta _
  | Modn _
  | Ce _
  | Cs _
  | ForOrIfComp _
  | ModDk _
  | En _
  | Dk _
  | Di _
  | Lbli _
  | Anys _ ->
      let* min_loc, max_loc = AST_generic_helpers.range_of_any_opt any in
      let startp, endp = OutUtils.position_range min_loc max_loc in
      Some (startp, endp)

(*****************************************************************************)
(* Converters *)
(*****************************************************************************)

let metavar_string_of_any any =
  (* TODO: metavar_string_of_any is used in get_propagated_value
      to get the string for propagated values. Not all propagated
      values will have origintoks. For example, in
          x = 1; y = x + 1; ...
     we have y = 2 but there is no source location for 2.
     Handle such cases *)
  any |> AST_generic_helpers.ii_of_any
  |> List.filter Tok.is_origintok
  |> List.sort Tok.compare_pos
  |> List_.map Tok.content_of_tok
  |> Core_text_output.join_with_space_if_needed

let get_propagated_value default_start mvalue =
  let any_to_svalue_value any =
    match range_of_any_opt default_start any with
    | Some (start, end_) ->
        Some
          OutJ.
            {
              svalue_start = Some start;
              svalue_end = Some end_;
              svalue_abstract_content = metavar_string_of_any any;
            }
    | None ->
        Some
          OutJ.
            {
              svalue_start = None;
              svalue_end = None;
              svalue_abstract_content = metavar_string_of_any any;
            }
  in
  match mvalue with
  | E { e = N (Id (_, id_info)); _ } -> (
      match !(id_info.id_svalue) with
      | Some (Lit x) ->
          let any = E (L x |> e) in
          any_to_svalue_value any
      | Some (Sym x) -> any_to_svalue_value (E x)
      | Some (Cst _) -> None
      | Some NotCst -> None
      | None -> None)
  | __else__ -> None

let metavars startp_of_match_range (s, mval) =
  let any = MV.mvalue_to_any mval in
  match range_of_any_opt startp_of_match_range any with
  | None ->
      raise
        (Tok.NoTokenLocation
           (spf "NoTokenLocation with metavar %s, close location = %s" s
              (OutJ.string_of_position startp_of_match_range)))
  | Some (startp, endp) ->
      ( s,
        OutJ.
          {
            start = startp;
            end_ = endp;
            abstract_content = metavar_string_of_any any;
            propagated_value = get_propagated_value startp_of_match_range any;
          } )

(* TODO! semgrep-core used to have its own format for taint traces
 * (called core_match_call_trace), but with osemgrep we want to merge
 * things gradually, but the cli_match_dataflow_trace has those
 * strings attached to location that we ultimately need to generate
 * directly from semgrep-core (to avoid some boilerplate code in
 * pysemgrep).
 *)
let content_of_loc (loc : OutJ.location) : string =
  OutUtils.content_of_file_at_range (loc.start, loc.end_) loc.path

let token_to_intermediate_var token : OutJ.match_intermediate_var option =
  let* location = OutUtils.tokens_to_single_loc [ token ] in
  Some
    (OutJ.{ location; content = content_of_loc location }
      : OutJ.match_intermediate_var)

let tokens_to_intermediate_vars tokens =
  List_.map_filter token_to_intermediate_var tokens

let rec taint_call_trace (trace : PM.taint_call_trace) :
    OutJ.match_call_trace option =
  match trace with
  | Toks toks ->
      let* loc = OutUtils.tokens_to_single_loc toks in
      Some (OutJ.CliLoc (loc, content_of_loc loc))
  | Call { call_trace; intermediate_vars; call_toks } ->
      let* loc = OutUtils.tokens_to_single_loc call_toks in
      let intermediate_vars = tokens_to_intermediate_vars intermediate_vars in
      let* call_trace = taint_call_trace call_trace in
      Some
        (OutJ.CliCall ((loc, content_of_loc loc), intermediate_vars, call_trace))

let taint_trace_to_dataflow_trace (traces : PM.taint_trace_item list) :
    OutJ.match_dataflow_trace =
  (* Here, we ignore all but the first taint trace, for source or sink.
     This is because we added support for multiple sources/sinks in a single
     trace, but only internally to semgrep-core. Externally, our CLI dataflow
     trace datatype still has only one trace per finding. To fit into that
     type, we have to pick one arbitrarily.

     This is fine to do, because we previously only emitted one finding per
     taint sink, due to deduplication, so we shouldn't get more or less
     findings. It's possible that this could change the dataflow trace of
     an existing finding though.
  *)
  let source_call_trace, tokens, sink_call_trace =
    match traces with
    | [] -> raise Common.Impossible
    | { Pattern_match.source_trace; tokens; sink_trace } :: _ ->
        (source_trace, tokens, sink_trace)
  in
  OutJ.
    {
      taint_source = taint_call_trace source_call_trace;
      intermediate_vars = Some (tokens_to_intermediate_vars tokens);
      taint_sink = taint_call_trace sink_call_trace;
    }

let unsafe_match_to_match
    ({ pm = x; is_ignored; autofix_edit } : Core_result.processed_match) :
    OutJ.core_match =
  let min_loc, max_loc = x.range_loc in
  let startp, endp = OutUtils.position_range min_loc max_loc in
  let dataflow_trace =
    Option.map
      (function
        | (lazy trace) -> taint_trace_to_dataflow_trace trace)
      x.taint_trace
  in
  let metavars = x.env |> List_.map (metavars startp) in
  (* message where the metavars have been interpolated *)
  (* TODO(secrets): apply masking logic here *)
  let message =
    Metavar_replacement.interpolate_metavars x.rule_id.message
      (Metavar_replacement.of_bindings x.env)
  in
  (* We need to do this, because in Terraform, we may end up with a `file` which
     does not correspond to the actual location of the tokens. This `file` is
     erroneous, and should be replaced by the location of the code of the match,
     if possible. Not if it's fake, though.
     In other languages, this should hopefully not happen.
  *)
  let file =
    if
      (!!(x.file) <> min_loc.pos.file || !!(x.file) <> max_loc.pos.file)
      && min_loc.pos.file <> "FAKE TOKEN LOCATION"
    then min_loc.pos.file
    else !!(x.file)
  in
  {
    check_id = x.rule_id.id;
    (* inherited location *)
    path = Fpath.v file;
    start = startp;
    end_ = endp;
    (* end inherited location *)
    extra =
      {
        message = Some message;
        severity = x.severity_override;
        metadata = Option.map JSON.to_yojson x.metadata_override;
        metavars;
        dataflow_trace;
<<<<<<< HEAD
        fix =
          Option.map (fun edit -> edit.Textedit.replacement_text) autofix_edit;
        is_ignored;
=======
        fix = Option.map (fun edit -> edit.Textedit.replacement_text) edit;
        is_ignored = false;
        (* TODO *)
>>>>>>> ec7502c4
        engine_kind = x.engine_kind;
        validation_state = Some x.validation_state;
        extra_extra = None;
      };
  }

<<<<<<< HEAD
let match_to_match (x : Core_result.processed_match) :
    (OutJ.core_match, Core_error.t) Common.either =
=======
let match_to_match ((x : Pattern_match.t), (edit : Textedit.t option)) :
    (OutJ.core_match, Core_error.t) Either.t =
>>>>>>> ec7502c4
  try
    Left (unsafe_match_to_match x)
    (* raised by min_max_ii_by_pos in range_of_any when the AST of the
     * pattern in x.code or the metavar does not contain any token
     *)
  with
  | Tok.NoTokenLocation s ->
<<<<<<< HEAD
      let loc = Tok.first_loc_of_file x.pm.file in
=======
      let loc = Tok.first_loc_of_file !!(x.file) in
>>>>>>> ec7502c4
      let s =
        spf "NoTokenLocation with pattern %s, %s" x.pm.rule_id.pattern_string s
      in
      let err = E.mk_error (Some x.pm.rule_id.id) loc s OutJ.MatchingError in
      Right err
[@@profiling]

(* less: Semgrep_error_code should be defined fully Output_from_core.atd
 * so we would not need those conversions
 *)
let error_to_error (err : Core_error.t) : OutJ.core_error =
  let file = err.loc.pos.file in
  let startp, endp = OutUtils.position_range err.loc err.loc in
  let rule_id = err.rule_id in
  let error_type = err.typ in
  let severity = E.severity_of_error err.typ in
  let message = err.msg in
  let details = err.details in
  {
    error_type;
    rule_id;
    severity;
    location = { path = Fpath.v file; start = startp; end_ = endp };
    message;
    details;
  }

let rec explanation_to_explanation (exp : Matching_explanation.t) :
    OutJ.matching_explanation =
  let { Matching_explanation.op; matches; pos; children } = exp in
  let tloc = Tok.unsafe_loc_of_tok pos in
  {
    op;
<<<<<<< HEAD
    children = children |> Common.map explanation_to_explanation;
    matches =
      matches
      |> Common.map (fun pm ->
             unsafe_match_to_match (Core_result.mk_processed_match pm));
=======
    children = children |> List_.map explanation_to_explanation;
    matches = matches |> List_.map (fun m -> unsafe_match_to_match (m, None));
>>>>>>> ec7502c4
    loc = OutUtils.location_of_token_location tloc;
  }

let profiling_to_profiling (profiling_data : Core_profiling.t) : OutJ.profile =
  let rule_ids : Rule_ID.t list =
    profiling_data.rules |> List_.map (fun (rule : Rule.t) -> fst rule.id)
  in
  {
    targets =
      profiling_data.file_times
      |> List_.map
           (fun { Core_profiling.file = target; rule_times; run_time } ->
             let (rule_id_to_rule_prof
                   : (Rule_ID.t, Core_profiling.rule_profiling) Hashtbl.t) =
               rule_times
               |> List_.map (fun (rp : Core_profiling.rule_profiling) ->
                      (rp.rule_id, rp))
               |> Hashtbl_.hash_of_list
             in

             OutJ.
               {
                 path = target;
                 match_times =
                   rule_ids
                   |> List_.map (fun rule_id ->
                          try
                            let rprof : Core_profiling.rule_profiling =
                              Hashtbl.find rule_id_to_rule_prof rule_id
                            in
                            rprof.match_time
                          with
                          | Not_found -> 0.);
                 (* TODO: we could probably just aggregate in a single
                  * float instead of returning those list of parse_time
                  * which don't really make sense; we just parse once a file.
                  *)
                 parse_times =
                   rule_ids
                   |> List_.map (fun rule_id ->
                          try
                            let rprof : Core_profiling.rule_profiling =
                              Hashtbl.find rule_id_to_rule_prof rule_id
                            in
                            rprof.parse_time
                          with
                          | Not_found -> 0.);
                 num_bytes = UFile.filesize target;
                 run_time;
               });
    rules = rule_ids;
    rules_parse_time = profiling_data.rules_parse_time;
    max_memory_bytes = Some profiling_data.max_memory_bytes;
    (* TODO: does it cover all targets or just the relevant target we actually
     * parsed for matching?
     *)
    total_bytes =
      profiling_data.file_times
      |> List_.map (fun { Core_profiling.file = target; _ } ->
             UFile.filesize target)
      |> Common2.sum_int;
    (* those are filled later in pysemgrep from the Profiler class *)
    profiling_times = [];
  }

(* TODO: We used to return some stats, should we generalize
   that and return what is currently in parsing_data.py instead?
   nfiles below was probably redundant anyway and could be
   set to List.length res.scanned

   old code:
    module StrSet = Common2.StringSet
    let core_output_of_matches_and_errors render_fix nfiles res =
      ...
     let files_with_errors =
       errs
       |> List.fold_left
            (fun acc err -> StrSet.add err.E.loc.pos.file acc)
            StrSet.empty
     in
       let count_errors = StrSet.cardinal files_with_errors in
       let count_ok = nfiles - count_errors in

       stats = { okfiles = count_ok; errorfiles = count_errors };
*)

(*****************************************************************************)
(* Final semgrep-core output *)
(*****************************************************************************)

let core_output_of_matches_and_errors (res : Core_result.t) : OutJ.core_output =
  let matches, new_errs =
<<<<<<< HEAD
    Common.partition_either match_to_match res.processed_matches
=======
    Either_.partition_either match_to_match res.matches_with_fixes
>>>>>>> ec7502c4
  in
  let errs = !E.g_errors @ new_errs @ res.errors in
  E.g_errors := [];
  let skipped_targets, profiling =
    match res.extra with
    | Core_profiling.Debug { skipped_targets; profiling } ->
        (Some skipped_targets, Some profiling)
    | Core_profiling.Time { profiling } -> (None, Some profiling)
    | Core_profiling.No_info -> (None, None)
  in
  {
    results = matches |> OutUtils.sort_core_matches;
    errors = errs |> List_.map error_to_error;
    paths =
      {
        skipped = skipped_targets;
        (* TODO: those are set later in Cli_json_output.ml,
         * but should we compute scanned here instead?
         *)
        scanned = [];
      };
    skipped_rules =
      res.skipped_rules
      |> List_.map (fun ((kind, rule_id, tk) : Rule.invalid_rule_error) ->
             let loc = Tok.unsafe_loc_of_tok tk in
             OutJ.
               {
                 rule_id;
                 details = Rule.string_of_invalid_rule_error_kind kind;
                 position = OutUtils.position_of_token_location loc;
               });
    time = profiling |> Option.map profiling_to_profiling;
    explanations =
      res.explanations |> Option.map (List_.map explanation_to_explanation);
    rules_by_engine = Some res.rules_by_engine;
    interfile_languages_used =
      Some (List_.map (fun l -> Xlang.to_string l) res.interfile_languages_used);
    engine_requested = Some `OSS;
    version = Some Version.version;
  }
[@@profiling]

(*****************************************************************************)
(* Error management *)
(*****************************************************************************)

(* this is used only in the testing code, to reuse the
 * Semgrep_error_code.compare_actual_to_expected
 *)
let push_error loc (rule : Pattern_match.rule_id) =
  E.push_error rule.id loc rule.message OutJ.SemgrepMatchFound

let match_to_push_error x =
  let min_loc, _max_loc = x.range_loc in
  push_error min_loc x.rule_id<|MERGE_RESOLUTION|>--- conflicted
+++ resolved
@@ -250,28 +250,18 @@
         metadata = Option.map JSON.to_yojson x.metadata_override;
         metavars;
         dataflow_trace;
-<<<<<<< HEAD
         fix =
           Option.map (fun edit -> edit.Textedit.replacement_text) autofix_edit;
         is_ignored;
-=======
-        fix = Option.map (fun edit -> edit.Textedit.replacement_text) edit;
-        is_ignored = false;
         (* TODO *)
->>>>>>> ec7502c4
         engine_kind = x.engine_kind;
         validation_state = Some x.validation_state;
         extra_extra = None;
       };
   }
 
-<<<<<<< HEAD
 let match_to_match (x : Core_result.processed_match) :
-    (OutJ.core_match, Core_error.t) Common.either =
-=======
-let match_to_match ((x : Pattern_match.t), (edit : Textedit.t option)) :
     (OutJ.core_match, Core_error.t) Either.t =
->>>>>>> ec7502c4
   try
     Left (unsafe_match_to_match x)
     (* raised by min_max_ii_by_pos in range_of_any when the AST of the
@@ -279,11 +269,7 @@
      *)
   with
   | Tok.NoTokenLocation s ->
-<<<<<<< HEAD
-      let loc = Tok.first_loc_of_file x.pm.file in
-=======
-      let loc = Tok.first_loc_of_file !!(x.file) in
->>>>>>> ec7502c4
+      let loc = Tok.first_loc_of_file !!(x.pm.file) in
       let s =
         spf "NoTokenLocation with pattern %s, %s" x.pm.rule_id.pattern_string s
       in
@@ -317,16 +303,11 @@
   let tloc = Tok.unsafe_loc_of_tok pos in
   {
     op;
-<<<<<<< HEAD
-    children = children |> Common.map explanation_to_explanation;
+    children = children |> List_.map explanation_to_explanation;
     matches =
       matches
-      |> Common.map (fun pm ->
+      |> List_.map (fun pm ->
              unsafe_match_to_match (Core_result.mk_processed_match pm));
-=======
-    children = children |> List_.map explanation_to_explanation;
-    matches = matches |> List_.map (fun m -> unsafe_match_to_match (m, None));
->>>>>>> ec7502c4
     loc = OutUtils.location_of_token_location tloc;
   }
 
@@ -419,11 +400,7 @@
 
 let core_output_of_matches_and_errors (res : Core_result.t) : OutJ.core_output =
   let matches, new_errs =
-<<<<<<< HEAD
-    Common.partition_either match_to_match res.processed_matches
-=======
-    Either_.partition_either match_to_match res.matches_with_fixes
->>>>>>> ec7502c4
+    Either_.partition_either match_to_match res.processed_matches
   in
   let errs = !E.g_errors @ new_errs @ res.errors in
   E.g_errors := [];
