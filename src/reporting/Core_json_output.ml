(* Yoann Padioleau
 *
 * Copyright (C) 2019-2023 Semgrep Inc.
 *
 * This library is free software; you can redistribute it and/or
 * modify it under the terms of the GNU Lesser General Public License
 * version 2.1 as published by the Free Software Foundation, with the
 * special exception on linking described in file LICENSE.
 *
 * This library is distributed in the hope that it will be useful, but
 * WITHOUT ANY WARRANTY; without even the implied warranty of
 * MERCHANTABILITY or FITNESS FOR A PARTICULAR PURPOSE.  See the file
 * LICENSE for more details.
 *)
open Common
open File.Operators
module StrSet = Common2.StringSet
open AST_generic
module E = Core_error
module J = JSON
module MV = Metavariable
module RP = Core_result
module PM = Pattern_match
open Pattern_match
module SJ = Semgrep_output_v1_j (* JSON conversions *)
module Out = Semgrep_output_v1_t (* atdgen definitions *)

(*****************************************************************************)
(* Types *)
(*****************************************************************************)
(* This is to avoid circular dependencies. We can't call
 * Autofix.render_fix in this library, so we need to pass it
 * as a function argument
 *)
type render_fix = Pattern_match.t -> Textedit.t option

(*****************************************************************************)
(* Helpers *)
(*****************************************************************************)

let range_of_any_opt startp_of_match_range any =
  let empty_range = (startp_of_match_range, startp_of_match_range) in
  match any with
  (* those are ok and we don't want to generate a NoTokenLocation for those.
   * alt: change Semgrep.atd to make optional startp/endp for metavar_value.
   *)
  | Ss []
  | Params []
  | Args []
  | Xmls [] ->
      Some empty_range
  (* TODO? Flds [] ? Pr []? *)
  | Ss _
  | Params _
  | Args _
  | Xmls _
  | E _
  | S _
  | T _
  | P _
  | At _
  | XmlAt _
  | Fld _
  | Flds _
  | Partial _
  | Name _
  | Raw _
  | I _
  | Str _
  | Def _
  | Dir _
  | Pr _
  | Tk _
  | TodoK _
  | Ar _
  | Pa _
  | Tp _
  | Ta _
  | Modn _
  | Ce _
  | Cs _
  | ForOrIfComp _
  | ModDk _
  | En _
  | Dk _
  | Di _
  | Lbli _
  | Anys _ ->
      let* min_loc, max_loc = AST_generic_helpers.range_of_any_opt any in
      let startp, endp = Output_utils.position_range min_loc max_loc in
      Some (startp, endp)

(*****************************************************************************)
(* Converters *)
(*****************************************************************************)

(* TODO: same, should reuse directly semgrep_output_v1 *)
let convert_validation_state = function
  | Confirmed_valid -> `CONFIRMED_VALID
  | Confirmed_invalid -> `CONFIRMED_INVALID
  | Validation_error -> `VALIDATION_ERROR
  | No_validator -> `NO_VALIDATOR

<<<<<<< HEAD
let convert_rule ((id, ek) : Report.rule_id_and_engine_kind) =
  (Rule_ID.to_string id, convert_engine_kind ek)
=======
let convert_rule ((id, ek) : Rule_ID.t * Engine_kind.t) = ((id :> string), ek)
>>>>>>> dcf0e9f7

let metavar_string_of_any any =
  (* TODO: metavar_string_of_any is used in get_propagated_value
      to get the string for propagated values. Not all propagated
      values will have origintoks. For example, in
          x = 1; y = x + 1; ...
     we have y = 2 but there is no source location for 2.
     Handle such cases *)
  any |> AST_generic_helpers.ii_of_any
  |> List.filter Tok.is_origintok
  |> List.sort Tok.compare_pos
  |> Common.map Tok.content_of_tok
  |> Core_text_output.join_with_space_if_needed

let get_propagated_value default_start mvalue =
  let any_to_svalue_value any =
    match range_of_any_opt default_start any with
    | Some (start, end_) ->
        Some
          {
            Out.svalue_start = Some start;
            svalue_end = Some end_;
            svalue_abstract_content = metavar_string_of_any any;
          }
    | None ->
        Some
          {
            Out.svalue_start = None;
            svalue_end = None;
            svalue_abstract_content = metavar_string_of_any any;
          }
  in
  match mvalue with
  | E { e = N (Id (_, id_info)); _ } -> (
      match !(id_info.id_svalue) with
      | Some (Lit x) ->
          let any = E (L x |> e) in
          any_to_svalue_value any
      | Some (Sym x) -> any_to_svalue_value (E x)
      | Some (Cst _) -> None
      | Some NotCst -> None
      | None -> None)
  | __else__ -> None

let metavars startp_of_match_range (s, mval) =
  let any = MV.mvalue_to_any mval in
  match range_of_any_opt startp_of_match_range any with
  | None ->
      raise
        (Tok.NoTokenLocation
           (spf "NoTokenLocation with metavar %s, close location = %s" s
              (SJ.string_of_position startp_of_match_range)))
  | Some (startp, endp) ->
      ( s,
        {
          Out.start = startp;
          end_ = endp;
          abstract_content = metavar_string_of_any any;
          propagated_value = get_propagated_value startp_of_match_range any;
        } )

(* TODO! semgrep-core used to have its own format for taint traces
 * (called core_match_call_trace), but with osemgrep we want to merge
 * things gradually, but the cli_match_dataflow_trace has those
 * strings attached to location that we ultimately need to generate
 * directly from semgrep-core (to avoid some boilerplate code in
 * pysemgrep).
 *)
let content_of_loc (loc : Out.location) : string =
  Output_utils.content_of_file_at_range (loc.start, loc.end_) (Fpath.v loc.path)

let token_to_intermediate_var token : Out.match_intermediate_var option =
  let* location = Output_utils.tokens_to_single_loc [ token ] in
  Some
    ({ Out.location; content = content_of_loc location }
      : Out.match_intermediate_var)

let tokens_to_intermediate_vars tokens =
  Common.map_filter token_to_intermediate_var tokens

let rec taint_call_trace (trace : PM.taint_call_trace) :
    Out.match_call_trace option =
  match trace with
  | Toks toks ->
      let* loc = Output_utils.tokens_to_single_loc toks in
      Some (Out.CliLoc (loc, content_of_loc loc))
  | Call { call_trace; intermediate_vars; call_toks } ->
      let* loc = Output_utils.tokens_to_single_loc call_toks in
      let intermediate_vars = tokens_to_intermediate_vars intermediate_vars in
      let* call_trace = taint_call_trace call_trace in
      Some
        (Out.CliCall ((loc, content_of_loc loc), intermediate_vars, call_trace))

let taint_trace_to_dataflow_trace (traces : PM.taint_trace_item list) :
    Out.match_dataflow_trace =
  (* Here, we ignore all but the first taint trace, for source or sink.
     This is because we added support for multiple sources/sinks in a single
     trace, but only internally to semgrep-core. Externally, our CLI dataflow
     trace datatype still has only one trace per finding. To fit into that
     type, we have to pick one arbitrarily.

     This is fine to do, because we previously only emitted one finding per
     taint sink, due to deduplication, so we shouldn't get more or less
     findings. It's possible that this could change the dataflow trace of
     an existing finding though.
  *)
  let source_call_trace, tokens, sink_call_trace =
    match traces with
    | [] -> raise Common.Impossible
    | { Pattern_match.source_trace; tokens; sink_trace } :: _ ->
        (source_trace, tokens, sink_trace)
  in
  {
    Out.taint_source = taint_call_trace source_call_trace;
    intermediate_vars = Some (tokens_to_intermediate_vars tokens);
    taint_sink = taint_call_trace sink_call_trace;
  }

let unsafe_match_to_match render_fix_opt (x : Pattern_match.t) : Out.core_match
    =
  let min_loc, max_loc = x.range_loc in
  let startp, endp = Output_utils.position_range min_loc max_loc in
  let dataflow_trace =
    Option.map
      (function
        | (lazy trace) -> taint_trace_to_dataflow_trace trace)
      x.taint_trace
  in
  let rendered_fix =
    let* render_fix = render_fix_opt in
    let* edit = render_fix x in
    Some edit.Textedit.replacement_text
  in
  (* We need to do this, because in Terraform, we may end up with a `file` which
     does not correspond to the actual location of the tokens. This `file` is
     erroneous, and should be replaced by the location of the code of the match,
     if possible. Not if it's fake, though.
     In other languages, this should hopefully not happen.
  *)
  let file =
    if
      (x.file <> min_loc.pos.file || x.file <> max_loc.pos.file)
      && min_loc.pos.file <> "FAKE TOKEN LOCATION"
    then min_loc.pos.file
    else x.file
  in
  {
    Out.check_id = Rule_ID.to_string x.rule_id.id;
    (* inherited location *)
    path = file;
    start = startp;
    end_ = endp;
    (* end inherited location *)
    extra =
      {
        message = Some x.rule_id.message;
        metavars = x.env |> Common.map (metavars startp);
        dataflow_trace;
        rendered_fix;
        engine_kind = x.engine_kind;
        validation_state = Some (convert_validation_state x.validation_state);
        extra_extra = None;
      };
  }

let match_to_match render_fix (x : Pattern_match.t) :
    (Out.core_match, Core_error.t) Common.either =
  try
    Left (unsafe_match_to_match render_fix x)
    (* raised by min_max_ii_by_pos in range_of_any when the AST of the
     * pattern in x.code or the metavar does not contain any token
     *)
  with
  | Tok.NoTokenLocation s ->
      let loc = Tok.first_loc_of_file x.file in
      let s =
        spf "NoTokenLocation with pattern %s, %s" x.rule_id.pattern_string s
      in
      let err = E.mk_error (Some x.rule_id.id) loc s Out.MatchingError in
      Right err
  [@@profiling]

(* less: Semgrep_error_code should be defined fully Output_from_core.atd
 * so we would not need those conversions
 *)
let error_to_error err =
  let file = err.E.loc.pos.file in
  let startp, endp = Output_utils.position_range err.E.loc err.E.loc in
  let rule_id = Option.map Rule_ID.to_string err.E.rule_id in
  let error_type = err.E.typ in
  let severity = E.severity_of_error err.E.typ in
  let message = err.E.msg in
  let details = err.E.details in
  {
    Out.error_type;
    rule_id;
    severity;
    location = { path = file; start = startp; end_ = endp };
    message;
    details;
  }

let rec explanation_to_explanation (exp : Matching_explanation.t) :
    Out.matching_explanation =
  let { Matching_explanation.op; matches; pos; children } = exp in
  let tloc = Tok.unsafe_loc_of_tok pos in
  {
    Out.op;
    children = children |> Common.map explanation_to_explanation;
    matches = matches |> Common.map (unsafe_match_to_match None);
    loc = Output_utils.location_of_token_location tloc;
  }

<<<<<<< HEAD
let profiling_to_profiling (profiling_data : RP.final_profiling) :
    Out.core_timing =
  let json_time_of_rule_times rule_times =
    rule_times
    |> Common.map (fun { RP.rule_id; parse_time; match_time } ->
           { Out.rule_id = Rule_ID.to_string rule_id; parse_time; match_time })
=======
let profiling_to_profiling (profiling_data : Core_profiling.t) : Out.profile =
  let rule_ids : Rule_ID.t list =
    profiling_data.rules |> Common.map (fun (rule : Rule.t) -> fst rule.id)
>>>>>>> dcf0e9f7
  in
  {
    Out.targets =
      profiling_data.file_times
      |> Common.map
           (fun { Core_profiling.file = target; rule_times; run_time } ->
             let (rule_id_to_rule_prof
                   : (Rule_ID.t, Core_profiling.rule_profiling) Hashtbl.t) =
               rule_times
               |> Common.map (fun (rp : Core_profiling.rule_profiling) ->
                      (rp.rule_id, rp))
               |> Common.hash_of_list
             in
             {
               Out.path = !!target;
               match_times =
                 rule_ids
                 |> Common.map (fun rule_id ->
                        try
                          let rprof : Core_profiling.rule_profiling =
                            Hashtbl.find rule_id_to_rule_prof rule_id
                          in
                          rprof.match_time
                        with
                        | Not_found -> 0.);
               (* TODO: we could probably just aggregate in a single
                * float instead of returning those list of parse_time
                * which don't really make sense; we just parse once a file.
                *)
               parse_times =
                 rule_ids
                 |> Common.map (fun rule_id ->
                        try
                          let rprof : Core_profiling.rule_profiling =
                            Hashtbl.find rule_id_to_rule_prof rule_id
                          in
                          rprof.parse_time
                        with
                        | Not_found -> 0.);
               num_bytes = File.filesize target;
               run_time;
             });
<<<<<<< HEAD
    rules =
      Common.map
        (fun rule -> Rule_ID.to_string (fst rule.Rule.id))
        profiling_data.RP.rules;
=======
    rules = rule_ids |> Common.map (fun (x : Rule_ID.t) -> (x :> string));
>>>>>>> dcf0e9f7
    rules_parse_time = profiling_data.rules_parse_time;
    max_memory_bytes = Some profiling_data.max_memory_bytes;
    (* TODO: does it cover all targets or just the relevant target we actually
     * parsed for matching?
     *)
    total_bytes =
      profiling_data.file_times
      |> Common.map (fun { Core_profiling.file = target; _ } ->
             File.filesize target)
      |> Common2.sum_int;
    (* those are filled later in pysemgrep from the Profiler class *)
    profiling_times = [];
  }

(*****************************************************************************)
(* Final semgrep-core output *)
(*****************************************************************************)

let core_output_of_matches_and_errors render_fix nfiles (res : Core_result.t) =
  let matches, new_errs =
    Common.partition_either (match_to_match render_fix) res.RP.matches
  in
  let errs = !E.g_errors @ new_errs @ res.RP.errors in
  let files_with_errors =
    errs
    |> List.fold_left
         (fun acc err -> StrSet.add err.E.loc.pos.file acc)
         StrSet.empty
  in
  let count_errors = StrSet.cardinal files_with_errors in
  let count_ok = nfiles - count_errors in
  let skipped_targets, profiling =
    match res.extra with
    | Core_profiling.Debug { skipped_targets; profiling } ->
        (Some skipped_targets, Some profiling)
    | Core_profiling.Time { profiling } -> (None, Some profiling)
    | Core_profiling.No_info -> (None, None)
  in
  {
    Out.results = matches;
    errors = errs |> Common.map error_to_error;
    skipped_targets;
    skipped_rules =
      res.RP.skipped_rules
      |> Common.map (fun ((kind, rule_id, tk) : Rule.invalid_rule_error) ->
             let loc = Tok.unsafe_loc_of_tok tk in
             {
               Out.rule_id = Rule_ID.to_string rule_id;
               details = Rule.string_of_invalid_rule_error_kind kind;
               position = Output_utils.position_of_token_location loc;
             });
    stats = { okfiles = count_ok; errorfiles = count_errors };
    time = profiling |> Option.map profiling_to_profiling;
    explanations =
      ( res.RP.explanations |> Common.map explanation_to_explanation |> fun x ->
        Some x );
    rules_by_engine = Common.map convert_rule res.rules_by_engine;
    engine_requested = `OSS;
  }
  |> Output_utils.sort_match_results
  [@@profiling]

(*****************************************************************************)
(* Error management *)
(*****************************************************************************)

(* this is used only in the testing code, to reuse the
 * Semgrep_error_code.compare_actual_to_expected
 *)
let error loc (rule : Pattern_match.rule_id) =
  E.error rule.id loc rule.message Out.SemgrepMatchFound

let match_to_error x =
  let min_loc, _max_loc = x.range_loc in
  error min_loc x.rule_id<|MERGE_RESOLUTION|>--- conflicted
+++ resolved
@@ -101,12 +101,8 @@
   | Validation_error -> `VALIDATION_ERROR
   | No_validator -> `NO_VALIDATOR
 
-<<<<<<< HEAD
-let convert_rule ((id, ek) : Report.rule_id_and_engine_kind) =
-  (Rule_ID.to_string id, convert_engine_kind ek)
-=======
-let convert_rule ((id, ek) : Rule_ID.t * Engine_kind.t) = ((id :> string), ek)
->>>>>>> dcf0e9f7
+let convert_rule ((id, ek) : Rule_ID.t * Engine_kind.t) =
+  (Rule_ID.to_string id, ek)
 
 let metavar_string_of_any any =
   (* TODO: metavar_string_of_any is used in get_propagated_value
@@ -320,18 +316,9 @@
     loc = Output_utils.location_of_token_location tloc;
   }
 
-<<<<<<< HEAD
-let profiling_to_profiling (profiling_data : RP.final_profiling) :
-    Out.core_timing =
-  let json_time_of_rule_times rule_times =
-    rule_times
-    |> Common.map (fun { RP.rule_id; parse_time; match_time } ->
-           { Out.rule_id = Rule_ID.to_string rule_id; parse_time; match_time })
-=======
 let profiling_to_profiling (profiling_data : Core_profiling.t) : Out.profile =
   let rule_ids : Rule_ID.t list =
     profiling_data.rules |> Common.map (fun (rule : Rule.t) -> fst rule.id)
->>>>>>> dcf0e9f7
   in
   {
     Out.targets =
@@ -374,14 +361,7 @@
                num_bytes = File.filesize target;
                run_time;
              });
-<<<<<<< HEAD
-    rules =
-      Common.map
-        (fun rule -> Rule_ID.to_string (fst rule.Rule.id))
-        profiling_data.RP.rules;
-=======
-    rules = rule_ids |> Common.map (fun (x : Rule_ID.t) -> (x :> string));
->>>>>>> dcf0e9f7
+    rules = rule_ids |> Common.map Rule_ID.to_string;
     rules_parse_time = profiling_data.rules_parse_time;
     max_memory_bytes = Some profiling_data.max_memory_bytes;
     (* TODO: does it cover all targets or just the relevant target we actually
