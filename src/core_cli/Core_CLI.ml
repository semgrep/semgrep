(*
 * The author disclaims copyright to this source code.  In place of
 * a legal notice, here is a blessing:
 *
 *    May you do good and not evil.
 *    May you find forgiveness for yourself and forgive others.
 *    May you share freely, never taking more than you give.
 *)
open Common
open File.Operators
open Runner_config
module Flag = Flag_semgrep
module E = Semgrep_error_code
module J = JSON

let logger = Logging.get_logger [ __MODULE__ ]

(*****************************************************************************)
(* Prelude *)
(*****************************************************************************)
(* This module contains the main command line parsing logic.
 *
 * It is packaged as a library so it can be used both for the stand-alone
 * semgrep-core binary as well as the semgrep_bridge.so shared library.
 * The code here used to be in Main.ml.
 *)

(*****************************************************************************)
(* Flags *)
(*****************************************************************************)

(* ------------------------------------------------------------------------- *)
(* debugging/profiling/logging flags *)
(* ------------------------------------------------------------------------- *)

(* You can set those environment variables to enable debugging/profiling
 * instead of using -debug or -profile. This is useful when you don't call
 * directly semgrep-core but instead use the semgrep Python wrapper.
 *)
let env_debug = "SEMGREP_CORE_DEBUG"
let env_profile = "SEMGREP_CORE_PROFILE"
let env_extra = "SEMGREP_CORE_EXTRA"
let log_config_file = ref Runner_config.default.log_config_file
let log_to_file = ref None

(* see also verbose/... flags in Flag_semgrep.ml *)
(* to test things *)
let test = ref Runner_config.default.test
let debug = ref Runner_config.default.debug

(* related:
 * - Flag_semgrep.debug_matching
 * - Flag_semgrep.fail_fast
 * - Trace_matching.on
 *)

(* try to continue processing files, even if one has a parse error with -e/f *)
let error_recovery = ref Runner_config.default.error_recovery
let profile = ref Runner_config.default.profile

(* report matching times per file *)
let report_time = ref Runner_config.default.report_time

(* used for -json -profile *)
let profile_start = ref Runner_config.default.profile_start

(* step-by-step matching debugger *)
let matching_explanations = ref Runner_config.default.matching_explanations

(* ------------------------------------------------------------------------- *)
(* main flags *)
(* ------------------------------------------------------------------------- *)

(* -e *)
let pattern_string = ref ""

(* -f *)
let pattern_file = ref ""

(* -rules *)
let rule_source = ref None
let equivalences_file = ref ""

(* TODO: infer from basename argv(0) ? *)
let lang = ref None
let output_format = ref Runner_config.default.output_format
let match_format = ref Runner_config.default.match_format
let mvars = ref ([] : Metavariable.mvar list)
let lsp = ref Runner_config.default.lsp
let ls = ref Runner_config.default.ls

(* ------------------------------------------------------------------------- *)
(* limits *)
(* ------------------------------------------------------------------------- *)

(* timeout in seconds; 0 or less means no timeout *)
let timeout = ref Runner_config.default.timeout
let timeout_threshold = ref Runner_config.default.timeout_threshold
let max_memory_mb = ref Runner_config.default.max_memory_mb (* in MiB *)

(* arbitrary limit *)
let max_match_per_file = ref Runner_config.default.max_match_per_file

(* -j *)
let ncores = ref Runner_config.default.ncores

(* ------------------------------------------------------------------------- *)
(* optional optimizations *)
(* ------------------------------------------------------------------------- *)
(* see Flag_semgrep.ml *)
let use_parsing_cache = ref Runner_config.default.parsing_cache_dir

(* similar to filter_irrelevant_patterns, but use the whole rule to extract
 * the regexp *)
let filter_irrelevant_rules = ref Runner_config.default.filter_irrelevant_rules

(* ------------------------------------------------------------------------- *)
(* flags used by the semgrep-python wrapper *)
(* ------------------------------------------------------------------------- *)

(* take the list of files in a file (given by semgrep-python) *)
let target_source = ref None

(* ------------------------------------------------------------------------- *)
(* pad's action flag *)
(* ------------------------------------------------------------------------- *)

(* action mode *)
let action = ref ""

(*****************************************************************************)
(* Helpers *)
(*****************************************************************************)

let version = spf "semgrep-core version: %s" Version.version

(* Note that set_gc() may not interact well with Memory_limit and its use of
 * Gc.alarm. Indeed, the Gc.alarm triggers only at major cycle
 * and the tuning below raise significantly the major cycle trigger.
 * This is why we call set_gc() only when max_memory_mb is unset.
 *)
let set_gc () =
  logger#info "Gc tuning";
  (*
  if !Flag.debug_gc
  then Gc.set { (Gc.get()) with Gc.verbose = 0x01F };
*)
  (* only relevant in bytecode, in native the stacklimit is the os stacklimit,
   * which usually requires a ulimit -s 40000
   *)
  Gc.set { (Gc.get ()) with Gc.stack_limit = 1000 * 1024 * 1024 };

  (* see www.elehack.net/michael/blog/2010/06/ocaml-memory-tuning *)
  Gc.set { (Gc.get ()) with Gc.minor_heap_size = 4_000_000 };
  Gc.set { (Gc.get ()) with Gc.major_heap_increment = 8_000_000 };
  Gc.set { (Gc.get ()) with Gc.space_overhead = 300 };
  ()

(*****************************************************************************)
(* Dumpers *)
(*****************************************************************************)

(* used for the Dump AST in semgrep.live *)
let json_of_v (v : OCaml.v) =
  let rec aux v =
    match v with
    | OCaml.VUnit -> J.String "()"
    | OCaml.VBool v1 -> if v1 then J.String "true" else J.String "false"
    | OCaml.VFloat v1 -> J.Float v1 (* ppf "%f" v1 *)
    | OCaml.VChar v1 -> J.String (spf "'%c'" v1)
    | OCaml.VString v1 -> J.String v1
    | OCaml.VInt i -> J.Int i
    | OCaml.VTuple xs -> J.Array (Common.map aux xs)
    | OCaml.VDict xs -> J.Object (Common.map (fun (k, v) -> (k, aux v)) xs)
    | OCaml.VSum (s, xs) -> (
        match xs with
        | [] -> J.String (spf "%s" s)
        | [ one_element ] -> J.Object [ (s, aux one_element) ]
        | _ :: _ :: _ -> J.Object [ (s, J.Array (Common.map aux xs)) ])
    | OCaml.VVar (s, i64) -> J.String (spf "%s_%d" s (Int64.to_int i64))
    | OCaml.VArrow _ -> failwith "Arrow TODO"
    | OCaml.VNone -> J.Null
    | OCaml.VSome v -> J.Object [ ("some", aux v) ]
    | OCaml.VRef v -> J.Object [ ("ref@", aux v) ]
    | OCaml.VList xs -> J.Array (Common.map aux xs)
    | OCaml.VTODO _ -> J.String "VTODO"
  in
  aux v

let dump_v_to_format (v : OCaml.v) =
  match !output_format with
  | Text -> OCaml.string_of_v v
  | Json _ -> J.string_of_json (json_of_v v)

(* works with -lang *)
let dump_pattern (file : Fpath.t) =
  let file = Run_semgrep.replace_named_pipe_by_regular_file file in
  let s = File.read_file file in
  (* mostly copy-paste of parse_pattern in runner, but with better error report *)
  let lang = Xlang.lang_of_opt_xlang_exn !lang in
  E.try_with_print_exn_and_reraise !!file (fun () ->
      let any = Parse_pattern.parse_pattern lang ~print_errors:true s in
      let v = Meta_AST.vof_any any in
      let s = dump_v_to_format v in
      pr s)

let dump_ast ?(naming = false) lang file =
  let file = Run_semgrep.replace_named_pipe_by_regular_file file in
  E.try_with_print_exn_and_reraise !!file (fun () ->
      let { Parsing_result2.ast; skipped_tokens; _ } =
        if naming then Parse_target.parse_and_resolve_name lang !!file
        else Parse_target.just_parse_with_lang lang !!file
      in
      let v = Meta_AST.vof_any (AST_generic.Pr ast) in
      (* 80 columns is too little *)
      Format.set_margin 120;
      let s = dump_v_to_format v in
      pr s;
      if skipped_tokens <> [] then (
        pr2 (spf "WARNING: fail to fully parse %s" !!file);
        pr2
          (Common.map (fun e -> "  " ^ Dumper.dump e) skipped_tokens
          |> String.concat "\n");
        Runner_exit.(exit_semgrep False)))

(* mostly a copy paste of Test_analyze_generic.ml *)
let dump_il_all file =
  let ast = Parse_target.parse_program !!file in
  let lang = Lang.lang_of_filename_exn file in
  Naming_AST.resolve lang ast;
  let xs = AST_to_IL.stmt lang (AST_generic.stmt1 ast) in
  List.iter (fun stmt -> pr2 (IL.show_stmt stmt)) xs
  [@@action]

let dump_il file =
  let module G = AST_generic in
  let module V = Visitor_AST in
  let ast = Parse_target.parse_program !!file in
  let lang = Lang.lang_of_filename_exn file in
  Naming_AST.resolve lang ast;
  let report_func_def_with_name ent_opt fdef =
    let name =
      match ent_opt with
      | None -> "<lambda>"
      | Some { G.name = EN n; _ } -> G.show_name n
      | Some _ -> "<entity>"
    in
    pr2 (spf "Function name: %s" name);
    let s =
      AST_generic.show_any
        (G.S (AST_generic_helpers.funcbody_to_stmt fdef.G.fbody))
    in
    pr2 s;
    pr2 "==>";

    let _, xs = AST_to_IL.function_definition lang fdef in
    let s = IL.show_any (IL.Ss xs) in
    pr2 s
  in
  Visit_function_defs.visit report_func_def_with_name ast

let dump_v1_json file =
  let file = Run_semgrep.replace_named_pipe_by_regular_file file in
  match Lang.langs_of_filename file with
  | lang :: _ ->
      E.try_with_print_exn_and_reraise !!file (fun () ->
          let { Parsing_result2.ast; skipped_tokens; _ } =
            Parse_target.parse_and_resolve_name lang !!file
          in
          let v1 = AST_generic_to_v1.program ast in
          let s = Ast_generic_v1_j.string_of_program v1 in
          pr s;
          if skipped_tokens <> [] then
            pr2 (spf "WARNING: fail to fully parse %s" !!file))
  | [] -> failwith (spf "unsupported language for %s" !!file)

let generate_ast_json file =
  match Lang.langs_of_filename file with
  | lang :: _ ->
      let ast =
        Parse_target.parse_and_resolve_name_warn_if_partial lang !!file
      in
      let v1 = AST_generic_to_v1.program ast in
      let s = Ast_generic_v1_j.string_of_program v1 in
      let file = !!file ^ ".ast.json" |> Fpath.v in
      File.write_file file s;
      pr2 (spf "saved JSON output in %s" !!file)
  | [] -> failwith (spf "unsupported language for %s" !!file)

let generate_ast_binary lang file =
  let final =
    Parse_with_caching.versioned_parse_result_of_file Version.version lang file
  in
  let file = file ^ Parse_with_caching.binary_suffix in
  assert (Parse_with_caching.is_binary_ast_filename file);
  Common2.write_value final file;
  pr2 (spf "saved marshalled generic AST in %s" file)

let dump_ext_of_lang () =
  let lang_to_exts =
    Lang.keys
    |> Common.map (fun lang_str ->
           match Lang.of_string_opt lang_str with
           | Some lang ->
               lang_str ^ "->" ^ String.concat ", " (Lang.ext_of_lang lang)
           | None -> "")
  in
  pr2
    (spf "Language to supported file extension mappings:\n %s"
       (String.concat "\n" lang_to_exts))

let dump_equivalences file =
  let file = Run_semgrep.replace_named_pipe_by_regular_file file in
  let xs = Parse_equivalences.parse !!file in
  pr2_gen xs

let dump_rule file =
  let file = Run_semgrep.replace_named_pipe_by_regular_file file in
  let rules = Parse_rule.parse file in
  rules |> List.iter (fun r -> pr (Rule.show r))

let prefilter_of_rules file =
  let rules = Parse_rule.parse file in
  let xs =
    rules
    |> Common.map (fun r ->
           let pre_opt = Analyze_rule.regexp_prefilter_of_rule r in
           let pre_atd_opt =
             Option.map Analyze_rule.prefilter_formula_of_prefilter pre_opt
           in
           let id = r.Rule.id |> fst in
           { Semgrep_prefilter_t.rule_id = id; filter = pre_atd_opt })
  in
  let s = Semgrep_prefilter_j.string_of_prefilters xs in
  pr s

(*****************************************************************************)
(* Config *)
(*****************************************************************************)

let mk_config () =
  {
    log_config_file = !log_config_file;
    log_to_file = !log_to_file;
    test = !test;
    debug = !debug;
    profile = !profile;
    report_time = !report_time;
    error_recovery = !error_recovery;
    profile_start = !profile_start;
    matching_explanations = !matching_explanations;
    pattern_string = !pattern_string;
    pattern_file = !pattern_file;
    rule_source = !rule_source;
    lang_job = None;
    filter_irrelevant_rules = !filter_irrelevant_rules;
    (* not part of CLI *)
    equivalences_file = !equivalences_file;
    lang = !lang;
    output_format = !output_format;
    match_format = !match_format;
    mvars = !mvars;
    lsp = !lsp;
    ls = !ls;
    timeout = !timeout;
    timeout_threshold = !timeout_threshold;
    max_memory_mb = !max_memory_mb;
    max_match_per_file = !max_match_per_file;
    ncores = !ncores;
    parsing_cache_dir = !use_parsing_cache;
    target_source = !target_source;
    action = !action;
    version = Version.version;
    roots = [] (* This will be set later in main () *);
  }

(*****************************************************************************)
(* Experiments *)
(*****************************************************************************)
(* See Experiments.ml now *)

(*****************************************************************************)
(* The options *)
(*****************************************************************************)

let all_actions () =
  [
    (* possibly useful to the user *)
    ( "-show_ast_json",
      " <file> dump on stdout the generic AST of file in JSON",
      Arg_helpers.mk_action_1_conv Fpath.v dump_v1_json );
    ( "-generate_ast_json",
      " <file> save in file.ast.json the generic AST of file in JSON",
      Arg_helpers.mk_action_1_conv Fpath.v generate_ast_json );
    ( "-generate_ast_binary",
      " <file> save in file.ast.binary the marshalled generic AST of file",
      Arg_helpers.mk_action_1_arg (fun file ->
          generate_ast_binary (Xlang.lang_of_opt_xlang_exn !lang) file) );
    ( "-prefilter_of_rules",
      " <file> dump the prefilter regexps of rules in JSON ",
      Arg_helpers.mk_action_1_conv Fpath.v prefilter_of_rules );
    ( "-parsing_stats",
      " <files or dirs> generate parsing statistics (use -json for JSON output)",
      Arg_helpers.mk_action_n_arg (fun xs ->
          Test_parsing.parsing_stats
            (Xlang.lang_of_opt_xlang_exn !lang)
            ~json:(!output_format <> Text) ~verbose:true xs) );
    (* the dumpers *)
    ( "-dump_extensions",
      " print file extension to language mapping",
      Arg_helpers.mk_action_0_arg dump_ext_of_lang );
    ( "-dump_pattern",
      " <file>",
      Arg_helpers.mk_action_1_conv Fpath.v dump_pattern );
    ( "-dump_ast",
      " <file>",
      fun file ->
        Arg_helpers.mk_action_1_conv Fpath.v
          (dump_ast ~naming:false (Xlang.lang_of_opt_xlang_exn !lang))
          file );
    ( "-dump_named_ast",
      " <file>",
      fun file ->
        Arg_helpers.mk_action_1_conv Fpath.v
          (dump_ast ~naming:true (Xlang.lang_of_opt_xlang_exn !lang))
          file );
    ("-dump_il_all", " <file>", Arg_helpers.mk_action_1_conv Fpath.v dump_il_all);
    ("-dump_il", " <file>", Arg_helpers.mk_action_1_conv Fpath.v dump_il);
    ("-dump_rule", " <file>", Arg_helpers.mk_action_1_conv Fpath.v dump_rule);
    ( "-dump_equivalences",
      " <file> (deprecated)",
      Arg_helpers.mk_action_1_conv Fpath.v dump_equivalences );
    ( "-dump_jsonnet_ast",
      " <file>",
      Arg_helpers.mk_action_1_conv Fpath.v Test_ojsonnet.dump_jsonnet_ast );
    ( "-dump_jsonnet_core",
      " <file>",
      Arg_helpers.mk_action_1_conv Fpath.v Test_ojsonnet.dump_jsonnet_core );
    ( "-dump_jsonnet_value",
      " <file>",
      Arg_helpers.mk_action_1_conv Fpath.v Test_ojsonnet.dump_jsonnet_value );
    ( "-dump_jsonnet_json",
      " <file>",
      Arg_helpers.mk_action_1_conv Fpath.v Test_ojsonnet.dump_jsonnet_json );
    ( "-dump_tree_sitter_cst",
      " <file> dump the CST obtained from a tree-sitter parser",
      Arg_helpers.mk_action_1_conv Fpath.v (fun file ->
          let file = Run_semgrep.replace_named_pipe_by_regular_file file in
          Test_parsing.dump_tree_sitter_cst
            (Xlang.lang_of_opt_xlang_exn !lang)
            !!file) );
    ( "-dump_tree_sitter_pattern_cst",
      " <file>",
      Arg_helpers.mk_action_1_conv Fpath.v (fun file ->
          let file = Run_semgrep.replace_named_pipe_by_regular_file file in
          Parse_pattern2.dump_tree_sitter_pattern_cst
            (Xlang.lang_of_opt_xlang_exn !lang)
            !!file) );
    ( "-dump_pfff_ast",
      " <file> dump the generic AST obtained from a pfff parser",
      Arg_helpers.mk_action_1_conv Fpath.v (fun file ->
          let file = Run_semgrep.replace_named_pipe_by_regular_file file in
          Test_parsing.dump_pfff_ast (Xlang.lang_of_opt_xlang_exn !lang) !!file)
    );
    ( "-diff_pfff_tree_sitter",
      " <file>",
      Arg_helpers.mk_action_n_arg Test_parsing.diff_pfff_tree_sitter );
    (* Misc stuff *)
    ( "-expr_at_range",
      " <l:c-l:c> <file>",
      Arg_helpers.mk_action_2_arg (fun range file ->
          Test_synthesizing.expr_at_range range (Fpath.v file)) );
    ( "-synthesize_patterns",
      " <l:c-l:c> <file>",
      Arg_helpers.mk_action_2_arg (fun range file ->
          Test_synthesizing.synthesize_patterns range (Fpath.v file)) );
    ( "-generate_patterns",
      " <l:c-l:c>+ <file>",
      Arg_helpers.mk_action_n_arg Test_synthesizing.generate_pattern_choices );
    ( "-locate_patched_functions",
      " <file>",
      Arg_helpers.mk_action_1_conv Fpath.v
        Test_synthesizing.locate_patched_functions );
    ( "-stat_matches",
      " <marshalled file>",
      Arg_helpers.mk_action_1_arg Experiments.stat_matches );
    ( "-ebnf_to_menhir",
      " <ebnf file>",
      Arg_helpers.mk_action_1_arg Experiments.ebnf_to_menhir );
    ( "-parsing_regressions",
      " <files or dirs> look for parsing regressions",
      Arg_helpers.mk_action_n_arg (fun xs ->
          Test_parsing.parsing_regressions
            (Xlang.lang_of_opt_xlang_exn !lang)
            xs) );
    ( "-test_parse_tree_sitter",
      " <files or dirs> test tree-sitter parser on target files",
      Arg_helpers.mk_action_n_arg (fun xs ->
          Test_parsing.test_parse_tree_sitter
            (Xlang.lang_of_opt_xlang_exn !lang)
            xs) );
    ( "-check_rules",
      " <metachecks file> <files or dirs>",
      Arg_helpers.mk_action_n_conv Fpath.v
        (Check_rule.check_files mk_config Parse_rule.parse) );
    ( "-translate_rules",
      " <files or dirs>",
      Arg_helpers.mk_action_n_conv Fpath.v
        (Translate_rule.translate_files Parse_rule.parse) );
    ( "-stat_rules",
      " <files or dirs>",
      Arg_helpers.mk_action_n_conv Fpath.v
        (Check_rule.stat_files Parse_rule.parse) );
    ( "-test_rules",
      " <files or dirs>",
      Arg_helpers.mk_action_n_arg Test_engine.test_rules );
    ( "-parse_rules",
      " <files or dirs>",
      Arg_helpers.mk_action_n_arg Test_parsing.test_parse_rules );
    ( "-datalog_experiment",
      " <file> <dir>",
      Arg_helpers.mk_action_2_arg Datalog_experiment.gen_facts );
    ( "-postmortem",
      " <log file",
      Arg_helpers.mk_action_1_arg Statistics_report.stat );
    ( "-test_eval",
      " <JSON file>",
      Arg_helpers.mk_action_1_arg Eval_generic.test_eval );
  ]
  @ Test_analyze_generic.actions ~parse_program:Parse_target.parse_program
  @ Test_dataflow_tainting.actions ()
  @ Test_naming_generic.actions ~parse_program:Parse_target.parse_program

let options actions =
  [
    ("-e", Arg.Set_string pattern_string, " <str> use the string as the pattern");
    ( "-f",
      Arg.Set_string pattern_file,
      " <file> use the file content as the pattern" );
    ( "-rules",
      Arg.String (fun s -> rule_source := Some (Rule_file (Fpath.v s))),
      " <file> obtain formula of patterns from YAML/JSON/Jsonnet file" );
    ( "-lang",
      Arg.String (fun s -> lang := Some (Xlang.of_string s)),
      spf " <str> choose language (valid choices:\n     %s)"
        Xlang.supported_xlangs );
    ( "-l",
      Arg.String (fun s -> lang := Some (Xlang.of_string s)),
      spf " <str> shortcut for -lang" );
    ( "-targets",
      Arg.String (fun s -> target_source := Some (Target_file (Fpath.v s))),
      " <file> obtain list of targets to run patterns on" );
    ( "-equivalences",
      Arg.Set_string equivalences_file,
      " <file> obtain list of code equivalences from YAML file" );
    ("-j", Arg.Set_int ncores, " <int> number of cores to use (default = 1)");
    ( "-use_parsing_cache",
      Arg.Set_string use_parsing_cache,
      " <dir> store and use the parsed generic ASTs in dir" );
    ( "-opt_cache",
      Arg.Set Flag.with_opt_cache,
      " enable caching optimization during matching" );
    ( "-no_opt_cache",
      Arg.Clear Flag.with_opt_cache,
      " disable caching optimization during matching" );
    ( "-opt_max_cache",
      Arg.Unit
        (fun () ->
          Flag.with_opt_cache := true;
          Flag.max_cache := true),
      " cache matches more aggressively; implies -opt_cache (experimental)" );
    ( "-max_target_bytes",
      Arg.Set_int Flag.max_target_bytes,
      " maximum size of a single target file, in bytes. This applies to \
       regular target filtering and might be overridden in some contexts. \
       Specify '0' to disable this filtering. Default: 5 MB" );
    ( "-no_gc_tuning",
      Arg.Clear Flag.gc_tuning,
      " use OCaml's default garbage collector settings" );
    ( "-emacs",
      Arg.Unit (fun () -> match_format := Matching_report.Emacs),
      " print matches on the same line than the match position" );
    ( "-oneline",
      Arg.Unit (fun () -> match_format := Matching_report.OneLine),
      " print matches on one line, in normalized form" );
    ( "-json",
      Arg.Unit (fun () -> output_format := Json true),
      " output JSON format" );
    ( "-json_nodots",
      Arg.Unit (fun () -> output_format := Json false),
      " output JSON format but without intermediate dots" );
    ( "-json_time",
      Arg.Unit
        (fun () ->
          output_format := Json true;
          report_time := true),
      " report detailed matching times as part of the JSON response. Implies \
       '-json'." );
    ( "-pvar",
      Arg.String (fun s -> mvars := Common.split "," s),
      " <metavars> print the metavariables, not the matched code" );
    ( "-error_recovery",
      Arg.Unit
        (fun () ->
          error_recovery := true;
          Flag_parsing.error_recovery := true),
      " do not stop at first parsing error with -e/-f" );
    ( "-fail_fast",
      Arg.Set Flag.fail_fast,
      " stop at first exception (and get a backtrace)" );
    ( "-filter_irrelevant_patterns",
      Arg.Set Flag.filter_irrelevant_patterns,
      " filter patterns not containing any strings in target file" );
    ( "-no_filter_irrelevant_patterns",
      Arg.Clear Flag.filter_irrelevant_patterns,
      " do not filter patterns" );
    ( "-filter_irrelevant_rules",
      Arg.Set filter_irrelevant_rules,
      " filter rules not containing any strings in target file" );
    ( "-no_filter_irrelevant_rules",
      Arg.Clear filter_irrelevant_rules,
      " do not filter rules" );
    ( "-fast",
      Arg.Set filter_irrelevant_rules,
      " filter rules not containing any strings in target file" );
    ( "-bloom_filter",
      Arg.Set Flag.use_bloom_filter,
      " use a bloom filter to only attempt matches when strings in the pattern \
       are in the target" );
    ( "-no_bloom_filter",
      Arg.Clear Flag.use_bloom_filter,
      " do not use bloom filter" );
    ( "-tree_sitter_only",
      Arg.Set Flag.tree_sitter_only,
      " only use tree-sitter-based parsers" );
    ( "-timeout",
      Arg.Set_float timeout,
      " <float> maxinum time to spend running a rule on a single file (in \
       seconds); 0 disables timeouts (default is 0)" );
    ( "-timeout_threshold",
      Arg.Set_int timeout_threshold,
      " <int> maximum number of rules that can timeout on a file before the \
       file is skipped; 0 disables it (default is 0)" );
    ( "-max_memory",
      Arg.Set_int max_memory_mb,
      "<int>  maximum memory available (in MiB); allows for clean termination \
       when running out of memory. This value should be less than the actual \
       memory available because the limit will be exceeded before it gets \
       detected. Try 5% less or 15000 if you have 16 GB." );
    ( "-max_match_per_file",
      Arg.Set_int max_match_per_file,
      " <int> maximum numbers of match per file" );
    ("-debug", Arg.Set debug, " output debugging information");
    ("--debug", Arg.Set debug, " output debugging information");
    ( "-debug_matching",
      Arg.Set Flag.debug_matching,
      " raise an exception at the first match failure" );
    ( "-matching_explanations",
      Arg.Set matching_explanations,
      " output intermediate matching explanations" );
    ( "-log_config_file",
      Arg.String (fun s -> log_config_file := Fpath.v s),
      " <file> logging configuration file" );
    ( "-log_to_file",
      Arg.String (fun file -> log_to_file := Some (Fpath.v file)),
      " <file> log debugging info to file" );
    ("-test", Arg.Set test, " (internal) set test context");
    ("-lsp", Arg.Set lsp, " connect to LSP lang server to get type information");
<<<<<<< HEAD
    ("-ls", Arg.Set ls, " run Semgrep Language Server");
=======
    ("-raja", Arg.Set Flag_semgrep.raja, " undocumented");
>>>>>>> 37fc6a86
  ]
  @ Flag_parsing_cpp.cmdline_flags_macrofile ()
  (* inlining of: Common2.cmdline_flags_devel () @ *)
  @ [
      ( "-debugger",
        Arg.Set Common.debugger,
        " option to set if launched inside ocamldebug" );
      ( "-profile",
        Arg.Unit
          (fun () ->
            Profiling.profile := Profiling.ProfAll;
            profile := true),
        " output profiling information" );
      ( "-keep_tmp_files",
        Arg.Set Common.save_tmp_files,
        " keep temporary generated files" );
    ]
  @ Meta_AST.cmdline_flags_precision () (* -full_token_info *)
  @ Arg_helpers.options_of_actions action (actions ())
  @ [
      ( "-version",
        Arg.Unit
          (fun () ->
            pr2 version;
            Runner_exit.(exit_semgrep Success)),
        "  guess what" );
    ]

(*****************************************************************************)
(* Main entry point *)
(*****************************************************************************)

(* 'sys_argv' is to be interpreted like 'Sys.argv' ordinarily would.
 * When semgrep is a stand-alone program, they are equal, but when it is
 * a shared library, 'Sys.argv' is empty. *)
let main (sys_argv : string array) : unit =
  profile_start := Unix.gettimeofday ();

  (* SIGXFSZ (file size limit exceeded)
   * ----------------------------------
   * By default this signal will kill the process, which is not good. If we
   * would raise an exception from within the handler, the exception could
   * appear anywhere, which is not good either if you want to recover from it
   * gracefully. So, we ignore it, and that causes the syscalls to fail and
   * we get a `Sys_error` or some other exception. Apparently this is standard
   * behavior under both Linux and MacOS:
   *
   * > The SIGXFSZ signal is sent to the process. If the process is holding or
   * > ignoring SIGXFSZ, continued attempts to increase the size of a file
   * > beyond the limit will fail with errno set to EFBIG.
   *)
  Sys.set_signal Sys.sigxfsz Sys.Signal_ignore;

  let usage_msg =
    spf
      "Usage: %s [options] -lang <str> [-e|-f|-rules] <pattern> \
       (<files_or_dirs> | -targets <file>) \n\
       Options:"
      (Filename.basename sys_argv.(0))
  in

  (* --------------------------------------------------------- *)
  (* Setting up debugging/profiling *)
  (* --------------------------------------------------------- *)
  let argv =
    Array.to_list sys_argv
    @ (if Sys.getenv_opt env_debug <> None then [ "-debug" ] else [])
    @ (if Sys.getenv_opt env_profile <> None then [ "-profile" ] else [])
    @
    match Sys.getenv_opt env_extra with
    | Some s -> Common.split "[ \t]+" s
    | None -> []
  in

  (* does side effect on many global flags *)
  let args =
    Arg_helpers.parse_options (options all_actions) usage_msg
      (Array.of_list argv)
  in

  let config = mk_config () in

  if config.debug then Report.mode := MDebug
  else if config.report_time then Report.mode := MTime
  else Report.mode := MNo_info;

  Logging_helpers.setup ~debug:config.debug
    ~log_config_file:config.log_config_file ~log_to_file:config.log_to_file;

  logger#info "Executed as: %s" (argv |> String.concat " ");
  logger#info "Version: %s" version;
  let config =
    if config.profile then (
      logger#info "Profile mode On";
      logger#info "disabling -j when in profiling mode";
      { config with ncores = 1 })
    else config
  in

  if config.lsp then LSP_client.init ();
<<<<<<< HEAD
  if config.ls then LS.start config;
=======
  (* hacks to reduce the size of engine.js
   * coupling: if you add an init() call here, you probably need to modify
   * also tests/Test.ml and osemgrep/cli/CLI.ml
   *)
  Parsing_init.init ();
  Data_init.init ();
>>>>>>> 37fc6a86

  (* must be done after Arg.parse, because Common.profile is set by it *)
  Profiling.profile_code "Main total" (fun () ->
      match args with
      (* --------------------------------------------------------- *)
      (* actions, useful to debug subpart *)
      (* --------------------------------------------------------- *)
      | xs
        when List.mem config.action (Arg_helpers.action_list (all_actions ()))
        ->
          Arg_helpers.do_action config.action xs (all_actions ())
      | _ when not (Common.null_string config.action) ->
          failwith ("unrecognized action or wrong params: " ^ !action)
      (* --------------------------------------------------------- *)
      (* main entry *)
      (* --------------------------------------------------------- *)
      | roots ->
          (* TODO: We used to tune the garbage collector but from profiling
             we found that the effect was small. Meanwhile, the memory
             consumption causes some machines to freeze. We may want to
             tune these parameters in the future/do more testing, but
             for now just turn it off *)
          (* if !Flag.gc_tuning && config.max_memory_mb = 0 then set_gc (); *)
          let config = { config with roots = File.Path.of_strings roots } in
          Run_semgrep.semgrep_dispatch config)

(*****************************************************************************)

(*
   Register global exception printers defined by the various libraries
   and modules.

   The main advantage of doing this here is the ability to override
   undesirable printers defined by some libraries. The order of registration
   is the order in which modules are initialized, which isn't something
   that in general we know or want to rely on.
   For example, JaneStreet Core prints (or used to print) some stdlib
   exceptions as S-expressions without giving us a choice. Overriding those
   can be tricky.
*)
let register_exception_printers () =
  Parsing_error.register_exception_printer ();
  SPcre.register_exception_printer ();
  Rule.register_exception_printer ()

(* Entry point from either the executable or the shared library. *)
let main (argv : string array) : unit =
  Common.main_boilerplate (fun () ->
      register_exception_printers ();
      Common.finalize
        (fun () -> main argv)
        (fun () -> !Hooks.exit |> List.iter (fun f -> f ())))<|MERGE_RESOLUTION|>--- conflicted
+++ resolved
@@ -666,11 +666,8 @@
       " <file> log debugging info to file" );
     ("-test", Arg.Set test, " (internal) set test context");
     ("-lsp", Arg.Set lsp, " connect to LSP lang server to get type information");
-<<<<<<< HEAD
     ("-ls", Arg.Set ls, " run Semgrep Language Server");
-=======
     ("-raja", Arg.Set Flag_semgrep.raja, " undocumented");
->>>>>>> 37fc6a86
   ]
   @ Flag_parsing_cpp.cmdline_flags_macrofile ()
   (* inlining of: Common2.cmdline_flags_devel () @ *)
@@ -771,16 +768,13 @@
   in
 
   if config.lsp then LSP_client.init ();
-<<<<<<< HEAD
-  if config.ls then LS.start config;
-=======
   (* hacks to reduce the size of engine.js
    * coupling: if you add an init() call here, you probably need to modify
    * also tests/Test.ml and osemgrep/cli/CLI.ml
    *)
   Parsing_init.init ();
   Data_init.init ();
->>>>>>> 37fc6a86
+  if config.ls then LS.start config;
 
   (* must be done after Arg.parse, because Common.profile is set by it *)
   Profiling.profile_code "Main total" (fun () ->
