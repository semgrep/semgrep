(*
 * The author disclaims copyright to this source code.  In place of
 * a legal notice, here is a blessing:
 *
 *    May you do good and not evil.
 *    May you find forgiveness for yourself and forgive others.
 *    May you share freely, never taking more than you give.
 *)
open Common
open File.Operators
open Core_scan_config
module Flag = Flag_semgrep
module E = Core_error
module J = JSON

let logger = Logging.get_logger [ __MODULE__ ]

(*****************************************************************************)
(* Prelude *)
(*****************************************************************************)
(* This module contains the main command line parsing logic.
 *
 * It is packaged as a library so it can be used both for the stand-alone
 * semgrep-core binary as well as the semgrep-core-proprietary one.
 * The code here used to be in Main.ml.
 *)

(*****************************************************************************)
(* Flags *)
(*****************************************************************************)

(* ------------------------------------------------------------------------- *)
(* debugging/profiling/logging flags *)
(* ------------------------------------------------------------------------- *)

(* You can set those environment variables to enable debugging/profiling
 * instead of using -debug or -profile. This is useful when you don't call
 * directly semgrep-core but instead use the semgrep Python wrapper.
 *)
let env_debug = "SEMGREP_CORE_DEBUG"
let env_profile = "SEMGREP_CORE_PROFILE"
let env_extra = "SEMGREP_CORE_EXTRA"
let log_config_file = ref Core_scan_config.default.log_config_file
let log_to_file = ref None

(* see also verbose/... flags in Flag_semgrep.ml *)
(* to test things *)
let test = ref Core_scan_config.default.test
let debug = ref Core_scan_config.default.debug

(* related:
 * - Flag_semgrep.debug_matching
 * - Flag_semgrep.fail_fast
 * - Trace_matching.on
 *)

(* try to continue processing files, even if one has a parse error with -e/f *)
let error_recovery = ref Core_scan_config.default.error_recovery
let profile = ref Core_scan_config.default.profile

(* report matching times per file *)
let report_time = ref Core_scan_config.default.report_time

(* used for -json -profile *)
let profile_start = ref Core_scan_config.default.profile_start

(* step-by-step matching debugger *)
let matching_explanations = ref Core_scan_config.default.matching_explanations

(* ------------------------------------------------------------------------- *)
(* main flags *)
(* ------------------------------------------------------------------------- *)

(* -e *)
let pattern_string = ref None

(* -f *)
let pattern_file = ref None

(* -rules *)
let rule_source = ref None
let equivalences_file = ref None

(* TODO: infer from basename argv(0) ? *)
let lang = ref None
let output_format = ref Core_scan_config.default.output_format
let match_format = ref Core_scan_config.default.match_format
let mvars = ref ([] : Metavariable.mvar list)

(* ------------------------------------------------------------------------- *)
(* limits *)
(* ------------------------------------------------------------------------- *)

(* timeout in seconds; 0 or less means no timeout *)
let timeout = ref Core_scan_config.default.timeout
let timeout_threshold = ref Core_scan_config.default.timeout_threshold
let max_memory_mb = ref Core_scan_config.default.max_memory_mb (* in MiB *)

(* arbitrary limit *)
let max_match_per_file = ref Core_scan_config.default.max_match_per_file

(* -j *)
let ncores = ref Core_scan_config.default.ncores

(* ------------------------------------------------------------------------- *)
(* optional optimizations *)
(* ------------------------------------------------------------------------- *)
(* see Flag_semgrep.ml *)
let use_parsing_cache = ref Core_scan_config.default.parsing_cache_dir

(* similar to filter_irrelevant_patterns, but use the whole rule to extract
 * the regexp *)
let filter_irrelevant_rules =
  ref Core_scan_config.default.filter_irrelevant_rules

(* ------------------------------------------------------------------------- *)
(* flags used by the semgrep-python wrapper *)
(* ------------------------------------------------------------------------- *)

(* take the list of files in a file (given by semgrep-python) *)
let target_source = ref None

(* ------------------------------------------------------------------------- *)
(* pad's action flag *)
(* ------------------------------------------------------------------------- *)

(* action mode *)
let action = ref ""

(*****************************************************************************)
(* Helpers *)
(*****************************************************************************)

let version = spf "semgrep-core version: %s" Version.version

(* Note that set_gc() may not interact well with Memory_limit and its use of
 * Gc.alarm. Indeed, the Gc.alarm triggers only at major cycle
 * and the tuning below raise significantly the major cycle trigger.
 * This is why we call set_gc() only when max_memory_mb is unset.
 *)
let set_gc () =
  logger#info "Gc tuning";
  (*
  if !Flag.debug_gc
  then Gc.set { (Gc.get()) with Gc.verbose = 0x01F };
*)
  (* only relevant in bytecode, in native the stacklimit is the os stacklimit,
   * which usually requires a ulimit -s 40000
   *)
  Gc.set { (Gc.get ()) with Gc.stack_limit = 1000 * 1024 * 1024 };

  (* see www.elehack.net/michael/blog/2010/06/ocaml-memory-tuning *)
  Gc.set { (Gc.get ()) with Gc.minor_heap_size = 4_000_000 };
  Gc.set { (Gc.get ()) with Gc.major_heap_increment = 8_000_000 };
  Gc.set { (Gc.get ()) with Gc.space_overhead = 300 };
  ()

(*****************************************************************************)
(* Dumpers (see also Core_actions.ml) *)
(*****************************************************************************)

let dump_v_to_format (v : OCaml.v) =
  match !output_format with
  | Text -> OCaml.string_of_v v
  | Json _ -> J.string_of_json (Core_actions.json_of_v v)

let dump_parsing_errors file (res : Parsing_result2.t) =
  pr2 (spf "WARNING: fail to fully parse %s" !!file);
  pr2 (Parsing_result2.format_errors ~style:Auto res);
  pr2
    (Common.map (fun e -> "  " ^ Dumper.dump e) res.skipped_tokens
    |> String.concat "\n")

(* works with -lang *)
let dump_pattern (file : Fpath.t) =
  let file = Core_scan.replace_named_pipe_by_regular_file file in
  let s = File.read_file file in
  (* mostly copy-paste of parse_pattern in runner, but with better error report *)
  let lang = Xlang.lang_of_opt_xlang_exn !lang in
  E.try_with_print_exn_and_reraise !!file (fun () ->
      let any = Parse_pattern.parse_pattern lang ~print_errors:true s in
      let v = Meta_AST.vof_any any in
      let s = dump_v_to_format v in
      pr s)

let dump_patterns_of_rule (file : Fpath.t) =
<<<<<<< HEAD
  let file = Run_semgrep.replace_named_pipe_by_regular_file file in
  let rules = Parse_rule.parse ~rewrite_rule_ids:None file in
=======
  let file = Core_scan.replace_named_pipe_by_regular_file file in
  let rules = Parse_rule.parse file in
>>>>>>> dcf0e9f7
  let xpats = List.concat_map Rule.xpatterns_of_rule rules in
  List.iter
    (fun { Xpattern.pat; _ } ->
      match pat with
      | Sem (lazypat, _) ->
          let any = Lazy.force lazypat in
          let v = Meta_AST.vof_any any in
          let s = dump_v_to_format v in
          pr s
      | _ -> pr (Xpattern.show_xpattern_kind pat))
    xpats

let dump_ast ?(naming = false) lang file =
  let file = Core_scan.replace_named_pipe_by_regular_file file in
  E.try_with_print_exn_and_reraise !!file (fun () ->
      let res =
        if naming then Parse_target.parse_and_resolve_name lang !!file
        else Parse_target.just_parse_with_lang lang !!file
      in
      let v = Meta_AST.vof_any (AST_generic.Pr res.ast) in
      (* 80 columns is too little *)
      Format.set_margin 120;
      let s = dump_v_to_format v in
      pr s;
      if Parsing_result2.has_error res then (
        dump_parsing_errors file res;
        Core_exit_code.(exit_semgrep False)))

(*****************************************************************************)
(* Experiments *)
(*****************************************************************************)
(* See Experiments.ml now *)

(*****************************************************************************)
(* Config *)
(*****************************************************************************)

let mk_config () =
  {
    log_config_file = !log_config_file;
    log_to_file = !log_to_file;
    test = !test;
    debug = !debug;
    profile = !profile;
    report_time = !report_time;
    error_recovery = !error_recovery;
    profile_start = !profile_start;
    matching_explanations = !matching_explanations;
    pattern_string = !pattern_string;
    pattern_file = !pattern_file;
    rule_source = !rule_source;
    filter_irrelevant_rules = !filter_irrelevant_rules;
    (* not part of CLI *)
    equivalences_file = !equivalences_file;
    lang = !lang;
    output_format = !output_format;
    match_format = !match_format;
    mvars = !mvars;
    timeout = !timeout;
    timeout_threshold = !timeout_threshold;
    max_memory_mb = !max_memory_mb;
    max_match_per_file = !max_match_per_file;
    ncores = !ncores;
    parsing_cache_dir = !use_parsing_cache;
    target_source = !target_source;
    file_match_results_hook = None;
    action = !action;
    version = Version.version;
    roots = [] (* This will be set later in main () *);
  }

(*****************************************************************************)
(* The actions *)
(*****************************************************************************)

let all_actions () =
  [
    (* possibly useful to the user *)
    ( "-show_ast_json",
      " <file> dump on stdout the generic AST of file in JSON",
      Arg_helpers.mk_action_1_conv Fpath.v Core_actions.dump_v1_json );
    ( "-generate_ast_json",
      " <file> save in file.ast.json the generic AST of file in JSON",
      Arg_helpers.mk_action_1_conv Fpath.v Core_actions.generate_ast_json );
    ( "-generate_ast_binary",
      " <file> save in file.ast.binary the marshalled generic AST of file",
      Arg_helpers.mk_action_1_conv Fpath.v (fun file ->
          Core_actions.generate_ast_binary
            (Xlang.lang_of_opt_xlang_exn !lang)
            file) );
    ( "-prefilter_of_rules",
      " <file> dump the prefilter regexps of rules in JSON ",
      Arg_helpers.mk_action_1_conv Fpath.v Core_actions.prefilter_of_rules );
    ( "-parsing_stats",
      " <files or dirs> generate parsing statistics (use -json for JSON output)",
      Arg_helpers.mk_action_n_arg (fun xs ->
          Test_parsing.parsing_stats
            (Xlang.lang_of_opt_xlang_exn !lang)
            ~json:(!output_format <> Text) ~verbose:true xs) );
    (* the dumpers *)
    ( "-dump_extensions",
      " print file extension to language mapping",
      Arg_helpers.mk_action_0_arg Core_actions.dump_ext_of_lang );
    ( "-dump_pattern",
      " <file>",
      Arg_helpers.mk_action_1_conv Fpath.v dump_pattern );
    ( "-dump_patterns_of_rule",
      " <file>",
      Arg_helpers.mk_action_1_conv Fpath.v dump_patterns_of_rule );
    ( "-dump_ast",
      " <file>",
      fun file ->
        Arg_helpers.mk_action_1_conv Fpath.v
          (dump_ast ~naming:false (Xlang.lang_of_opt_xlang_exn !lang))
          file );
    ( "-dump_named_ast",
      " <file>",
      fun file ->
        Arg_helpers.mk_action_1_conv Fpath.v
          (dump_ast ~naming:true (Xlang.lang_of_opt_xlang_exn !lang))
          file );
    ( "-dump_il_all",
      " <file>",
      Arg_helpers.mk_action_1_conv Fpath.v Core_actions.dump_il_all );
    ( "-dump_il",
      " <file>",
      Arg_helpers.mk_action_1_conv Fpath.v Core_actions.dump_il );
    ( "-dump_rule",
      " <file>",
      Arg_helpers.mk_action_1_conv Fpath.v Core_actions.dump_rule );
    ( "-dump_equivalences",
      " <file> (deprecated)",
      Arg_helpers.mk_action_1_conv Fpath.v Core_actions.dump_equivalences );
    ( "-dump_jsonnet_ast",
      " <file>",
      Arg_helpers.mk_action_1_conv Fpath.v Test_ojsonnet.dump_jsonnet_ast );
    ( "-dump_jsonnet_core",
      " <file>",
      Arg_helpers.mk_action_1_conv Fpath.v Test_ojsonnet.dump_jsonnet_core );
    ( "-dump_jsonnet_value",
      " <file>",
      Arg_helpers.mk_action_1_conv Fpath.v Test_ojsonnet.dump_jsonnet_value );
    ( "-dump_jsonnet_json",
      " <file>",
      Arg_helpers.mk_action_1_conv Fpath.v Test_ojsonnet.dump_jsonnet_json );
    ( "-perf_test_jsonnet",
      " <file>",
      Arg_helpers.mk_action_1_conv Fpath.v Test_ojsonnet.perf_test_jsonnet );
    ( "-dump_tree_sitter_cst",
      " <file> dump the CST obtained from a tree-sitter parser",
      Arg_helpers.mk_action_1_conv Fpath.v (fun file ->
          let file = Core_scan.replace_named_pipe_by_regular_file file in
          Test_parsing.dump_tree_sitter_cst
            (Xlang.lang_of_opt_xlang_exn !lang)
            !!file) );
    ( "-dump_tree_sitter_pattern_cst",
      " <file>",
      Arg_helpers.mk_action_1_conv Fpath.v (fun file ->
          let file = Core_scan.replace_named_pipe_by_regular_file file in
          Parse_pattern2.dump_tree_sitter_pattern_cst
            (Xlang.lang_of_opt_xlang_exn !lang)
            !!file) );
    ( "-dump_pfff_ast",
      " <file> dump the generic AST obtained from a pfff parser",
      Arg_helpers.mk_action_1_conv Fpath.v (fun file ->
          let file = Core_scan.replace_named_pipe_by_regular_file file in
          Test_parsing.dump_pfff_ast (Xlang.lang_of_opt_xlang_exn !lang) !!file)
    );
    ( "-dump_elixir_raw_ast",
      " <file>",
      Arg_helpers.mk_action_1_arg Core_actions.dump_elixir_raw_ast );
    ( "-dump_elixir_ast",
      " <file>",
      Arg_helpers.mk_action_1_arg Core_actions.dump_elixir_ast );
    ( "-diff_pfff_tree_sitter",
      " <file>",
      Arg_helpers.mk_action_n_arg Test_parsing.diff_pfff_tree_sitter );
    ( "-dump_contributions",
      " dump on stdout the commit contributions in JSON",
      Arg_helpers.mk_action_0_arg Core_actions.dump_contributions );
    (* Misc stuff *)
    ( "-expr_at_range",
      " <l:c-l:c> <file>",
      Arg_helpers.mk_action_2_arg (fun range file ->
          Test_synthesizing.expr_at_range range (Fpath.v file)) );
    ( "-synthesize_patterns",
      " <l:c-l:c> <file>",
      Arg_helpers.mk_action_2_arg (fun range file ->
          Test_synthesizing.synthesize_patterns range (Fpath.v file)) );
    ( "-generate_patterns",
      " <l:c-l:c>+ <file>",
      Arg_helpers.mk_action_n_arg Test_synthesizing.generate_pattern_choices );
    ( "-locate_patched_functions",
      " <file>",
      Arg_helpers.mk_action_1_conv Fpath.v
        Test_synthesizing.locate_patched_functions );
    ( "-stat_matches",
      " <marshalled file>",
      Arg_helpers.mk_action_1_arg Experiments.stat_matches );
    ( "-ebnf_to_menhir",
      " <ebnf file>",
      Arg_helpers.mk_action_1_arg Experiments.ebnf_to_menhir );
    ( "-parsing_regressions",
      " <files or dirs> look for parsing regressions",
      Arg_helpers.mk_action_n_arg (fun xs ->
          Test_parsing.parsing_regressions
            (Xlang.lang_of_opt_xlang_exn !lang)
            xs) );
    ( "-test_parse_tree_sitter",
      " <files or dirs> test tree-sitter parser on target files",
      Arg_helpers.mk_action_n_arg (fun xs ->
          Test_parsing.test_parse_tree_sitter
            (Xlang.lang_of_opt_xlang_exn !lang)
            xs) );
    ( "-check_rules",
      " <metachecks file> <files or dirs>",
      Arg_helpers.mk_action_n_conv Fpath.v
        (Check_rule.check_files mk_config
           (Parse_rule.parse ~rewrite_rule_ids:None)) );
    ( "-translate_rules",
      " <files or dirs>",
      Arg_helpers.mk_action_n_conv Fpath.v
        (Translate_rule.translate_files
           (Parse_rule.parse ~rewrite_rule_ids:None)) );
    ( "-stat_rules",
      " <files or dirs>",
      Arg_helpers.mk_action_n_conv Fpath.v
        (Check_rule.stat_files (Parse_rule.parse ~rewrite_rule_ids:None)) );
    ( "-test_rules",
      " <files or dirs>",
      Arg_helpers.mk_action_n_arg Test_engine.test_rules );
    ( "-parse_rules",
      " <files or dirs>",
      Arg_helpers.mk_action_n_arg Test_parsing.test_parse_rules );
    ( "-datalog_experiment",
      " <file> <dir>",
      Arg_helpers.mk_action_2_arg Datalog_experiment.gen_facts );
    ( "-postmortem",
      " <log file",
      Arg_helpers.mk_action_1_arg Statistics_report.stat );
    ( "-test_eval",
      " <JSON file>",
      Arg_helpers.mk_action_1_arg Eval_generic.test_eval );
  ]
  @ Test_analyze_generic.actions ~parse_program:Parse_target.parse_program
  @ Test_dataflow_tainting.actions ()
  @ Test_naming_generic.actions ~parse_program:Parse_target.parse_program

(*****************************************************************************)
(* The options *)
(*****************************************************************************)

let options actions =
  [
    ( "-e",
      Arg.String (fun s -> pattern_string := Some s),
      " <str> use the string as the pattern" );
    ( "-f",
      Arg.String (fun s -> pattern_file := Some (Fpath.v s)),
      " <file> use the file content as the pattern" );
    ( "-rules",
      Arg.String (fun s -> rule_source := Some (Rule_file (Fpath.v s))),
      " <file> obtain formula of patterns from YAML/JSON/Jsonnet file" );
    ( "-lang",
      Arg.String (fun s -> lang := Some (Xlang.of_string s)),
      spf " <str> choose language (valid choices:\n     %s)"
        Xlang.supported_xlangs );
    ( "-l",
      Arg.String (fun s -> lang := Some (Xlang.of_string s)),
      spf " <str> shortcut for -lang" );
    ( "-targets",
      Arg.String (fun s -> target_source := Some (Target_file (Fpath.v s))),
      " <file> obtain list of targets to run patterns on" );
    ( "-equivalences",
      Arg.String (fun s -> equivalences_file := Some (Fpath.v s)),
      " <file> obtain list of code equivalences from YAML file" );
    ("-j", Arg.Set_int ncores, " <int> number of cores to use (default = 1)");
    ( "-use_parsing_cache",
      Arg.String (fun s -> use_parsing_cache := Some (Fpath.v s)),
      " <dir> store and use the parsed generic ASTs in dir" );
    ( "-max_target_bytes",
      Arg.Set_int Flag.max_target_bytes,
      " maximum size of a single target file, in bytes. This applies to \
       regular target filtering and might be overridden in some contexts. \
       Specify '0' to disable this filtering. Default: 5 MB" );
    ( "-no_gc_tuning",
      Arg.Clear Flag.gc_tuning,
      " use OCaml's default garbage collector settings" );
    ( "-emacs",
      Arg.Unit (fun () -> match_format := Core_text_output.Emacs),
      " print matches on the same line than the match position" );
    ( "-oneline",
      Arg.Unit (fun () -> match_format := Core_text_output.OneLine),
      " print matches on one line, in normalized form" );
    ( "-json",
      Arg.Unit (fun () -> output_format := Json true),
      " output JSON format" );
    ( "-json_nodots",
      Arg.Unit (fun () -> output_format := Json false),
      " output JSON format but without intermediate dots" );
    ( "-json_time",
      Arg.Unit
        (fun () ->
          output_format := Json true;
          report_time := true),
      " report detailed matching times as part of the JSON response. Implies \
       '-json'." );
    ( "-pvar",
      Arg.String (fun s -> mvars := Common.split "," s),
      " <metavars> print the metavariables, not the matched code" );
    ( "-error_recovery",
      Arg.Unit
        (fun () ->
          error_recovery := true;
          Flag_parsing.error_recovery := true),
      " do not stop at first parsing error with -e/-f" );
    ( "-fail_fast",
      Arg.Set Flag.fail_fast,
      " stop at first exception (and get a backtrace)" );
    ( "-filter_irrelevant_patterns",
      Arg.Set Flag.filter_irrelevant_patterns,
      " filter patterns not containing any strings in target file" );
    ( "-no_filter_irrelevant_patterns",
      Arg.Clear Flag.filter_irrelevant_patterns,
      " do not filter patterns" );
    ( "-filter_irrelevant_rules",
      Arg.Set filter_irrelevant_rules,
      " filter rules not containing any strings in target file" );
    ( "-no_filter_irrelevant_rules",
      Arg.Clear filter_irrelevant_rules,
      " do not filter rules" );
    ( "-fast",
      Arg.Set filter_irrelevant_rules,
      " filter rules not containing any strings in target file" );
    ( "-tree_sitter_only",
      Arg.Set Flag.tree_sitter_only,
      " only use tree-sitter-based parsers" );
    ( "-timeout",
      Arg.Set_float timeout,
      " <float> maxinum time to spend running a rule on a single file (in \
       seconds); 0 disables timeouts (default is 0)" );
    ( "-timeout_threshold",
      Arg.Set_int timeout_threshold,
      " <int> maximum number of rules that can timeout on a file before the \
       file is skipped; 0 disables it (default is 0)" );
    ( "-max_memory",
      Arg.Set_int max_memory_mb,
      "<int>  maximum memory available (in MiB); allows for clean termination \
       when running out of memory. This value should be less than the actual \
       memory available because the limit will be exceeded before it gets \
       detected. Try 5% less or 15000 if you have 16 GB." );
    ( "-max_tainted_lvals",
      Arg.Set_int Flag_semgrep.max_tainted_lvals,
      "<int> maximum number of lvals to store. This is mostly for internal use \
       to make performance testing easier" );
    ( "-max_taint_set_size",
      Arg.Set_int Flag_semgrep.max_taint_set_size,
      "<int> maximum size of a taint set. This is mostly for internal use to \
       make performance testing easier" );
    ( "-max_match_per_file",
      Arg.Set_int max_match_per_file,
      " <int> maximum numbers of match per file" );
    ("-debug", Arg.Set debug, " output debugging information");
    ("-test", Arg.Set test, " (internal) set test context");
    ("-raja", Arg.Set Flag_semgrep.raja, " undocumented");
    ( "-max_match_per_file",
      Arg.Set_int max_match_per_file,
      " <int> maximum numbers of match per file" );
    ("-debug", Arg.Set debug, " output debugging information");
    ("--debug", Arg.Set debug, " output debugging information");
    ( "-debug_matching",
      Arg.Set Flag.debug_matching,
      " raise an exception at the first match failure" );
    ( "-matching_explanations",
      Arg.Set matching_explanations,
      " output intermediate matching explanations" );
    ( "-log_config_file",
      Arg.String (fun s -> log_config_file := Fpath.v s),
      " <file> logging configuration file" );
    ( "-log_to_file",
      Arg.String (fun file -> log_to_file := Some (Fpath.v file)),
      " <file> log debugging info to file" );
    ("-test", Arg.Set test, " (internal) set test context");
    ("-raja", Arg.Set Flag_semgrep.raja, " undocumented");
  ]
  @ Flag_parsing_cpp.cmdline_flags_macrofile ()
  (* inlining of: Common2.cmdline_flags_devel () @ *)
  @ [
      ( "-debugger",
        Arg.Set Common.debugger,
        " option to set if launched inside ocamldebug" );
      ( "-profile",
        Arg.Unit
          (fun () ->
            Profiling.profile := Profiling.ProfAll;
            profile := true),
        " output profiling information" );
      ( "-keep_tmp_files",
        Arg.Set Common.save_tmp_files,
        " keep temporary generated files" );
    ]
  @ Meta_AST.cmdline_flags_precision () (* -full_token_info *)
  @ Arg_helpers.options_of_actions action (actions ())
  @ [
      ( "-version",
        Arg.Unit
          (fun () ->
            pr2 version;
            Core_exit_code.(exit_semgrep Success)),
        "  guess what" );
    ]

(*****************************************************************************)
(* Exception printers *)
(*****************************************************************************)

(*
   Slightly nicer exception printers than the default.
*)
let register_stdlib_exn_printers () =
  Printexc.register_printer (function
    | Failure msg ->
        (* Avoid unnecessary quoting of the error message *)
        Some ("Failure: " ^ msg)
    | Invalid_argument msg -> Some ("Invalid_argument: " ^ msg)
    | _ -> None)

let register_unix_exn_printers () =
  Printexc.register_printer (function
    | Unix.Unix_error (e, fm, argm) ->
        Some (spf "Unix_error: %s %s %s" (Unix.error_message e) fm argm)
    | _ -> None)

(*
   Register global exception printers defined by the various libraries
   and modules.

   The main advantage of doing this here is the ability to override
   undesirable printers defined by some libraries. The order of registration
   is the order in which modules are initialized, which isn't something
   that in general we know or want to rely on.
   For example, JaneStreet Core prints (or used to print) some stdlib
   exceptions as S-expressions without giving us a choice. Overriding those
   can be tricky.
*)
let register_exception_printers () =
  register_stdlib_exn_printers ();
  register_unix_exn_printers ();
  SPcre.register_exception_printer ()

(*****************************************************************************)
(* Main entry point *)
(*****************************************************************************)

let main_no_exn_handler (sys_argv : string array) : unit =
  profile_start := Unix.gettimeofday ();

  (* SIGXFSZ (file size limit exceeded)
   * ----------------------------------
   * By default this signal will kill the process, which is not good. If we
   * would raise an exception from within the handler, the exception could
   * appear anywhere, which is not good either if you want to recover from it
   * gracefully. So, we ignore it, and that causes the syscalls to fail and
   * we get a `Sys_error` or some other exception. Apparently this is standard
   * behavior under both Linux and MacOS:
   *
   * > The SIGXFSZ signal is sent to the process. If the process is holding or
   * > ignoring SIGXFSZ, continued attempts to increase the size of a file
   * > beyond the limit will fail with errno set to EFBIG.
   *)
  Sys.set_signal Sys.sigxfsz Sys.Signal_ignore;

  let usage_msg =
    spf
      "Usage: %s [options] -lang <str> [-e|-f|-rules] <pattern> \
       (<files_or_dirs> | -targets <file>) \n\
       Options:"
      (Filename.basename sys_argv.(0))
  in

  (* --------------------------------------------------------- *)
  (* Setting up debugging/profiling *)
  (* --------------------------------------------------------- *)
  let argv =
    Array.to_list sys_argv
    @ (if Sys.getenv_opt env_debug <> None then [ "-debug" ] else [])
    @ (if Sys.getenv_opt env_profile <> None then [ "-profile" ] else [])
    @
    match Sys.getenv_opt env_extra with
    | Some s -> Common.split "[ \t]+" s
    | None -> []
  in

  (* does side effect on many global flags *)
  let args =
    Arg_helpers.parse_options (options all_actions) usage_msg
      (Array.of_list argv)
  in

  let config = mk_config () in

  if config.debug then Core_profiling.mode := MDebug
  else if config.report_time then Core_profiling.mode := MTime
  else Core_profiling.mode := MNo_info;

  Logging_helpers.setup ~debug:config.debug
    ~log_config_file:config.log_config_file ~log_to_file:config.log_to_file;

  logger#info "Executed as: %s" (argv |> String.concat " ");
  logger#info "Version: %s" version;
  let config =
    if config.profile then (
      logger#info "Profile mode On";
      logger#info "disabling -j when in profiling mode";
      { config with ncores = 1 })
    else config
  in

  (* hacks to reduce the size of engine.js
   * coupling: if you add an init() call here, you probably need to modify
   * also tests/Test.ml and osemgrep/cli/CLI.ml
   *)
  Parsing_init.init ();
  Data_init.init ();

  (* must be done after Arg.parse, because Common.profile is set by it *)
  Profiling.profile_code "Main total" (fun () ->
      match args with
      (* --------------------------------------------------------- *)
      (* actions, useful to debug subpart *)
      (* --------------------------------------------------------- *)
      | xs
        when List.mem config.action (Arg_helpers.action_list (all_actions ()))
        ->
          Arg_helpers.do_action config.action xs (all_actions ())
      | _ when not (Common.null_string config.action) ->
          failwith ("unrecognized action or wrong params: " ^ !action)
      (* --------------------------------------------------------- *)
      (* main entry *)
      (* --------------------------------------------------------- *)
      | roots ->
          (* TODO: We used to tune the garbage collector but from profiling
             we found that the effect was small. Meanwhile, the memory
             consumption causes some machines to freeze. We may want to
             tune these parameters in the future/do more testing, but
             for now just turn it off *)
          (* if !Flag.gc_tuning && config.max_memory_mb = 0 then set_gc (); *)
          let config = { config with roots = File.Path.of_strings roots } in
          Core_command.semgrep_core_dispatch config)

let with_exception_trace f =
  Printexc.record_backtrace true;
  try f () with
  | exn ->
      let e = Exception.catch exn in
      Printf.eprintf "Exception: %s\n%!" (Exception.to_string e);
      raise (UnixExit 1)

(* This used to be defined as 'let () = Common.main_boilerplate ...'
 * but now Core_CLI.ml is a library that can be called from
 * Semgrep-pro, hence the introduction of a function.
 *)
let main (argv : string array) : unit =
  Common.main_boilerplate (fun () ->
      register_exception_printers ();
      Common.finalize
        (fun () -> with_exception_trace (fun () -> main_no_exn_handler argv))
        (fun () -> !Hooks.exit |> List.iter (fun f -> f ())))<|MERGE_RESOLUTION|>--- conflicted
+++ resolved
@@ -184,13 +184,8 @@
       pr s)
 
 let dump_patterns_of_rule (file : Fpath.t) =
-<<<<<<< HEAD
-  let file = Run_semgrep.replace_named_pipe_by_regular_file file in
+  let file = Core_scan.replace_named_pipe_by_regular_file file in
   let rules = Parse_rule.parse ~rewrite_rule_ids:None file in
-=======
-  let file = Core_scan.replace_named_pipe_by_regular_file file in
-  let rules = Parse_rule.parse file in
->>>>>>> dcf0e9f7
   let xpats = List.concat_map Rule.xpatterns_of_rule rules in
   List.iter
     (fun { Xpattern.pat; _ } ->
