--- conflicted
+++ resolved
@@ -161,8 +161,7 @@
 let dump_v_to_format (v : OCaml.v) =
   match !output_format with
   | Text -> OCaml.string_of_v v
-<<<<<<< HEAD
-  | Json _ -> J.string_of_json (json_of_v v)
+  | Json _ -> J.string_of_json (Core_actions.json_of_v v)
 
 let dump_parsing_errors file (res : Parsing_result2.t) =
   pr2 (spf "WARNING: fail to fully parse %s" !!file);
@@ -182,9 +181,6 @@
       let v = Meta_AST.vof_any any in
       let s = dump_v_to_format v in
       pr s)
-=======
-  | Json _ -> J.string_of_json (Core_actions.json_of_v v)
->>>>>>> 314e29c8
 
 let dump_ast ?(naming = false) lang file =
   let file = Run_semgrep.replace_named_pipe_by_regular_file file in
@@ -201,18 +197,6 @@
       if Parsing_result2.has_error res then (
         dump_parsing_errors file res;
         Runner_exit.(exit_semgrep False)))
-
-(* works with -lang *)
-let dump_pattern (file : Fpath.t) =
-  let file = Run_semgrep.replace_named_pipe_by_regular_file file in
-  let s = File.read_file file in
-  (* mostly copy-paste of parse_pattern in runner, but with better error report *)
-  let lang = Xlang.lang_of_opt_xlang_exn !lang in
-  E.try_with_print_exn_and_reraise !!file (fun () ->
-      let any = Parse_pattern.parse_pattern lang ~print_errors:true s in
-      let v = Meta_AST.vof_any any in
-      let s = dump_v_to_format v in
-      pr s)
 
 (*****************************************************************************)
 (* Experiments *)
