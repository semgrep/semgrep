--- conflicted
+++ resolved
@@ -147,13 +147,8 @@
   pr2_gen xs
 
 let dump_rule file =
-<<<<<<< HEAD
-  let file = Run_semgrep.replace_named_pipe_by_regular_file file in
+  let file = Core_scan.replace_named_pipe_by_regular_file file in
   let rules = Parse_rule.parse ~rewrite_rule_ids:None file in
-=======
-  let file = Core_scan.replace_named_pipe_by_regular_file file in
-  let rules = Parse_rule.parse file in
->>>>>>> dcf0e9f7
   rules |> List.iter (fun r -> pr (Rule.show r))
 
 let prefilter_of_rules file =
