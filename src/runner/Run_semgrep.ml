--- conflicted
+++ resolved
@@ -365,7 +365,7 @@
   in
   match rule_source with
   | Some (Rule_file file) ->
-      logger#linfo (lazy (spf "Parsing %s:\n%s" file (read_file file)));
+      logger#linfo (lazy (spf "Parsing %s:\n%s" !!file (File.read_file file)));
       Parse_rule.parse_and_filter_invalid_rules file
   | Some (Rules rules) -> (rules, [])
   | None ->
@@ -794,23 +794,7 @@
 let semgrep_with_raw_results_and_exn_handler config =
   try
     let timed_rules =
-<<<<<<< HEAD
-      match rule_source with
-      | Some (Rule_file file) ->
-          logger#linfo
-            (lazy (spf "Parsing %s:\n%s" !!file (File.read_file file)));
-          let timed_rules =
-            Common.with_time (fun () ->
-                Parse_rule.parse_and_filter_invalid_rules file)
-          in
-          timed_rules
-      | Some (Rules rules) -> ((rules, []), 0.)
-      | None ->
-          (* TODO: ensure that this doesn't happen *)
-          failwith "missing rules"
-=======
       Common.with_time (fun () -> rules_from_rule_source config)
->>>>>>> 2337e129
     in
     let res, files = semgrep_with_rules config timed_rules in
     (None, res, files)
