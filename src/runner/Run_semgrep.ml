--- conflicted
+++ resolved
@@ -609,12 +609,7 @@
         match target_source with
         | Targets x -> x
         | Target_file target_file ->
-<<<<<<< HEAD
-           logger#info "loading targets from %s" target_file;
-            Common.read_file target_file |> In.targets_of_string
-=======
             File.read_file target_file |> In.targets_of_string
->>>>>>> 37fc6a86
       in
       let skipped = [] in
       (* in deep mode we actually have a single root dir passed *)
