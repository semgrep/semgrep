--- conflicted
+++ resolved
@@ -17,21 +17,6 @@
     Unix.sleepf (Float.of_int delay_ms /. Float.of_int (1000 * 100))
   done
 
-<<<<<<< HEAD
-let lwt_platform_sleep_impl = ref None
-
-let lwt_platform_sleep_setup () =
-  if not !Common.jsoo then lwt_platform_sleep_impl := Some Lwt_unix.sleep
-
-let lwt_platform_sleep a =
-  match !lwt_platform_sleep_impl with
-  | Some f -> f a
-  | None -> Lwt.return_unit
-
-let lwt_pause () = if !Common.jsoo then Lwt.return_unit else Lwt.pause ()
-
-=======
->>>>>>> e678ccc0
 let erase_spinner () : unit =
   ANSITerminal.set_cursor 1 (-1);
   ANSITerminal.move_bol ();
@@ -52,23 +37,12 @@
       jump_y := false)
     else ();
     ANSITerminal.printf [ ANSITerminal.green ] "%s" spinner;
-<<<<<<< HEAD
-    let inner_sleep = lwt_platform_sleep 0.005 in
-    let%lwt () = inner_sleep in
-    Lwt.return_unit
-=======
     Lwt.return ()
->>>>>>> e678ccc0
   in
   (* create a cancellable promise *)
   let rec loop i =
     let%lwt _ = print_frame ~frame_index:i in
-<<<<<<< HEAD
-    let%lwt _ = lwt_platform_sleep 0.025 in
-    let%lwt _ = lwt_pause () in
-=======
     let%lwt _ = Lwt_platform.sleep 0.1 in
->>>>>>> e678ccc0
     loop (i + 1)
   in
   Lwt.finalize
