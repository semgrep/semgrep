--- conflicted
+++ resolved
@@ -259,33 +259,9 @@
   let head_branch_hash = get_head_branch_hash env in
 
   match (env._GH_TOKEN, env._GITHUB_API_URL, head_branch_hash) with
-<<<<<<< HEAD
-  | Some gh_token, Some api_url, Some head_branch_hash -> (
-      let headers = [ ("Authorization", Fmt.str "Bearer %s" gh_token) ] in
-      let open Lwt.Infix in
-      Http_helpers.get_async ~headers
-        (Uri.of_string
-           (Fmt.str "%a/repos/%s/compare/%a...%a" Uri.pp api_url repo_name
-              Digestif.SHA1.pp base_branch_hash Digestif.SHA1.pp
-              head_branch_hash))
-      >>= function
-      | Ok (body, _) ->
-          let body = body |> Yojson.Basic.from_string in
-          let commit =
-            Option.bind
-              Glom.(
-                get_and_coerce_opt string body
-                  [ k "merge_base_commit"; k "sha" ])
-              Digestif.SHA1.of_hex_opt
-          in
-          Option.iter shallow_fetch_commit commit;
-          Lwt.return commit
-      | __else__ -> Lwt.return_none)
-=======
   | Some gh_token, Some api_url, Some head_branch_hash ->
       Github_API.find_branchoff_point_async ~gh_token ~api_url ~repo_name
         ~base_branch_hash head_branch_hash
->>>>>>> bee5f902
   | __else__ -> Lwt.return_none
 
 (* from meta.py:
