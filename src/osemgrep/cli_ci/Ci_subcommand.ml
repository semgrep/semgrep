--- conflicted
+++ resolved
@@ -669,15 +669,9 @@
       in
       Logs.app (fun m -> m "  View results in Semgrep Cloud Platform:");
       Logs.app (fun m ->
-<<<<<<< HEAD
-          m
-            "          (Uri.to_string \
-             !Semgrep_envvars.v.semgrep_url)/orgs/%s/findings"
-            deployment_config.name);
-=======
-          m "    https://semgrep.dev/orgs/%s/findings?repo=%s%s"
+          m "    (Uri.to_string \
+             !Semgrep_envvars.v.semgrep_url)/orgs/%s/findings?repo=%s%s"
             deployment_config.name repo_display_name ref_if_branch_detected);
->>>>>>> 0fc51a30
       if
         filtered_rules
         |> List.exists (fun r ->
