--- conflicted
+++ resolved
@@ -111,23 +111,14 @@
   | None -> (
       match !Semgrep_envvars.v.app_token with
       | Some token when String.length token > 0 -> save_token token
-      | None when String.length conf.init > 0 ->
-          let shared_secret = Uuidm.v5 Uuidm.nil conf.init in
+      | None when String.length conf.one_time_seed > 0 ->
+          let shared_secret = Uuidm.v5 Uuidm.nil conf.one_time_seed in
           Logs.debug (fun m ->
-              m "using seed %s with uuid %s" conf.init
+              m "using seed %s with uuid %s" conf.one_time_seed
                 (Uuidm.to_string shared_secret));
-          fetch_token shared_secret
+          fetch_token (shared_secret, Uri.of_string "https://semgrep.dev")
       | None
       | Some _ -> (
-<<<<<<< HEAD
-          (* Print a few messages to the console and open the active link *)
-          match start_interactive_flow () with
-          | None -> Exit_code.fatal
-          | Some session_id ->
-              (* wait 100ms for the browser to open and then start showing the spinner *)
-              Unix.sleepf 0.1;
-              fetch_token session_id))
-=======
           if not Unix.(isatty stdin) then (
             Logs.err (fun m ->
                 m
@@ -151,7 +142,6 @@
 |}
             in
             Logs.app (fun m -> m "%s" preamble);
-            (* TODO: use xdg-open on Linux *)
             let cmd = Bos.Cmd.(v "open" % Uri.to_string url) in
             let () =
               let res = Bos.OS.Cmd.run_out cmd |> Bos.OS.Cmd.to_string in
@@ -167,25 +157,19 @@
                       (Uri.to_string url)
                   in
                   Logs.app (fun m -> m "%s" msg)
-              | Error _s ->
-                  let msg =
-                    Ocolor_format.asprintf
-                      "Please open this link in your browser:\n\n\
-                       @{<cyan;ul>%s@}\n"
-                      (Uri.to_string url)
-                  in
-                  Logs.app (fun m -> m "%s" msg)
+              | __else__ -> ()
             in
             Unix.sleepf 0.1;
             (* wait 100ms for the browser to open and then start showing the spinner *)
             match
-              Semgrep_login.fetch_token ~wait_hook:show_spinner (session_id, url)
+              Semgrep_login.fetch_token ~wait_hook:Console_Spinner.show_spinner
+                (session_id, url)
             with
             | Error msg ->
                 Logs.err (fun m -> m "%s" msg);
                 Exit_code.fatal
             | Ok (token, display_name) ->
-                erase_spinner ();
+                Console_Spinner.erase_spinner ();
                 Logs.app (fun m ->
                     m
                       "%s Successfully logged in as %s! You can now run \
@@ -195,8 +179,7 @@
                 (* TODO: refactor to avoid calling Semgrep_login.save_token twice:
                  *  once in Semgrep_login.fetch_token and again here.
                  *)
-                save_token ~ident:(Some display_name) token))
->>>>>>> 797bc602
+                save_token token))
   | Some _ ->
       Logs.app (fun m ->
           m
