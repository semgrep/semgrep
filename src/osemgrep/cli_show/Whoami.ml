module OutJ = Semgrep_output_v1_j

(*****************************************************************************)
(* Main logic *)
(*****************************************************************************)

<<<<<<< HEAD
let caller_to_endpoint ~caller : string =
  match caller with
  | Identity -> "api/agent/identity"
  | Deployment -> "api/agent/deployments/current"

let get_identity_async ~token ~caller =
  let headers =
    [
      ("Authorization", Fmt.str "Bearer %s" token);
      ("User-Agent", Fmt.str "Semgrep/%s" Version.version);
    ]
  in
  let endpoint = caller_to_endpoint ~caller in
  let url = Uri.(with_path !Semgrep_envvars.v.semgrep_url endpoint) in
  let%lwt res = Http_helpers.get_async ~headers url in
  match res with
  | Ok (body, _) -> Lwt.return body
  | Error (msg, _) ->
      Logs.err (fun m ->
          m "Failed to download config from %s: %s" (Uri.to_string url) msg);
      Lwt.return ""
=======
type identity_kind = Identity | Deployment
>>>>>>> bee5f902

let print (kind : identity_kind) : Exit_code.t =
  let settings = Semgrep_settings.load () in
  let api_token = settings.Semgrep_settings.api_token in
  match api_token with
  | Some token ->
      (match kind with
      | Identity ->
          let id = Lwt_platform.run (Semgrep_App.get_identity_async ~token) in
          Logs.app (fun m ->
              m "%s You are logged in as %s" (Logs_helpers.success_tag ()) id)
      | Deployment -> (
          let (x : OutJ.deployment_config option) =
            Lwt_platform.run
              (Semgrep_App.get_deployment_from_token_async ~token)
          in
          match x with
          | None -> failwith "no deployment_config"
          | Some x ->
              (* TODO? return just x.name? *)
              let str = OutJ.string_of_deployment_config x in
              Logs.app (fun m ->
                  m "%s Your deployment info is %s"
                    (Logs_helpers.success_tag ())
                    str)));
      Exit_code.ok
  | None ->
      Logs.err (fun m ->
          m
            "%s You are not logged in! Run `semgrep login` before using \
             `semgrep whoami`"
            (Logs_helpers.warn_tag ()));
      Exit_code.fatal<|MERGE_RESOLUTION|>--- conflicted
+++ resolved
@@ -4,31 +4,7 @@
 (* Main logic *)
 (*****************************************************************************)
 
-<<<<<<< HEAD
-let caller_to_endpoint ~caller : string =
-  match caller with
-  | Identity -> "api/agent/identity"
-  | Deployment -> "api/agent/deployments/current"
-
-let get_identity_async ~token ~caller =
-  let headers =
-    [
-      ("Authorization", Fmt.str "Bearer %s" token);
-      ("User-Agent", Fmt.str "Semgrep/%s" Version.version);
-    ]
-  in
-  let endpoint = caller_to_endpoint ~caller in
-  let url = Uri.(with_path !Semgrep_envvars.v.semgrep_url endpoint) in
-  let%lwt res = Http_helpers.get_async ~headers url in
-  match res with
-  | Ok (body, _) -> Lwt.return body
-  | Error (msg, _) ->
-      Logs.err (fun m ->
-          m "Failed to download config from %s: %s" (Uri.to_string url) msg);
-      Lwt.return ""
-=======
 type identity_kind = Identity | Deployment
->>>>>>> bee5f902
 
 let print (kind : identity_kind) : Exit_code.t =
   let settings = Semgrep_settings.load () in
