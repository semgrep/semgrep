(*****************************************************************************)
(* Prelude *)
(*****************************************************************************)
(* Parse a semgrep-interactive command, execute it and exit.
 *
 * TODO:
 *  - data race on AST_utils.busy_with_equal (pad tried
 *    to use Lock_protected.t around it but ended up with
 *    some Mutex deadlock exn)
 *  - turbo/live mode with displaying incremental matches
 *    (not waiting until we have found all the matches)
 *  - code highlighting using Highlight_AST.ml in codemap/efuns
 *  - leverage multicore (switch to OCaml 5.0 or find a way to use
 *    Parmap like in Run_semgrep.map_targets)
 *  - support more complex iformula (where, inside, etc.)
 *  - readline-like input with history
 *  - completion on function names in the project! (or maybe put this in
 *    osemgrep-pro interactive)
 *)

open Notty
open Notty_unix

(*****************************************************************************)
(* Types and constants *)
(*****************************************************************************)

type command =
  (* ex: "foobar" *)
  | Pat of Xpattern.t * bool
  (* boolean composition of patterns *)
  | Any
  | All
  (* actual commands *)
  | Exit

(* interactive formula *)
type iformula =
  | IPat of Xpattern.t * bool
  (* false = negated *)
  | IAll of iformula list
  | IAny of iformula list

type matches_by_file = {
  file : string;
  matches : Pattern_match.t Pointed_zipper.t;
      (** A zipper, because we want to be able to go back and forth
        through the matches in the file.
        Fortunately, a regular zipper is equivalent to a pointed
        zipper with a frame size of 1.
      *)
}

(* Xtarget.t contains a lazy reference on the AST that is not thread-safe,
 * hence the use of Lock_protected.t
 *)
type xtarget = Xtarget.t Lock_protected.t

(* The type of the state for the interactive loop.
   This is the information we need to carry in between every key press,
   and whenever we need to redraw the canvas.
   coupling: if you add refs below, please update fresh_state() further below.
*)
type state = {
  xlang : Xlang.t;
  xtargets : xtarget list;
  file_zipper : matches_by_file Pointed_zipper.t ref;
      (** ref because our matches might change at any time when the
          thread which is doing matches completes.
          The thread needs to be able to communicate the new file zipper
          back to the main thread.
        *)
  cur_line_rev : char list;
      (** The current line that we are reading in, which is not yet finished.
          It's in reverse because we're consing on to the front.
      *)
  formula : iformula option;
  (* True if in "All mode", false if "Any mode". This is changed
   * when the user type 'all' or 'any' in the prompt.
   *)
  mode : bool;
  term : Notty_unix.Term.t;
  turbo : bool;  (** Whether or not to do Turbo. *)
  (* To tell the spawned thread to stop because its computation is not
   * needed anymore because the user typed already something else.
   * Ideally we could just call Thread.kill from the main thread on
   * the id of the thread returned by Thread.create(), but the function
   * is actually deprecated because it's not the recommended way to do.
   * See https://fa.caml.narkive.com/kBWpAhJu/caml-list-the-best-way-to-circumvent-the-lack-of-thread-kill
   * alt:
   * - http://haesbaert.org/oslo/oslo/Oslo/index.html
   * - http://ocsigen.org/lwt/5.5.0/api/Lwt_preemptive
   *)
  should_continue_iterating_targets : bool ref;
}

(* Arbitrarily, let's just set the width of files to 40 chars. *)
let files_width = 40

(* color settings *)
let semgrep_green = A.rgb_888 ~r:58 ~g:212 ~b:167
let light_green = A.rgb_888 ~r:77 ~g:255 ~b:175
let neutral_yellow = A.rgb_888 ~r:255 ~g:255 ~b:161
let light_blue = A.rgb_888 ~r:51 ~g:129 ~b:255
let bg_file_selected = A.(bg (gray 5))
let bg_match = A.(bg (A.rgb_888 ~r:128 ~g:83 ~b:0))
let bg_match_position = A.(bg light_green ++ fg (gray 3))
let fg_line_num = A.(fg neutral_yellow)

(* This ref indicates whether or not the interactive loop should refresh.
   This can happen if a thread has completed its computation, and the state
   has been replenished with new matches. We don't want to constantly
   redraw the screen, so we only redraw when this condition is true.
*)
let should_refresh = ref false

(*****************************************************************************)
(* ASCII art *)
(*****************************************************************************)

(* All these images are annotated with their width, which is what was used
   with the ASCII image generator to generate them.

   For the Semgrep logos, width is the more important factor, so we use that
   as the primary constraint for resizing. For the ghosts, height is, so we
   constrain primarily by that metric.
*)

let default_screen_lines_100 =
  [
    "                 ((((((                         \
     (((((                         ((((((                ";
    "          ((((((((((((((((((((          %(((((((((((((((((((           \
     ((((((((((((((((((((         ";
    "     %((((((((((((((((((((((((((    (((((((((((((((((((((((((((   \
     #((((((((((((((((((((((((((       ";
    "   (((((((((((((((((((((((((((((( ((((((((((((((((((((((((((((((( \
     (((((((((((((((((((((((((((((#    ";
    "  (((((((((((%          (((((((&((((((((((((           \
     (((((((((((((((((((%          ((((((((((((   ";
    "&(((((((((#                ((((((((((((((                 \
     (((((((((((((#                ((((((((((& ";
    "(((((((((                    ((((((((((&                   \
     (((((((((((                    ((((((((( ";
    "(((((((((                      (((((((((                     \
     (((((((((                      ((((((((";
    "(((((((((                      (((((((((                     \
     (((((((((                      ((((((((";
    " (((((((((                    ((((((((((                     \
     (((((((((#                    (((((((((";
    " ((((((((((                  ((((((((((((                   \
     ((((((((((((                  ((((((((((";
    "  (((((((((((              ((((((((((((((((%             \
     (((((#(((((((((((              ((((((((((( ";
    "   %((((((((((((((####(((((((((((((( \
     ((((((((((((###((((((((((((%((((((((((((((####((((((((((((((   ";
    "     #((((((((((((((((((((((((((((& ((((((((((((((((((((((((((((( \
     #((((((((((((((((((((((((((((&    ";
    "        (((((((((((((((((((((((%       (((((((((((((((((((((((       \
     (((((((((((((((((((((((%       ";
    "             ((((((((((((((                %(((((((((((((%                \
     ((((((((((((((            ";
  ]

let default_screen_lines_65 =
  [
    "             ((((                ((((                (((#            ";
    "       ((((((((((((((((    ((((((((((((((((    ((((((((((((((((      ";
    "     ((((((((((((((((((( (((((((((((((((((((( (((((((((((((((((((    ";
    "   (((((((          ((((((((((          ((((((((((          (((((((  ";
    "   (((((#             ((((((              ((((((             ((((((  ";
    "  ((((((              ((((((              ((((((              (((((  ";
    "   ((((((             ((((((&            (((((((             ((((((  ";
    "   (((((((          ((((((((((          ((((((((((          ((((((   ";
    "     (((((((((((((((((((( (((((((((((((((((( ((((((((((((((((((((    ";
    "       &(((((((((((((((    ((((((((((((((((    (((((((((((((((       ";
  ]

let get_default_screen_lines width =
  if width > 105 then default_screen_lines_100
  else if width > 70 then default_screen_lines_65
  else []

(* about 40 lines tall *)
let ghost_lines_80 =
  [
    "                       .-=*#%%@@@@@@%%#*+-.                       ";
    "                   -+#@@@@@@@@@@@@@@@@@@@@@@%*-.                  ";
    "               .+%@@@@@@@@@%#**++++**#%@@@@@@@@@%+:               ";
    "             =%@@@@@@@*=:.               :=*%@@@@@@%=             ";
    "          .+@@@@@@#=.                        .=#@@@@@@*.          ";
    "         =@@@@@@+.                              .+@@@@@@+         ";
    "       :%@@@@@+                                    =%@@@@%-       ";
    "      +@@@@@+                                        +@@@@@*      ";
    "     #@@@@%:                                          .#@@@@%     ";
    "    #@@@@#                                              *@@@@%.   ";
    "   #@@@@#                                                *@@@@#   ";
    "  =@@@@%                                                  #@@@@+  ";
    "  @@@@@.                                                   @@@@@: ";
    " +@@@@+            ...                      ...            -@@@@# ";
    " @@@@@.         .*@@@@@#:                .*@@@@@#:          @@@@@.";
    ":@@@@%         .@@@@@@@@@:              .@@@@@@@@@:         *@@@@-";
    "-@@@@*         -@@@@@@@@@+              -@@@@@@@@@+         +@@@@+";
    "-@@@@*          *@@@@@@@%.               *@@@@@@@%.         =@@@@+";
    "-@@@@*           :+###+:                  :+###+:           =@@@@+";
    "-@@@@*                                                      =@@@@+";
    "-@@@@*                                                      =@@@@+";
    "-@@@@*                                                      =@@@@+";
    "-@@@@*                                                      =@@@@+";
    "-@@@@*                                                      =@@@@+";
    "-@@@@*                                                      =@@@@+";
    "-@@@@*                                                      =@@@@+";
    "-@@@@*                                                      =@@@@+";
    "-@@@@*                                                      =@@@@+";
    "-@@@@*                                                      =@@@@+";
    "-@@@@*                                                      =@@@@+";
    "-@@@@*                                                      =@@@@+";
    "-@@@@*      :*#*-              =*#+.             .+#*-      =@@@@+";
    "-@@@@*    .*@@@@@*           .#@@@@@-           =@@@@@%-    =@@@@+";
    "-@@@@*  .+@@@@@@@@%-        =@@@@@@@@#        .#@@@@@@@@#:  =@@@@+";
    "-@@@@* +@@@@@%+@@@@@*     .#@@@@@#@@@@@=     -@@@@@##@@@@@*.=@@@@+";
    "-@@@@%@@@@@@=  :%@@@@%:  =@@@@@#  =@@@@@*   *@@@@@=  -%@@@@@%@@@@+";
    "-@@@@@@@@@*      *@@@@@+#@@@@@=    .%@@@@@=@@@@@#.     =@@@@@@@@@+";
    "-@@@@@@@*.        -%@@@@@@@@*.       +@@@@@@@@@=         +@@@@@@@+";
    "-@@@@@#:            *@@@@@@-          :%@@@@@%.           .*@@@@@+";
    "#@@#-               -%@@*.             +@@%+               :#@@#. ";
  ]

(* about 25 lines tall *)
let ghost_lines_50 =
  [
    "             .-+#%@@@@@@%#+=:             ";
    "          -*@@@@@%#****##@@@@@#=          ";
    "       .*@@@%+-.           :+%@@@*:       ";
    "     .*@@@+.                  .+@@@#.     ";
    "    -@@@+                        +@@@=    ";
    "   =@@%:                          .%@@*   ";
    "  =@@%.                             #@@+  ";
    " :@@@.                               %@@- ";
    " #@@=       --:            .--.      -@@% ";
    " @@@.     =@@@@%.         %@@@@+      @@@.";
    ":@@@      #@@@@@:        .@@@@@%      %@@-";
    ":@@@       =*#*:          .+##=       %@@-";
    ":@@@                                  %@@-";
    ":@@@                                  %@@-";
    ":@@@                                  %@@-";
    ":@@@                                  %@@-";
    ":@@@                                  %@@-";
    ":@@@                                  %@@-";
    ":@@@                                  %@@-";
    ":@@@    :=:         ==.        .=-    %@@-";
    ":@@@  :#@@@*      :%@@@=      +@@@%-  %@@-";
    ":@@@.*@@@#@@@:   *@@@%@@#.  .%@@#%@@#:%@@-";
    ":@@@@@@+  -%@@+:%@@*. +@@@-=@@@=  =@@@@@@-";
    ":@@@@*.     *@@@@@-    :%@@@@#.     +@@@@-";
    ".%@#:        -%@*        +@@+        .*@@:";
  ]

let get_ghost_lines height =
  (* The ghost lines are annotated with width, but we actually want
     to use height, because they're taller than they are wide.

     This means height is more likely to be a limiting factor than width.
  *)
  if height > 50 then ghost_lines_80
  else if height > 30 then ghost_lines_50
  else []

(*****************************************************************************)
(* UI Helpers *)
(*****************************************************************************)

let height_of_preview term = snd (Term.size term) - 3
let width_of_files _term = files_width
let width_of_preview term = fst (Term.size term) - width_of_files term - 1

let init_state turbo xlang xtargets term =
  {
    xlang;
    xtargets;
    file_zipper =
      ref (Pointed_zipper.empty_with_max_len (height_of_preview term));
    should_continue_iterating_targets = ref true;
    cur_line_rev = [];
    formula = None;
    mode = true;
    term;
    turbo;
  }

let fresh_state old_state =
  (* generating fresh refs! otherwise they will be shared between
   * different spawned threads.
   * alt: we could use mutable fields instead of refs in state.
   * mutable fields are freshly generated when doing
   *      { state with other_field = xx },
   * but they are also confusing (because of this magic), so simpler
   * for now to be explicit by calling a clear fresh_state() function.
   *)
  {
    old_state with
    file_zipper = ref !(old_state.file_zipper);
    should_continue_iterating_targets = ref true;
  }

let get_current_line state =
  Common2.string_of_chars (List.rev state.cur_line_rev)

let safe_subtract x y =
  let res = x - y in
  if res < 0 then 0 else res

(*****************************************************************************)
(* Engine Helpers *)
(*****************************************************************************)

let fk = Tok.unsafe_fake_tok ""

let rec translate_formula = function
  | IPat (pat, true) -> Rule.P pat
  | IPat (pat, false) -> Rule.Not (fk, P pat)
  | IAll ipats ->
      Rule.And
        ( fk,
          {
            conjuncts = Common.map translate_formula ipats;
            conditions = [];
            focus = [];
          } )
  | IAny ipats -> Rule.Or (fk, Common.map translate_formula ipats)

let mk_fake_rule lang formula =
  {
    Rule.id = (Rule.ID.of_string "-i", fk);
    mode = `Search formula;
    (* alt: could put xpat.pstr for the message *)
    message = "";
    severity = Error;
    languages = lang;
    options = None;
    equivalences = None;
    fix = None;
    fix_regexp = None;
    paths = None;
    metadata = None;
  }

(*****************************************************************************)
(* Calling the Semgrep Engine *)
(*****************************************************************************)
(* Right now we call the engine via Match_search_mode.check_rule()
 * which is pretty down in the call stack compared to
 * Run_semgrep.semgrep_with_rules(). That means we lose some of the
 * features provided upper in the call stack such as:
 * - Parallelization in Run_semgrep.map_targets().
 *   However, maybe it's hard to reuse this parallelization
 *   and it's easier for now to use threads for the dynamic refresh of the UI.
 * - the -filter_irrelevant_rules default handling (a.k.a -fast)
 *   So we had to explicitely call is_relevant_rule below
 * - probably more.
 *
 * At the same time it's nice to go directly to the function
 * we need; it's doubtful we want to write interactively tainting rules,
 * so getting directly to Match_search_mode.check_rule() can be simpler.
 *)
let matches_of_new_iformula (new_iform : iformula) (state : state) :
    matches_by_file Pointed_zipper.t =
  let rule_formula = translate_formula new_iform in
  let fake_rule =
    mk_fake_rule (Rule.languages_of_xlang state.xlang) rule_formula
  in
  let hook _s (_m : Pattern_match.t) = () in
  let xconf =
    {
      Match_env.config = Rule_options.default_config;
      equivs = [];
      nested_formula = false;
      matching_explanations = false;
      (* set to true for the -fast optimization! *)
      filter_irrelevant_rules = true;
    }
  in
  let res : Report.rule_profiling Report.match_result list =
    state.xtargets
    |> Common.map_filter (fun xtarget_prot ->
           if !(state.should_continue_iterating_targets) then
             xtarget_prot
             |> Lock_protected.with_lock (fun xtarget ->
                    if
                      Match_rules.is_relevant_rule_for_xtarget fake_rule xconf
                        xtarget
                    then
                      (* Calling the engine! *)
                      Some
                        (Match_search_mode.check_rule fake_rule hook xconf
                           xtarget)
                    else None)
             (* the user typed something else; we're not needed anyore *)
           else raise Thread.Exit)
  in

  let res_by_file =
    res
    |> List.concat_map (fun ({ matches; _ } : _ Report.match_result) ->
           Common.map (fun (m : Pattern_match.t) -> (m.file, m)) matches)
    |> Common2.group_assoc_bykey_eff
    (* A pointed zipper with a frame size of 1 is the same as a regular
       zipper.
    *)
    |> Common.map (fun (file, pms) ->
           let sorted_pms =
             List.sort
               (fun { Pattern_match.range_loc = l1, _; _ }
                    { Pattern_match.range_loc = l2, _; _ } ->
                 Int.compare l1.pos.charpos l2.pos.charpos)
               pms
           in
           { file; matches = Pointed_zipper.of_list 1 sorted_pms })
    |> List.sort (fun { file = k1; _ } { file = k2; _ } -> String.compare k1 k2)
  in
  Pointed_zipper.of_list (height_of_preview state.term) res_by_file

let parse_pattern_opt s state =
  try
    let lang = Xlang.to_lang_exn state.xlang in
    let pat = Parse_pattern.parse_pattern lang s in
    Some
      (Xpattern.mk_xpat
         (Xpattern.Sem (lazy pat, lang))
         (s, Tok.unsafe_fake_tok ""))
  with
  | Parsing.Parse_error
  | Parsing_error.Lexical_error _ ->
      None

(*****************************************************************************)
(* User Interface (Preview Pane) *)
(*****************************************************************************)

(* Given the bounds of a highlighted range, does this index
   fall in or out of the highlighted range?
*)
let placement_wrt_bound (lb, rb) idx =
  match (lb, rb) with
  | None, None -> Common.Middle3 ()
  | Some lb, _ when idx < lb -> Left3 ()
  | _, Some rb when idx >= rb -> Right3 ()
  | __else__ -> Middle3 ()

(* Given the range of a match, we want to split a given line
 * into things that are in the match, or are not.
 *)
let split_line (t1 : Tok.location) (t2 : Tok.location) (row, line) =
  let end_line, end_col, _ = Tok.end_pos_of_loc t2 in
  if row < t1.pos.line then (line, "", "")
  else if row > t2.pos.line then (line, "", "")
  else
    let lb = if row = t1.pos.line then Some t1.pos.column else None in
    let rb = if row = end_line then Some end_col else None in
    let l_rev, m_rev, r_rev, _ =
      String.fold_left
        (fun (l, m, r, i) c ->
          match placement_wrt_bound (lb, rb) i with
          | Common.Left3 _ -> (c :: l, m, r, i + 1)
          | Middle3 _ -> (l, c :: m, r, i + 1)
          | Right3 _ -> (l, m, c :: r, i + 1))
        ([], [], [], 0) line
    in
    ( Common2.string_of_chars (List.rev l_rev),
      Common2.string_of_chars (List.rev m_rev),
      Common2.string_of_chars (List.rev r_rev) )

let preview_of_match { Pattern_match.range_loc = t1, t2; _ } file state =
  let lines = Common2.cat file in
  let start_line = t1.pos.line in
  let end_line = t2.pos.line in
  let max_height = height_of_preview state.term in
  let match_height = end_line - start_line in
  (* We want the appropriate amount of lines that will fit within
     our terminal window.
     We also want the match to be relatively centered, however.
     Fortunately, the precise math doesn't matter too much. We
     take the height of the match and try to equivalently
     pad it on both sides with other lines.
     TODO(brandon): cases for if the match is too close to the top
     or bottom of the file
  *)
  let preview_start, preview_end =
    if match_height <= max_height then
      (* if this fits within our window *)
      let extend_before = (max_height - match_height) / 2 in
      let start = safe_subtract start_line extend_before in
      (start, start + max_height)
    else (start_line, start_line + max_height)
  in
  let line_num_imgs, line_imgs =
    lines
    (* Row is 1-indexed *)
    |> Common.mapi (fun idx x -> (idx + 1, x))
    (* Get only the lines that we care about (the ones in the preview) *)
    |> Common.map_filter (fun (idx, line) ->
           if preview_start <= idx && idx < preview_end then
             Some (idx, split_line t1 t2 (idx, line))
           else None)
    (* Turn line numbers and the line contents to images *)
    |> Common.map (fun (idx, (l, m, r)) ->
           ( I.(string fg_line_num (Int.to_string idx)),
             I.(
               string A.empty l
               (* alt: A.(bg (rgb_888 ~r:255 ~g:255 ~b:194)) *)
               <|> string A.(st bold ++ bg_match) m
               <|> string A.empty r) ))
    |> Common2.unzip
  in
  (* Right-align the images and pad on the right by 1 *)
  let line_num_imgs_aligned_and_padded =
    let max_line_num_len =
      line_num_imgs
      |> Common.map (fun line_num_img -> I.width line_num_img)
      |> List.fold_left Int.max 0
    in
    line_num_imgs
    |> Common.map (fun line_num_img ->
           I.hsnap ~align:`Right max_line_num_len line_num_img)
    |> I.vcat |> I.hpad 0 1
  in
  (* Put the line numbers and contents together! *)
  I.(line_num_imgs_aligned_and_padded <|> vcat line_imgs)

let default_screen_img s state =
  let w = width_of_preview state.term in
  I.(
    (get_default_screen_lines w |> Common.map (I.string (A.fg semgrep_green)))
    @ [
        vpad 1 0
          (string A.(fg semgrep_green ++ st bold) "Semgrep Interactive Mode");
        vpad 1 1 (string A.empty "powered by Semgrep Open-Source Engine");
        string A.empty s;
      ]
    |> Common.map (hsnap w)
    |> vcat
    |> I.vsnap (height_of_preview state.term))

let no_matches_found_img state =
  let h = height_of_files state.term in
  I.(
    (get_ghost_lines h |> Common.map (I.string (A.fg light_blue)))
    @ [ vpad 2 0 (string A.empty "no matches found") ]
    |> Common.map (hsnap (width_of_preview state.term))
<<<<<<< HEAD
    |> vcat
    |> I.vsnap (height_of_preview state.term))
=======
    |> vcat |> I.vsnap h)
>>>>>>> 3fc1be1f

let render_preview_no_matches ~has_changed_query state =
  if state.turbo then
    (* In Turbo Mode, what we display here is dependent on two
        things, the current state of the buffer and whether we
        actually changed the query bar with our last key press.
    *)
    if String.equal (get_current_line state) "" then
      default_screen_img "(type a pattern to get started!)" state
    else if has_changed_query then default_screen_img "thinking..." state
    else no_matches_found_img state
  else if
    (* In regular mode, we don't care about those things, but we
        do care about whether we have entered a pattern or not.
    *)
    Option.is_some state.formula
  then no_matches_found_img state
  else default_screen_img "(type a pattern to get started!)" state

(*****************************************************************************)
(* User Interface (Top Left Pane) *)
(*****************************************************************************)

(* This just pretty-prints out the patterns we currently have in
   our tree.
*)
let render_patterns iformula =
  let rec loop = function
    | IPat ({ Xpattern.pstr = s, _; _ }, b) ->
        if b then I.(string A.empty (Common.spf "%s" s))
        else I.(string A.(fg lightblue) "not: " <|> string A.empty s)
    | IAll pats ->
        I.(
          let patterns =
            pats |> Common.map loop
            |> Common.map (fun img -> I.(string A.empty "- " <|> img))
            |> vcat |> hpad 2 0
          in
          hsnap (I.width patterns) ~align:`Left (string A.(fg lightblue) "all:")
          <-> patterns)
    | IAny pats ->
        I.(
          let patterns =
            pats |> Common.map loop
            |> Common.map (fun img -> I.(string A.empty "- " <|> img))
            |> vcat |> hpad 2 0
          in
          hsnap (I.width patterns) ~align:`Left (string A.(fg lightblue) "any:")
          <-> patterns)
  in
  match iformula with
  | IPat (_, true) -> I.(string A.(fg lightblue) "pattern: " <|> loop iformula)
  | _ -> loop iformula

(* This differs based on our mode. In Turbo Mode, this is just the
   list of files.

   In Normal Mode, we allow cumulative building of patterns, so this can
   sometimes print out the patterns that we are currently building up.
*)
let render_top_left_pane file_zipper state =
  let lines_to_pad_below_to_reach l n =
    if List.length l >= n then 0 else n - List.length l
  in
  let patterns =
    match state.formula with
    | None -> I.void 0 0
    | Some formula ->
        render_patterns formula
        |> I.hsnap (width_of_files state.term) ~align:`Left
  in
  let intermediary_bar =
    String.make (width_of_files state.term) '-' |> I.string (A.fg (A.gray 12))
  in
  let lines_of_files = height_of_preview state.term - I.height patterns - 1 in
  (* TODO: change file_zipper to have certain frame length *)
  let files =
    Pointed_zipper.take lines_of_files file_zipper
    |> Common.mapi (fun idx { file; _ } ->
           if idx = Pointed_zipper.relative_position file_zipper then
             I.string A.(fg (gray 19) ++ st bold ++ bg_file_selected) file
           else I.string (A.fg (A.gray 16)) file)
  in
  I.(
    files |> I.vcat
    |> I.vpad 0 (lines_to_pad_below_to_reach files lines_of_files)
    <-> intermediary_bar <-> patterns)

(*****************************************************************************)
(* User Interface (Screen) *)
(*****************************************************************************)

let render_screen ?(has_changed_query = false) state =
  let w, _h = Term.size state.term in
  (* Minus two, because one for the line, and one for
     the input line.
  *)
  (* The zipper shouldn't be able to change while we're
     rendering the screen, so it's safe to do this. This
     ensures that we don't act like it does, anyways.
  *)
  let file_zipper = !(state.file_zipper) in
  let top_left_pane = render_top_left_pane file_zipper state in
  let preview_pane =
    if Pointed_zipper.is_empty file_zipper then
      render_preview_no_matches ~has_changed_query state
    else
      let { file; matches = matches_zipper } =
        Pointed_zipper.get_current file_zipper
      in
      (* 1 indexed *)
      let match_idx = Pointed_zipper.absolute_position matches_zipper + 1 in
      let total_matches = Pointed_zipper.length matches_zipper in
      let match_position_img =
        if total_matches = 1 then I.void 0 0
        else
          I.string bg_match_position
            (Common.spf "%d/%d" match_idx total_matches)
          |> I.hsnap ~align:`Right (w - files_width - 1)
      in
      let pm = Pointed_zipper.get_current matches_zipper in
      I.(match_position_img </> preview_of_match pm file state)
  in
  let vertical_bar = I.char A.empty '|' 1 (height_of_preview state.term) in
  let horizontal_bar = String.make w '-' |> I.string (A.fg (A.gray 12)) in
  let mode =
    if state.turbo then I.void 0 0
    else if state.mode then I.(string A.(fg semgrep_green) "[ALL]")
    else I.(string A.(fg semgrep_green) "[ANY]")
  in
  let prompt =
    I.(
      mode
      <|> string (A.fg A.cyan) "> "
      <|> string A.empty (get_current_line state))
  in
  let lowerbar =
    let status =
      if state.turbo then "Semgrep Interactive Mode (TURBO ACTIVATED)"
      else "Semgrep Interactive Mode"
    in
    I.(string (A.fg A.green) status)
  in
  (* The format of the Interactive Mode UI is:
   *
   * files files vertical bar preview preview preview
   * files files vertical bar preview preview preview
   * files files vertical bar preview preview preview
   * files files vertical bar preview preview preview
   * files files vertical bar preview preview preview
   * horizontal bar   horizontal bar   horizontal bar
   * prompt prompt prompt prompt prompt prompt prompt
   * lower bar lower bar lower bar lower bar lower bar
   *)
  I.(
    top_left_pane
    (* THINK: unnecessary? *)
    |> (fun img -> I.hcrop 0 (I.width img - files_width) img)
    <|> vertical_bar <|> preview_pane <-> horizontal_bar <-> prompt <-> lowerbar)

(*****************************************************************************)
(* Commands *)
(*****************************************************************************)

let parse_command ({ xlang; _ } as state : state) =
  let s = get_current_line state in
  match s with
  | "exit" -> Exit
  | "any" -> Any
  | "all" -> All
  | _ when String.starts_with ~prefix:"not " s ->
      let s = Str.string_after s 4 in
      (* TODO: error handle *)
      let lang = Xlang.to_lang_exn xlang in
      let lpat = lazy (Parse_pattern.parse_pattern lang s) in
      Pat
        ( Xpattern.mk_xpat
            (Xpattern.Sem (lpat, lang))
            (s, Tok.unsafe_fake_tok ""),
          false )
  | _else_ ->
      (* TODO: error handle *)
      let lang = Xlang.to_lang_exn xlang in
      let lpat = lazy (Parse_pattern.parse_pattern lang s) in
      Pat
        ( Xpattern.mk_xpat
            (Xpattern.Sem (lpat, lang))
            (s, Tok.unsafe_fake_tok ""),
          true )

let execute_command (state : state) =
  let cmd = parse_command state in
  let handle_pat (pat, b) =
    let new_pat = IPat (pat, b) in
    if state.turbo then new_pat
    else
      match (state.formula, state.mode) with
      | None, _ -> new_pat
      | Some (IAll pats), true -> IAll (new_pat :: pats)
      | Some (IAny pats), false -> IAny (new_pat :: pats)
      | Some pat, true -> IAll [ new_pat; pat ]
      | Some pat, false -> IAny [ new_pat; pat ]
  in
  let state =
    match cmd with
    | Exit -> failwith "bye bye"
    | All -> { state with mode = true }
    | Any -> { state with mode = false }
    | Pat (pat, b) ->
        let new_iformula = handle_pat (pat, b) in
        let file_zipper = matches_of_new_iformula new_iformula state in
        state.file_zipper := file_zipper;
        { state with formula = Some new_iformula }
  in
  (* Remember to reset the current line after executing a command,
     but only if we're not doing a Turbo run!
  *)
  if not state.turbo then { state with cur_line_rev = [] } else state

(*****************************************************************************)
(* Turbo mode *)
(*****************************************************************************)

(* This function spawns a thread for every single unique change to the current
   line. Each of these threads is responsible for populatin the `should_refresh`
   and `file_zipper` fields with updated entries, which is then consumed by
   the interactive loop as it notices.

   Care must be taken to ensure multiple threads don't mess with each other.
*)
let spawn_thread_if_turbo state =
  if state.turbo then
    Thread.create
      (fun _ ->
        let cur_line = get_current_line state in
        let pat_opt = parse_pattern_opt cur_line state in
        match (cur_line, pat_opt) with
        | "", _ ->
            (* When we go back to the empty line, reset the view to default. *)
            should_refresh := true;
            state.file_zipper :=
              (* TODO? *)
              Pointed_zipper.empty_with_max_len (height_of_preview state.term)
        | _, None -> ()
        | _, Some pat ->
            let new_iformula = IPat (pat, true) in
            let file_zipper = matches_of_new_iformula new_iformula state in
            state.file_zipper := file_zipper;
            should_refresh := true)
      ()
    |> ignore

let stop_thread_if_turbo state =
  if state.turbo then state.should_continue_iterating_targets := false

(*****************************************************************************)
(* Interactive loop *)
(*****************************************************************************)

let interactive_loop ~turbo xlang xtargets =
  let rec render_and_loop ?(has_changed_query = false) (t : Term.t) state =
    Term.image t (render_screen ~has_changed_query state);
    loop t state
  and loop t state =
    if !should_refresh then (
      (* If this is true, this indicates that we should refresh, because a
         thread has asynchronously given us new matches (and a new file zipper)
      *)
      should_refresh := false;
      render_and_loop t state)
    else
      (* I (Brandon) have absolutely no idea why, but for some reason
         using `Term.pending` here just loops forever and
         seems to think that it's always not pending.

         if not (Term.pending t) then

         ^ loops forever to this case

         So instead we just poll stdin to see whether there is
         data, which should be a good proxy for whether or not it
         is safe to proceed to the blocking `event` call.

         TODO(pad): we should not need any Unix.select, and no 0.0005 timeout.
         Thread should work fine with Term.event
      *)
      match Unix.select [ Unix.stdin ] [] [] 0.0005 with
      | [], _, _ ->
          (* stdin not available for reading, no data so let's cycle again
         *)
          loop t state
      | _ :: _, _, _ -> (
          match Term.event t with
          | `Key (`Enter, _) ->
              let state = execute_command state in
              render_and_loop t state
          | `Key (`Backspace, _) -> (
              match state.cur_line_rev with
              (* nothing to delete, just stay the same *)
              | [] -> loop t state
              | _ :: cs ->
                  stop_thread_if_turbo state;
                  let state = fresh_state { state with cur_line_rev = cs } in
                  spawn_thread_if_turbo state;
                  render_and_loop ~has_changed_query:true t state)
          | `Key (`ASCII c, _) ->
              stop_thread_if_turbo state;
              let state =
                fresh_state
                  { state with cur_line_rev = c :: state.cur_line_rev }
              in
              spawn_thread_if_turbo state;
              render_and_loop ~has_changed_query:true t state
          | `Key (`Arrow `Left, _) ->
              let file_zipper = !(state.file_zipper) in
              state.file_zipper :=
                Pointed_zipper.map_current
                  (fun { file; matches = mz } ->
                    { file; matches = Pointed_zipper.move_left mz })
                  file_zipper;
              render_and_loop t state
          | `Key (`Arrow `Right, _) ->
              let file_zipper = !(state.file_zipper) in
              state.file_zipper :=
                Pointed_zipper.map_current
                  (fun { file; matches = mz } ->
                    { file; matches = Pointed_zipper.move_right mz })
                  file_zipper;
              render_and_loop t state
          | `Key (`Arrow `Up, _) ->
              let file_zipper = !(state.file_zipper) in
              state.file_zipper := Pointed_zipper.move_left file_zipper;
              render_and_loop t state
          | `Key (`Arrow `Down, _) ->
              let file_zipper = !(state.file_zipper) in
              state.file_zipper := Pointed_zipper.move_right file_zipper;
              render_and_loop t state
          | `Resize _ -> render_and_loop t state
          | __else__ -> render_and_loop t state)
  in
  let t = Term.create () in
  Common.finalize
    (fun () ->
      let state = init_state turbo xlang xtargets t in
      (* fake if to shutdown warning 21 of ocamlc "nonreturn-statement" *)
      if true then render_and_loop state.term state)
    (fun () -> Term.release t)
  [@@profiling]

(*****************************************************************************)
(* Main logic *)
(*****************************************************************************)

(* All the business logic after command-line parsing. Return the desired
   exit code. *)
let run (conf : Interactive_CLI.conf) : Exit_code.t =
  CLI_common.setup_logging ~force_color:false ~level:conf.logging_level;
  let targets, _skipped =
    Find_targets.get_targets conf.targeting_conf conf.target_roots
  in
  (* TODO: support generic and regex patterns as well. See code in Deep.
   * Just use Parse_rule.parse_xpattern xlang (str, fk)
   *)
  let xlang = Xlang.L (conf.lang, []) in
  let targets =
    targets |> List.filter (Filter_target.filter_target_for_xlang xlang)
  in
  let config = Core_runner.runner_config_of_conf conf.core_runner_conf in
  let config = { config with roots = conf.target_roots; lang = Some xlang } in
  let xtargets =
    targets |> Common.map Fpath.to_string
    |> Common.map (fun file ->
           let xtarget = Run_semgrep.xtarget_of_file config xlang file in
           Lock_protected.protect xtarget)
  in
  interactive_loop ~turbo:conf.turbo xlang xtargets;
  Exit_code.ok

(*****************************************************************************)
(* Entry point *)
(*****************************************************************************)

let main (argv : string array) : Exit_code.t =
  let conf = Interactive_CLI.parse_argv argv in
  run conf<|MERGE_RESOLUTION|>--- conflicted
+++ resolved
@@ -542,17 +542,12 @@
     |> I.vsnap (height_of_preview state.term))
 
 let no_matches_found_img state =
-  let h = height_of_files state.term in
+  let h = height_of_preview state.term in
   I.(
     (get_ghost_lines h |> Common.map (I.string (A.fg light_blue)))
     @ [ vpad 2 0 (string A.empty "no matches found") ]
     |> Common.map (hsnap (width_of_preview state.term))
-<<<<<<< HEAD
-    |> vcat
-    |> I.vsnap (height_of_preview state.term))
-=======
     |> vcat |> I.vsnap h)
->>>>>>> 3fc1be1f
 
 let render_preview_no_matches ~has_changed_query state =
   if state.turbo then
