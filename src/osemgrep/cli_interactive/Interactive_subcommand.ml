--- conflicted
+++ resolved
@@ -138,13 +138,6 @@
     metadata = None;
   }
 
-<<<<<<< HEAD
-let matches_of_new_ipat new_ipat state =
-  let rule_formula = translate_formula new_ipat in
-  let fake_rule =
-    mk_fake_rule (Rule.languages_of_xlang state.xlang) rule_formula
-  in
-=======
 (*****************************************************************************)
 (* Calling the Semgrep Engine *)
 (*****************************************************************************)
@@ -166,8 +159,9 @@
 let matches_of_new_iformula (new_iform : iformula) (state : state) :
     matches_by_file Pointed_zipper.t =
   let rule_formula = translate_formula new_iform in
-  let fake_rule = mk_fake_rule state.xlang rule_formula in
->>>>>>> c5640661
+  let fake_rule =
+    mk_fake_rule (Rule.languages_of_xlang state.xlang) rule_formula
+  in
   let hook _s (_m : Pattern_match.t) = () in
   let xconf =
     {
