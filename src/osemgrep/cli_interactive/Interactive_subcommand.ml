--- conflicted
+++ resolved
@@ -297,12 +297,8 @@
     xlang;
     xtargets;
     file_zipper =
-<<<<<<< HEAD
       Lock_protected.protect
-        (ref (Framed_zipper.empty_with_max_len (height_of_files term)));
-=======
-      ref (Framed_zipper.empty_with_max_len (height_of_preview term));
->>>>>>> b70e51f9
+        (ref (Framed_zipper.empty_with_max_len (height_of_preview term)));
     should_continue_iterating_targets = ref true;
     cur_line_rev = [];
     formula = None;
@@ -385,7 +381,7 @@
 
 let reset_zipper state =
   atomic_map_file_zipper
-    (fun _ -> Framed_zipper.empty_with_max_len (height_of_files state.term))
+    (fun _ -> Framed_zipper.empty_with_max_len (height_of_preview state.term))
     state
 
 (*****************************************************************************)
@@ -487,32 +483,7 @@
                     buffer_matches_of_xtarget state fake_rule xconf xtarget)
              (* the user typed something else; we're not needed anyore *)
            else raise Thread.Exit)
-<<<<<<< HEAD
     |> ignore
-=======
-  in
-
-  let res_by_file =
-    res
-    |> List.concat_map (fun ({ matches; _ } : _ Report.match_result) ->
-           Common.map (fun (m : Pattern_match.t) -> (m.file, m)) matches)
-    |> Common2.group_assoc_bykey_eff
-    (* A framed zipper with a frame size of 1 is the same as a regular
-       zipper.
-    *)
-    |> Common.map (fun (file, pms) ->
-           let sorted_pms =
-             List.sort
-               (fun { Pattern_match.range_loc = l1, _; _ }
-                    { Pattern_match.range_loc = l2, _; _ } ->
-                 Int.compare l1.pos.charpos l2.pos.charpos)
-               pms
-           in
-           { file; matches = Framed_zipper.of_list 1 sorted_pms })
-    |> List.sort (fun { file = k1; _ } { file = k2; _ } -> String.compare k1 k2)
-  in
-  Framed_zipper.of_list (height_of_preview state.term) res_by_file
->>>>>>> b70e51f9
 
 let parse_pattern_opt s state =
   try
@@ -880,7 +851,6 @@
    Care must be taken to ensure multiple threads don't mess with each other.
 *)
 let spawn_thread_if_turbo state =
-<<<<<<< HEAD
   (* Let's only spawn a new turbo thread if our next event isn't
      one which is going to spin up yet another turbo thread.
      This reduces perceived lag if the user is typing really fast.
@@ -888,26 +858,6 @@
   match Queue.peek_opt event_queue with
   | Some (Key (`ASCII _, _))
   | Some (Key (`Backspace, _)) ->
-=======
-  if state.turbo then
-    Thread.create
-      (fun _ ->
-        let cur_line = get_current_line state in
-        let pat_opt = parse_pattern_opt cur_line state in
-        match (cur_line, pat_opt) with
-        | "", _ ->
-            (* When we go back to the empty line, reset the view to default. *)
-            should_refresh := true;
-            state.file_zipper :=
-              (* TODO? *)
-              Framed_zipper.empty_with_max_len (height_of_preview state.term)
-        | _, None -> ()
-        | _, Some pat ->
-            let new_iformula = IPat (pat, true) in
-            let file_zipper = matches_of_new_iformula new_iformula state in
-            state.file_zipper := file_zipper;
-            should_refresh := true)
->>>>>>> b70e51f9
       ()
   | __else__ ->
       if state.turbo then
