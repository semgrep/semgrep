(*****************************************************************************)
(* Prelude *)
(*****************************************************************************)
(* Parse a semgrep-interactive command, execute it and exit.
 *
 * TODO:
 *  - data race on AST_utils.busy_with_equal (pad tried
 *    to use Lock_protected.t around it but ended up with
 *    some Mutex deadlock exn)
 *  - turbo/live mode with displaying incremental matches
 *    (not waiting until we have found all the matches)
 *  - code highlighting using Highlight_AST.ml in codemap/efuns
 *  - leverage multicore (switch to OCaml 5.0 or find a way to use
 *    Parmap like in Run_semgrep.map_targets)
 *  - support more complex iformula (where, inside, etc.)
 *  - readline-like input with history
 *  - completion on function names in the project! (or maybe put this in
 *    osemgrep-pro interactive)
 *)

open Notty
open Notty_unix

let logger = Logging.get_logger [ __MODULE__ ]

(*****************************************************************************)
(* Types *)
(*****************************************************************************)

type command =
  (* ex: "foobar" *)
  | Pat of Xpattern.t * bool
  (* boolean composition of patterns *)
  | Any
  | All
  (* actual commands *)
  | Exit

(* interactive formula, but in a zipper!

   When in Pattern Builder mode, we want to be able to traverse the
   formula, up and down. This means we need another zipper.

   The difficulty is that we would also like to be able to have the
   zipper stop on the `all` and `any` themselves, which means we need
   to have an extra entry in the zipper. We'll call that `Header`,
   described below.
*)
type iformula_zipper =
  | IPat of Xpattern.t * bool
  (* false = negated *)
  | Header
  (* Header should only be within a zipper of IAll or IAny (not top level),
     and only once. This is so if we have
     all:
       - foo
       - bar
     then "foo" and "bar" should be in the zipper, so we can go between
     them, but we might also want to be able to go to `all`, so we include
     a "header" as the first item in the zipper.
  *)
  | IAll of iformula_zipper Zipper.t
  | IAny of iformula_zipper Zipper.t

type matches_by_file = {
  file : string;
  matches : Pattern_match.t Zipper.t;
      (** A zipper, because we want to be able to go back and forth
        through the matches in the file.
      *)
}

(* Xtarget.t contains a lazy reference on the AST that is not thread-safe,
 * hence the use of Lock_protected.t
 *)
type xtarget = Xtarget.t Lock_protected.t

(* The kind of menu we are currently highlighting. We can be using the
   arrow keys to move around in the files, or the pattern building
   menu.

   In Navigator Mode, the arrow keys are used to move around in either
   the list of files, or the matches within a particular file. Editing
   is used to add new patterns to the pattern tree.

   In Pattern Builder Mode, the arrow keys are used to move around in
   the already-built pattern tree, and editing causes the pattern tree
   to be edited in-place.
*)
type menu_mode = Navigator | Pattern

(* The type of the state for the interactive loop.
   This is the information we need to carry in between every key press,
   and whenever we need to redraw the canvas.
   coupling: if you add refs below, please update fresh_state() further below.
*)
type state = {
  xlang : Xlang.t;
  xtargets : xtarget list;
  file_zipper : matches_by_file Framed_zipper.t ref Lock_protected.t;
      (** ref because our matches might change at any time when the
          thread which is doing matches completes.
          The thread needs to be able to communicate the new file zipper
          back to the main thread.
          Lock protected, because in Turbo mode, the turbo thread writes to
          this ref in order to buffer more matches into it, and the REPL thread
          writes to this ref in order to move up and down and stuff.
          We need to ensure these writes do not clash.
        *)
  cur_line_rev : char list;
      (** The current line that we are reading in, which is not yet finished.
          It's in reverse because we're consing on to the front.
      *)
  formula : iformula_zipper option;
  menu_mode : menu_mode;  (** The kind of menu we are currently highlighting. *)
  pattern_mode : bool;
      (** True if in "All mode", false if "Any mode". This is changed
        * when the user type 'all' or 'any' in the prompt.
        *)
  term : Notty_unix.Term.t;
  turbo : bool;  (** Whether or not to do Turbo. *)
  (* To tell the spawned thread to stop because its computation is not
   * needed anymore because the user typed already something else.
   * Ideally we could just call Thread.kill from the main thread on
   * the id of the thread returned by Thread.create(), but the function
   * is actually deprecated because it's not the recommended way to do.
   * See https://fa.caml.narkive.com/kBWpAhJu/caml-list-the-best-way-to-circumvent-the-lack-of-thread-kill
   * alt:
   * - http://haesbaert.org/oslo/oslo/Oslo/index.html
   * - http://ocsigen.org/lwt/5.5.0/api/Lwt_preemptive
   *)
  should_continue_iterating_targets : bool ref;
}

type event =
  | End
  | Key of Unescape.key
  | Mouse of Unescape.mouse
  | Paste of Unescape.paste
  | Resize of { cols : int; rows : int }

(*****************************************************************************)
(* Constants *)
(*****************************************************************************)

(* Arbitrarily, let's just set the width of files to 40 chars. *)
let files_width = 40

(* color settings *)
let semgrep_green = A.rgb_888 ~r:58 ~g:212 ~b:167
let light_green = A.rgb_888 ~r:77 ~g:255 ~b:175
let neutral_yellow = A.rgb_888 ~r:255 ~g:255 ~b:161
let light_blue = A.rgb_888 ~r:51 ~g:129 ~b:255
let bg_file_selected = A.(bg (gray 5))
let bg_match = A.(bg (A.rgb_888 ~r:128 ~g:83 ~b:0))
let bg_match_position = A.(bg light_green ++ fg (gray 3))
let fg_line_num = A.(fg neutral_yellow)

(* This ref indicates whether or not the interactive loop should refresh.
   This can happen if a thread has completed its computation, and the state
   has been replenished with new matches. We don't want to constantly
   redraw the screen, so we only redraw when this condition is true.
*)
let should_refresh = ref false
let event_queue : event Queue.t = Queue.create ()

(*****************************************************************************)
(* ASCII art *)
(*****************************************************************************)

(* All these images are annotated with their width, which is what was used
   with the ASCII image generator to generate them.

   For the Semgrep logos, width is the more important factor, so we use that
   as the primary constraint for resizing. For the ghosts, height is, so we
   constrain primarily by that metric.
*)

let default_screen_lines_100 =
  [
    "                 ((((((                         \
     (((((                         ((((((                ";
    "          ((((((((((((((((((((          %(((((((((((((((((((           \
     ((((((((((((((((((((         ";
    "     %((((((((((((((((((((((((((    (((((((((((((((((((((((((((   \
     #((((((((((((((((((((((((((       ";
    "   (((((((((((((((((((((((((((((( ((((((((((((((((((((((((((((((( \
     (((((((((((((((((((((((((((((#    ";
    "  (((((((((((%          (((((((&((((((((((((           \
     (((((((((((((((((((%          ((((((((((((   ";
    "&(((((((((#                ((((((((((((((                 \
     (((((((((((((#                ((((((((((& ";
    "(((((((((                    ((((((((((&                   \
     (((((((((((                    ((((((((( ";
    "(((((((((                      (((((((((                     \
     (((((((((                      ((((((((";
    "(((((((((                      (((((((((                     \
     (((((((((                      ((((((((";
    " (((((((((                    ((((((((((                     \
     (((((((((#                    (((((((((";
    " ((((((((((                  ((((((((((((                   \
     ((((((((((((                  ((((((((((";
    "  (((((((((((              ((((((((((((((((%             \
     (((((#(((((((((((              ((((((((((( ";
    "   %((((((((((((((####(((((((((((((( \
     ((((((((((((###((((((((((((%((((((((((((((####((((((((((((((   ";
    "     #((((((((((((((((((((((((((((& ((((((((((((((((((((((((((((( \
     #((((((((((((((((((((((((((((&    ";
    "        (((((((((((((((((((((((%       (((((((((((((((((((((((       \
     (((((((((((((((((((((((%       ";
    "             ((((((((((((((                %(((((((((((((%                \
     ((((((((((((((            ";
  ]

let default_screen_lines_65 =
  [
    "             ((((                ((((                (((#            ";
    "       ((((((((((((((((    ((((((((((((((((    ((((((((((((((((      ";
    "     ((((((((((((((((((( (((((((((((((((((((( (((((((((((((((((((    ";
    "   (((((((          ((((((((((          ((((((((((          (((((((  ";
    "   (((((#             ((((((              ((((((             ((((((  ";
    "  ((((((              ((((((              ((((((              (((((  ";
    "   ((((((             ((((((&            (((((((             ((((((  ";
    "   (((((((          ((((((((((          ((((((((((          ((((((   ";
    "     (((((((((((((((((((( (((((((((((((((((( ((((((((((((((((((((    ";
    "       &(((((((((((((((    ((((((((((((((((    (((((((((((((((       ";
  ]

let get_default_screen_lines width =
  if width > 105 then default_screen_lines_100
  else if width > 70 then default_screen_lines_65
  else []

(* about 40 lines tall *)
let ghost_lines_80 =
  [
    "                       .-=*#%%@@@@@@%%#*+-.                       ";
    "                   -+#@@@@@@@@@@@@@@@@@@@@@@%*-.                  ";
    "               .+%@@@@@@@@@%#**++++**#%@@@@@@@@@%+:               ";
    "             =%@@@@@@@*=:.               :=*%@@@@@@%=             ";
    "          .+@@@@@@#=.                        .=#@@@@@@*.          ";
    "         =@@@@@@+.                              .+@@@@@@+         ";
    "       :%@@@@@+                                    =%@@@@%-       ";
    "      +@@@@@+                                        +@@@@@*      ";
    "     #@@@@%:                                          .#@@@@%     ";
    "    #@@@@#                                              *@@@@%.   ";
    "   #@@@@#                                                *@@@@#   ";
    "  =@@@@%                                                  #@@@@+  ";
    "  @@@@@.                                                   @@@@@: ";
    " +@@@@+            ...                      ...            -@@@@# ";
    " @@@@@.         .*@@@@@#:                .*@@@@@#:          @@@@@.";
    ":@@@@%         .@@@@@@@@@:              .@@@@@@@@@:         *@@@@-";
    "-@@@@*         -@@@@@@@@@+              -@@@@@@@@@+         +@@@@+";
    "-@@@@*          *@@@@@@@%.               *@@@@@@@%.         =@@@@+";
    "-@@@@*           :+###+:                  :+###+:           =@@@@+";
    "-@@@@*                                                      =@@@@+";
    "-@@@@*                                                      =@@@@+";
    "-@@@@*                                                      =@@@@+";
    "-@@@@*                                                      =@@@@+";
    "-@@@@*                                                      =@@@@+";
    "-@@@@*                                                      =@@@@+";
    "-@@@@*                                                      =@@@@+";
    "-@@@@*                                                      =@@@@+";
    "-@@@@*                                                      =@@@@+";
    "-@@@@*                                                      =@@@@+";
    "-@@@@*                                                      =@@@@+";
    "-@@@@*                                                      =@@@@+";
    "-@@@@*      :*#*-              =*#+.             .+#*-      =@@@@+";
    "-@@@@*    .*@@@@@*           .#@@@@@-           =@@@@@%-    =@@@@+";
    "-@@@@*  .+@@@@@@@@%-        =@@@@@@@@#        .#@@@@@@@@#:  =@@@@+";
    "-@@@@* +@@@@@%+@@@@@*     .#@@@@@#@@@@@=     -@@@@@##@@@@@*.=@@@@+";
    "-@@@@%@@@@@@=  :%@@@@%:  =@@@@@#  =@@@@@*   *@@@@@=  -%@@@@@%@@@@+";
    "-@@@@@@@@@*      *@@@@@+#@@@@@=    .%@@@@@=@@@@@#.     =@@@@@@@@@+";
    "-@@@@@@@*.        -%@@@@@@@@*.       +@@@@@@@@@=         +@@@@@@@+";
    "-@@@@@#:            *@@@@@@-          :%@@@@@%.           .*@@@@@+";
    "#@@#-               -%@@*.             +@@%+               :#@@#. ";
  ]

(* about 25 lines tall *)
let ghost_lines_50 =
  [
    "             .-+#%@@@@@@%#+=:             ";
    "          -*@@@@@%#****##@@@@@#=          ";
    "       .*@@@%+-.           :+%@@@*:       ";
    "     .*@@@+.                  .+@@@#.     ";
    "    -@@@+                        +@@@=    ";
    "   =@@%:                          .%@@*   ";
    "  =@@%.                             #@@+  ";
    " :@@@.                               %@@- ";
    " #@@=       --:            .--.      -@@% ";
    " @@@.     =@@@@%.         %@@@@+      @@@.";
    ":@@@      #@@@@@:        .@@@@@%      %@@-";
    ":@@@       =*#*:          .+##=       %@@-";
    ":@@@                                  %@@-";
    ":@@@                                  %@@-";
    ":@@@                                  %@@-";
    ":@@@                                  %@@-";
    ":@@@                                  %@@-";
    ":@@@                                  %@@-";
    ":@@@                                  %@@-";
    ":@@@    :=:         ==.        .=-    %@@-";
    ":@@@  :#@@@*      :%@@@=      +@@@%-  %@@-";
    ":@@@.*@@@#@@@:   *@@@%@@#.  .%@@#%@@#:%@@-";
    ":@@@@@@+  -%@@+:%@@*. +@@@-=@@@=  =@@@@@@-";
    ":@@@@*.     *@@@@@-    :%@@@@#.     +@@@@-";
    ".%@#:        -%@*        +@@+        .*@@:";
  ]

let get_ghost_lines height =
  (* The ghost lines are annotated with width, but we actually want
     to use height, because they're taller than they are wide.

     This means height is more likely to be a limiting factor than width.
  *)
  if height > 50 then ghost_lines_80
  else if height > 30 then ghost_lines_50
  else []

(*****************************************************************************)
(* UI Helpers *)
(*****************************************************************************)

let height_of_preview term = snd (Term.size term) - 3
let width_of_files _term = files_width
let width_of_preview term = fst (Term.size term) - width_of_files term - 1

let init_state turbo xlang xtargets term =
  {
    xlang;
    xtargets;
    file_zipper =
<<<<<<< HEAD
      ref (Framed_zipper.empty_with_max_len (height_of_preview term));
=======
      Lock_protected.protect
        (ref (Framed_zipper.empty_with_max_len (height_of_preview term)));
>>>>>>> 50cf4de5
    should_continue_iterating_targets = ref true;
    cur_line_rev = [];
    formula = None;
    menu_mode = Navigator;
    pattern_mode = true;
    term;
    turbo;
  }

let fresh_state old_state =
  (* generating fresh refs! otherwise they will be shared between
   * different spawned threads.
   * alt: we could use mutable fields instead of refs in state.
   * mutable fields are freshly generated when doing
   *      { state with other_field = xx },
   * but they are also confusing (because of this magic), so simpler
   * for now to be explicit by calling a clear fresh_state() function.
   *)
  {
    old_state with
    file_zipper =
      Lock_protected.with_lock
        (fun file_zipper -> Lock_protected.protect (ref !file_zipper))
        old_state.file_zipper;
    should_continue_iterating_targets = ref true;
  }

let get_current_line state =
  Common2.string_of_chars (List.rev state.cur_line_rev)

let safe_subtract x y =
  let res = x - y in
  if res < 0 then 0 else res

let parse_event = function
  | `End -> End
  | `Key k -> Key k
  | `Mouse m -> Mouse m
  | `Paste p -> Paste p
  | `Resize (cols, rows) -> Resize { cols; rows }

let bg_if b attr = if b then attr else A.empty

(*****************************************************************************)
(* Pattern building helpers *)
(*****************************************************************************)

(* The base logic for moving up and down through the pattern builder. This
   entails moving through a zipper of zippers, so we have to ensure that we
   only move in an outer zipper if it is not possible to move in the inner
   zipper. In other words, by doing a depth-first search, the first move
   should be the only one.
*)
let move_pat_base ~at_end ~move_zipper state =
  let has_moved = ref false in
  let rec move_iformula = function
    | IPat (xpat, b) -> IPat (xpat, b)
    | Header -> Header
    | IAll zipper ->
        let res = Zipper.map_current move_iformula zipper in
        if !has_moved || at_end zipper then IAll res
        else (
          has_moved := true;
          IAll (move_zipper res))
    | IAny zipper ->
        let res = Zipper.map_current move_iformula zipper in
        if !has_moved || at_end zipper then IAny res
        else (
          has_moved := true;
          IAny (move_zipper res))
  in
  match state.formula with
  | None -> None
  | Some iformula_zipper -> Some (move_iformula iformula_zipper)

let move_pat_up state =
  move_pat_base ~move_zipper:Zipper.move_up ~at_end:Zipper.is_top state

let move_pat_down state =
  move_pat_base ~move_zipper:Zipper.move_down ~at_end:Zipper.is_bottom state

(* Map the xpat which is currently being focused by our pattern builder zipper. *)
let map_focused_pat_string f state =
  let rec loop pat =
    match pat with
    | IPat (xpat, b) ->
        let new_xpat = f xpat in
        IPat (new_xpat, b)
    | Header -> Header
    | IAll pats -> IAll (Zipper.map_current loop pats)
    | IAny pats -> IAny (Zipper.map_current loop pats)
  in
  match state.formula with
  | None -> failwith "precondition"
  | Some formula -> loop formula

(* Sometimes we want to load the string of whatever the currently focused
   pattern in the pattern builder menu is, into our REPL cur line buffer.
   This allows us to immediately start editing it as soon as we switch into
   Pattern Builder.
*)
let load_focused_pat_string state =
  let xpat_ref = ref None in
  map_focused_pat_string
    (fun xpat ->
      xpat_ref := Some xpat;
      xpat)
    state
  |> ignore;
  match !xpat_ref with
  | None -> { state with cur_line_rev = [] }
  | Some { Xpattern.pstr = s, _; _ } ->
      { state with cur_line_rev = List.rev (Common2.list_of_string s) }

let is_pattern_menu state =
  match state.menu_mode with
  | Pattern -> true
  | __else__ -> false

(* We use this to get around our headers, because we don't want to map them
   when rendering patterns, because `all:` and `any:` are meant to be
   unindented.
*)
let map_nonfirst f l =
  match l with
  | [] -> []
  | x :: xs -> x :: Common.map f xs

(* Switch menus, when hitting the TAB key! *)
let switch_menu = function
  | Pattern -> Navigator
  | Navigator -> Pattern

(*****************************************************************************)
(* Engine Helpers *)
(*****************************************************************************)

let fk = Tok.unsafe_fake_tok ""

let translate_formula iformula =
  let rec aux = function
    | IPat (pat, true) -> Some (Rule.P pat)
    | IPat (pat, false) -> Some (Rule.Not (fk, P pat))
    | Header -> None
    | IAll ipats ->
        let pats =
          Zipper.to_list ipats |> Common.map fst |> Common.map_filter aux
        in
        Some (Rule.And (fk, { conjuncts = pats; conditions = []; focus = [] }))
    | IAny ipats ->
        let pats =
          Zipper.to_list ipats |> Common.map fst |> Common.map_filter aux
        in
        Some (Rule.Or (fk, pats))
  in
  match aux iformula with
  | None -> failwith "should not happen"
  | Some iformula -> iformula

let mk_fake_rule lang formula =
  {
    Rule.id = (Rule.ID.of_string "-i", fk);
    mode = `Search formula;
    (* alt: could put xpat.pstr for the message *)
    message = "";
    severity = Error;
    languages = lang;
    options = None;
    equivalences = None;
    fix = None;
    fix_regexp = None;
    paths = None;
    metadata = None;
  }

let atomic_map_file_zipper f state =
  Lock_protected.with_lock
    (fun file_zipper -> file_zipper := f !file_zipper)
    state.file_zipper

let reset_file_zipper state =
  atomic_map_file_zipper
    (fun _ -> Framed_zipper.empty_with_max_len (height_of_preview state.term))
    state

(*****************************************************************************)
(* Calling the Semgrep Engine *)
(*****************************************************************************)
(* Right now we call the engine via Match_search_mode.check_rule()
 * which is pretty down in the call stack compared to
 * Run_semgrep.semgrep_with_rules(). That means we lose some of the
 * features provided upper in the call stack such as:
 * - Parallelization in Run_semgrep.map_targets().
 *   However, maybe it's hard to reuse this parallelization
 *   and it's easier for now to use threads for the dynamic refresh of the UI.
 * - the -filter_irrelevant_rules default handling (a.k.a -fast)
 *   So we had to explicitely call is_relevant_rule below
 * - probably more.
 *
 * At the same time it's nice to go directly to the function
 * we need; it's doubtful we want to write interactively tainting rules,
 * so getting directly to Match_search_mode.check_rule() can be simpler.
 *)

let buffer_matches_of_xtarget state (fake_rule : Rule.search_rule) xconf xtarget
    =
  let hook _s (_m : Pattern_match.t) = () in
  if
    Match_rules.is_relevant_rule_for_xtarget
      (fake_rule :> Rule.rule)
      xconf xtarget
  then
    let ({ Report.matches; _ } : _ Report.match_result) =
      (* Calling the engine! *)
      Match_search_mode.check_rule fake_rule hook xconf xtarget
    in
    matches
    |> Common.map_filter (fun (m : Pattern_match.t) ->
           if m.file = Fpath.to_string xtarget.file then Some m
           else (
             logger#warning
               "Interactive: got match from non-current-xtarget file";
             None))
    |> List.sort
         (fun
           { Pattern_match.range_loc = l1, _; _ }
           { Pattern_match.range_loc = l2, _; _ }
         -> Int.compare l1.pos.charpos l2.pos.charpos)
    |> fun matches ->
    match List.length matches with
    | 0 -> () (* no point in putting it in if no matches *)
    | _ ->
        let matches = Zipper.of_list matches in
        let matches_by_file =
          { file = Fpath.to_string xtarget.file; matches }
        in
        (* It's OK to append here, which just puts it at the
            end, because we already sorted by file name.
            This means that we ensure the produced file zipper
            is still in alphabetical order.
        *)
        atomic_map_file_zipper (Framed_zipper.append matches_by_file) state;
        should_refresh := true

(* [buffer_matches_of_new_iformula] is an intensive call, which causes the
   state.file_zipper to be imperatively updated every time that we finish
   computing matches on a given file.
   It's called "buffer", in the same way that YouTube videos will buffer their
   contents so that you can replay it faster. We display the file results
   quickly up front so we don't have to wait for the whole time.
*)
let buffer_matches_of_new_iformula (new_iform : iformula_zipper) (state : state)
    : unit =
  (* Reset the zipper before buffering matches into it! Otherwise,
     Regular Mode won't work properly.
  *)
  reset_file_zipper state;
  let rule_formula = translate_formula new_iform in
  let fake_rule =
    mk_fake_rule (Rule.languages_of_xlang state.xlang) rule_formula
  in
  let xconf =
    {
      Match_env.config = Rule_options.default_config;
      equivs = [];
      nested_formula = false;
      matching_explanations = false;
      (* set to true for the -fast optimization! *)
      filter_irrelevant_rules = true;
    }
  in
  if !(state.should_continue_iterating_targets) then
    state.xtargets
    (* First, sort files. We will search them in alphabetical order. *)
    |> List.sort (fun x1 x2 ->
           Lock_protected.with_lock
             (fun x1 ->
               Lock_protected.with_lock
                 (fun x2 -> Fpath.compare x1.Xtarget.file x2.Xtarget.file)
                 x2)
             x1)
    |> List.iter (fun xtarget_prot ->
           if !(state.should_continue_iterating_targets) then
             xtarget_prot
             |> Lock_protected.with_lock (fun xtarget ->
                    buffer_matches_of_xtarget state fake_rule xconf xtarget)
             (* the user typed something else; we're not needed anyore *)
           else raise Thread.Exit)
<<<<<<< HEAD
  in

  let res_by_file =
    res
    |> List.concat_map (fun ({ matches; _ } : _ Report.match_result) ->
           Common.map (fun (m : Pattern_match.t) -> (m.file, m)) matches)
    |> Common2.group_assoc_bykey_eff
    (* A framed zipper with a frame size of 1 is the same as a regular
       zipper.
    *)
    |> Common.map (fun (file, pms) ->
           let sorted_pms =
             List.sort
               (fun { Pattern_match.range_loc = l1, _; _ }
                    { Pattern_match.range_loc = l2, _; _ } ->
                 Int.compare l1.pos.charpos l2.pos.charpos)
               pms
           in
           { file; matches = Framed_zipper.of_list 1 sorted_pms })
    |> List.sort (fun { file = k1; _ } { file = k2; _ } -> String.compare k1 k2)
  in
  Framed_zipper.of_list
    (Framed_zipper.frame_size !(state.file_zipper))
    res_by_file
=======
    |> ignore
>>>>>>> 50cf4de5

let parse_pattern_opt s state =
  try
    let lang = Xlang.to_lang_exn state.xlang in
    let pat = Parse_pattern.parse_pattern lang s in
    Some
      (Xpattern.mk_xpat
         (Xpattern.Sem (lazy pat, lang))
         (s, Tok.unsafe_fake_tok ""))
  with
  | Parsing.Parse_error
  | Parsing_error.Lexical_error _ ->
      None

(*****************************************************************************)
(* User Interface (Preview Pane) *)
(*****************************************************************************)

(* Given the bounds of a highlighted range, does this index
   fall in or out of the highlighted range?
*)
let placement_wrt_bound (lb, rb) idx =
  match (lb, rb) with
  | None, None -> Common.Middle3 ()
  | Some lb, _ when idx < lb -> Left3 ()
  | _, Some rb when idx >= rb -> Right3 ()
  | __else__ -> Middle3 ()

(* Given the range of a match, we want to split a given line
 * into things that are in the match, or are not.
 *)
let split_line (t1 : Tok.location) (t2 : Tok.location) (row, line) =
  let end_line, end_col, _ = Tok.end_pos_of_loc t2 in
  if row < t1.pos.line then (line, "", "")
  else if row > t2.pos.line then (line, "", "")
  else
    let lb = if row = t1.pos.line then Some t1.pos.column else None in
    let rb = if row = end_line then Some end_col else None in
    let l_rev, m_rev, r_rev, _ =
      String.fold_left
        (fun (l, m, r, i) c ->
          match placement_wrt_bound (lb, rb) i with
          | Common.Left3 _ -> (c :: l, m, r, i + 1)
          | Middle3 _ -> (l, c :: m, r, i + 1)
          | Right3 _ -> (l, m, c :: r, i + 1))
        ([], [], [], 0) line
    in
    ( Common2.string_of_chars (List.rev l_rev),
      Common2.string_of_chars (List.rev m_rev),
      Common2.string_of_chars (List.rev r_rev) )

let preview_of_match { Pattern_match.range_loc = t1, t2; _ } file state =
  let lines = Common2.cat file in
  let start_line = t1.pos.line in
  let end_line = t2.pos.line in
  let max_height = height_of_preview state.term in
  let match_height = end_line - start_line in
  (* We want the appropriate amount of lines that will fit within
     our terminal window.
     We also want the match to be relatively centered, however.
     Fortunately, the precise math doesn't matter too much. We
     take the height of the match and try to equivalently
     pad it on both sides with other lines.
     TODO(brandon): cases for if the match is too close to the top
     or bottom of the file
  *)
  let preview_start, preview_end =
    if match_height <= max_height then
      (* if this fits within our window *)
      let extend_before = (max_height - match_height) / 2 in
      let start = safe_subtract start_line extend_before in
      (start, start + max_height)
    else (start_line, start_line + max_height)
  in
  let line_num_imgs, line_imgs =
    lines
    (* Row is 1-indexed *)
    |> Common.mapi (fun idx x -> (idx + 1, x))
    (* Get only the lines that we care about (the ones in the preview) *)
    |> Common.map_filter (fun (idx, line) ->
           if preview_start <= idx && idx < preview_end then
             Some (idx, split_line t1 t2 (idx, line))
           else None)
    (* Turn line numbers and the line contents to images *)
    |> Common.map (fun (idx, (l, m, r)) ->
           ( I.(string fg_line_num (Int.to_string idx)),
             I.(
               string A.empty l
               (* alt: A.(bg (rgb_888 ~r:255 ~g:255 ~b:194)) *)
               <|> string A.(st bold ++ bg_match) m
               <|> string A.empty r) ))
    |> Common2.unzip
  in
  (* Right-align the images and pad on the right by 1 *)
  let line_num_imgs_aligned_and_padded =
    let max_line_num_len =
      line_num_imgs
      |> Common.map (fun line_num_img -> I.width line_num_img)
      |> List.fold_left Int.max 0
    in
    line_num_imgs
    |> Common.map (fun line_num_img ->
           I.hsnap ~align:`Right max_line_num_len line_num_img)
    |> I.vcat |> I.hpad 0 1
  in
  (* Put the line numbers and contents together! *)
  I.(line_num_imgs_aligned_and_padded <|> vcat line_imgs)

let default_screen_img s state =
  let w = width_of_preview state.term in
  I.(
    (get_default_screen_lines w |> Common.map (I.string (A.fg semgrep_green)))
    @ [
        vpad 1 0
          (string A.(fg semgrep_green ++ st bold) "Semgrep Interactive Mode");
        vpad 1 1 (string A.empty "powered by Semgrep Open-Source Engine");
        string A.empty s;
      ]
    |> Common.map (hsnap w)
    |> vcat
    |> I.vsnap (height_of_preview state.term))

let no_matches_found_img state =
  let h = height_of_preview state.term in
  I.(
    (get_ghost_lines h |> Common.map (I.string (A.fg light_blue)))
    @ [ vpad 2 0 (string A.empty "no matches found") ]
    |> Common.map (hsnap (width_of_preview state.term))
    |> vcat |> I.vsnap h)

let render_preview_no_matches ~has_changed_query state =
  if state.turbo then
    (* In Turbo Mode, what we display here is dependent on two
        things, the current state of the buffer and whether we
        actually changed the query bar with our last key press.
    *)
    if String.equal (get_current_line state) "" then
      default_screen_img "(type a pattern to get started!)" state
    else if has_changed_query then default_screen_img "thinking..." state
    else no_matches_found_img state
  else if
    (* In regular mode, we don't care about those things, but we
        do care about whether we have entered a pattern or not.
    *)
    Option.is_some state.formula
  then no_matches_found_img state
  else default_screen_img "(type a pattern to get started!)" state

(*****************************************************************************)
(* User Interface (Top Left Pane) *)
(*****************************************************************************)

(* This just pretty-prints out the patterns we currently have in
   our tree.
*)
let render_patterns iformula state =
  let rec loop ~header (pat, is_focus) =
    (* To render a pattern, we have to be able to render the sub-patterns,
       and then put them into place via indenting and adding hyphens.
       To make sure that we highlight the focused pattern properly,
       we carry down an "is_focus" accumulator, which should only be true
       if the path we have taken to this pattern has only been along the
       focused parts of the zipper.
    *)
    let pat_bg =
      bg_if (is_focus && is_pattern_menu state) A.(st bold ++ bg_file_selected)
    in
    match pat with
    | IPat ({ Xpattern.pstr = s, _; _ }, b) ->
        let img =
          if b then I.(string pat_bg (Common.spf "%s" s))
          else I.(string A.(fg lightblue ++ pat_bg) "not: " <|> string pat_bg s)
        in
        img
    | Header ->
        if header then I.(string A.(fg lightblue ++ pat_bg) "all:")
        else I.(string A.(fg lightblue ++ pat_bg) "any:")
    | IAll pats ->
        I.(
          pats |> Zipper.to_list
          |> Common.map (fun (pat, is_focus') ->
                 loop ~header:true (pat, is_focus && is_focus'))
          |> map_nonfirst (fun img ->
                 I.(hpad 2 0 (string A.empty "- " <|> img)))
          |> vcat)
    | IAny pats ->
        I.(
          pats |> Zipper.to_list
          |> Common.map (fun (pat, is_focus') ->
                 loop ~header:false (pat, is_focus && is_focus'))
          |> map_nonfirst (fun img ->
                 I.(hpad 2 0 (string A.empty "- " <|> img)))
          |> vcat)
  in
  (* It doesn't actually matter what this is. By precondition, we should only hit
     Header (which consumes this) if we first pass through IAll or IAny, which
     resets this.
  *)
  let header = true in
  match iformula with
  | IPat (_, true) ->
      I.(string A.(fg lightblue) "pattern: " <|> loop ~header (iformula, true))
  | _ -> loop ~header (iformula, true)

(* This differs based on our mode. In Turbo Mode, this is just the
   list of files.

   In Normal Mode, we allow cumulative building of patterns, so this can
   sometimes print out the patterns that we are currently building up.
*)
let render_top_left_pane file_zipper state =
  let lines_to_pad_below_to_reach l n =
    if List.length l >= n then 0 else n - List.length l
  in
  let patterns =
    match state.formula with
    | None -> I.void 0 0
    | Some formula ->
<<<<<<< HEAD
        let intermediary_bar =
          String.make (width_of_files state.term) '-'
          |> I.string (A.fg (A.gray 12))
        in
        I.(
          intermediary_bar <-> render_patterns formula
          |> I.hsnap (width_of_files state.term) ~align:`Left)
  in
  let lines_of_files = height_of_preview state.term - I.height patterns in
  let file_zipper = Framed_zipper.set_frame_size lines_of_files file_zipper in
  state.file_zipper := file_zipper;
=======
        render_patterns formula state
        |> I.hsnap (width_of_files state.term) ~align:`Left
  in
  let intermediary_bar =
    String.make (width_of_files state.term) '-' |> I.string (A.fg (A.gray 12))
  in
  let lines_of_files = height_of_preview state.term - I.height patterns - 1 in
  (* TODO: change file_zipper to have certain frame length *)
>>>>>>> 50cf4de5
  let files =
    file_zipper
    |> Framed_zipper.take lines_of_files
    |> Common.mapi (fun idx { file; _ } ->
           if idx = Framed_zipper.relative_position file_zipper then
             I.string
               A.(
                 fg (gray 19)
                 ++ bg_if
                      (not (is_pattern_menu state))
                      (st bold ++ bg_file_selected))
               file
           else I.string (A.fg (A.gray 16)) file)
  in
  I.(
    files |> I.vcat
    |> I.vpad 0 (lines_to_pad_below_to_reach files lines_of_files)
    <-> patterns)

(*****************************************************************************)
(* User Interface (Screen) *)
(*****************************************************************************)

let render_screen ?(has_changed_query = false) state =
  let w, _h = Term.size state.term in
  (* Minus two, because one for the line, and one for
     the input line.
  *)
  (* The zipper might be changing during this call, because in Turbo mode,
     the zipper imperatively changes while we are buffering the matches from
     the turbo thread.
     If we dereference it now and just use its value, we should be good.
  *)
  let file_zipper =
    Lock_protected.with_lock (fun file_zipper -> !file_zipper) state.file_zipper
  in
  let top_left_pane = render_top_left_pane file_zipper state in
  let preview_pane =
    if Framed_zipper.is_empty file_zipper then
      render_preview_no_matches ~has_changed_query state
    else
      let { file; matches = matches_zipper } =
        Framed_zipper.get_current file_zipper
      in
      (* 1 indexed *)
      let match_idx = Zipper.position matches_zipper + 1 in
      let total_matches = Zipper.length matches_zipper in
      let match_position_img =
        if total_matches = 1 then I.void 0 0
        else
          I.string bg_match_position
            (Common.spf "%d/%d" match_idx total_matches)
          |> I.hsnap ~align:`Right (w - files_width - 1)
      in
      let pm = Zipper.get_current matches_zipper in
      I.(match_position_img </> preview_of_match pm file state)
  in
  let vertical_bar = I.char A.empty '|' 1 (height_of_preview state.term) in
<<<<<<< HEAD
  let horizontal_bar = String.make w '-' |> I.string (A.fg (A.gray 12)) in
=======
  let horizontal_bar =
    let files_loaded_img =
      I.
        [
          string (A.fg semgrep_green) "[";
          string
            (A.fg (A.gray 17))
            (Common.spf "%d/%d"
               (Framed_zipper.length file_zipper)
               (List.length state.xtargets));
          string (A.fg semgrep_green) "]";
        ]
      |> I.hcat |> I.hpad 4 0 |> I.hsnap ~align:`Left w
    in
    I.(files_loaded_img </> (String.make w '-' |> I.string (A.fg (A.gray 12))))
  in
>>>>>>> 50cf4de5
  let mode =
    if state.turbo then I.void 0 0
    else if is_pattern_menu state then
      I.(string A.(fg light_blue) "[PATTERN BUILDER]")
    else if state.pattern_mode then I.(string A.(fg semgrep_green) "[ALL]")
    else I.(string A.(fg semgrep_green) "[ANY]")
  in
  let prompt =
    I.(
      mode
      <|> string (A.fg A.cyan) "> "
      <|> string A.empty (get_current_line state))
  in
  let lowerbar =
    let status =
      if state.turbo then "Semgrep Interactive Mode (TURBO ACTIVATED)"
      else "Semgrep Interactive Mode"
    in
    I.(string (A.fg A.green) status)
  in
  (* The format of the Interactive Mode UI is:
   *
   * files files vertical bar preview preview preview
   * files files vertical bar preview preview preview
   * files files vertical bar preview preview preview
   * files files vertical bar preview preview preview
   * files files vertical bar preview preview preview
   * horizontal bar   horizontal bar   horizontal bar
   * prompt prompt prompt prompt prompt prompt prompt
   * lower bar lower bar lower bar lower bar lower bar
   *)
  I.(
    top_left_pane
    (* THINK: unnecessary? *)
    |> (fun img -> I.hcrop 0 (I.width img - files_width) img)
    <|> vertical_bar <|> preview_pane <-> horizontal_bar <-> prompt <-> lowerbar)

(*****************************************************************************)
(* Commands *)
(*****************************************************************************)

let parse_command ({ xlang; _ } as state : state) =
  let s = get_current_line state in
  match s with
  | "exit" -> Exit
  | "any" -> Any
  | "all" -> All
  | _ when String.starts_with ~prefix:"not " s ->
      let s = Str.string_after s 4 in
      (* TODO: error handle *)
      let lang = Xlang.to_lang_exn xlang in
      let lpat = lazy (Parse_pattern.parse_pattern lang s) in
      Pat
        ( Xpattern.mk_xpat
            (Xpattern.Sem (lpat, lang))
            (s, Tok.unsafe_fake_tok ""),
          false )
  | _else_ ->
      (* TODO: error handle *)
      let lang = Xlang.to_lang_exn xlang in
      let lpat = lazy (Parse_pattern.parse_pattern lang s) in
      Pat
        ( Xpattern.mk_xpat
            (Xpattern.Sem (lpat, lang))
            (s, Tok.unsafe_fake_tok ""),
          true )

let execute_command (state : state) =
  let cmd = parse_command state in
  let handle_pat (pat, b) =
    let new_pat = IPat (pat, b) in
    if state.turbo then new_pat
    else
      match (state.formula, state.pattern_mode) with
      | None, _ -> new_pat
      | Some (IAll pats), true -> IAll (Zipper.append new_pat pats)
      | Some (IAny pats), false -> IAny (Zipper.append new_pat pats)
      (* Here is where Header is introduced, when we create a new any or all. *)
      | Some pat, true -> IAll (Zipper.of_list [ Header; pat; new_pat ])
      | Some pat, false -> IAny (Zipper.of_list [ Header; pat; new_pat ])
  in
  let state =
    match cmd with
    | Exit -> failwith "bye bye"
    | All -> { state with pattern_mode = true }
    | Any -> { state with pattern_mode = false }
    | Pat (pat, b) ->
        let new_iformula = handle_pat (pat, b) in
        (* This is a blocking call, so calling this function will
           just cause the REPL thread to block until all the matches
           are done.
           TODO: We could make use of the buffering here too.
        *)
        buffer_matches_of_new_iformula new_iformula state;
        { state with formula = Some new_iformula }
  in
  (* Remember to reset the current line after executing a command,
     but only if we're not doing a Turbo run!
  *)
  if not state.turbo then { state with cur_line_rev = [] } else state

(*****************************************************************************)
(* Turbo mode *)
(*****************************************************************************)

(* This function spawns a thread for every single unique change to the current
   line. Each of these threads is responsible for populatin the `should_refresh`
   and `file_zipper` fields with updated entries, which is then consumed by
   the interactive loop as it notices.

   Care must be taken to ensure multiple threads don't mess with each other.
*)
let spawn_thread_if_turbo state =
<<<<<<< HEAD
  if state.turbo then
    Thread.create
      (fun _ ->
        let cur_line = get_current_line state in
        let pat_opt = parse_pattern_opt cur_line state in
        match (cur_line, pat_opt) with
        | "", _ ->
            (* When we go back to the empty line, reset the view to default. *)
            should_refresh := true;
            state.file_zipper :=
              Framed_zipper.empty_with_max_len
                (Framed_zipper.frame_size !(state.file_zipper))
        | _, None -> ()
        | _, Some pat ->
            let new_iformula = IPat (pat, true) in
            let file_zipper = matches_of_new_iformula new_iformula state in
            state.file_zipper := file_zipper;
            should_refresh := true)
=======
  (* Let's only spawn a new turbo thread if our next event isn't
     one which is going to spin up yet another turbo thread.
     This reduces perceived lag if the user is typing really fast.
  *)
  match Queue.peek_opt event_queue with
  | Some (Key (`ASCII _, _))
  | Some (Key (`Backspace, _)) ->
>>>>>>> 50cf4de5
      ()
  | __else__ ->
      if state.turbo then
        (reset_file_zipper state;
         Thread.create
           (fun _ ->
             let cur_line = get_current_line state in
             let pat_opt = parse_pattern_opt cur_line state in
             match (cur_line, pat_opt) with
             | "", _
             | _, None ->
                 (* When we go back to the empty line, or find no matches,
                     reset the view to the no matches screen. *)
                 should_refresh := true
             | _, Some pat ->
                 let new_iformula = IPat (pat, true) in
                 buffer_matches_of_new_iformula new_iformula state)
           ())
        |> ignore

let stop_thread_if_turbo state =
  if state.turbo then state.should_continue_iterating_targets := false

(*****************************************************************************)
(* Interactive loop *)
(*****************************************************************************)

(* This thread's job is to constantly check for events (and consistently block
   if they do not occur).

   When an event is read, it will be added to a global queue, which will then
   signal to the interactive loop that an event has occurred, and cause a
   rerender.
*)
let spawn_event_thread term =
  Thread.create
    (fun _ ->
      let rec loop () =
        let e = parse_event (Term.event term) in
        Queue.add e event_queue;
        loop ()
      in
      loop ())
    ()
  |> ignore

let interactive_loop ~turbo xlang xtargets =
  let rec render_and_loop ?(has_changed_query = false) (t : Term.t) state =
    Term.image t (render_screen ~has_changed_query state);
    loop t state
  and on_event_pattern (e : event) state =
    (* We shouldn't be able to enter Pattern Builder mode if we have
       no formula zipper.
    *)
    assert (Option.is_some state.formula);
    let t = state.term in
    match e with
    | Key (`Tab, _) ->
        render_and_loop t
          {
            state with
            menu_mode = switch_menu state.menu_mode;
            cur_line_rev = [];
          }
    | Key (`Arrow `Up, _) ->
        let state = { state with formula = move_pat_up state } in
        let state = load_focused_pat_string state in
        render_and_loop t state
    | Key (`Arrow `Down, _) ->
        let state = { state with formula = move_pat_down state } in
        let state = load_focused_pat_string state in
        render_and_loop t state
    | Key (`Enter, _) -> (
        match parse_pattern_opt (get_current_line state) state with
        | None ->
            (* TODO: better error handling *)
            render_and_loop t
              { state with menu_mode = switch_menu state.menu_mode }
        | Some xpat ->
            let new_formula = map_focused_pat_string (fun _ -> xpat) state in
            (* Load the matches from this new formula! *)
            buffer_matches_of_new_iformula new_formula state;
            render_and_loop t { state with formula = Some new_formula })
    | Key (`Backspace, _) -> (
        match state.cur_line_rev with
        (* nothing to delete, just stay the same *)
        | [] -> loop t state
        | _ :: cs ->
            let state = fresh_state { state with cur_line_rev = cs } in
            render_and_loop ~has_changed_query:true t state)
    | Key (`ASCII c, _) ->
        assert (not state.turbo);
        let state =
          fresh_state { state with cur_line_rev = c :: state.cur_line_rev }
        in
        (* It doesn't actually matter what we put here, because we shouldn't
           be able to get here if we're Turbo, which is the only case this
           matters.
        *)
        render_and_loop ~has_changed_query:true t state
    | _ -> render_and_loop t state
  and on_event_navigator (e : event) state =
    let t = state.term in
    match e with
    | Key (`Tab, _) -> (
        match state.formula with
        | None -> loop t state
        | Some _ ->
            let state = load_focused_pat_string state in
            render_and_loop t
              { state with menu_mode = switch_menu state.menu_mode })
    | Key (`Enter, _) ->
        let state = execute_command state in
        render_and_loop t state
    | Key (`Backspace, _) -> (
        match state.cur_line_rev with
        (* nothing to delete, just stay the same *)
        | [] -> loop t state
        | _ :: cs ->
            stop_thread_if_turbo state;
            let state = fresh_state { state with cur_line_rev = cs } in
            spawn_thread_if_turbo state;
            render_and_loop ~has_changed_query:true t state)
    | Key (`ASCII c, _) ->
        stop_thread_if_turbo state;
        let state =
          fresh_state { state with cur_line_rev = c :: state.cur_line_rev }
        in
        spawn_thread_if_turbo state;
        render_and_loop ~has_changed_query:true t state
    | Key (`Arrow `Left, _) ->
        atomic_map_file_zipper
          (Framed_zipper.map_current (fun { file; matches = mz } ->
               { file; matches = Zipper.move_up mz }))
          state;
        render_and_loop t state
    | Key (`Arrow `Right, _) ->
        atomic_map_file_zipper
          (Framed_zipper.map_current (fun { file; matches = mz } ->
               { file; matches = Zipper.move_down mz }))
          state;
        render_and_loop t state
    | Key (`Arrow `Up, _) ->
        atomic_map_file_zipper Framed_zipper.move_up state;
        render_and_loop t state
    | Key (`Arrow `Down, _) ->
        atomic_map_file_zipper Framed_zipper.move_down state;
        render_and_loop t state
    | Resize _ -> render_and_loop t state
    | __else__ -> render_and_loop t state
  and loop t state =
    if !should_refresh then (
      (* If this is true, this indicates that we should refresh, because a
         thread has asynchronously given us new matches (and a new file zipper)
      *)
      should_refresh := false;
      render_and_loop t state)
    else
      match (Queue.take_opt event_queue, state.menu_mode) with
      | None, _ ->
          (* We have to yield here, or else the turbo thread will take a long time
             to compute, because we're hogging all the process' time!
          *)
          Thread.yield ();
          loop t state
      | Some e, Navigator -> on_event_navigator e state
      | Some e, Pattern -> on_event_pattern e state
  in
  let t = Term.create () in
  spawn_event_thread t;
  Common.finalize
    (fun () ->
      let state = init_state turbo xlang xtargets t in
      (* fake if to shutdown warning 21 of ocamlc "nonreturn-statement" *)
      if true then render_and_loop state.term state)
    (fun () -> Term.release t)
  [@@profiling]

(*****************************************************************************)
(* Main logic *)
(*****************************************************************************)

(* All the business logic after command-line parsing. Return the desired
   exit code. *)
let run (conf : Interactive_CLI.conf) : Exit_code.t =
  CLI_common.setup_logging ~force_color:false ~level:conf.logging_level;
  let targets, _skipped =
    Find_targets.get_targets conf.targeting_conf conf.target_roots
  in
  (* TODO: support generic and regex patterns as well. See code in Deep.
   * Just use Parse_rule.parse_xpattern xlang (str, fk)
   *)
  let xlang = Xlang.L (conf.lang, []) in
  let targets =
    targets |> List.filter (Filter_target.filter_target_for_xlang xlang)
  in
  let config = Core_runner.runner_config_of_conf conf.core_runner_conf in
  let config = { config with roots = conf.target_roots; lang = Some xlang } in
  let xtargets =
    targets
    |> Common.map (fun file ->
           let xtarget = Run_semgrep.xtarget_of_file config xlang file in
           Lock_protected.protect xtarget)
  in
  interactive_loop ~turbo:conf.turbo xlang xtargets;
  Exit_code.ok

(*****************************************************************************)
(* Entry point *)
(*****************************************************************************)

let main (argv : string array) : Exit_code.t =
  let conf = Interactive_CLI.parse_argv argv in
  run conf<|MERGE_RESOLUTION|>--- conflicted
+++ resolved
@@ -329,12 +329,8 @@
     xlang;
     xtargets;
     file_zipper =
-<<<<<<< HEAD
-      ref (Framed_zipper.empty_with_max_len (height_of_preview term));
-=======
       Lock_protected.protect
         (ref (Framed_zipper.empty_with_max_len (height_of_preview term)));
->>>>>>> 50cf4de5
     should_continue_iterating_targets = ref true;
     cur_line_rev = [];
     formula = None;
@@ -623,34 +619,7 @@
                     buffer_matches_of_xtarget state fake_rule xconf xtarget)
              (* the user typed something else; we're not needed anyore *)
            else raise Thread.Exit)
-<<<<<<< HEAD
-  in
-
-  let res_by_file =
-    res
-    |> List.concat_map (fun ({ matches; _ } : _ Report.match_result) ->
-           Common.map (fun (m : Pattern_match.t) -> (m.file, m)) matches)
-    |> Common2.group_assoc_bykey_eff
-    (* A framed zipper with a frame size of 1 is the same as a regular
-       zipper.
-    *)
-    |> Common.map (fun (file, pms) ->
-           let sorted_pms =
-             List.sort
-               (fun { Pattern_match.range_loc = l1, _; _ }
-                    { Pattern_match.range_loc = l2, _; _ } ->
-                 Int.compare l1.pos.charpos l2.pos.charpos)
-               pms
-           in
-           { file; matches = Framed_zipper.of_list 1 sorted_pms })
-    |> List.sort (fun { file = k1; _ } { file = k2; _ } -> String.compare k1 k2)
-  in
-  Framed_zipper.of_list
-    (Framed_zipper.frame_size !(state.file_zipper))
-    res_by_file
-=======
     |> ignore
->>>>>>> 50cf4de5
 
 let parse_pattern_opt s state =
   try
@@ -869,28 +838,18 @@
     match state.formula with
     | None -> I.void 0 0
     | Some formula ->
-<<<<<<< HEAD
         let intermediary_bar =
           String.make (width_of_files state.term) '-'
           |> I.string (A.fg (A.gray 12))
         in
         I.(
-          intermediary_bar <-> render_patterns formula
+          intermediary_bar
+          <-> render_patterns formula state
           |> I.hsnap (width_of_files state.term) ~align:`Left)
   in
   let lines_of_files = height_of_preview state.term - I.height patterns in
   let file_zipper = Framed_zipper.set_frame_size lines_of_files file_zipper in
-  state.file_zipper := file_zipper;
-=======
-        render_patterns formula state
-        |> I.hsnap (width_of_files state.term) ~align:`Left
-  in
-  let intermediary_bar =
-    String.make (width_of_files state.term) '-' |> I.string (A.fg (A.gray 12))
-  in
-  let lines_of_files = height_of_preview state.term - I.height patterns - 1 in
-  (* TODO: change file_zipper to have certain frame length *)
->>>>>>> 50cf4de5
+  atomic_map_file_zipper (fun _ -> file_zipper) state;
   let files =
     file_zipper
     |> Framed_zipper.take lines_of_files
@@ -949,9 +908,6 @@
       I.(match_position_img </> preview_of_match pm file state)
   in
   let vertical_bar = I.char A.empty '|' 1 (height_of_preview state.term) in
-<<<<<<< HEAD
-  let horizontal_bar = String.make w '-' |> I.string (A.fg (A.gray 12)) in
-=======
   let horizontal_bar =
     let files_loaded_img =
       I.
@@ -968,7 +924,6 @@
     in
     I.(files_loaded_img </> (String.make w '-' |> I.string (A.fg (A.gray 12))))
   in
->>>>>>> 50cf4de5
   let mode =
     if state.turbo then I.void 0 0
     else if is_pattern_menu state then
@@ -1082,26 +1037,6 @@
    Care must be taken to ensure multiple threads don't mess with each other.
 *)
 let spawn_thread_if_turbo state =
-<<<<<<< HEAD
-  if state.turbo then
-    Thread.create
-      (fun _ ->
-        let cur_line = get_current_line state in
-        let pat_opt = parse_pattern_opt cur_line state in
-        match (cur_line, pat_opt) with
-        | "", _ ->
-            (* When we go back to the empty line, reset the view to default. *)
-            should_refresh := true;
-            state.file_zipper :=
-              Framed_zipper.empty_with_max_len
-                (Framed_zipper.frame_size !(state.file_zipper))
-        | _, None -> ()
-        | _, Some pat ->
-            let new_iformula = IPat (pat, true) in
-            let file_zipper = matches_of_new_iformula new_iformula state in
-            state.file_zipper := file_zipper;
-            should_refresh := true)
-=======
   (* Let's only spawn a new turbo thread if our next event isn't
      one which is going to spin up yet another turbo thread.
      This reduces perceived lag if the user is typing really fast.
@@ -1109,7 +1044,6 @@
   match Queue.peek_opt event_queue with
   | Some (Key (`ASCII _, _))
   | Some (Key (`Backspace, _)) ->
->>>>>>> 50cf4de5
       ()
   | __else__ ->
       if state.turbo then
