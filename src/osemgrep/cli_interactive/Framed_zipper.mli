(* This module implements something I call a "framed zipper".

   A zipper is the classic data structure for a list's "one hole context",
   of traversing a list via being located at a single point.
   https://en.wikipedia.org/wiki/Zipper_(data_structure)

   A "framed zipper" is a zipper which also has a "frame", which
   is of a certain size, and a pointer which can move around the
   frame freely. Essentially, a framed zipper is not just located
   at a single element in the list, but a frame of many such
   elements.

   The main use case here is for scrolling purposes on a list of
   n entries with a frame of length m. In this case, we want to
   keep a pointer around so we can move around on the entries we
   already see, but we also want to be able to move elements
   through the zipper, for when the elements in our frame change.

   So for instance, we might have a zipper like:

   A
   B <- only these
   C <- are in
   D <- our frame
   E

   Our pointer moves freely between B,C,D, but if we try to go
   up, the whole zipper moves, and we get:

   A <- only these
   B <- are in
   C <- our frame
   D
   E
*)

type 'a t

(* creators *)
(* A move necessitates a pointer move, which may or may
   not cause a frame move, depending on if the pointer is
   at the boundaries of the frame.
*)
val move_up : 'a t -> 'a t
val move_down : 'a t -> 'a t
val of_list : int -> 'a list -> 'a t

(* Append only modifies the data in the zipper, it doesn't
   affect the current position or the frame.
*)
val append : 'a -> 'a t -> 'a t

(* To list, but the enclosed bool will be true for
   whatever the currently focused item is.
*)
val to_list : 'a t -> ('a * bool) list
val empty_with_max_len : int -> 'a t
val change_max_len : 'a t -> int -> 'a t
val map_current : ('a -> 'a) -> 'a t -> 'a t

(* destructors *)

(* Get the next n elements from the zipper. Doesn't need
   to be within the frame.
*)
val take : int -> 'a t -> 'a list
val get_current : 'a t -> 'a
val is_empty : 'a t -> bool
val length : 'a t -> int
<<<<<<< HEAD
val frame_size : 'a t -> int
val set_frame_size : int -> 'a t -> 'a t
=======

(* The absolute position is with respect to the number of
   things in the frame, including stufff behind us.
   The relative position is only with respect to the current
   frame.
   0-indexed.
*)
>>>>>>> 50cf4de5
val absolute_position : 'a t -> int
val relative_position : 'a t -> int
val show : ('a -> string) -> 'a t -> string

(* top and bottom of the zipper, not the frame *)
val is_top : 'a t -> bool
val is_bottom : 'a t -> bool<|MERGE_RESOLUTION|>--- conflicted
+++ resolved
@@ -67,10 +67,8 @@
 val get_current : 'a t -> 'a
 val is_empty : 'a t -> bool
 val length : 'a t -> int
-<<<<<<< HEAD
 val frame_size : 'a t -> int
 val set_frame_size : int -> 'a t -> 'a t
-=======
 
 (* The absolute position is with respect to the number of
    things in the frame, including stufff behind us.
@@ -78,7 +76,6 @@
    frame.
    0-indexed.
 *)
->>>>>>> 50cf4de5
 val absolute_position : 'a t -> int
 val relative_position : 'a t -> int
 val show : ('a -> string) -> 'a t -> string
