open Common
module Arg = Cmdliner.Arg
module Term = Cmdliner.Term
module Cmd = Cmdliner.Cmd
module H = Cmdliner_helpers
module Show = Show_CLI

(*****************************************************************************)
(* Prelude *)
(*****************************************************************************)
(*
   'semgrep scan' command-line arguments processing.

   Translated partially from scan.py
*)

(*****************************************************************************)
(* Types and constants *)
(*****************************************************************************)
(*
   The result of parsing a 'semgrep scan' command.

   LATER: we could actually define this structure in ATD, so people could
   programmatically set the command-line arguments they want if they
   want to programmatically call Semgrep. This structure could also
   be versioned so people can rely on a stable CLI "API".
*)
type conf = {
  (* Main configuration options *)
  (* mix of --pattern/--lang/--replacement, --config *)
  rules_source : Rules_source.t;
  (* can be a list of files or directories *)
  target_roots : Fpath.t list;
  (* Rules/targets refinements *)
  rule_filtering_conf : Rule_filtering.conf;
  targeting_conf : Find_targets.conf;
  (* Other configuration options *)
  nosem : bool;
  autofix : bool;
  dryrun : bool;
  error_on_findings : bool;
  strict : bool;
  rewrite_rule_ids : bool;
  time_flag : bool;
  (* Engine selection *)
  engine_type : Engine_type.t;
  run_secrets : bool;
  allow_untrusted_postprocessors : bool;
  (* Performance options *)
  core_runner_conf : Core_runner.conf;
  (* Display options *)
  (* mix of --json, --emacs, --vim, etc. *)
  output_format : Output_format.t;
  (* file or URL (None means output to stdout) *)
  output : string option;
  (* maybe should define an Output_option.t, or add a record to
   * Output_format.Text *)
  dataflow_traces : bool;
  force_color : bool;
  max_chars_per_line : int;
  max_lines_per_finding : int;
  (* Networking options *)
  metrics : Metrics_.config;
  registry_caching : bool; (* similar to core_runner_conf.ast_caching *)
  version_check : bool;
  common : CLI_common.conf;
  (* Ugly: should be in separate subcommands *)
  version : bool;
  show : Show_CLI.conf option;
  validate : Validate_subcommand.conf option;
  test : Test_subcommand.conf option;
}
[@@deriving show]

(* We could split the content of this variable in different files, e.g.,
 * targeting_conf default could be move in a Find_targets.default, but
 * it's also nice to have everything in one place.
 *)
let default : conf =
  {
    rules_source = Configs [ "auto" ];
    target_roots = [ Fpath.v "." ];
    (* alt: could move in a Target_manager.default *)
    targeting_conf =
      {
        (* the project root is inferred from the presence of .git, otherwise
           falls back to the current directory. Should it be offered as
           a command-line option? In osemgrep, a .semgrepignore at the
           git project root will be honored unlike in legacy semgrep
           if we're in a subfolder. *)
        Find_targets.project_root = None;
        exclude = [];
        include_ = None;
        baseline_commit = None;
        diff_depth = 2;
        max_target_bytes = 1_000_000 (* 1 MB *);
        respect_git_ignore = true;
        scan_unknown_extensions = false;
      };
    (* alt: could move in a Rule_filtering.default *)
    rule_filtering_conf =
      { Rule_filtering.exclude_rule_ids = []; severity = [] };
    (* alt: could move in a Core_runner.default *)
    core_runner_conf =
      {
        (* Maxing out number of cores used to 16 if more not requested to
         * not overload on large machines
         *)
        Core_runner.num_jobs = min 16 (Parmap_helpers.get_cpu_count ());
        timeout = 30.0 (* seconds *);
        timeout_threshold = 3;
        max_memory_mb = 0;
        optimizations = true;
        (* better to set to false for now; annoying to add --ast-caching to
         * each command, but while we're still developing osemgrep it is
         * better to eliminate some source of complexity by default.
         *)
        ast_caching = false;
      };
    autofix = false;
    dryrun = false;
    error_on_findings = false;
    strict = false;
    (* could be move in CLI_common.default_conf? *)
    common =
      {
        profile = false;
        logging_level = Some Logs.Warning;
        maturity = Maturity.Default;
      };
    time_flag = false;
    engine_type = OSS;
    run_secrets = false;
    allow_untrusted_postprocessors = false;
    output_format = Output_format.Text;
    output = None;
    dataflow_traces = false;
    force_color = false;
    max_chars_per_line = 160;
    max_lines_per_finding = 10;
    rewrite_rule_ids = true;
    (* will send metrics only if the user uses the registry or the app *)
    metrics = Metrics_.Auto;
    (* like ast_caching, better to default to false for now *)
    registry_caching = false;
    version_check = true;
    (* ugly: should be separate subcommands *)
    version = false;
    show = None;
    validate = None;
    test = None;
    nosem = true;
  }

(*************************************************************************)
(* Command-line flags *)
(*************************************************************************)
(* The o_ below stands for option (as in command-line argument option) *)

(* ------------------------------------------------------------------ *)
(* Networking related options *)
(* ------------------------------------------------------------------ *)

let o_metrics : Metrics_.config Term.t =
  let info =
    Arg.info [ "metrics" ]
      ~env:(Cmd.Env.info "SEMGREP_SEND_METRICS")
      ~doc:
        {|Configures how usage metrics are sent to the Semgrep server. If
'auto', metrics are sent whenever the --config value pulls from the
Semgrep server. If 'on', metrics are always sent. If 'off', metrics
are disabled altogether and not sent. If absent, the
SEMGREP_SEND_METRICS environment variable value will be used. If no
environment variable, defaults to 'auto'.
|}
  in
  Arg.value (Arg.opt Metrics_.converter default.metrics info)

(* alt: was in "Performance and memory options" before *)
let o_version_check : bool Term.t =
  H.negatable_flag_with_env [ "enable-version-check" ]
    ~neg_options:[ "disable-version-check" ]
    ~default:default.version_check
    ~env:(Cmd.Env.info "SEMGREP_ENABLE_VERSION_CHECK")
    ~doc:
      {|Checks Semgrep servers to see if the latest version is run; disabling
 this may reduce exit time after returning results.
|}

(* ------------------------------------------------------------------ *)
(* Path options *)
(* ------------------------------------------------------------------ *)
(* TOPORT:
 * "By default, Semgrep scans all git-tracked files with extensions matching
 *  rules' languages. These options alter which files Semgrep scans."
 *)

let o_exclude : string list Term.t =
  let info =
    Arg.info [ "exclude" ]
      ~doc:
        {|Skip any file or directory that matches this pattern;
--exclude='*.py' will ignore the following: foo.py, src/foo.py, foo.py/bar.sh.
--exclude='tests' will ignore tests/foo.py as well as a/b/tests/c/foo.py.
Can add multiple times. If present, any --include directives are ignored.
|}
  in
  Arg.value (Arg.opt_all Arg.string [] info)

let o_include : string list Term.t =
  let info =
    Arg.info [ "include" ]
      ~doc:
        {|Filter files or directories by path. The argument is a
glob-style pattern such as 'foo.*' that must match the path. This is
an extra filter in addition to other applicable filters. For example,
specifying the language with '-l javascript' might preselect files
'src/foo.jsx' and 'lib/bar.js'.  Specifying one of '--include=src',
'-- include=*.jsx', or '--include=src/foo.*' will restrict the
selection to the single file 'src/foo.jsx'. A choice of multiple '--
include' patterns can be specified. For example, '--include=foo.*
--include=bar.*' will select both 'src/foo.jsx' and
'lib/bar.js'. Glob-style patterns follow the syntax supported by
python, which is documented at
https://docs.python.org/3/library/glob.html
|}
  in
  Arg.value (Arg.opt_all Arg.string [] info)

let o_max_target_bytes : int Term.t =
  let default = default.targeting_conf.max_target_bytes in
  let info =
    Arg.info [ "max-target-bytes" ]
      ~doc:
        (spf
           {|Maximum size for a file to be scanned by Semgrep, e.g
'1.5MB'. Any input program larger than this will be ignored. A zero or
negative value disables this filter. Defaults to %d bytes|}
           default)
  in

  Arg.value (Arg.opt Cmdliner_helpers.number_of_bytes_converter default info)

let o_respect_git_ignore : bool Term.t =
  H.negatable_flag [ "use-git-ignore" ] ~neg_options:[ "no-git-ignore" ]
    ~default:default.targeting_conf.respect_git_ignore
    ~doc:
      {|Skip files ignored by git. Scanning starts from the root
folder specified on the Semgrep command line. Normally, if the
scanning root is within a git repository, only the tracked files and
the new files would be scanned. Git submodules and git- ignored files
would normally be skipped. --no-git-ignore will disable git-aware
filtering. Setting this flag does nothing if the scanning root is not
in a git repository.
|}

let o_scan_unknown_extensions : bool Term.t =
  let default = default.targeting_conf.scan_unknown_extensions in
  H.negatable_flag
    [ "scan-unknown-extensions" ]
    ~neg_options:[ "skip-unknown-extensions" ]
    ~default
    ~doc:
      (spf
         {|If true, explicit files will be scanned using the language specified
in --lang. If --skip-unknown-extensions, these files will not be scanned.
Defaults to %b.
|}
         default)

(* alt: could be put in the Display options with nosem *)
let o_baseline_commit : string option Term.t =
  let info =
    Arg.info [ "baseline-commit" ]
      ~doc:
        {|Only show results that are not found in this commit hash. Aborts run
if not currently in a git directory, there are unstaged changes, or
given baseline hash doesn't exist.
|}
      ~env:(Cmd.Env.info "SEMGREP_BASELINE_COMMIT")
    (* TOPORT: support also SEMGREP_BASELINE_REF; unfortunately cmdliner
             supports only one environment variable per option *)
  in
  Arg.value (Arg.opt Arg.(some string) None info)

let o_diff_depth : int Term.t =
  let info =
    Arg.info [ "diff-depth" ]
      ~doc:
        {|The depth of the Pro (interfile) differential scan, the number of
       steps (both in the caller and callee sides) from the targets in the
       call graph tracked by the deep preprocessor. Only applied in differential
       scan mode. Default to 2.
       |}
  in
  Arg.value (Arg.opt Arg.int default.targeting_conf.diff_depth info)

(* ------------------------------------------------------------------ *)
(* Performance and memory options *)
(* ------------------------------------------------------------------ *)

let o_num_jobs : int Term.t =
  let info =
    Arg.info [ "j"; "jobs" ]
      ~doc:
        {|Number of subprocesses to use to run checks in
parallel. Defaults to the number of cores detected on the system
(1 if using --pro).
|}
  in
  Arg.value (Arg.opt Arg.int default.core_runner_conf.num_jobs info)

let o_max_memory_mb : int Term.t =
  let default = default.core_runner_conf.max_memory_mb in
  let info =
    Arg.info [ "max-memory" ]
      ~doc:
        {|Maximum system memory to use running a rule on a single file in MiB.
If set to 0 will not have memory limit. Defaults to 0. For CI scans
that use the Pro Engine, it defaults to 5000 MiB.
|}
  in
  Arg.value (Arg.opt Arg.int default info)

let o_optimizations : bool Term.t =
  let parse = function
    | "all" -> Ok true
    | "none" -> Ok false
    | other -> Error (spf "unsupported value %S" other)
  in
  let print fmt = function
    | true -> Format.pp_print_string fmt "all"
    | false -> Format.pp_print_string fmt "none"
  in
  let converter = Arg.conv' (parse, print) in
  let info =
    Arg.info [ "optimizations" ]
      ~doc:
        {|Turn on/off optimizations. Default = 'all'.
Use 'none' to turn all optimizations off.
|}
  in
  Arg.value (Arg.opt converter default.core_runner_conf.optimizations info)

let o_timeout : float Term.t =
  let default = default.core_runner_conf.timeout in
  let info =
    Arg.info [ "timeout" ]
      ~doc:
        (spf
           {|Maximum time to spend running a rule on a single file in
seconds. If set to 0 will not have time limit. Defaults to %.1f s.
|}
           default)
  in
  (*TOPORT: envvar="SEMGREP_TIMEOUT" *)
  Arg.value (Arg.opt Arg.float default info)

let o_timeout_threshold : int Term.t =
  let default = default.core_runner_conf.timeout_threshold in
  let info =
    Arg.info [ "timeout-threshold" ]
      ~doc:
        (spf
           {|Maximum number of rules that can time out on a file before
the file is skipped. If set to 0 will not have limit. Defaults to %d.
|}
           default)
  in
  Arg.value (Arg.opt Arg.int default info)

(* TODO: currently just used in pysemgrep and semgrep-core-proprietary *)
let o_timeout_interfile : int Term.t =
  let default = 0 in
  let info =
    Arg.info [ "interfile-timeout" ]
      ~doc:
        {|Maximum time to spend on interfile analysis. If set to 0 will not
have time limit. Defaults to 0 s for all CLI scans. For CI scans, it defaults
to 3 hours.|}
  in
  Arg.value (Arg.opt Arg.int default info)

(* ------------------------------------------------------------------ *)
(* Display options *)
(* ------------------------------------------------------------------ *)

(* alt: could use Fmt_cli.style_renderer, which supports --color=xxx but
 * better be backward compatible with how semgrep was doing it before
 *)
let o_force_color : bool Term.t =
  H.negatable_flag_with_env [ "force-color" ] ~neg_options:[ "no-force-color" ]
    ~default:default.force_color
      (* TOPORT? need handle SEMGREP_COLOR_NO_COLOR or NO_COLOR
       * # https://no-color.org/
       *)
    ~env:(Cmd.Env.info "SEMGREP_FORCE_COLOR")
    ~doc:
      {|Always include ANSI color in the output, even if not writing to
a TTY; defaults to using the TTY status
|}

let o_max_chars_per_line : int Term.t =
  let info =
    Arg.info [ "max-chars-per-line" ]
      ~doc:"Maximum number of characters to show per line."
  in
  Arg.value (Arg.opt Arg.int default.max_chars_per_line info)

let o_max_lines_per_finding : int Term.t =
  let info =
    Arg.info
      [ "max-lines-per-finding" ]
      ~doc:
        {|Maximum number of lines of code that will be shown for each match
before trimming (set to 0 for unlimited).|}
  in
  Arg.value (Arg.opt Arg.int default.max_lines_per_finding info)

let o_dataflow_traces : bool Term.t =
  let info =
    Arg.info [ "dataflow-traces" ]
      ~doc:
        {|Explain how non-local values reach the location of a finding (only affects text and SARIF output).|}
  in
  Arg.value (Arg.flag info)

let o_rewrite_rule_ids : bool Term.t =
  H.negatable_flag [ "rewrite-rule-ids" ] ~neg_options:[ "no-rewrite-rule-ids" ]
    ~default:default.rewrite_rule_ids
    ~doc:
      {|Rewrite rule ids when they appear in nested sub-directories
(Rule 'foo' in test/rules.yaml will be renamed 'test.foo').
|}

let o_time : bool Term.t =
  H.negatable_flag [ "time" ] ~neg_options:[ "no-time" ]
    ~default:default.time_flag
    ~doc:
      {|Include a timing summary with the results. If output format is json,
 provides times for each pair (rule, target).
|}

let o_nosem : bool Term.t =
  H.negatable_flag ~default:true [ "enable-nosem" ]
    ~neg_options:[ "disable-nosem" ]
    ~doc:
      {|Enables 'nosem'. Findings will not be reported on lines containing
          a 'nosem' comment at the end. Enabled by default.|}

let o_output : string option Term.t =
  let info =
    Arg.info [ "o"; "output" ]
      ~doc:
        "Save search results to a file or post to URL. Default is to print to \
         stdout."
  in
  Arg.value (Arg.opt Arg.(some string) None info)

(* ------------------------------------------------------------------ *)
(* Output formats (mutually exclusive) *)
(* ------------------------------------------------------------------ *)
let o_text : bool Term.t =
  let info = Arg.info [ "text" ] ~doc:{|Output results in text format.|} in
  Arg.value (Arg.flag info)

let o_json : bool Term.t =
  let info =
    Arg.info [ "json" ] ~doc:{|Output results in Semgrep's JSON format.|}
  in
  Arg.value (Arg.flag info)

let o_emacs : bool Term.t =
  let info =
    Arg.info [ "emacs" ] ~doc:{|Output results in Emacs single-line format.|}
  in
  Arg.value (Arg.flag info)

let o_vim : bool Term.t =
  let info =
    Arg.info [ "vim" ] ~doc:{|Output results in vim single-line format.|}
  in
  Arg.value (Arg.flag info)

let o_sarif : bool Term.t =
  let info = Arg.info [ "sarif" ] ~doc:{|Output results in SARIF format.|} in
  Arg.value (Arg.flag info)

let o_gitlab_sast : bool Term.t =
  let info =
    Arg.info [ "gitlab-sast" ] ~doc:{|Output results in GitLab SAST format.|}
  in
  Arg.value (Arg.flag info)

let o_gitlab_secrets : bool Term.t =
  let info =
    Arg.info [ "gitlab-secrets" ]
      ~doc:{|Output results in GitLab Secrets format.|}
  in
  Arg.value (Arg.flag info)

let o_junit_xml : bool Term.t =
  let info =
    Arg.info [ "junit-xml" ] ~doc:{|Output results in JUnit XML format.|}
  in
  Arg.value (Arg.flag info)

(* ------------------------------------------------------------------ *)
(* Run Secrets Post Processors                                  *)
(* ------------------------------------------------------------------ *)

let o_secrets : bool Term.t =
  let info =
<<<<<<< HEAD
    Arg.info
      [ "beta-testing-secrets-enabled" ]
      ~doc:{|Run with Semgrep Secrets.|}
=======
    Arg.info [ "secrets" ]
      ~doc:
        {|Enable support for secret validation. Requires Semgrep Secrets,
contact support@semgrep.com for more informationon this.|}
>>>>>>> 32173577
  in
  Arg.value (Arg.flag info)

let o_allow_untrusted_postprocessors : bool Term.t =
  let info =
    Arg.info
      [ "allow-untrusted-postprocessors" ]
      ~doc:{|Run postprocessors from untrusted sources.|}
  in
  Arg.value (Arg.flag info)

(* ------------------------------------------------------------------ *)
(* Engine type (mutually exclusive) *)
(* ------------------------------------------------------------------ *)

let o_oss : bool Term.t =
  let info =
    Arg.info [ "oss-only" ]
      ~doc:
        {|Run using only OSS features, even if the Semgrep Pro toggle is on.|}
  in
  Arg.value (Arg.flag info)

let blurb =
  "Requires Semgrep Pro Engine, contact support@semgrep.com for more \
   information on this."

let o_pro_languages : bool Term.t =
  let info =
    Arg.info [ "pro-languages" ]
      ~doc:("Enable Pro languages (currently just Apex). " ^ blurb)
  in
  Arg.value (Arg.flag info)

let o_pro_intrafile : bool Term.t =
  let info =
    Arg.info [ "pro-intrafile" ]
      ~doc:
        ("Intra-file inter-procedural taint analysis. Implies --pro-languages. "
       ^ blurb)
  in
  Arg.value (Arg.flag info)

let o_pro : bool Term.t =
  let info =
    Arg.info [ "pro" ]
      ~doc:
        ("Inter-file analysis and Pro languages (currently just Apex). " ^ blurb)
  in
  Arg.value (Arg.flag info)

(* ------------------------------------------------------------------ *)
(* Configuration options *)
(* ------------------------------------------------------------------ *)
let o_config : string list Term.t =
  let info =
    Arg.info [ "c"; "f"; "config" ]
      ~env:(Cmd.Env.info "SEMGREP_RULES")
      ~doc:
        {|YAML configuration file, directory of YAML files ending in
.yml|.yaml, URL of a configuration file, or Semgrep registry entry name.

Use --config auto to automatically obtain rules tailored to this project;
your project URL will be used to log in to the Semgrep registry.

To run multiple rule files simultaneously, use --config before every YAML,
URL, or Semgrep registry entry name.
For example `semgrep --config p/python --config myrules/myrule.yaml`

See https://semgrep.dev/docs/writing-rules/rule-syntax for information on
configuration file format.
|}
  in
  Arg.value (Arg.opt_all Arg.string [] info)

let o_pattern : string option Term.t =
  let info =
    Arg.info [ "e"; "pattern" ]
      ~doc:
        {|Code search pattern. See https://semgrep.dev/docs/writing-rules/pattern-syntax for information on pattern features.
|}
  in
  Arg.value (Arg.opt Arg.(some string) None info)

let o_lang : string option Term.t =
  let info =
    Arg.info [ "l"; "lang" ]
      ~doc:
        {|Parse pattern and all files in specified language.
Must be used with -e/--pattern.
|}
  in
  Arg.value (Arg.opt Arg.(some string) None info)

let o_replacement : string option Term.t =
  let info =
    Arg.info [ "replacement" ]
      ~doc:
        {|An autofix expression that will be applied to any matches found
with --pattern. Only valid with a command-line specified pattern.
|}
  in
  Arg.value (Arg.opt Arg.(some string) None info)

let o_autofix : bool Term.t =
  H.negatable_flag [ "a"; "autofix" ] ~neg_options:[ "no-autofix" ]
    ~default:default.autofix
    ~doc:
      {|Apply autofix patches. WARNING: data loss can occur with this flag.
Make sure your files are stored in a version control system. Note that
this mode is experimental and not guaranteed to function properly.
|}

let o_dryrun : bool Term.t =
  H.negatable_flag [ "dryrun" ] ~neg_options:[ "no-dryrun" ]
    ~default:default.dryrun
    ~doc:
      {|If --dryrun, does not write autofixes to a file. This will print the
changes to the console. This lets you see the changes before you commit to
them. Only works with the --autofix flag. Otherwise does nothing.
|}

let o_severity : Severity.t list Term.t =
  let info =
    Arg.info [ "severity" ]
      ~doc:
        {|Report findings only from rules matching the supplied severity
level. By default all applicable rules are run. Can add multiple times.
Each should be one of INFO, WARNING, or ERROR.
|}
  in
  Arg.value (Arg.opt_all Severity.converter [] info)

let o_exclude_rule_ids : string list Term.t =
  let info =
    Arg.info [ "exclude-rule" ]
      ~doc:{|Skip any rule with the given id. Can add multiple times.|}
  in
  Arg.value (Arg.opt_all Arg.string [] info)

(* ------------------------------------------------------------------ *)
(* Alternate modes *)
(* ------------------------------------------------------------------ *)
(* TOPORT: "No search is performed in these modes"
 * coupling: if you add an option here, you probably also need to modify
 * the sanity checking code around --config to allow empty --config
 * with this new alternate mode.
 *)

let o_version : bool Term.t =
  let info = Arg.info [ "version" ] ~doc:{|Show the version and exit.|} in
  Arg.value (Arg.flag info)

(* ugly: this should be a separate subcommand, not a flag of semgrep scan,
 * like 'semgrep show supported-languages'
 *)
let o_show_supported_languages : bool Term.t =
  let info =
    Arg.info
      [ "show-supported-languages" ]
      ~doc:
        {|Print a list of languages that are currently supported by Semgrep.|}
  in
  Arg.value (Arg.flag info)

(* ugly: this should be a separate subcommand, not a flag of semgrep scan *)
let o_validate : bool Term.t =
  let info =
    Arg.info [ "validate" ]
      ~doc:
        {|Validate configuration file(s).
This will check YAML files for errors and run 'p/semgrep-rule-lints' on
the YAML files. No search is performed.
|}
  in
  Arg.value (Arg.flag info)

(* ugly: this should be a separate subcommand, not a flag of semgrep scan *)
let o_dump_ast : bool Term.t =
  let info =
    Arg.info [ "dump-ast" ]
      ~doc:
        {|If --dump-ast, shows AST of the input file or passed expression
and then exit (can use --json).
|}
  in
  Arg.value (Arg.flag info)

(* ugly: this should be a separate subcommand, not a flag of semgrep scan.
 * python: Click offer the hidden=True flag to not show it in --help
 * but cmdliner does not have an equivalent I think. Anyway this
 * command should soon disappear anyway.
 *)
let o_dump_engine_path : bool Term.t =
  let info = Arg.info [ "dump-engine-path" ] ~doc:{|<internal, do not use>|} in
  Arg.value (Arg.flag info)

(* LATER: this should not be needed *)
let o_dump_command_for_core : bool Term.t =
  let info =
    Arg.info [ "d"; "dump-command-for-core" ] ~doc:{|<internal, do not use>|}
  in
  Arg.value (Arg.flag info)

(* ------------------------------------------------------------------ *)
(* Test and debug options *)
(* ------------------------------------------------------------------ *)

(* alt: could be in the "alternate modes" section
 * ugly: this should be a separate subcommand, not a flag of semgrep scan
 *)
let o_test : bool Term.t =
  let info = Arg.info [ "test" ] ~doc:{|Run test suite.|} in
  Arg.value (Arg.flag info)

let o_test_ignore_todo : bool Term.t =
  H.negatable_flag [ "test-ignore-todo" ] ~neg_options:[ "no-test-ignore-todo" ]
    ~default:false
    ~doc:
      {|If --test-ignore-todo, ignores rules marked as '#todoruleid:' in
test files.
|}

(* alt: in configuration option *)
let o_error : bool Term.t =
  H.negatable_flag [ "error" ] ~neg_options:[ "no-error" ]
    ~default:default.error_on_findings
    ~doc:{|Exit 1 if there are findings. Useful for CI and scripts.|}

let o_strict : bool Term.t =
  H.negatable_flag [ "strict" ] ~neg_options:[ "no-strict" ]
    ~default:default.strict
    ~doc:
      {|Return a nonzero exit code when WARN level errors are encountered.
Fails early if invalid configuration files are present.
Defaults to --no-strict.
|}

(* ------------------------------------------------------------------ *)
(* Positional arguments *)
(* ------------------------------------------------------------------ *)

let o_target_roots : string list Term.t =
  let info =
    Arg.info [] ~docv:"TARGETS"
      ~doc:{|Files or folders to be scanned by semgrep.|}
  in
  Arg.value
    (Arg.pos_all Arg.string (default.target_roots |> File.Path.to_strings) info)

(* ------------------------------------------------------------------ *)
(* !!NEW arguments!! not in pysemgrep *)
(* ------------------------------------------------------------------ *)

let o_project_root : string option Term.t =
  let info =
    Arg.info [ "project-root" ]
      ~doc:
        {|The project root for gitignore and semgrepignore purposes is
          detected automatically from the presence of a .git/ directory in
          the current directory or one of its parents. If not found,
          the current directory is used as the project root. This option
          forces a specific directory to be the project root. This is useful
          for testing or for restoring compatibility with older semgrep
          implementations that only looked for a .semgrepignore file
          in the current directory.|}
  in
  Arg.value (Arg.opt Arg.(some string) None info)

let o_ast_caching : bool Term.t =
  H.negatable_flag [ "ast-caching" ] ~neg_options:[ "no-ast-caching" ]
    ~default:default.core_runner_conf.ast_caching
    ~doc:
      {|Store in ~/.semgrep/cache/asts/ the parsed ASTs to speedup things.
Requires --experimental.
|}

(* TODO: add also an --offline flag? what about metrics? *)
let o_registry_caching : bool Term.t =
  H.negatable_flag [ "registry-caching" ] ~neg_options:[ "no-registry-caching" ]
    ~default:default.registry_caching
    ~doc:
      {|Cache for 24 hours in ~/.semgrep/cache rules from the registry.
Requires --experimental.
|}

(*****************************************************************************)
(* Turn argv into a conf *)
(*****************************************************************************)

let cmdline_term ~allow_empty_config : conf Term.t =
  (* !The parameters must be in alphabetic orders to match the order
   * of the corresponding '$ o_xx $' further below! *)
  let combine allow_untrusted_postprocessors ast_caching autofix baseline_commit
      common config dataflow_traces diff_depth dryrun dump_ast
      dump_command_for_core dump_engine_path emacs error exclude
      exclude_rule_ids force_color gitlab_sast gitlab_secrets include_ json
      junit_xml lang max_chars_per_line max_lines_per_finding max_memory_mb
      max_target_bytes metrics num_jobs nosem optimizations oss output pattern
      pro project_root pro_intrafile pro_lang registry_caching replacement
      respect_git_ignore rewrite_rule_ids sarif scan_unknown_extensions secrets
      severity show_supported_languages strict target_roots test
      test_ignore_todo text time_flag timeout _timeout_interfileTODO
      timeout_threshold validate version version_check vim =
    (* ugly: call setup_logging ASAP so the Logs.xxx below are displayed
     * correctly *)
    Logs_helpers.setup_logging ~force_color
      ~level:common.CLI_common.logging_level;

    let target_roots = target_roots |> File.Path.of_strings in

    let output_format =
      let all_flags =
        [ json; emacs; vim; sarif; gitlab_sast; gitlab_secrets; junit_xml ]
      in
      let cnt =
        all_flags |> Common.map (fun b -> if b then 1 else 0) |> Common2.sum_int
      in
      if cnt >= 2 then
        (* TOPORT: list the possibilities *)
        Error.abort
          "Mutually exclusive options --json/--emacs/--vim/--sarif/...";
      match () with
      | _ when text -> Output_format.Text
      | _ when json -> Output_format.Json
      | _ when emacs -> Output_format.Emacs
      | _ when vim -> Output_format.Vim
      | _ when sarif -> Output_format.Sarif
      | _ when gitlab_sast -> Output_format.Gitlab_sast
      | _ when gitlab_secrets -> Output_format.Gitlab_secrets
      | _ when junit_xml -> Output_format.Junit_xml
      | _else_ -> default.output_format
    in
    let engine_type =
      match (oss, pro_lang, pro_intrafile, pro) with
      | false, false, false, false when secrets ->
          Engine_type.(PRO Language_only)
      | false, false, false, false -> default.engine_type
      | true, false, false, false when secrets ->
          Error.abort
            "Mutually exclusive options --oss/--beta-testing-secrets-enabled"
      | true, false, false, false -> OSS
      | false, true, false, false -> PRO Engine_type.Language_only
      | false, false, true, false -> PRO Engine_type.Intrafile
      | false, false, false, true -> PRO Engine_type.Interfile
      | _else_ ->
          (* TOPORT: list the possibilities *)
          Error.abort
            "Mutually exclusive options \
             --oss/--pro-languages/--pro-intrafile/--pro"
    in
    (* TODO Should double check all other times this should run. *)
    let run_secrets = secrets in
    let rules_source =
      match (config, (pattern, lang, replacement)) with
      (* ugly: when using --dump-ast, we can pass a pattern or a target,
       * but in the case of a target that means there is no config
       * but we still don't want to abort, hence this empty Configs.
       * Same for --version, --show-supported-langages, etc., hence
       * this ugly special case returning an empty Configs.
       *)
      | [], (None, _, _)
        when dump_ast || dump_engine_path || validate || test || version
             || show_supported_languages ->
          Rules_source.Configs []
      (* TOPORT: handle get_project_url() if empty Configs? *)
      | [], (None, _, _) ->
          (* TOPORT: raise with Exit_code.missing_config *)
          (* TOPORT? use instead
             "No config given and {DEFAULT_CONFIG_FILE} was not found. Try running with --help to debug or if you want to download a default config, try running with --config r2c" *)
          if allow_empty_config then Rules_source.Configs []
          else (
            Migration.abort_if_use_of_legacy_dot_semgrep_yml ();
            (* config is set to auto if not otherwise specified and when we're not trying another inferred subcommand *)
            default.rules_source)
      | [], (Some pat, Some str, fix) ->
          (* may raise a Failure (will be caught in CLI.safe_run) *)
          let xlang = Xlang.of_string str in
          Rules_source.Pattern (pat, Some xlang, fix)
      | _, (Some pat, None, fix) -> (
          match common.maturity with
          (* osemgrep-only: better: can use -e without -l! *)
          | Maturity.Develop -> Rules_source.Pattern (pat, None, fix)
          | _else_ ->
              (* alt: "language must be specified when a pattern is passed" *)
              Error.abort "-e/--pattern and -l/--lang must both be specified")
      | _, (None, Some _, _) ->
          (* stricter: error not detected in original semgrep *)
          Error.abort "-e/--pattern and -l/--lang must both be specified"
      | _, (None, _, Some _) ->
          Error.abort
            "command-line replacement flag can only be used with command-line \
             pattern; when using a config file add the fix: key instead"
      (* TOPORT? handle [x], _ and rule passed inline, python: util.is_rules*)
      | xs, (None, None, None) -> Rules_source.Configs xs
      | _ :: _, (Some _, _, _) ->
          Error.abort "Mutually exclusive options --config/--pattern"
    in
    let core_runner_conf =
      {
        Core_runner.num_jobs;
        optimizations;
        timeout;
        timeout_threshold;
        max_memory_mb;
        ast_caching;
      }
    in
    let include_ =
      match include_ with
      | [] -> None
      | nonempty -> Some nonempty
    in
    let targeting_conf =
      {
        Find_targets.project_root = Option.map Fpath.v project_root;
        exclude;
        include_;
        baseline_commit;
        diff_depth;
        max_target_bytes;
        scan_unknown_extensions;
        respect_git_ignore;
      }
    in
    let rule_filtering_conf =
      {
        Rule_filtering.exclude_rule_ids =
          Common.map Rule_ID.of_string exclude_rule_ids;
        severity;
      }
    in

    (* ugly: dump should be a separate subcommand.
     * alt: we could move this code in a Dump_subcommand.validate_cli_args()
     *)
    let show =
      match () with
      | _ when dump_ast -> (
          let target_roots =
            if target_roots =*= default.target_roots then [] else target_roots
          in
          match (pattern, lang, target_roots) with
          | Some str, Some lang_str, [] ->
              Some
                {
                  Show.target = Show.Pattern (str, Lang.of_string lang_str);
                  json;
                }
          | None, Some lang_str, [ file ] ->
              Some
                {
                  Show.target = Show.File (file, Lang.of_string lang_str);
                  json;
                }
          | _, None, _ ->
              Error.abort "--dump-ast and -l/--lang must both be specified"
          (* stricter: alt: could dump all targets *)
          | None, Some _, _ :: _ :: _ ->
              Error.abort "--dump-ast requires exactly one target file"
          (* stricter: better error message *)
          | None, Some _, [] ->
              Error.abort "--dump-ast needs either a target or a -e pattern"
          (* stricter: *)
          | Some _, _, _ :: _ ->
              Error.abort "Can't specify both -e and a target for --dump-ast")
      | _ when dump_engine_path ->
          Some { Show.target = Show.EnginePath pro; json }
      | _ when dump_command_for_core ->
          Some { Show.target = Show.CommandForCore; json }
      | _ when show_supported_languages ->
          Some { Show.target = Show.SupportedLanguages; json }
      | _else_ -> None
    in
    (* ugly: validate should be a separate subcommand.
     * alt: we could move this code in a Validate_subcommand.cli_args()
     *)
    let validate =
      if validate then
        match rules_source with
        | Configs [] ->
            (* TOPORT? was a Logs.err but seems better as an abort *)
            Error.abort
              "Nothing to validate, use the --config or --pattern flag to \
               specify a rule"
        | Configs (_ :: _)
        | Pattern _ ->
            Some { Validate_subcommand.rules_source; core_runner_conf; common }
      else None
    in
    (* ugly: test should be a separate subcommand.
     * alt: we could move this code in a Test_subcommand.cli_args()
     *)
    let test =
      if test then
        let target =
          match (target_roots, config) with
          | [ x ], [ config ] ->
              let file_str = Fpath.to_string x in
              if Sys.file_exists file_str && Sys.is_directory file_str then
                Test_subcommand.Dir (x, Some config)
              else Test_subcommand.File (x, config)
          | [ x ], [] ->
              let file_str = Fpath.to_string x in
              if Sys.is_directory file_str then Test_subcommand.Dir (x, None)
              else
                (* was raise Exception but cleaner abort I think *)
                Error.abort
                  "--config is required when running a test on single file"
          | _ :: _ :: _, _ ->
              (* stricter: better error message '(directory or file)' *)
              Error.abort
                "only one target (directory or file) allowed for tests"
          | _, _ :: _ :: _ ->
              (* stricter: removed 'config directory' *)
              Error.abort "only one config allowed for tests"
          (* target_roots should always contain at least ["."] *)
          | [], _ -> assert false
        in
        Some
          {
            Test_subcommand.target;
            strict;
            json;
            optimizations;
            ignore_todo = test_ignore_todo;
          }
      else None
    in

    (* more sanity checks *)
    if
      (List.mem "auto" config
      || rules_source =*= Rules_source.Configs [ "auto" ])
      && metrics =*= Metrics_.Off
    then
      Error.abort
        "Cannot create auto config when metrics are off. Please allow metrics \
         or run with a specific config.";

    (* warnings.
     * ugly: TODO: remove the Default guard once we get the warning message
     * in osemgrep equal to the one in pysemgrep or when we remove
     * this sanity checks in pysemgrep and just rely on osemgrep to do it.
     *)
    if include_ <> None && exclude <> [] && common.maturity <> Maturity.Default
    then
      Logs.warn (fun m ->
          m
            "Paths that match both --include and --exclude will be skipped by \
             Semgrep.");

    {
      rules_source;
      target_roots;
      rule_filtering_conf;
      targeting_conf;
      core_runner_conf;
      autofix;
      dryrun;
      error_on_findings = error;
      dataflow_traces;
      force_color;
      max_chars_per_line;
      max_lines_per_finding;
      metrics;
      registry_caching;
      version_check;
      output_format;
      output;
      engine_type;
      run_secrets;
      allow_untrusted_postprocessors;
      rewrite_rule_ids;
      strict;
      time_flag;
      common;
      (* ugly: *)
      version;
      show;
      validate;
      test;
      nosem;
    }
  in
  (* Term defines 'const' but also the '$' operator *)
  Term.(
    (* !the o_xxx must be in alphabetic orders to match the parameters of
     * combine above! *)
    const combine $ o_allow_untrusted_postprocessors $ o_ast_caching $ o_autofix
    $ o_baseline_commit $ CLI_common.o_common $ o_config $ o_dataflow_traces
    $ o_diff_depth $ o_dryrun $ o_dump_ast $ o_dump_command_for_core
    $ o_dump_engine_path $ o_emacs $ o_error $ o_exclude $ o_exclude_rule_ids
    $ o_force_color $ o_gitlab_sast $ o_gitlab_secrets $ o_include $ o_json
    $ o_junit_xml $ o_lang $ o_max_chars_per_line $ o_max_lines_per_finding
    $ o_max_memory_mb $ o_max_target_bytes $ o_metrics $ o_num_jobs $ o_nosem
    $ o_optimizations $ o_oss $ o_output $ o_pattern $ o_pro $ o_project_root
    $ o_pro_intrafile $ o_pro_languages $ o_registry_caching $ o_replacement
    $ o_respect_git_ignore $ o_rewrite_rule_ids $ o_sarif
    $ o_scan_unknown_extensions $ o_secrets $ o_severity
    $ o_show_supported_languages $ o_strict $ o_target_roots $ o_test
    $ o_test_ignore_todo $ o_text $ o_time $ o_timeout $ o_timeout_interfile
    $ o_timeout_threshold $ o_validate $ o_version $ o_version_check $ o_vim)

let doc = "run semgrep rules on files"

(* TODO: document the exit codes as defined in Exit_code.mli *)
let man : Cmdliner.Manpage.block list =
  [
    `S Cmdliner.Manpage.s_description;
    `P
      "Searches TARGET paths for matches to rules or patterns. Defaults to \
       searching entire current working directory.";
    `P "To get started quickly, run";
    `Pre "semgrep --config auto .";
    `P
      "This will automatically fetch rules for your project from the Semgrep \
       Registry. NOTE: Using `--config auto` will log in to the Semgrep \
       Registry with your project URL.";
    `P "For more information about Semgrep, go to https://semgrep.dev.";
    `P
      "NOTE: By default, Semgrep will report pseudonymous usage metrics to its \
       server if you pull your configuration from the Semgrep registry. To \
       learn more about how and why these metrics are collected, please see \
       https://semgrep.dev/docs/metrics. To modify this behavior, see the \
       --metrics option below.";
  ]
  @ CLI_common.help_page_bottom

let cmdline_info : Cmd.info = Cmd.info "semgrep scan" ~doc ~man

(*****************************************************************************)
(* Entry point *)
(*****************************************************************************)

let parse_argv (argv : string array) : conf =
  let cmd : conf Cmd.t =
    Cmd.v cmdline_info (cmdline_term ~allow_empty_config:false)
  in
  CLI_common.eval_value ~argv cmd<|MERGE_RESOLUTION|>--- conflicted
+++ resolved
@@ -511,16 +511,11 @@
 
 let o_secrets : bool Term.t =
   let info =
-<<<<<<< HEAD
     Arg.info
       [ "beta-testing-secrets-enabled" ]
-      ~doc:{|Run with Semgrep Secrets.|}
-=======
-    Arg.info [ "secrets" ]
       ~doc:
         {|Enable support for secret validation. Requires Semgrep Secrets,
 contact support@semgrep.com for more informationon this.|}
->>>>>>> 32173577
   in
   Arg.value (Arg.flag info)
 
