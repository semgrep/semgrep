open Common
module Arg = Cmdliner.Arg
module Term = Cmdliner.Term
module Cmd = Cmdliner.Cmd
module H = Cmdliner_
module Show = Show_CLI

(*****************************************************************************)
(* Prelude *)
(*****************************************************************************)
(*
   'semgrep scan' command-line arguments processing.

   Translated partially from scan.py
*)

(*****************************************************************************)
(* Types and constants *)
(*****************************************************************************)

(*
   The result of parsing a 'semgrep scan' command.

   LATER: we could actually define this structure in ATD, so people could
   programmatically set the command-line arguments they want if they
   want to programmatically call Semgrep. This structure could also
   be versioned so people can rely on a stable CLI "API".
*)
type conf = {
  (* Main configuration options *)
  (* mix of --pattern/--lang/--replacement, --config *)
  rules_source : Rules_source.t;
  (* can be a list of files or directories *)
  target_roots : Rfpath.t list;
  (* Rules/targets refinements *)
  rule_filtering_conf : Rule_filtering.conf;
  targeting_conf : Find_targets.conf;
  (* Other configuration options *)
  error_on_findings : bool;
  rewrite_rule_ids : bool;
  (* Engine selection *)
  engine_type : Engine_type.t;
  (* Performance options *)
  core_runner_conf : Core_runner.conf;
  (* file or URL (None means output to stdout) *)
  output : string option;
  output_conf : Output.conf;
  (* Networking options *)
  metrics : Metrics_.config;
  registry_caching : bool; (* similar to core_runner_conf.ast_caching *)
  version_check : bool;
  common : CLI_common.conf;
  (* Ugly: should be in separate subcommands *)
  version : bool;
  show : Show_CLI.conf option;
  validate : Validate_subcommand.conf option;
  test : Test_CLI.conf option;
  trace : bool;
  ls : bool;
}
[@@deriving show]

(* We could split the content of this variable in different files, e.g.,
 * targeting_conf default could be move in a Find_targets.default, but
 * it's also nice to have everything in one place.
 *)
let default : conf =
  {
    rules_source = Configs [ "auto" ];
    target_roots = [ Rfpath.of_string "." ];
    targeting_conf = Find_targets.default_conf;
    (* alt: could move in a Rule_filtering.default *)
    rule_filtering_conf =
      {
        Rule_filtering.exclude_rule_ids = [];
        severity = [];
        exclude_products = [];
      };
    (* alt: could move in a Core_runner.default *)
    core_runner_conf =
      {
        (* Maxing out number of cores used to 16 if more not requested to
         * not overload on large machines.
         * Also, hardcode num_jobs to 1 for non-unix (i.e. Windows) because
         * we don't believe that Parmap works in those environments
         * TODO: figure out a solution for Windows multi-processing (OCaml 5 in the worst case)
         *)
        Core_runner.num_jobs =
          min 16 (if Sys.unix then Parmap_helpers.get_cpu_count () else 1);
        timeout = 5.0;
        (* ^ seconds, keep up-to-date with User_settings.ml and constants.py *)
        timeout_threshold = 3;
        max_memory_mb = 0;
        optimizations = true;
        dataflow_traces = false;
        matching_explanations = false;
        time_flag = false;
        nosem = true;
        strict = false;
        (* better to set to false for now; annoying to add --ast-caching to
         * each command, but while we're still developing osemgrep it is
         * better to eliminate some source of complexity by default.
         *)
        ast_caching = false;
      };
    error_on_findings = false;
    (* could be move in CLI_common.default_conf? *)
    common =
      {
        profile = false;
        logging_level = Some Logs.Warning;
        maturity = Maturity.Default;
      };
    engine_type = OSS;
    output = None;
    output_conf = Output.default;
    rewrite_rule_ids = true;
    (* will send metrics only if the user uses the registry or the app *)
    metrics = Metrics_.Auto;
    (* like ast_caching, better to default to false for now *)
    registry_caching = false;
    version_check = true;
    (* ugly: should be separate subcommands *)
    version = false;
    show = None;
    validate = None;
    test = None;
    trace = false;
    ls = false;
  }

(*************************************************************************)
(* Command-line flags *)
(*************************************************************************)
(* The o_ below stands for option (as in command-line argument option) *)

(* ------------------------------------------------------------------ *)
(* Networking related options *)
(* ------------------------------------------------------------------ *)

let o_metrics : Metrics_.config Term.t =
  let info =
    Arg.info [ "metrics" ]
      ~env:(Cmd.Env.info "SEMGREP_SEND_METRICS")
      ~doc:
        {|Configures how usage metrics are sent to the Semgrep server. If
'auto', metrics are sent whenever the --config value pulls from the
Semgrep server. If 'on', metrics are always sent. If 'off', metrics
are disabled altogether and not sent. If absent, the
SEMGREP_SEND_METRICS environment variable value will be used. If no
environment variable, defaults to 'auto'.
|}
  in
  Arg.value (Arg.opt Metrics_.converter default.metrics info)

(* alt: was in "Performance and memory options" before *)
let o_version_check : bool Term.t =
  H.negatable_flag_with_env [ "enable-version-check" ]
    ~neg_options:[ "disable-version-check" ]
    ~default:default.version_check
    ~env:(Cmd.Env.info "SEMGREP_ENABLE_VERSION_CHECK")
    ~doc:
      {|Checks Semgrep servers to see if the latest version is run; disabling
 this may reduce exit time after returning results.
|}

(* ------------------------------------------------------------------ *)
(* Path options *)
(* ------------------------------------------------------------------ *)
(* TOPORT:
 * "By default, Semgrep scans all git-tracked files with extensions matching
 *  rules' languages. These options alter which files Semgrep scans."
 *)

let o_exclude : string list Term.t =
  let info =
    Arg.info [ "exclude" ]
      ~doc:
        {|Skip any file or directory that matches this pattern;
--exclude='*.py' will ignore the following: foo.py, src/foo.py, foo.py/bar.sh.
--exclude='tests' will ignore tests/foo.py as well as a/b/tests/c/foo.py.
Can add multiple times. If present, any --include directives are ignored.
|}
  in
  Arg.value (Arg.opt_all Arg.string [] info)

let o_include : string list Term.t =
  let info =
    Arg.info [ "include" ]
      ~doc:
        {|Filter files or directories by path. The argument is a
glob-style pattern such as 'foo.*' that must match the path. This is
an extra filter in addition to other applicable filters. For example,
specifying the language with '-l javascript' might preselect files
'src/foo.jsx' and 'lib/bar.js'.  Specifying one of '--include=src',
'-- include=*.jsx', or '--include=src/foo.*' will restrict the
selection to the single file 'src/foo.jsx'. A choice of multiple '--
include' patterns can be specified. For example, '--include=foo.*
--include=bar.*' will select both 'src/foo.jsx' and
'lib/bar.js'. Glob-style patterns follow the syntax supported by
python, which is documented at
https://docs.python.org/3/library/glob.html
|}
  in
  Arg.value (Arg.opt_all Arg.string [] info)

let o_max_target_bytes : int Term.t =
  let default = default.targeting_conf.max_target_bytes in
  let info =
    Arg.info [ "max-target-bytes" ]
      ~doc:
        (spf
           {|Maximum size for a file to be scanned by Semgrep, e.g
'1.5MB'. Any input program larger than this will be ignored. A zero or
negative value disables this filter. Defaults to %d bytes|}
           default)
  in

  Arg.value (Arg.opt Cmdliner_.number_of_bytes_converter default info)

let o_respect_gitignore : bool Term.t =
  H.negatable_flag [ "use-git-ignore" ] ~neg_options:[ "no-git-ignore" ]
    ~default:default.targeting_conf.respect_gitignore
    ~doc:
      {|Skip files ignored by git. Scanning starts from the root
folder specified on the Semgrep command line. Normally, if the
scanning root is within a git repository, only the tracked files and
the new files would be scanned. Git submodules and git- ignored files
would normally be skipped. --no-git-ignore will disable git-aware
filtering. Setting this flag does nothing if the scanning root is not
in a git repository.
|}

let o_scan_unknown_extensions : bool Term.t =
  let default = default.targeting_conf.always_select_explicit_targets in
  H.negatable_flag
    [ "scan-unknown-extensions" ]
    ~neg_options:[ "skip-unknown-extensions" ]
    ~default
    ~doc:
      (spf
         {|If true, target files specified directly on the command line
will bypass normal language detection. They will be analyzed according to
the value of --lang if applicable, or otherwise with the analyzers/languages
specified in the Semgrep rule(s) regardless of file extension or file type.
This setting doesn't apply to target files discovered by scanning folders.
Defaults to %b.
|}
         default)

(* alt: could be put in the Display options with nosem *)
let o_baseline_commit : string option Term.t =
  let info =
    Arg.info [ "baseline-commit" ]
      ~doc:
        {|Only show results that are not found in this commit hash. Aborts run
if not currently in a git directory, there are unstaged changes, or
given baseline hash doesn't exist.
|}
      ~env:(Cmd.Env.info "SEMGREP_BASELINE_COMMIT")
    (* TOPORT: support also SEMGREP_BASELINE_REF; unfortunately cmdliner
             supports only one environment variable per option *)
  in
  Arg.value (Arg.opt Arg.(some string) None info)

let o_diff_depth : int Term.t =
  let info =
    Arg.info [ "diff-depth" ]
      ~doc:
        {|The depth of the Pro (interfile) differential scan, the number of
       steps (both in the caller and callee sides) from the targets in the
       call graph tracked by the deep preprocessor. Only applied in differential
       scan mode. Default to 2.
       |}
  in
  Arg.value (Arg.opt Arg.int default.targeting_conf.diff_depth info)

(* ------------------------------------------------------------------ *)
(* Performance and memory options *)
(* ------------------------------------------------------------------ *)

let o_num_jobs : int Term.t =
  let info =
    Arg.info [ "j"; "jobs" ]
      ~doc:
        {|Number of subprocesses to use to run checks in
parallel. Defaults to the number of cores detected on the system
(1 if using --pro).
|}
  in
  Arg.value (Arg.opt Arg.int default.core_runner_conf.num_jobs info)

let o_max_memory_mb : int Term.t =
  let default = default.core_runner_conf.max_memory_mb in
  let info =
    Arg.info [ "max-memory" ]
      ~doc:
        {|Maximum system memory to use running a rule on a single file in MiB.
If set to 0 will not have memory limit. Defaults to 0. For CI scans
that use the Pro Engine, it defaults to 5000 MiB.
|}
  in
  Arg.value (Arg.opt Arg.int default info)

let o_optimizations : bool Term.t =
  let parse = function
    | "all" -> Ok true
    | "none" -> Ok false
    | other -> Error (spf "unsupported value %S" other)
  in
  let print fmt = function
    | true -> Format.pp_print_string fmt "all"
    | false -> Format.pp_print_string fmt "none"
  in
  let converter = Arg.conv' (parse, print) in
  let info =
    Arg.info [ "optimizations" ]
      ~doc:
        {|Turn on/off optimizations. Default = 'all'.
Use 'none' to turn all optimizations off.
|}
  in
  Arg.value (Arg.opt converter default.core_runner_conf.optimizations info)

let o_timeout : float Term.t =
  let default = default.core_runner_conf.timeout in
  let info =
    Arg.info [ "timeout" ]
      ~doc:
        (spf
           {|Maximum time to spend running a rule on a single file in
seconds. If set to 0 will not have time limit. Defaults to %.1f s.
|}
           default)
  in
  (*TOPORT: envvar="SEMGREP_TIMEOUT" *)
  Arg.value (Arg.opt Arg.float default info)

let o_timeout_threshold : int Term.t =
  let default = default.core_runner_conf.timeout_threshold in
  let info =
    Arg.info [ "timeout-threshold" ]
      ~doc:
        (spf
           {|Maximum number of rules that can time out on a file before
the file is skipped. If set to 0 will not have limit. Defaults to %d.
|}
           default)
  in
  Arg.value (Arg.opt Arg.int default info)

(* TODO: currently just used in pysemgrep and semgrep-core-proprietary *)
let o_timeout_interfile : int Term.t =
  let default = 0 in
  let info =
    Arg.info [ "interfile-timeout" ]
      ~doc:
        {|Maximum time to spend on interfile analysis. If set to 0 will not
have time limit. Defaults to 0 s for all CLI scans. For CI scans, it defaults
to 3 hours.|}
  in
  Arg.value (Arg.opt Arg.int default info)

(* ------------------------------------------------------------------ *)
(* Display options *)
(* ------------------------------------------------------------------ *)

(* alt: could use Fmt_cli.style_renderer, which supports --color=xxx but
 * better be backward compatible with how semgrep was doing it before
 *)
let o_force_color : bool Term.t =
  H.negatable_flag_with_env [ "force-color" ] ~neg_options:[ "no-force-color" ]
    ~default:default.output_conf.force_color
      (* TOPORT? need handle SEMGREP_COLOR_NO_COLOR or NO_COLOR
       * # https://no-color.org/
       *)
    ~env:(Cmd.Env.info "SEMGREP_FORCE_COLOR")
    ~doc:
      {|Always include ANSI color in the output, even if not writing to
a TTY; defaults to using the TTY status
|}

let o_max_chars_per_line : int Term.t =
  let info =
    Arg.info [ "max-chars-per-line" ]
      ~doc:"Maximum number of characters to show per line."
  in
  Arg.value (Arg.opt Arg.int default.output_conf.max_chars_per_line info)

let o_max_lines_per_finding : int Term.t =
  let info =
    Arg.info
      [ "max-lines-per-finding" ]
      ~doc:
        {|Maximum number of lines of code that will be shown for each match
before trimming (set to 0 for unlimited).|}
  in
  Arg.value (Arg.opt Arg.int default.output_conf.max_lines_per_finding info)

let o_dataflow_traces : bool Term.t =
  let info =
    Arg.info [ "dataflow-traces" ]
      ~doc:
        {|Explain how non-local values reach the location of a finding (only affects text and SARIF output).|}
  in
  Arg.value (Arg.flag info)

let o_matching_explanations : bool Term.t =
  let info =
    Arg.info
      [ "matching-explanations" ]
      ~doc:
        {|Add debugging information in the JSON output to trace how
different parts of a rule are matched (a.k.a., "Inspect Rule"
in the Semgrep playground)|}
  in
  Arg.value (Arg.flag info)

let o_rewrite_rule_ids : bool Term.t =
  H.negatable_flag [ "rewrite-rule-ids" ] ~neg_options:[ "no-rewrite-rule-ids" ]
    ~default:default.rewrite_rule_ids
    ~doc:
      {|Rewrite rule ids when they appear in nested sub-directories
(Rule 'foo' in test/rules.yaml will be renamed 'test.foo').
|}

let o_time : bool Term.t =
  H.negatable_flag [ "time" ] ~neg_options:[ "no-time" ]
    ~default:default.core_runner_conf.time_flag
    ~doc:
      {|Include a timing summary with the results. If output format is json,
 provides times for each pair (rule, target).
|}

let o_trace : bool Term.t =
  H.negatable_flag [ "trace" ] ~neg_options:[ "no-trace" ]
    ~default:default.trace
    ~doc:{|Upload a trace of the scan to our endpoint (rule, target).
|}

let o_nosem : bool Term.t =
  H.negatable_flag ~default:true [ "enable-nosem" ]
    ~neg_options:[ "disable-nosem" ]
    ~doc:
      {|Enables 'nosem'. Findings will not be reported on lines containing
          a 'nosem' comment at the end. Enabled by default.|}

let o_output : string option Term.t =
  let info =
    Arg.info [ "o"; "output" ]
      ~doc:
        "Save search results to a file or post to URL. Default is to print to \
         stdout."
  in
  Arg.value (Arg.opt Arg.(some string) None info)

(* ------------------------------------------------------------------ *)
(* Output formats (mutually exclusive) *)
(* ------------------------------------------------------------------ *)
let o_text : bool Term.t =
  let info = Arg.info [ "text" ] ~doc:{|Output results in text format.|} in
  Arg.value (Arg.flag info)

let o_json : bool Term.t =
  let info =
    Arg.info [ "json" ] ~doc:{|Output results in Semgrep's JSON format.|}
  in
  Arg.value (Arg.flag info)

let o_emacs : bool Term.t =
  let info =
    Arg.info [ "emacs" ] ~doc:{|Output results in Emacs single-line format.|}
  in
  Arg.value (Arg.flag info)

let o_vim : bool Term.t =
  let info =
    Arg.info [ "vim" ] ~doc:{|Output results in vim single-line format.|}
  in
  Arg.value (Arg.flag info)

let o_sarif : bool Term.t =
  let info = Arg.info [ "sarif" ] ~doc:{|Output results in SARIF format.|} in
  Arg.value (Arg.flag info)

let o_gitlab_sast : bool Term.t =
  let info =
    Arg.info [ "gitlab-sast" ] ~doc:{|Output results in GitLab SAST format.|}
  in
  Arg.value (Arg.flag info)

let o_gitlab_secrets : bool Term.t =
  let info =
    Arg.info [ "gitlab-secrets" ]
      ~doc:{|Output results in GitLab Secrets format.|}
  in
  Arg.value (Arg.flag info)

let o_junit_xml : bool Term.t =
  let info =
    Arg.info [ "junit-xml" ] ~doc:{|Output results in JUnit XML format.|}
  in
  Arg.value (Arg.flag info)

(* ------------------------------------------------------------------ *)
(* Run Secrets Post Processors                                  *)
(* ------------------------------------------------------------------ *)

let o_secrets : bool Term.t =
  let info =
    Arg.info
      [ "beta-testing-secrets-enabled" ]
      ~doc:
        {|Please use --secrets instead of --beta-testing-secrets.
          Requires Semgrep Secrets, contact support@semgrep.com for more
          information on this.|}
  in
  Arg.value (Arg.flag info)

let o_no_secrets_validation : bool Term.t =
  let info =
    Arg.info [ "no-secrets-validation" ] ~doc:{|Disables secret validation.|}
  in
  Arg.value (Arg.flag info)

let o_allow_untrusted_validators : bool Term.t =
  let info =
    Arg.info
      [ "allow-untrusted-validators" ]
      ~doc:{|Run postprocessors from untrusted sources.|}
  in
  Arg.value (Arg.flag info)

(* ------------------------------------------------------------------ *)
(* Engine type (mutually exclusive) *)
(* ------------------------------------------------------------------ *)

let o_oss : bool Term.t =
  let info =
    Arg.info [ "oss-only" ]
      ~doc:
        {|Run using only OSS features, even if the Semgrep Pro toggle is on.|}
  in
  Arg.value (Arg.flag info)

let blurb =
  "Requires Semgrep Pro Engine. See https://semgrep.dev/products/pro-engine/ \
   for more."

let o_pro_languages : bool Term.t =
  let info =
    Arg.info [ "pro-languages" ]
      ~doc:("Enable Pro languages (currently Apex and Elixir). " ^ blurb)
  in
  Arg.value (Arg.flag info)

let o_pro_intrafile : bool Term.t =
  let info =
    Arg.info [ "pro-intrafile" ]
      ~doc:
        ("Intra-file inter-procedural taint analysis. Implies --pro-languages. "
       ^ blurb)
  in
  Arg.value (Arg.flag info)

let o_pro : bool Term.t =
  let info =
    Arg.info [ "pro" ]
      ~doc:
        ("Inter-file analysis and Pro languages (currently Apex and Elixir). "
       ^ blurb)
  in
  Arg.value (Arg.flag info)

(* ------------------------------------------------------------------ *)
(* Configuration options *)
(* ------------------------------------------------------------------ *)
let o_config : string list Term.t =
  let info =
    Arg.info [ "c"; "f"; "config" ]
      ~env:(Cmd.Env.info "SEMGREP_RULES")
      ~doc:
        {|YAML configuration file, directory of YAML files ending in
.yml|.yaml, URL of a configuration file, or Semgrep registry entry name.

Use --config auto to automatically obtain rules tailored to this project;
your project URL will be used to log in to the Semgrep registry.

To run multiple rule files simultaneously, use --config before every YAML,
URL, or Semgrep registry entry name.
For example `semgrep --config p/python --config myrules/myrule.yaml`

See https://semgrep.dev/docs/writing-rules/rule-syntax for information on
configuration file format.
|}
  in
  Arg.value (Arg.opt_all Arg.string [] info)

let o_pattern : string option Term.t =
  let info =
    Arg.info [ "e"; "pattern" ]
      ~doc:
        {|Code search pattern. See https://semgrep.dev/docs/writing-rules/pattern-syntax for information on pattern features.
|}
  in
  Arg.value (Arg.opt Arg.(some string) None info)

let o_lang : string option Term.t =
  let info =
    Arg.info [ "l"; "lang" ]
      ~doc:
        {|Parse pattern and all files in specified language.
Must be used with -e/--pattern.
|}
  in
  Arg.value (Arg.opt Arg.(some string) None info)

let o_replacement : string option Term.t =
  let info =
    Arg.info [ "replacement" ]
      ~doc:
        {|An autofix expression that will be applied to any matches found
with --pattern. Only valid with a command-line specified pattern.
|}
  in
  Arg.value (Arg.opt Arg.(some string) None info)

let o_autofix : bool Term.t =
  H.negatable_flag [ "a"; "autofix" ] ~neg_options:[ "no-autofix" ]
    ~default:default.output_conf.autofix
    ~doc:
      {|Apply autofix patches. WARNING: data loss can occur with this flag.
Make sure your files are stored in a version control system. Note that
this mode is experimental and not guaranteed to function properly.
|}

let o_dryrun : bool Term.t =
  H.negatable_flag [ "dryrun" ] ~neg_options:[ "no-dryrun" ]
    ~default:default.output_conf.dryrun
    ~doc:
      {|If --dryrun, does not write autofixes to a file. This will print the
changes to the console. This lets you see the changes before you commit to
them. Only works with the --autofix flag. Otherwise does nothing.
|}

(* In theory we should also accept EXPERIMENT and INVENTORY *)
let o_severity : Rule.severity list Term.t =
  let info =
    Arg.info [ "severity" ]
      ~doc:
        {|Report findings only from rules matching the supplied severity
level. By default all applicable rules are run. Can add multiple times.
Each should be one of INFO, WARNING, or ERROR.
|}
  in
  Arg.value
    (Arg.opt_all
       (Cmdliner.Arg.enum
          [ ("INFO", `Info); ("WARNING", `Warning); ("ERROR", `Error) ])
       [] info)

let o_exclude_rule_ids : string list Term.t =
  let info =
    Arg.info [ "exclude-rule" ]
      ~doc:{|Skip any rule with the given id. Can add multiple times.|}
  in
  Arg.value (Arg.opt_all Arg.string [] info)

(* ------------------------------------------------------------------ *)
(* Alternate modes *)
(* ------------------------------------------------------------------ *)
(* TOPORT: "No search is performed in these modes"
 * coupling: if you add an option here, you probably also need to modify
 * the sanity checking code around --config to allow empty --config
 * with this new alternate mode.
 *)

let o_version : bool Term.t =
  let info = Arg.info [ "version" ] ~doc:{|Show the version and exit.|} in
  Arg.value (Arg.flag info)

(* ugly: this should be a separate subcommand, not a flag of semgrep scan,
 * like 'semgrep show supported-languages'
 *)
let o_show_supported_languages : bool Term.t =
  let info =
    Arg.info
      [ "show-supported-languages" ]
      ~doc:
        {|Print a list of languages that are currently supported by Semgrep.|}
  in
  Arg.value (Arg.flag info)

(* ugly: this should be a separate subcommand, not a flag of semgrep scan *)
let o_validate : bool Term.t =
  let info =
    Arg.info [ "validate" ]
      ~doc:
        {|Validate configuration file(s).
This will check YAML files for errors and run 'p/semgrep-rule-lints' on
the YAML files. No search is performed.
|}
  in
  Arg.value (Arg.flag info)

(* ugly: this should be a separate subcommand, not a flag of semgrep scan *)
let o_dump_ast : bool Term.t =
  let info =
    Arg.info [ "dump-ast" ]
      ~doc:
        {|If --dump-ast, shows AST of the input file or passed expression
and then exit (can use --json).
|}
  in
  Arg.value (Arg.flag info)

(* ugly: this should be a separate subcommand, not a flag of semgrep scan.
 * python: Click offer the hidden=True flag to not show it in --help
 * but cmdliner does not have an equivalent I think. Anyway this
 * command should soon disappear anyway.
 *)
let o_dump_engine_path : bool Term.t =
  let info = Arg.info [ "dump-engine-path" ] ~doc:{|<internal, do not use>|} in
  Arg.value (Arg.flag info)

(* LATER: this should not be needed *)
let o_dump_command_for_core : bool Term.t =
  let info =
    Arg.info [ "d"; "dump-command-for-core" ] ~doc:{|<internal, do not use>|}
  in
  Arg.value (Arg.flag info)

(* ------------------------------------------------------------------ *)
(* Test and debug options *)
(* ------------------------------------------------------------------ *)

(* alt: could be in the "alternate modes" section
 * ugly: this should be a separate subcommand, not a flag of semgrep scan
 *)
let o_test : bool Term.t =
  let info = Arg.info [ "test" ] ~doc:{|Run test suite.|} in
  Arg.value (Arg.flag info)

(* alt: in configuration option *)
let o_error : bool Term.t =
  H.negatable_flag [ "error" ] ~neg_options:[ "no-error" ]
    ~default:default.error_on_findings
    ~doc:{|Exit 1 if there are findings. Useful for CI and scripts.|}

let o_strict : bool Term.t =
  H.negatable_flag [ "strict" ] ~neg_options:[ "no-strict" ]
    ~default:default.output_conf.strict
    ~doc:
      {|Return a nonzero exit code when WARN level errors are encountered.
Fails early if invalid configuration files are present.
Defaults to --no-strict.
|}

(* ------------------------------------------------------------------ *)
(* Positional arguments *)
(* ------------------------------------------------------------------ *)

let o_target_roots : string list Term.t =
  let info =
    Arg.info [] ~docv:"TARGETS"
      ~doc:{|Files or folders to be scanned by semgrep.|}
  in
  Arg.value
    (Arg.pos_all Arg.string
       (default.target_roots |> List_.map Rfpath.to_fpath |> Fpath_.to_strings)
       info)

(* ------------------------------------------------------------------ *)
(* !!NEW arguments!! not in pysemgrep *)
(* ------------------------------------------------------------------ *)

let o_project_root : string option Term.t =
  let info =
    Arg.info [ "project-root" ]
      ~doc:
        {|The project root for gitignore and semgrepignore purposes is
          detected automatically from the presence of a .git/ directory in
          the current directory or one of its parents. If not found,
          the current directory is used as the project root. This option
          forces a specific directory to be the project root. This is useful
          for testing or for restoring compatibility with older semgrep
          implementations that only looked for a .semgrepignore file
          in the current directory.|}
  in
  Arg.value (Arg.opt Arg.(some string) None info)

let o_remote : string option Term.t =
  let info =
    Arg.info [ "remote" ]
      ~doc:
        {|Remote will quickly checkout and scan a remote git repository of
        the format "http[s]://<WEBSITE>/.../<REPO>.git". Must be run with
        --pro Incompatible with --project-root|}
  in
  Arg.value (Arg.opt Arg.(some string) None info)

let o_ast_caching : bool Term.t =
  H.negatable_flag [ "ast-caching" ] ~neg_options:[ "no-ast-caching" ]
    ~default:default.core_runner_conf.ast_caching
    ~doc:
      {|Store in ~/.semgrep/cache/asts/ the parsed ASTs to speedup things.
Requires --experimental.
|}

(* TODO: add also an --offline flag? what about metrics? *)
let o_registry_caching : bool Term.t =
  H.negatable_flag [ "registry-caching" ] ~neg_options:[ "no-registry-caching" ]
    ~default:default.registry_caching
    ~doc:
      {|Cache for 24 hours in ~/.semgrep/cache rules from the registry.
Requires --experimental.
|}

(*
   Let's use the following convention: the prefix '--x-' means "forbidden"
   or "experimental".
*)
let o_ls : bool Term.t =
  let info =
    Arg.info [ "x-ls" ]
      ~doc:
        {|[INTERNAL] List the selected target files and the skipped target
files before any rule-specific or language-specific filtering. Then exit.
The output format is unspecified.
THIS OPTION IS NOT PART OF THE SEMGREP API AND MAY
CHANGE OR DISAPPEAR WITHOUT NOTICE.
|}
  in
  Arg.value (Arg.flag info)

(*****************************************************************************)
(* Turn argv into a conf *)
(*****************************************************************************)

(*
   Return a list of files or folders that exist.
   Stdin and named pipes are converted to temporary regular files.
   The bool indicates that some paths were converted to temporary files without
   a particular file name or extension.
*)
let replace_target_roots_by_regular_files_where_needed
    (target_roots : string list) : Rfpath.t list * bool =
  let imply_always_select_explicit_targets = ref false in
  let target_roots =
    target_roots
    |> List_.map (fun str ->
           let fpath =
             match str with
             | "-" ->
                 imply_always_select_explicit_targets := true;
                 UTmp.replace_stdin_by_regular_file ~prefix:"osemgrep-stdin-" ()
             | str -> (
                 let orig_path = Fpath.v str in
                 match
                   UTmp.replace_named_pipe_by_regular_file_if_needed
                     ~prefix:"osemgrep-named-pipe-" (Fpath.v str)
                 with
                 | None -> orig_path
                 | Some new_path ->
                     imply_always_select_explicit_targets := true;
                     new_path)
           in
           Rfpath.of_fpath fpath)
  in
  if !imply_always_select_explicit_targets then
    Logs.info (fun m ->
        m
          "Implying --scan-unknown-extensions due to explicit targets being \
           stdin or named pipes");
  (target_roots, !imply_always_select_explicit_targets)

let cmdline_term ~allow_empty_config : conf Term.t =
  (* !The parameters must be in alphabetic orders to match the order
   * of the corresponding '$ o_xx $' further below! *)
  let combine allow_untrusted_validators ast_caching autofix baseline_commit
      common config dataflow_traces diff_depth dryrun dump_ast
      dump_command_for_core dump_engine_path emacs error exclude_
      exclude_rule_ids force_color gitlab_sast gitlab_secrets include_ json
      junit_xml lang ls matching_explanations max_chars_per_line
      max_lines_per_finding max_memory_mb max_target_bytes metrics num_jobs
      no_secrets_validation nosem optimizations oss output pattern pro
      project_root pro_intrafile pro_lang registry_caching remote replacement
      respect_gitignore rewrite_rule_ids sarif scan_unknown_extensions secrets
      severity show_supported_languages strict target_roots test
      test_ignore_todo text time_flag timeout _timeout_interfileTODO
      timeout_threshold trace validate version version_check vim =
    (* ugly: call setup_logging ASAP so the Logs.xxx below are displayed
     * correctly *)
<<<<<<< HEAD
    Logs_.setup_logging ~force_color ~level:common.CLI_common.logging_level ();
    let target_roots, imply_always_select_explicit_targets =
      replace_target_roots_by_regular_files_where_needed target_roots
    in
=======
    Std_msg.setup ?highlight_setting:(if force_color then Some On else None) ();
    Logs_.setup_logging ~level:common.CLI_common.logging_level ();
    let target_roots = target_roots |> Fpath_.of_strings in
>>>>>>> b10498e2
    let project_root =
      let is_git_repo remote =
        remote |> Git_wrapper.remote_repo_name |> Option.is_some
      in
      match (project_root, remote) with
      | Some root, None ->
          Some (Find_targets.Filesystem (Rfpath.of_string root))
      | None, Some url when is_git_repo url ->
          let checkout_path =
<<<<<<< HEAD
            Git_wrapper.temporary_remote_checkout_path url |> Rfpath.of_fpath
=======
            match !Semgrep_envvars.v.remote_clone_dir with
            | Some dir -> dir
            | None -> Git_wrapper.temporary_remote_checkout_path url
>>>>>>> b10498e2
          in
          let url = Uri.of_string url in
          Some (Find_targets.Git_remote { url; checkout_path })
      | None, Some _url ->
          Error.abort
            "Remote arg is not a valid git remote, expected something like \
             http[s]://website.com/.../<REPONAME>.git"
      | Some _, Some _ ->
          Error.abort
            "Cannot use both --project-root and --remote at the same time"
      | _ -> None
    in
    let explicit_targets =
      (* This is for determining whether a target path appears on the command
         line. As long as this holds, it's ok to include folders. *)
      target_roots |> List_.map Rfpath.to_fpath
      |> Find_targets.Explicit_targets.of_list
    in

    let output_format =
      let all_flags =
        [ json; emacs; vim; sarif; gitlab_sast; gitlab_secrets; junit_xml ]
      in
      let cnt =
        all_flags |> List.fold_left (fun acc b -> if b then acc + 1 else acc) 0
      in
      if cnt >= 2 then
        (* TOPORT: list the possibilities *)
        Error.abort
          "Mutually exclusive options --json/--emacs/--vim/--sarif/...";
      match () with
      | _ when text -> Output_format.Text
      | _ when json -> Output_format.Json
      | _ when emacs -> Output_format.Emacs
      | _ when vim -> Output_format.Vim
      | _ when sarif -> Output_format.Sarif
      | _ when gitlab_sast -> Output_format.Gitlab_sast
      | _ when gitlab_secrets -> Output_format.Gitlab_secrets
      | _ when junit_xml -> Output_format.Junit_xml
      | _else_ -> default.output_conf.output_format
    in
    let output_conf : Output.conf =
      {
        nosem;
        autofix;
        dryrun;
        strict;
        force_color;
        output_format;
        max_chars_per_line;
        max_lines_per_finding;
        logging_level = common.logging_level;
      }
    in

    let engine_type =
      (* This first bit just rules out mutually exclusive options. *)
      if oss && secrets then
        Error.abort
          "Mutually exclusive options --oss/--beta-testing-secrets-enabled";
      if
        [ oss; pro_lang; pro_intrafile; pro ]
        |> List.filter Fun.id |> List.length > 1
      then
        Error.abort
          "Mutually exclusive options \
           --oss/--pro-languages/--pro-intrafile/--pro";
      (* Now select the engine type *)
      if oss then Engine_type.OSS
      else
        let analysis =
          Engine_type.(
            match () with
            | _ when pro -> Interfile
            | _ when pro_intrafile -> Interprocedural
            | _ -> Intraprocedural)
        in
        let extra_languages = pro || pro_lang || pro_intrafile in
        let secrets_config =
          if secrets && not no_secrets_validation then
            Some Engine_type.{ allow_all_origins = allow_untrusted_validators }
          else None
        in
        let code_config =
          if pro || pro_lang || pro_intrafile then Some () else None
        in
        (* Currently we don't run SCA in osemgrep *)
        let supply_chain_config = None in
        match (extra_languages, analysis, secrets_config) with
        | false, Intraprocedural, None -> OSS
        | _ ->
            PRO
              {
                extra_languages;
                analysis;
                code_config;
                secrets_config;
                supply_chain_config;
              }
    in
    let explicit_analyzer = Option.map Xlang.of_string lang in
    let rules_source =
      match (config, (pattern, explicit_analyzer, replacement)) with
      (* ugly: when using --dump-ast, we can pass a pattern or a target,
       * but in the case of a target that means there is no config
       * but we still don't want to abort, hence this empty Configs.
       * Same for --version, --show-supported-langages, etc., hence
       * this ugly special case returning an empty Configs.
       *)
      | [], (None, _, _)
        when dump_ast || dump_engine_path || validate || test || version
             || show_supported_languages ->
          Rules_source.Configs []
      (* TOPORT: handle get_project_url() if empty Configs? *)
      | [], (None, _, _) ->
          (* TOPORT: raise with Exit_code.missing_config *)
          (* TOPORT? use instead
             "No config given and {DEFAULT_CONFIG_FILE} was not found. Try running with --help to debug or if you want to download a default config, try running with --config r2c" *)
          if allow_empty_config then Rules_source.Configs []
          else (
            Migration.abort_if_use_of_legacy_dot_semgrep_yml ();
            (* config is set to auto if not otherwise specified and when we're not trying another inferred subcommand *)
            default.rules_source)
      | [], (Some pat, Some analyzer, fix) ->
          (* may raise a Failure (will be caught in CLI.safe_run) *)
          Rules_source.Pattern (pat, Some analyzer, fix)
      | _, (Some pat, None, fix) -> (
          match common.maturity with
          (* osemgrep-only: better: can use -e without -l! *)
          | Maturity.Develop -> Rules_source.Pattern (pat, None, fix)
          | _else_ ->
              (* alt: "language must be specified when a pattern is passed" *)
              Error.abort "-e/--pattern and -l/--lang must both be specified")
      | _, (None, Some _, _) ->
          (* stricter: error not detected in original semgrep *)
          Error.abort "-e/--pattern and -l/--lang must both be specified"
      | _, (None, _, Some _) ->
          Error.abort
            "command-line replacement flag can only be used with command-line \
             pattern; when using a config file add the fix: key instead"
      (* TOPORT? handle [x], _ and rule passed inline, python: util.is_rules*)
      | xs, (None, None, None) -> Rules_source.Configs xs
      | _ :: _, (Some _, _, _) ->
          Error.abort "Mutually exclusive options --config/--pattern"
    in
    let core_runner_conf =
      {
        Core_runner.num_jobs;
        optimizations;
        timeout;
        timeout_threshold;
        max_memory_mb;
        ast_caching;
        dataflow_traces;
        nosem;
        strict;
        time_flag;
        matching_explanations;
      }
    in
    let include_ =
      match include_ with
      | [] -> None
      | nonempty -> Some nonempty
    in
    let targeting_conf : Find_targets.conf =
      {
        project_root;
        exclude = exclude_;
        include_;
        baseline_commit;
        diff_depth;
        max_target_bytes;
        always_select_explicit_targets =
          scan_unknown_extensions || imply_always_select_explicit_targets;
        explicit_targets;
        respect_gitignore;
      }
    in
    let rule_filtering_conf =
      {
        Rule_filtering.exclude_rule_ids =
          List_.map Rule_ID.of_string exclude_rule_ids;
        severity;
        exclude_products = [];
      }
    in

    (* ugly: dump should be a separate subcommand.
     * alt: we could move this code in a Dump_subcommand.validate_cli_args()
     *)
    let show =
      match () with
      | _ when dump_ast -> (
          let target_roots =
            if target_roots =*= default.target_roots then [] else target_roots
          in
          match (pattern, lang, target_roots) with
          | Some str, Some lang_str, [] ->
              Some
                {
                  Show.show_kind =
                    Show.DumpPattern (str, Lang.of_string lang_str);
                  json;
                }
          | None, Some lang_str, [ file ] ->
              Some
                {
                  Show.show_kind =
                    Show.DumpAST (Rfpath.to_fpath file, Lang.of_string lang_str);
                  json;
                }
          | _, None, _ ->
              Error.abort "--dump-ast and -l/--lang must both be specified"
          (* stricter: alt: could dump all targets *)
          | None, Some _, _ :: _ :: _ ->
              Error.abort "--dump-ast requires exactly one target file"
          (* stricter: better error message *)
          | None, Some _, [] ->
              Error.abort "--dump-ast needs either a target or a -e pattern"
          (* stricter: *)
          | Some _, _, _ :: _ ->
              Error.abort "Can't specify both -e and a target for --dump-ast")
      | _ when dump_engine_path ->
          Some { Show.show_kind = Show.DumpEnginePath pro; json }
      | _ when dump_command_for_core ->
          Some { Show.show_kind = Show.DumpCommandForCore; json }
      | _ when show_supported_languages ->
          Some { Show.show_kind = Show.SupportedLanguages; json }
      | _else_ -> None
    in
    (* ugly: validate should be a separate subcommand.
     * alt: we could move this code in a Validate_subcommand.cli_args()
     *)
    let validate =
      if validate then
        match rules_source with
        | Configs [] ->
            (* TOPORT? was a Logs.err but seems better as an abort *)
            Error.abort
              "Nothing to validate, use the --config or --pattern flag to \
               specify a rule"
        | Configs (_ :: _)
        | Pattern _ ->
            Some { Validate_subcommand.rules_source; core_runner_conf; common }
      else None
    in
    (* ugly: test should be a separate subcommand *)
    let test =
      if test then
        let target =
          Test_CLI.target_kind_of_roots_and_config
            (List_.map Rfpath.to_fpath target_roots)
            config
        in
        Some
          Test_CLI.
            {
              target;
              strict;
              json;
              optimizations;
              ignore_todo = test_ignore_todo;
              common;
            }
      else None
    in

    (* more sanity checks *)
    if
      (List.mem "auto" config
      || rules_source =*= Rules_source.Configs [ "auto" ])
      && metrics =*= Metrics_.Off
    then
      Error.abort
        "Cannot create auto config when metrics are off. Please allow metrics \
         or run with a specific config.";

    (* warnings.
     * ugly: TODO: remove the Default guard once we get the warning message
     * in osemgrep equal to the one in pysemgrep or when we remove
     * this sanity checks in pysemgrep and just rely on osemgrep to do it.
     *)
    if include_ <> None && exclude_ <> [] && common.maturity <> Maturity.Default
    then
      Logs.warn (fun m ->
          m
            "Paths that match both --include and --exclude will be skipped by \
             Semgrep.");
    {
      rules_source;
      target_roots;
      rule_filtering_conf;
      targeting_conf;
      core_runner_conf;
      error_on_findings = error;
      metrics;
      registry_caching;
      version_check;
      output;
      output_conf;
      engine_type;
      rewrite_rule_ids;
      common;
      (* ugly: *)
      version;
      show;
      validate;
      test;
      trace;
      ls;
    }
  in
  (* Term defines 'const' but also the '$' operator *)
  Term.(
    (* !the o_xxx must be in alphabetic orders to match the parameters of
     * combine above! *)
    const combine $ o_allow_untrusted_validators $ o_ast_caching $ o_autofix
    $ o_baseline_commit $ CLI_common.o_common $ o_config $ o_dataflow_traces
    $ o_diff_depth $ o_dryrun $ o_dump_ast $ o_dump_command_for_core
    $ o_dump_engine_path $ o_emacs $ o_error $ o_exclude $ o_exclude_rule_ids
    $ o_force_color $ o_gitlab_sast $ o_gitlab_secrets $ o_include $ o_json
    $ o_junit_xml $ o_lang $ o_ls $ o_matching_explanations
    $ o_max_chars_per_line $ o_max_lines_per_finding $ o_max_memory_mb
    $ o_max_target_bytes $ o_metrics $ o_num_jobs $ o_no_secrets_validation
    $ o_nosem $ o_optimizations $ o_oss $ o_output $ o_pattern $ o_pro
    $ o_project_root $ o_pro_intrafile $ o_pro_languages $ o_registry_caching
    $ o_remote $ o_replacement $ o_respect_gitignore $ o_rewrite_rule_ids
    $ o_sarif $ o_scan_unknown_extensions $ o_secrets $ o_severity
    $ o_show_supported_languages $ o_strict $ o_target_roots $ o_test
    $ Test_CLI.o_test_ignore_todo $ o_text $ o_time $ o_timeout
    $ o_timeout_interfile $ o_timeout_threshold $ o_trace $ o_validate
    $ o_version $ o_version_check $ o_vim)

let doc = "run semgrep rules on files"

(* TODO: document the exit codes as defined in Exit_code.mli *)
let man : Cmdliner.Manpage.block list =
  [
    `S Cmdliner.Manpage.s_description;
    `P
      "Searches TARGET paths for matches to rules or patterns. Defaults to \
       searching entire current working directory.";
    `P "To get started quickly, run";
    `Pre "semgrep --config auto .";
    `P
      "This will automatically fetch rules for your project from the Semgrep \
       Registry. NOTE: Using `--config auto` will log in to the Semgrep \
       Registry with your project URL.";
    `P "For more information about Semgrep, go to https://semgrep.dev.";
    `P
      "NOTE: By default, Semgrep will report pseudonymous usage metrics to its \
       server if you pull your configuration from the Semgrep registry. To \
       learn more about how and why these metrics are collected, please see \
       https://semgrep.dev/docs/metrics. To modify this behavior, see the \
       --metrics option below.";
  ]
  @ CLI_common.help_page_bottom

let cmdline_info : Cmd.info = Cmd.info "semgrep scan" ~doc ~man

(*****************************************************************************)
(* Entry point *)
(*****************************************************************************)

let parse_argv (argv : string array) : conf =
  let cmd : conf Cmd.t =
    Cmd.v cmdline_info (cmdline_term ~allow_empty_config:false)
  in
  CLI_common.eval_value ~argv cmd<|MERGE_RESOLUTION|>--- conflicted
+++ resolved
@@ -891,16 +891,11 @@
       timeout_threshold trace validate version version_check vim =
     (* ugly: call setup_logging ASAP so the Logs.xxx below are displayed
      * correctly *)
-<<<<<<< HEAD
-    Logs_.setup_logging ~force_color ~level:common.CLI_common.logging_level ();
+    Std_msg.setup ?highlight_setting:(if force_color then Some On else None) ();
+    Logs_.setup_logging ~level:common.CLI_common.logging_level ();
     let target_roots, imply_always_select_explicit_targets =
       replace_target_roots_by_regular_files_where_needed target_roots
     in
-=======
-    Std_msg.setup ?highlight_setting:(if force_color then Some On else None) ();
-    Logs_.setup_logging ~level:common.CLI_common.logging_level ();
-    let target_roots = target_roots |> Fpath_.of_strings in
->>>>>>> b10498e2
     let project_root =
       let is_git_repo remote =
         remote |> Git_wrapper.remote_repo_name |> Option.is_some
@@ -910,13 +905,11 @@
           Some (Find_targets.Filesystem (Rfpath.of_string root))
       | None, Some url when is_git_repo url ->
           let checkout_path =
-<<<<<<< HEAD
-            Git_wrapper.temporary_remote_checkout_path url |> Rfpath.of_fpath
-=======
             match !Semgrep_envvars.v.remote_clone_dir with
             | Some dir -> dir
-            | None -> Git_wrapper.temporary_remote_checkout_path url
->>>>>>> b10498e2
+            | None ->
+                Git_wrapper.temporary_remote_checkout_path url
+                |> Rfpath.of_fpath
           in
           let url = Uri.of_string url in
           Some (Find_targets.Git_remote { url; checkout_path })
