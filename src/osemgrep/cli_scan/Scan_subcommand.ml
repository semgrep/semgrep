(*****************************************************************************)
(* Prelude *)
(*****************************************************************************)
(*
   Parse a semgrep-scan command, execute it and exit.

   Translated mainly from scan.py, with parts translated also
   from semgrep_main.py and core_runner.py.
*)

open File.Operators
module Out = Semgrep_output_v1_t

(*****************************************************************************)
(* Logging/Profiling/Debugging *)
(*****************************************************************************)

(* ugly: also partially done in CLI.ml *)
let setup_logging (conf : Scan_CLI.conf) =
  (* For osemgrep we use the Logs library instead of the Logger
   * library in pfff. We had a few issues with Logger (which is a small
   * wrapper around the easy_logging library), and we don't really want
   * the logging in semgrep-core to interfere with the proper
   * logging/output we want in osemgrep, so this is a good opportunity
   * to evaluate a new logging library.
   *)
  Logs_helpers.setup_logging ~force_color:conf.force_color
    ~level:conf.logging_level;
  (* TOPORT
        # Setup file logging
        # env.user_log_file dir must exist
        env.user_log_file.parent.mkdir(parents=True, exist_ok=True)
        file_handler = logging.FileHandler(env.user_log_file, "w")
        file_formatter = logging.Formatter(
            "%(asctime)s - %(name)s - %(levelname)s - %(message)s"
        )
        file_handler.setLevel(logging.DEBUG)
        file_handler.setFormatter(file_formatter)
        logger.addHandler(file_handler)
  *)
  Logs.debug (fun m -> m "Logging setup for semgrep scan");
  Logs.debug (fun m -> m "Semgrep version: %s" Version.version);
  Logs.debug (fun m ->
      m "Executed as: %s" (Sys.argv |> Array.to_list |> String.concat " "));

  (* Easy_logging setup. We should avoid to use Logger in osemgrep/
   * and use Logs instead, but it is still useful to get the semgrep-core
   * logging information at runtime, hence this call.
   *)
  let debug =
    match conf.logging_level with
    | Some Logs.Debug -> true
    | _else_ -> false
  in
  Logging_helpers.setup ~debug
    ~log_config_file:(Fpath.v "log_config.json")
    ~log_to_file:None;
  ()

(* ugly: also partially done in CLI.ml *)
let setup_profiling (conf : Scan_CLI.conf) =
  (* TOADAPT
      if config.debug then Report.mode := MDebug
      else if config.report_time then Report.mode := MTime
      else Report.mode := MNo_info;
  *)
  if conf.profile then (
    (* ugly: no need to set Common.profile, this was done in CLI.ml *)
    Logs.debug (fun m -> m "Profile mode On");
    Logs.debug (fun m -> m "disabling -j when in profiling mode");
    { conf with core_runner_conf = { conf.core_runner_conf with num_jobs = 1 } })
  else conf

(*****************************************************************************)
(* Error management *)
(*****************************************************************************)

(* python: this used to be done in a _final_raise method from output.py
 * but better separation of concern to do it here.
 *)
let exit_code_of_errors ~strict (errors : Out.core_error list) : Exit_code.t =
  match List.rev errors with
  | [] -> Exit_code.ok
  (* TODO? why do we look at the last error? What about the other errors? *)
  | x :: _ -> (
      (* alt: raise a Semgrep_error that would be catched by CLI_Common
       * wrapper instead of returning an exit code directly? *)
      match () with
      | _ when x.severity = Out.Error ->
          Cli_json_output.exit_code_of_error_type x.error_type
      | _ when strict -> Cli_json_output.exit_code_of_error_type x.error_type
      | _else_ -> Exit_code.ok)

let exit_code_of_cli_errors (errors : Out.cli_error list) : Exit_code.t =
  match List.rev errors with
  | [] -> Exit_code.ok
  | x :: _ -> Exit_code.of_int x.Out.code

(*****************************************************************************)
(* Scan Summary and Skipped output *)
(*****************************************************************************)

let errors_to_skipped (errors : Out.core_error list) : Out.skipped_target list =
  errors
  |> Common.map (fun Out.{ location; message; rule_id; _ } ->
         Out.
           {
             path = location.path;
             reason = Analysis_failed_parser_or_internal_error;
             details = message;
             rule_id;
           })

let analyze_skipped (skipped : Out.skipped_target list) =
  let groups =
    Common.group_by
      (fun (Out.{ reason; _ } : Out.skipped_target) ->
        match reason with
        | Out.Gitignore_patterns_match
        | Semgrepignore_patterns_match ->
            `Semgrepignore
        | Too_big
        | Exceeded_size_limit ->
            `Size
        | Cli_include_flags_do_not_match -> `Include
        | Cli_exclude_flags_match -> `Exclude
        | Always_skipped
        | Analysis_failed_parser_or_internal_error
        | Excluded_by_config
        | Wrong_language
        | Minified
        | Binary
        | Irrelevant_rule
        | Too_many_matches ->
            `Other)
      skipped
  in
  ( (try List.assoc `Semgrepignore groups with
    | Not_found -> []),
    (try List.assoc `Include groups with
    | Not_found -> []),
    (try List.assoc `Exclude groups with
    | Not_found -> []),
    (try List.assoc `Size groups with
    | Not_found -> []),
    try List.assoc `Other groups with
    | Not_found -> [] )

let pp_summary ppf
    (( _respect_git_ignore,
       semgrep_ignored,
       include_ignored,
       exclude_ignored,
       file_size_ignored,
       other_ignored,
       errors ) :
      bool
      * Out.skipped_target list
      * Out.skipped_target list
      * Out.skipped_target list
      * Out.skipped_target list
      * Out.skipped_target list
      * Out.skipped_target list) =
  Fmt_helpers.pp_heading ppf "Scan summary";
  (* TODO
        if self.target_manager.baseline_handler:
            limited_fragments.append(
                "Scan was limited to files changed since baseline commit."
            )
  *)
  (* TODO
        elif self.target_manager.respect_git_ignore:
            # Each target could be a git repo, and we respect the git ignore
            # of each target, so to be accurate with this print statement we
            # need to check if any target is a git repo and not just the cwd
            targets_not_in_git = 0
            dir_targets = 0
            for t in self.target_manager.targets:
                if t.path.is_dir():
                    dir_targets += 1
                    try:
                        t.files_from_git_ls()
                    except (subprocess.SubprocessError, FileNotFoundError):
                        targets_not_in_git += 1
                        continue
            if targets_not_in_git != dir_targets:
                limited_fragments.append(f"Scan was limited to files tracked by git.")
  *)
  let opt_msg msg = function
    | [] -> None
    | xs -> Some (string_of_int (List.length xs) ^ " " ^ msg)
  in
  let out_skipped =
    Common.map_filter Fun.id
      [
        opt_msg "files not matching --include patterns" include_ignored;
        opt_msg "files matching --exclude patterns" exclude_ignored;
        opt_msg
          "files larger than {self.target_manager.max_target_bytes / 1000 / \
           1000} MB"
          file_size_ignored;
        opt_msg "files matching .semgrepignore patterns" semgrep_ignored;
        opt_msg "other files ignored" other_ignored;
      ]
  in
  let out_partial =
    opt_msg
      "files only partially analyzed due to a parsing or internal Semgrep error"
      errors
  in
  match (out_skipped, out_partial) with
  | [], None -> ()
  | xs, parts ->
      (* TODO if limited_fragments:
              for fragment in limited_fragments:
                  message += f"\n  {fragment}" *)
      Fmt.pf ppf "Some files were skipped or only partially analyzed.@.";
      Option.iter (fun txt -> Fmt.pf ppf "  Partially scanned: %s@." txt) parts;
      (match xs with
      | [] -> ()
      | xs ->
          Fmt.pf ppf "  Scan skipped: %s@." (String.concat ", " xs);
          Fmt.pf ppf
            "  For a full list of skipped files, run semgrep with the \
             --verbose flag.@.");
      Fmt.pf ppf "@."

let pp_skipped ppf
    (( respect_git_ignore,
       semgrep_ignored,
       include_ignored,
       exclude_ignored,
       file_size_ignored,
       other_ignored,
       errors ) :
      bool
      * Out.skipped_target list
      * Out.skipped_target list
      * Out.skipped_target list
      * Out.skipped_target list
      * Out.skipped_target list
      * Out.skipped_target list) =
  Fmt.pf ppf "%s@.Files skipped:@.%s@." (String.make 40 '=')
    (String.make 40 '=');
  Fmt_helpers.pp_heading ppf "Files skipped";
  (* TODO: always skipped *)
  Fmt.pf ppf " %a@." Fmt.(styled `Bold string) "Skipped by .gitignore:";
  if respect_git_ignore then (
    Fmt.pf ppf " %a@.@."
      Fmt.(styled `Bold string)
      "(Disable by passing --no-git-ignore)";
    Fmt.pf ppf "  • <all files not listed by `git ls-files` were skipped>@.")
  else (
    Fmt.pf ppf " %a@.@."
      Fmt.(styled `Bold string)
      "(Disabled with --no-git-ignore)";
    Fmt.pf ppf "  • <none>@.");
  Fmt.pf ppf "@.";

  let pp_list (xs : Out.skipped_target list) =
    match xs with
    | [] -> Fmt.pf ppf "  • <none>@."
    | xs ->
        List.iter
          (fun (Out.{ path; _ } : Out.skipped_target) ->
<<<<<<< HEAD
            Fmt.pf ppf "  • %s@." path)
          xs
=======
            Fmt.pf ppf "  o %s@." path)
          (List.sort
             (fun (a : Out.skipped_target) (b : Out.skipped_target) ->
               String.compare a.path b.path)
             xs)
>>>>>>> 5870b69e
  in

  Fmt.pf ppf " %a@. %a@.@."
    Fmt.(styled `Bold string)
    "Skipped by .semgrepignore:"
    Fmt.(styled `Bold string)
    "(See: \
     https://semgrep.dev/docs/ignoring-files-folders-code/#understanding-semgrep-defaults)";
  pp_list semgrep_ignored;
  Fmt.pf ppf "@.";

  Fmt.pf ppf " %a@.@."
    Fmt.(styled `Bold string)
    "Skipped by --include patterns:";
  pp_list include_ignored;
  Fmt.pf ppf "@.";

  Fmt.pf ppf " %a@.@."
    Fmt.(styled `Bold string)
    "Skipped by --exclude patterns:";
  pp_list exclude_ignored;
  Fmt.pf ppf "@.";

  Fmt.pf ppf " %a@. %a@.@."
    Fmt.(styled `Bold string)
    "Skipped by limiting to files smaller than \
     {self.target_manager.max_target_bytes} bytes:"
    Fmt.(styled `Bold string)
    "(Adjust with the --max-target-bytes flag)";
  pp_list file_size_ignored;
  Fmt.pf ppf "@.";

  Fmt.pf ppf " %a@.@." Fmt.(styled `Bold string) "Skipped for other reasons:";
  pp_list other_ignored;
  Fmt.pf ppf "@.";

  Fmt.pf ppf " %a@.@."
    Fmt.(styled `Bold string)
    "Skipped by analysis failure due to parsing or internal Semgrep error";
  pp_list errors;
  Fmt.pf ppf "@."

(*****************************************************************************)
(* Main logic *)
(*****************************************************************************)

(* All the business logic after command-line parsing. Return the desired
   exit code. *)
let run (conf : Scan_CLI.conf) : Exit_code.t =
  setup_logging conf;
  (* return a new conf because can adjust conf.num_jobs (-j) *)
  let conf = setup_profiling conf in
  Logs.debug (fun m -> m "conf = %s" (Scan_CLI.show_conf conf));
  Metrics_.configure conf.metrics;

  match () with
  (* "alternate modes" where no search is performed.
   * coupling: if you add a new alternate mode, you probably need to modify
   * Scan_CLI.cmdline_term.combine.rules_source match cases and allow
   * more cases returning an empty 'Configs []'.
   * TODO? stricter: we should allow just one of those alternate modes.
   *)
  | _ when conf.version ->
      (* alt: we could use Common.pr, but because '--quiet' doc says
       * "Only output findings.", a version is not a finding so
       * we use Logs.app (which is filtered by --quiet).
       *)
      Logs.app (fun m -> m "%s" Version.version);
      (* TOPORT: if enable_version_check: version_check() *)
      Exit_code.ok
  | _ when conf.show_supported_languages ->
      Logs.app (fun m -> m "supported languages are: %s" Xlang.supported_xlangs);
      Exit_code.ok
  (* LATER: this should be real separate subcommands instead of abusing
   * semgrep scan flags
   *)
  | _ when conf.test <> None -> Test_subcommand.run (Common2.some conf.test)
  | _ when conf.validate <> None ->
      Validate_subcommand.run (Common2.some conf.validate)
  | _ when conf.dump <> None -> Dump_subcommand.run (Common2.some conf.dump)
  | _else_ -> (
      (* --------------------------------------------------------- *)
      (* Let's go *)
      (* --------------------------------------------------------- *)
      let rules_and_origins =
        Rule_fetching.rules_from_rules_source conf.rules_source
      in
      Logs.debug (fun m ->
          rules_and_origins
          |> List.iter (fun x ->
                 m "rules = %s" (Rule_fetching.show_rules_and_origin x)));
      let rules, errors =
        Rule_fetching.partition_rules_and_errors rules_and_origins
      in
      let filtered_rules =
        Rule_filtering.filter_rules conf.rule_filtering_conf rules
      in
      let pp_rule_sources ppf = function
        | Rule_fetching.Pattern _ -> Format.pp_print_string ppf "pattern"
        | Configs [ x ] -> Format.fprintf ppf "1 config %s" x
        | Configs xs -> Format.fprintf ppf "%d configs" (List.length xs)
      in
      Logs.info (fun m ->
          m "running %d rules from %a"
            (List.length filtered_rules)
            pp_rule_sources conf.rules_source);
      (* TODO should output whether .semgrepignore is found and used
         (as done in semgrep_main.py get_file_ignore()) *)
      Logs.info (fun m ->
          m "Rules:%s" "";
          let exp, normal =
            List.partition
              (fun rule -> rule.Rule.severity = Rule.Experiment)
              filtered_rules
          in
          let rule_id r = fst r.Rule.id in
          let sorted =
            List.sort (fun r1 r2 -> String.compare (rule_id r1) (rule_id r2))
          in
          List.iter (fun rule -> m "- %s" (rule_id rule)) (sorted normal);
          match exp with
          | [] -> ()
          | __non_empty__ ->
              m "Experimental rules:%s" "";
              List.iter (fun rule -> m "- %s" (rule_id rule)) (sorted exp));
      let targets, semgrepignored_targets =
        Find_target.get_targets conf.targeting_conf conf.target_roots
      in
      Logs.debug (fun m ->
          m "target roots: [%s" "";
          conf.target_roots |> List.iter (fun root -> m "  %s" !!root);
          m "]%s" "");
      Logs.debug (fun m ->
          m "skipped targets: [%s" "";
          semgrepignored_targets
          |> List.iter (fun x ->
                 m "  %s" (Output_from_core_t.show_skipped_target x));
          m "]%s" "");
      Logs.info (fun m ->
          semgrepignored_targets
          |> List.iter (fun (x : Output_from_core_t.skipped_target) ->
                 m "Ignoring %s due to %s (%s)" x.Output_from_core_t.path
                   (Output_from_core_t.show_skip_reason
                      x.Output_from_core_t.reason)
                   x.Output_from_core_t.details));
      Logs.debug (fun m ->
          m "selected targets: [%s" "";
          targets
          |> List.iter (fun file -> m "target = %s" (Fpath.to_string file));
          m "]%s" "");
      let (res : Core_runner.result) =
        Core_runner.invoke_semgrep_core
          ~respect_git_ignore:conf.targeting_conf.respect_git_ignore
          conf.core_runner_conf filtered_rules errors targets
      in

      let errors_skipped = errors_to_skipped res.core.errors in
      let semgrepignored, included, excluded, size, other_ignored =
        analyze_skipped semgrepignored_targets
      in
      let res =
        let skipped_targets =
          semgrepignored_targets @ errors_skipped @ res.core.skipped_targets
        in
        (* Add the targets that were semgrepignored or errorneous *)
        let core = { res.core with skipped_targets } in
        { res with core }
      in

      (* outputting the result! in JSON/Text/... depending on conf *)
      let cli_errors = Output.output_result conf res in

      Logs.info (fun m ->
          m "%a" pp_skipped
            ( conf.targeting_conf.respect_git_ignore,
              semgrepignored,
              included,
              excluded,
              size,
              other_ignored,
              errors_skipped ));
      Logs.app (fun m ->
          m "%a" pp_summary
            ( conf.targeting_conf.respect_git_ignore,
              semgrepignored,
              included,
              excluded,
              size,
              other_ignored,
              errors_skipped ));
      Logs.app (fun m ->
          m "Ran %d rules on %d files: %d findings@."
            (List.length filtered_rules)
            (List.length targets)
            (List.length res.core.matches));

      (* TOPORT? was in formater/base.py
         def keep_ignores(self) -> bool:
           """
           Return True if ignored findings should be passed to this formatter;
           False otherwise.
           Ignored findings can still be distinguished using their _is_ignore property.
           """
           return False
      *)
      match cli_errors with
      | [] ->
          (* final result for the shell *)
          exit_code_of_errors ~strict:conf.strict res.core.errors
      | errors -> exit_code_of_cli_errors errors)

(*****************************************************************************)
(* Entry point *)
(*****************************************************************************)

let main (argv : string array) : Exit_code.t =
  let conf = Scan_CLI.parse_argv argv in
  run conf<|MERGE_RESOLUTION|>--- conflicted
+++ resolved
@@ -263,16 +263,11 @@
     | xs ->
         List.iter
           (fun (Out.{ path; _ } : Out.skipped_target) ->
-<<<<<<< HEAD
             Fmt.pf ppf "  • %s@." path)
-          xs
-=======
-            Fmt.pf ppf "  o %s@." path)
           (List.sort
              (fun (a : Out.skipped_target) (b : Out.skipped_target) ->
                String.compare a.path b.path)
              xs)
->>>>>>> 5870b69e
   in
 
   Fmt.pf ppf " %a@. %a@.@."
