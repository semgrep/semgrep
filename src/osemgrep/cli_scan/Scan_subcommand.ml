(* Yoann Padioleau, Martin Jambon
 *
 * Copyright (C) 2023 Semgrep Inc.
 *
 * This library is free software; you can redistribute it and/or
 * modify it under the terms of the GNU Lesser General Public License
 * version 2.1 as published by the Free Software Foundation, with the
 * special exception on linking described in file LICENSE.
 *
 * This library is distributed in the hope that it will be useful, but
 * WITHOUT ANY WARRANTY; without even the implied warranty of
 * MERCHANTABILITY or FITNESS FOR A PARTICULAR PURPOSE.  See the file
 * LICENSE for more details.
 *)
open Common
open File.Operators
module Env = Semgrep_envvars
module Out = Semgrep_output_v1_t
module SS = Set.Make (String)

(*****************************************************************************)
(* Prelude *)
(*****************************************************************************)
(*
   Parse a semgrep-scan command, execute it and exit.

   Translated mainly from scan.py, with parts translated also
   from semgrep_main.py and core_runner.py.
*)

(*****************************************************************************)
(* To run a Pro scan (Deep scan and multistep scan) *)
(*****************************************************************************)

(* Semgrep Pro hook. Note that this is useful only for osemgrep. Indeed,
 * for pysemgrep the code path is instead to fork the
 * semgrep-core-proprietary program, which executes Pro_CLI_main.ml
 * which then calls Run.ml code which is mostly a copy-paste of Core_scan.ml
 * with the Pro scan specifities hard-coded (no need for hooks).
 * We could do the same for osemgrep, but that would require to copy-paste
 * lots of code, so simpler to use a hook instead.
 *
 * Note that Scan_subcommand.ml itself is linked in (o)semgrep-pro,
 * and executed by osemgrep-pro. When linked from osemgrep-pro, this
 * hook below will be set.
 *)
let (hook_pro_scan_func_for_osemgrep :
      (Fpath.t list ->
      ?diff_config:Differential_scan_config.t ->
      Engine_type.t ->
      Core_runner.scan_func_for_osemgrep)
      option
      ref) =
  ref None

(*****************************************************************************)
(* Logging/Profiling/Debugging *)
(*****************************************************************************)

let setup_logging (conf : Scan_CLI.conf) =
  CLI_common.setup_logging ~force_color:conf.force_color
    ~level:conf.common.logging_level;
  Logs.debug (fun m -> m "Semgrep version: %s" Version.version);
  ()

(* ugly: also partially done in CLI.ml *)
let setup_profiling (conf : Scan_CLI.conf) =
  (* TOADAPT
      if config.debug then Report.mode := MDebug
      else if config.report_time then Report.mode := MTime
      else Report.mode := MNo_info;
  *)
  if conf.common.profile then (
    (* ugly: no need to set Common.profile, this was done in CLI.ml *)
    Logs.debug (fun m -> m "Profile mode On");
    Logs.debug (fun m -> m "disabling -j when in profiling mode");
    { conf with core_runner_conf = { conf.core_runner_conf with num_jobs = 1 } })
  else conf

(*****************************************************************************)
(* Error management *)
(*****************************************************************************)

(* python: this used to be done in a _final_raise method from output.py
 * but better separation of concern to do it here.
 *)
let exit_code_of_errors ~strict (errors : Out.core_error list) : Exit_code.t =
  match List.rev errors with
  | [] -> Exit_code.ok
  (* TODO? why do we look at the last error? What about the other errors? *)
  | x :: _ -> (
      (* alt: raise a Semgrep_error that would be catched by CLI_Common
       * wrapper instead of returning an exit code directly? *)
      match () with
      | _ when x.severity =*= `Error ->
          Cli_json_output.exit_code_of_error_type x.error_type
      | _ when strict -> Cli_json_output.exit_code_of_error_type x.error_type
      | _else_ -> Exit_code.ok)

(*****************************************************************************)
(* Incremental display *)
(*****************************************************************************)

(* Note that this hook is run in parallel in Parmap at the end of processing
 * a file. Using Format.std_formatter in parallel requires some synchronization
 * to avoid having the output of multiple child processes interwinded, hence
 * the use of Unix.lockf below.
 *)
let file_match_results_hook (conf : Scan_CLI.conf) (rules : Rule.rules)
    (_file : Fpath.t)
    (match_results : Core_profiling.partial_profiling Core_result.match_result)
    : unit =
  let (cli_matches : Out.cli_match list) =
    (* need to go through a series of transformation so that we can
     * get something that Matches_report.pp_text_outputs can operate on
     *)
    let (pms : Pattern_match.t list) = match_results.matches in
    let (core_matches : Out.core_match list) =
      pms
      |> Common.partition_either (Core_json_output.match_to_match None)
      |> fst
    in
    let hrules = Rule.hrules_of_rules rules in
    core_matches
    |> Common.map (Cli_json_output.cli_match_of_core_match hrules)
    |> Cli_json_output.dedup_and_sort
  in
  let cli_matches =
    cli_matches
    |> Common.exclude (fun m ->
           let to_ignore, _errs = Nosemgrep.rule_match_nosem ~strict:false m in
           to_ignore)
  in
  if cli_matches <> [] then (
    Unix.lockf Unix.stdout Unix.F_LOCK 0;
    Common.protect
      (fun () ->
        (* coupling: similar to Output.dispatch_output_format for Text *)
        Matches_report.pp_text_outputs
          ~max_chars_per_line:conf.max_chars_per_line
          ~max_lines_per_finding:conf.max_lines_per_finding
          ~color_output:conf.force_color Format.std_formatter cli_matches)
      ~finally:(fun () -> Unix.lockf Unix.stdout Unix.F_ULOCK 0))

(*************************************************************************)
(* Helpers *)
(*************************************************************************)

(* This function counts how many matches we got by rules:
   [(Rule.t, number of matches : int) list].
   This is use for rule metrics.
*)
let rules_and_counted_matches (res : Core_runner.result) : (Rule.t * int) list =
  let update = function
    | Some n -> Some (succ n)
    | None -> Some 1
  in
  let fold acc (core_match : Out.core_match) =
    Map_.update core_match.check_id update acc
  in
  let map = List.fold_left fold Map_.empty res.core.Out.results in
  Map_.fold
    (fun rule_id n acc ->
      let res =
        try Hashtbl.find res.hrules rule_id with
        | Not_found ->
            failwith
              (spf "could not find rule_id %s in hash"
                 (Rule_ID.to_string rule_id))
      in
      (res, n) :: acc)
    map []

(* Select and execute the scan func based on the configured engine settings.
 * Yet another mk_scan_func adapter. TODO: can we simplify?
 *)
let mk_scan_func (conf : Scan_CLI.conf) file_match_results_hook errors targets
    ?(diff_config = Differential_scan_config.WholeScan) rules () =
  let scan_func_for_osemgrep : Core_runner.scan_func_for_osemgrep =
    match conf.engine_type with
    | OSS ->
        Core_runner.mk_scan_func_for_osemgrep Core_scan.scan_with_exn_handler
    | PRO _ -> (
        match !hook_pro_scan_func_for_osemgrep with
        | None ->
            (* TODO: improve this error message depending on what the
             * instructions should be *)
            failwith
              "You have requested running semgrep with a setting that requires \
               the pro engine, but do not have the pro engine. You may need to \
               acquire a different binary."
        | Some pro_scan_func ->
            let roots = conf.target_roots in
            pro_scan_func roots ~diff_config conf.engine_type)
  in
  scan_func_for_osemgrep
    ~respect_git_ignore:conf.targeting_conf.respect_git_ignore
    ~file_match_results_hook conf.core_runner_conf rules errors targets

(*****************************************************************************)
(* Differential scanning *)
(*****************************************************************************)

(* This function removes duplicated matches from the results of the
   head commit scan if they are also present in the results of the
   baseline commit scan. Matches are considered identical if the
   tuples containing the rule ID, file path, and matched code snippet
   are equal. *)
let remove_matches_in_baseline (commit : string) (baseline : Core_result.t)
<<<<<<< HEAD
    (head : Core_result.t)
    (renamed : (string (* filename *) * string (* filename *)) stack) =
=======
    (head : Core_result.t) (renamed : (filename * filename) list) =
>>>>>>> 86e1f7b7
  let extract_sig renamed m =
    let rule_id = m.Pattern_match.rule_id in
    let path =
      m.Pattern_match.file |> fun p ->
      renamed
      >>= Common.find_some_opt (fun (before, after) ->
              if after = p then Some before else None)
      |> Option.value ~default:p
    in
    let start_range, end_range = m.Pattern_match.range_loc in
    let syntactic_ctx =
      File.lines_of_file
        (start_range.pos.line, end_range.pos.line)
        (Fpath.v m.Pattern_match.file)
    in
    (rule_id, path, syntactic_ctx)
  in
  let sigs = Hashtbl.create 10 in
  Git_wrapper.run_with_worktree ~commit (fun () ->
      List.iter
        (fun m -> m |> extract_sig None |> fun x -> Hashtbl.add sigs x true)
        baseline.matches);
  let removed = ref 0 in
  let matches =
    Common.map_filter
      (fun m ->
        let s = extract_sig (Some renamed) m in
        if Hashtbl.mem sigs s then (
          Hashtbl.remove sigs s;
          incr removed;
          None)
        else Some m)
      (head.matches
       (* Sort the matches in ascending order according to their byte positions.
          This ensures that duplicated matches are not removed arbitrarily;
          rather, priority is given to removing matches positioned closer to the
          beginning of the file. *)
      |> List.sort (fun x y ->
             let x_start_range, x_end_range = x.Pattern_match.range_loc in
             let y_start_range, y_end_range = y.Pattern_match.range_loc in
             let start_compare =
               x_start_range.pos.bytepos - y_start_range.pos.bytepos
             in
             if start_compare <> 0 then start_compare
             else x_end_range.pos.bytepos - y_end_range.pos.bytepos))
  in
  Logs.app (fun m ->
      m "Removed %s that were in baseline scan"
        (String_utils.unit_str !removed "finding"));
  { head with matches }

(* Execute the engine again on the baseline checkout, utilizing only
   the files and rules linked with matches from the head checkout
   scan. Subsequently, eliminate any previously identified matches
   from the results of the head checkout scan. *)
let scan_baseline_and_remove_duplicates (conf : Scan_CLI.conf)
    (profiler : Profiler.t) (result_or_exn : Core_result.result_or_exn)
    (rules : Rule.rules) (commit : string) (status : Git_wrapper.status)
    (core :
      Fpath.t list ->
      ?diff_config:Differential_scan_config.t ->
      Rule.rules ->
      unit ->
      Core_result.result_or_exn) : Core_result.result_or_exn =
  match result_or_exn with
  | Error _ as err -> err
  | Ok r ->
      if r.matches <> [] then
        let add_renamed paths =
          List.fold_left (fun x (y, _) -> SS.add y x) paths status.renamed
        in
        let remove_added paths =
          List.fold_left (Fun.flip SS.remove) paths status.added
        in
        let rules_in_match =
          r.matches
          |> Common.map (fun m ->
                 m.Pattern_match.rule_id.id |> Rule_ID.to_string)
          |> SS.of_list
        in
        (* only use the rules that have been identified within the existing
           matches. *)
        let baseline_rules =
          rules
          |> List.filter (fun x ->
                 SS.mem (x.Rule.id |> fst |> Rule_ID.to_string) rules_in_match)
        in
        let baseline_result =
          Profiler.record profiler ~name:"baseline_core_time" (fun () ->
              Git_wrapper.run_with_worktree ~commit (fun () ->
                  let prepare_targets paths =
                    paths |> SS.of_list |> add_renamed |> remove_added
                    |> SS.to_seq
                    |> Seq.filter_map (fun x ->
                           if
                             Sys.file_exists x
                             &&
                             match (Unix.lstat x).st_kind with
                             | S_LNK -> false
                             | _ -> true
                           then Some (Fpath.v x)
                           else None)
                    |> List.of_seq
                  in
                  let paths_in_match =
                    r.matches
                    |> Common.map (fun m -> m.Pattern_match.file)
                    |> prepare_targets
                  in
                  let paths_in_scanned =
                    r.scanned |> Common.map Fpath.to_string |> prepare_targets
                  in
                  let baseline_targets, baseline_diff_targets =
                    match conf.engine_type with
                    | PRO Engine_type.{ analysis = Interprocedural; _ } ->
                        let all_in_baseline, _ =
                          Find_targets.get_targets conf.targeting_conf
                            conf.target_roots
                        in
                        (* Performing a scan on the same set of files for the
                           baseline that were previously scanned for the head.
                           In Interfile mode, the matches are influenced not
                           only by the file displaying matches but also by its
                           dependencies. Hence, merely rescanning files with
                           matches is insufficient. *)
                        (all_in_baseline, paths_in_scanned)
                    | _ -> (paths_in_match, [])
                  in
                  core baseline_targets
                    ~diff_config:
                      (Differential_scan_config.BaseLine baseline_diff_targets)
                    baseline_rules ()))
        in
        match baseline_result with
        | Error _exn -> baseline_result
        | Ok baseline_r ->
            Ok (remove_matches_in_baseline commit baseline_r r status.renamed)
      else Ok r

(*****************************************************************************)
(* Conduct the scan *)
(*****************************************************************************)
let run_scan_files (conf : Scan_CLI.conf) (profiler : Profiler.t)
    (rules_and_origins : Rule_fetching.rules_and_origin list)
    (targets_and_skipped : Fpath.t list * Out.skipped_target list) :
    (Rule.rule list * Core_runner.result * Out.cli_output, Exit_code.t) result =
  let rules, errors =
    Rule_fetching.partition_rules_and_errors rules_and_origins
  in
  (* TODO: we should probably warn the user about rules using the same id *)
  let rules =
    Common.uniq_by
      (fun r1 r2 -> Rule_ID.equal (fst r1.Rule.id) (fst r2.Rule.id))
      rules
  in
  (* desired/legacy semgrep behavior: fail if no valid rule was found

     Problem in case of all Apex rules being skipped by semgrep-core:
     - actual pysemgrep behavior:
       * doesn't count these rules as skipped, resulting in a successful exit
       * reports Apex targets as scanned that weren't scanned
     - osemgrep behavior:
       * reports skipped rules and skipped/scanned targets correctly
     How to fix this:
     - pysemgrep should read the 'scanned' field reporting the targets that
       were really scanned by semgrep-core instead of the current
       implementation that assumes semgrep-core will scan all the targets it
       receives.
     Should we fix this?
     - it's necessary to get the same output with pysemgrep and osemgrep
     - it's a bit of an effort on the Python side for something that's
       not very important
     Suggestion:
     - tolerate different output between pysemgrep and osemgrep
       for tests that we would mark as such.
  *)
  if Common.null rules then Error Exit_code.missing_config
  else
    (* step 1: last touch on rules *)
    let filtered_rules =
      Rule_filtering.filter_rules conf.rule_filtering_conf rules
    in
    Logs.info (fun m ->
        m "%a" Rules_report.pp_rules (conf.rules_source, filtered_rules));

    (* step 2: printing the skipped targets *)
    let targets, skipped = targets_and_skipped in
    Logs.debug (fun m ->
        m "%a" Targets_report.pp_targets_debug
          (conf.target_roots, skipped, targets));
    Logs.info (fun m ->
        skipped
        |> List.iter (fun (x : Semgrep_output_v1_t.skipped_target) ->
               m "Ignoring %s due to %s (%s)"
                 !!(x.Semgrep_output_v1_t.path)
                 (Semgrep_output_v1_t.show_skip_reason
                    x.Semgrep_output_v1_t.reason)
                 (x.Semgrep_output_v1_t.details ||| "")));

    (* step 3: choose the right engine and right hooks *)
    let output_format, file_match_results_hook =
      match conf with
      | {
       output_format = Output_format.Text;
       common = { maturity = Maturity.Develop; _ };
       _;
      } ->
          ( Output_format.TextIncremental,
            Some (file_match_results_hook conf filtered_rules) )
      | { output_format; _ } -> (output_format, None)
    in
    let scan_func = mk_scan_func conf file_match_results_hook errors in
    let exn_and_matches =
      match conf.targeting_conf.baseline_commit with
      | None ->
          Profiler.record profiler ~name:"core_time"
            (scan_func targets filtered_rules)
      | Some baseline_commit ->
          (* diff scan mode *)
          Metrics_.g.payload.environment.isDiffScan <- true;
          let commit = Git_wrapper.get_merge_base baseline_commit in
          let status = Git_wrapper.status ~cwd:(Fpath.v ".") ~commit in
          let diff_depth = Differential_scan_config.default_depth in
          let targets, diff_targets =
            let added_or_modified =
              status.added @ status.modified |> Common.map Fpath.v
            in
            match conf.engine_type with
            | PRO Engine_type.{ analysis = Interfile; _ } ->
                Metrics_.g.payload.value.proFeatures <-
                  Some { diffDepth = Some diff_depth };
                (targets, added_or_modified)
            | _ -> (added_or_modified, [])
          in
          let head_scan_result =
            Profiler.record profiler ~name:"head_core_time"
              (scan_func targets
                 ~diff_config:
                   (Differential_scan_config.Depth (diff_targets, diff_depth))
                 filtered_rules)
          in
          scan_baseline_and_remove_duplicates conf profiler head_scan_result
            filtered_rules commit status scan_func
    in
    (* step 3': call the engine! *)
    let (res : Core_runner.result) =
      Core_runner.create_core_result filtered_rules exn_and_matches
    in
    res.Core_runner.core.engine_requested
    |> Option.iter Metrics_.add_engine_kind;

    (* step 4: adjust the skipped_targets *)
    let errors_skipped = Skipped_report.errors_to_skipped res.core.errors in
    let skipped = skipped @ errors_skipped in
    let (res : Core_runner.result) =
      (* TODO: what is in core.skipped_targets? should we add them to
       * skipped above too?
       *)
      let skipped =
        Some (skipped @ Common.optlist_to_list res.core.paths.skipped)
      in
      (* Add the targets that were semgrepignored or errorneous *)
      {
        res with
        core = { res.core with paths = { res.core.paths with skipped } };
      }
    in

    (* step 5: report the matches *)
    (* outputting the result on stdout! in JSON/Text/... depending on conf *)
    let cli_output =
      Output.output_result { conf with output_format } profiler res
    in
    Profiler.stop_ign profiler ~name:"total_time";

    let rules_with_targets =
      match exn_and_matches with
      | Ok r ->
          r.rules_with_targets
          |> Common.map (fun (rv : Rule.rule) -> Rule_ID.to_string (fst rv.id))
      | _ -> []
    in

    if Metrics_.is_enabled () then (
      Metrics_.add_errors cli_output.errors;
      Metrics_.add_rules_hashes_and_rules_profiling ?profiling:res.core.time
        filtered_rules;
      Metrics_.add_rules_hashes_and_findings_count
        (rules_and_counted_matches res);
      Metrics_.add_profiling profiler);

    let skipped_groups = Skipped_report.group_skipped skipped in
    Logs.info (fun m ->
        m "%a" Skipped_report.pp_skipped
          ( conf.targeting_conf.respect_git_ignore,
            conf.common.maturity,
            conf.targeting_conf.max_target_bytes,
            skipped_groups ));
    (* Note that Logs.app() is printing on stderr (but without any [XXX]
     * prefix), and is filtered when using --quiet.
     *)
    Logs.app (fun m ->
        m "%a" Summary_report.pp_summary
          ( conf.targeting_conf.respect_git_ignore,
            conf.common.maturity,
            conf.targeting_conf.max_target_bytes,
            skipped_groups ));
    Logs.app (fun m ->
        m "Ran %s on %s: %s."
          (String_utils.unit_str (List.length rules_with_targets) "rule")
          (String_utils.unit_str (List.length cli_output.paths.scanned) "file")
          (String_utils.unit_str (List.length cli_output.results) "finding"));

    (* TOPORT? was in formater/base.py
       def keep_ignores(self) -> bool:
         """
         Return True if ignored findings should be passed to this formatter;
         False otherwise.
         Ignored findings can still be distinguished using their _is_ignore property.
         """
         return False
    *)
    Ok (filtered_rules, res, cli_output)

let run_scan_conf (conf : Scan_CLI.conf) : Exit_code.t =
  let profiler = Profiler.make () in
  Profiler.start profiler ~name:"total_time";
  (* Metrics initialization (and finalization) is done in CLI.ml,
   * but here we "configure" it (enable or disable it) based on CLI flags.
   *)
  Metrics_.configure conf.metrics;
  let settings =
    (fun () ->
      let settings = Semgrep_settings.load ~maturity:conf.common.maturity () in
      (* TODO? why guard this one with is_enabled? because calling
       * git can take time (and generate errors on stderr)?
       *)
      if Metrics_.is_enabled () then
        Git_wrapper.get_project_url ()
        |> Option.iter Metrics_.add_project_url_hash;
      (match conf.rules_source with
      | Configs configs -> Metrics_.add_configs_hash configs
      | Pattern _ -> ());
      settings)
    |> Profiler.record profiler ~name:"config_time"
  in

  (* step0: potentially notify user about metrics *)
  if not (settings.has_shown_metrics_notification =*= Some true) then (
    (* python compatibility: the 22m and 24m are "normal color or intensity",
     * and "underline off" *)
    let esc =
      if Fmt.style_renderer Fmt.stderr =*= `Ansi_tty then "\027[22m\027[24m"
      else ""
    in
    Logs.warn (fun m ->
        m
          "%sMETRICS: Using configs from the Registry (like --config=p/ci) \
           reports pseudonymous rule metrics to semgrep.dev.@.To disable \
           Registry rule metrics, use \"--metrics=off\".@.Using configs only \
           from local files (like --config=xyz.yml) does not enable \
           metrics.@.@.More information: https://semgrep.dev/docs/metrics"
          esc);
    Logs.app (fun m -> m "");
    let settings =
      {
        settings with
        Semgrep_settings.has_shown_metrics_notification = Some true;
      }
    in
    ignore (Semgrep_settings.save settings));

  (* step1: getting the rules *)

  (* Rule_fetching.rules_and_origin record also contain errors *)
  let rules_and_origins =
    Rule_fetching.rules_from_rules_source ~token_opt:settings.api_token
      ~rewrite_rule_ids:conf.rewrite_rule_ids
      ~registry_caching:conf.registry_caching conf.rules_source
  in

  (* step2: getting the targets *)
  let targets_and_skipped =
    Find_targets.get_targets conf.targeting_conf conf.target_roots
  in
  (* step3: let's go *)
  let res =
    run_scan_files conf profiler rules_and_origins targets_and_skipped
  in
  match res with
  | Error ex -> ex
  | Ok (_, res, cli_output) ->
      (* step4: exit with the right exit code *)
      (* final result for the shell *)
      if conf.error_on_findings && not (Common.null cli_output.results) then
        Exit_code.findings
      else exit_code_of_errors ~strict:conf.strict res.core.errors

(*****************************************************************************)
(* Main logic *)
(*****************************************************************************)

(* All the business logic after command-line parsing. Return the desired
   exit code. *)
let run_conf (conf : Scan_CLI.conf) : Exit_code.t =
  (* coupling: if you modify the pysemgrep fallback code below, you
   * probably also need to modify it in Ci_subcommand.ml
   *)
  (match conf.common.maturity with
  (* those are osemgrep-only option not available in pysemgrep,
   * so better print a good error message for it.
   * coupling: see the 'NEW' section in Scan_CLI.ml for all those new flags
   *)
  | Maturity.Default
    when conf.registry_caching || conf.core_runner_conf.ast_caching ->
      Error.abort "--registry_caching or --ast_caching require --experimental"
  | Maturity.Default -> (
      (* TODO: handle more confs, or fallback to pysemgrep further down *)
      match conf with
      | {
       show =
         Some { target = Show_CLI.EnginePath _ | Show_CLI.CommandForCore; _ };
       _;
      } ->
          raise Pysemgrep.Fallback
      | { show = Some _; _ } -> ()
      | _else_ -> raise Pysemgrep.Fallback)
  (* this should never happen because --legacy is handled in cli/bin/semgrep *)
  | Maturity.Legacy -> raise Pysemgrep.Fallback
  (* ok the user explicitely requested --experimental (or --develop),
   * let's keep going with osemgrep then
   *)
  | Maturity.Experimental
  | Maturity.Develop ->
      ());
  setup_logging conf;
  (* return a new conf because can adjust conf.num_jobs (-j) *)
  let conf = setup_profiling conf in
  Logs.debug (fun m -> m "conf = %s" (Scan_CLI.show_conf conf));

  match () with
  (* "alternate modes" where no search is performed.
   * coupling: if you add a new alternate mode, you probably need to modify
   * Scan_CLI.cmdline_term.combine.rules_source match cases and allow
   * more cases returning an empty 'Configs []'.
   * LATER: this should be real separate subcommands instead of abusing
   * semgrep scan flags. Maybe a 'semgrep show version',
   * 'semgrep show supported_languages', 'semgrep show ast foo.py',
   * 'semgrep test dir/'
   *)
  | _ when conf.version ->
      Common.pr Version.version;
      (* TOPORT: if enable_version_check: version_check() *)
      Exit_code.ok
  | _ when conf.test <> None -> Test_subcommand.run (Common2.some conf.test)
  | _ when conf.validate <> None ->
      Validate_subcommand.run (Common2.some conf.validate)
  | _ when conf.show <> None -> Show_subcommand.run (Common2.some conf.show)
  | _else_ ->
      (* --------------------------------------------------------- *)
      (* Let's go *)
      (* --------------------------------------------------------- *)
      run_scan_conf conf

(*****************************************************************************)
(* Entry point *)
(*****************************************************************************)

let main (argv : string array) : Exit_code.t =
  let conf = Scan_CLI.parse_argv argv in
  run_conf conf<|MERGE_RESOLUTION|>--- conflicted
+++ resolved
@@ -207,12 +207,8 @@
    tuples containing the rule ID, file path, and matched code snippet
    are equal. *)
 let remove_matches_in_baseline (commit : string) (baseline : Core_result.t)
-<<<<<<< HEAD
     (head : Core_result.t)
-    (renamed : (string (* filename *) * string (* filename *)) stack) =
-=======
-    (head : Core_result.t) (renamed : (filename * filename) list) =
->>>>>>> 86e1f7b7
+    (renamed : (string (* filename *) * string (* filename *)) list) =
   let extract_sig renamed m =
     let rule_id = m.Pattern_match.rule_id in
     let path =
