--- conflicted
+++ resolved
@@ -109,13 +109,6 @@
     "interactive";
     "show";
   ]
-
-(* Exit with a code that a proper semgrep implementation would never return.
-   Uncaught OCaml exception result in exit code 2.
-   This is to ensure that the tests that expect error status 2 fail. *)
-let missing_subcommand () =
-  Logs.err (fun m -> m "This semgrep subcommand is not implemented\n%!");
-  Exit_code.not_implemented_in_osemgrep
 
 let dispatch_subcommand argv =
   match Array.to_list argv with
@@ -170,14 +163,9 @@
          * we progress in osemgrep port (or use Pysemgrep.Fallback further
          * down when we know we don't handle certain kind of arguments).
          *)
-<<<<<<< HEAD
         | "install-semgrep-pro" when experimental ->
             Install_semgrep_pro_subcommand.main subcmd_argv
-        | "publish" when experimental -> missing_subcommand ()
-=======
-        | "install-semgrep-pro" when experimental -> missing_subcommand ()
         | "publish" when experimental -> Publish_subcommand.main subcmd_argv
->>>>>>> bee5f902
         | "login" when experimental -> Login_subcommand.main subcmd_argv
         | "logout" when experimental -> Logout_subcommand.main subcmd_argv
         | "lsp" -> Lsp_subcommand.main subcmd_argv
