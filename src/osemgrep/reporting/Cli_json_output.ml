open Common
open Fpath_.Operators
module OutJ = Semgrep_output_v1_j

(*****************************************************************************)
(* Prelude *)
(*****************************************************************************)
(* Convert results coming from Core_runner (semgrep-core JSON output)
 * to the formally specified Semgrep CLI JSON output.
 *
 * I'm skipping lots of Python code and lots of intermediate modules for now
 * and just go directly from the Core_runner results to the final Cli_output.
 * In the Python codebase it goes through many intermediate data-structures
 * (e.g., RuleMatchMap, SemgrepCoreError, FileTargetingLog, ProfilingData)
 * and many modules:
 *  - scan.py
 *  - semgrep_main.py
 *  - core_runner.py
 *  - core_output.py
 *  - error.py
 *  - output.py
 *  - formatter/base.py
 *  - formatter/json.py
 *)

(*****************************************************************************)
(* Core error to cli error *)
(*****************************************************************************)
(* LATER: we should get rid of those intermediate Out.core_xxx *)

let core_location_to_error_span (loc : OutJ.location) : OutJ.error_span =
  {
    file = loc.path;
    start = loc.start;
    end_ = loc.end_;
    source_hash = None;
    config_start = None;
    config_end = None;
    config_path = None;
    context_start = None;
    context_end = None;
  }

(* Generate error message exposed to user *)
let error_message ~rule_id ~(location : OutJ.location)
    ~(error_type : OutJ.error_type) ~core_message : string =
  let path = location.path in
  let rule_id_str_opt = Option.map Rule_ID.to_string rule_id in
  let error_context =
    match (rule_id_str_opt, error_type) with
    (* For rule errors, the path is a temporary JSON file containing
       the broken rule(s). *)
    | Some id, (RuleParseError | PatternParseError _) -> spf "in rule %s" id
    | ( Some id,
        ( PartialParsing _ | ParseError | OtherParseError | AstBuilderError
        | InvalidYaml | MatchingError | SemgrepMatchFound | TooManyMatches
        | FatalError | Timeout | OutOfMemory | TimeoutDuringInterfile
        | OutOfMemoryDuringInterfile ) ) ->
        spf "when running %s on %s" id !!path
    | Some id, IncompatibleRule _ -> id
    | Some id, MissingPlugin -> spf "for rule %s" id
    | _ -> spf "at line %s:%d" !!path location.start.line
  in
  spf "%s %s:\n %s"
    (Error.string_of_error_type error_type)
    error_context core_message

let error_spans ~(error_type : OutJ.error_type) ~(location : OutJ.location) =
  match error_type with
  | PatternParseError _yaml_pathTODO ->
      (* TOPORT
         yaml_path = err.error_type.value.value[::-1]
         spans = [dataclasses.replace(..., config_path=yaml_path)]
      *)
      let span =
        (* This code matches the Python code.
           Not sure what it does, frankly. *)
        {
          (core_location_to_error_span location) with
          config_start = Some (Some { line = 0; col = 1; offset = -1 });
          config_end =
            Some
              (Some
                 {
                   line = location.end_.line - location.start.line;
                   col = location.end_.col - location.start.col + 1;
                   offset = -1;
                 });
        }
      in
      Some [ span ]
  | PartialParsing locs -> Some (locs |> List_.map core_location_to_error_span)
  | _else_ -> None

(* # TODO benchmarking code relies on error code value right now
   * # See https://semgrep.dev/docs/cli-usage/ for meaning of codes
*)
let exit_code_of_error_type (error_type : OutJ.error_type) : Exit_code.t =
  match error_type with
  | ParseError
  | LexicalError
  | PartialParsing _ ->
      Exit_code.invalid_code
  | OtherParseError
  | AstBuilderError
  | RuleParseError
  | PatternParseError _
  | PatternParseError0
  | InvalidYaml
  | MatchingError
  | SemgrepMatchFound
  | TooManyMatches
  | FatalError
  | Timeout
  | OutOfMemory
  | TimeoutDuringInterfile
  | OutOfMemoryDuringInterfile
<<<<<<< HEAD
=======
  (* TODO? really? fatal for SemgrepWarning? *)
>>>>>>> ec7502c4
  | SemgrepWarning
  | SemgrepError ->
      Exit_code.fatal
  | InvalidRuleSchemaError -> Exit_code.invalid_pattern
  | UnknownLanguageError -> Exit_code.invalid_language
  | IncompatibleRule _
  | IncompatibleRule0
  | MissingPlugin ->
      Exit_code.ok

(* Skipping the intermediate python SemgrepCoreError for now.
 * TODO: should we return an Error.Semgrep_core_error instead? like we
 * do in python? and then generate an Out.cli_error out of it?
 *)
let cli_error_of_core_error (x : OutJ.core_error) : OutJ.cli_error =
  match x with
  | {
   error_type;
   severity;
   location;
   message = core_message;
   rule_id;
   (* LATER *) details = _;
  } ->
      let exit_code = exit_code_of_error_type error_type in
      let rule_id =
        match error_type with
        (* # Rule id not important for parse errors *)
        | ParseError
        | LexicalError
        | PartialParsing _
        | SemgrepWarning
        | SemgrepError
        | InvalidRuleSchemaError ->
            None
        | SemgrepWarning
        | OtherParseError
        | AstBuilderError
        | RuleParseError
        | PatternParseError _
        | PatternParseError0
        | InvalidYaml
        | UnknownLanguageError
        | MatchingError
        | SemgrepMatchFound
        | TooManyMatches
        | FatalError
        | Timeout
        | OutOfMemory
        | TimeoutDuringInterfile
        | OutOfMemoryDuringInterfile
        | IncompatibleRule _
        | IncompatibleRule0
        | MissingPlugin ->
            rule_id
      in
      let path =
        (* # For rule errors path is a temp file so will just be confusing *)
        match error_type with
        | RuleParseError
        | PatternParseError _
        | PatternParseError0 ->
            None
        | ParseError
        | LexicalError
        | PartialParsing _
        | OtherParseError
        | AstBuilderError
        | InvalidYaml
        | InvalidRuleSchemaError
        | UnknownLanguageError
        | MatchingError
        | SemgrepMatchFound
        | TooManyMatches
        | FatalError
        | Timeout
        | OutOfMemory
        | TimeoutDuringInterfile
        | OutOfMemoryDuringInterfile
        | SemgrepWarning
        | SemgrepError
        | IncompatibleRule _
        | IncompatibleRule0
        | MissingPlugin ->
            Some location.path
      in
      let message =
        Some (error_message ~rule_id ~error_type ~location ~core_message)
      in
      let spans = error_spans ~error_type ~location in
      {
        (* LATER? seems to be either 2 (fatal) or 3 (invalid_code), so maybe
         * better to change the ATD spec and use a variant for cli_error.code
         *)
        code = Exit_code.to_int exit_code;
        level = severity;
        type_ = error_type;
        rule_id;
        path;
        message;
        spans;
        (* LATER *)
        long_msg = None;
        short_msg = None;
        help = None;
      }

(*****************************************************************************)
(* Core match to cli match *)
(*****************************************************************************)
(* LATER: we should get rid of those intermediate Out.core_xxx *)

(* This is a cursed function that calculates everything but the index part
 * of the match_based_id. It's cursed because we need hashes to be exactly
 * the same, but the algorithm used on the python side to generate
 * the final string thats hashed has some python specific quirks.
 *
 * The way match based ID is calculated on the python side
 * is as follows:
 * (see https://github.com/returntocorp/semgrep/blob/2d34ce584d16c4e954349690a5f12fae877a94d6/cli/src/semgrep/rule.py#L289-L334)
 * 1. Sort all top level keys (i.e pattern, patterns etc.) alphabetically
 * 2. For each key: DFS the tree and find all pattern values (i.e. the rhs of pattern: <THING>)
 * 3. Sort all pattern values alphabetically and concatenate them with a space
 * 4. Concatenate all the sorted pattern values with a space
 * 5. Hash the tuple `(sorted_pattern_values, path, rule_id)` w/ blake2b
 * 6. Append the index of the match in the list of matches for the rule (see [index_match_based_ids])
 *
 * Austin: I wrote the initial match based ID, and this one below is a port of it.
 * Looking back it seems like I ended up writing a roundabout version of the below algorithm
 * which is how this function works
 * 1. Same as before
 * 2. for each rule: get all xpatterns, then sort them, and concatenate them with a space
 * 3. Sort all of step 2 results alphabetically and concatenate them with a space
 * 4. Same as step 5 and 6
 *
 * Assumptions:
 * Somewhere it seems that all keys are already sorted alphabetically when the rule is parsed.
 * I have not seen this code. I simply have faith that it is true and this will not change.
 *
 * I'm also hoping that [interpolate_metavariables] works similar to what we do on the python side
 *
 * I have not tested this code beyond checking a bunch of examples manually.
 *
 * There's some weird thing we do w/ join mode. I am hoping that this doesn't matter irl
 *)
let match_based_id_partial (rule : Rule.t) (rule_id : Rule_ID.t) metavars path :
    string =
  let xpats = Rule.xpatterns_of_rule rule in
  let xpat_strs =
    xpats |> List_.map (fun (xpat : Xpattern.t) -> fst xpat.pstr)
  in
  let sorted_xpat_strs = List.sort String.compare xpat_strs in
  let xpat_str = String.concat " " sorted_xpat_strs in
  let metavars = Option.value ~default:[] metavars in
  let xpat_str_interp =
    Metavar_replacement.interpolate_metavars xpat_str
      (Metavar_replacement.of_out metavars)
    |> String.escaped
  in
  (* Python doesn't escape the double quote character, but ocaml does :/ so we need this monstrosity *)
  let py_esc_reg = Str.regexp "\\\\\\\"" in
  let xpat_str_interp = Str.global_replace py_esc_reg "\"" xpat_str_interp in
  (* We have been hashing w/ this PosixPath thing in python so we must recreate it here  *)
  (* We also have been hashing a tuple formatted as below *)
  let string =
    spf "('%s', PosixPath('%s'), '%s')" xpat_str_interp path
      (Rule_ID.to_string rule_id)
  in
  let hash = Digestif.BLAKE2B.digest_string string |> Digestif.BLAKE2B.to_hex in
  hash

let cli_match_of_core_match (hrules : Rule.hrules) (m : OutJ.core_match) :
    OutJ.cli_match =
  match m with
  | {
   check_id = rule_id;
   path;
   start;
   end_;
   extra =
     {
       message;
       severity;
       metadata;
       metavars;
       engine_kind;
       extra_extra;
       validation_state;
       fix;
       is_ignored;
       dataflow_trace;
     };
  } ->
      let rule =
        try Hashtbl.find hrules rule_id with
        | Not_found -> raise Impossible
      in
      let rule_message = rule.message in
      let message =
        match message with
        | Some s when not String.(equal empty s) -> s
        | Some _
        | None ->
            rule_message
      in
      let check_id = rule_id in
      let metavars = Some metavars in
      (* LATER: this should be a variant in semgrep_output_v1.atd
       * and merged with Constants.rule_severity
       *)
      let severity = severity ||| rule.severity in
      let metadata =
        match rule.metadata with
        | None -> `Assoc []
        | Some json -> (
            JSON.to_yojson json |> fun rule_metadata ->
            match metadata with
            | Some metadata -> JSON.update rule_metadata metadata
            | None -> rule_metadata)
      in
      (* TODO? at this point why not using content_of_file_at_range since
       * we concatenate the lines after? *)
      let lines =
        Semgrep_output_utils.lines_of_file_at_range (start, end_) path
        |> String.concat "\n"
      in
      {
        check_id;
        path;
        start;
        end_;
        extra =
          {
            metavars;
            lines;
            (* fields derived from the rule (and the match) *)
            message;
            severity;
            metadata;
            fix;
            is_ignored = Some is_ignored;
            (* TODO: extra fields *)
<<<<<<< HEAD
            is_ignored = Some is_ignored;
=======
>>>>>>> ec7502c4
            fingerprint = match_based_id_partial rule rule_id metavars !!path;
            sca_info = None;
            fixed_lines = None;
            dataflow_trace;
            (* It's optional in the CLI output, but not in the core match results!
             *)
            engine_kind = Some engine_kind;
            validation_state;
            extra_extra;
          };
      }

(*
 # Sort results so as to guarantee the same results across different
 # runs. Results may arrive in a different order due to parallelism
 # (-j option).
 TOPORT: return {rule: sorted(matches) for rule, matches in findings.items()}
*)
let dedup_and_sort (xs : OutJ.cli_match list) : OutJ.cli_match list =
  let seen = Hashtbl.create 101 in
  xs
  |> List.filter (fun x ->
         if Hashtbl.mem seen x then false
         else
           (* TOPORT: use rule_match.cli_unique_key to dedup (not the whole x) *)
           let key = x in
           Hashtbl.replace seen key true;
           true)
  |> Semgrep_output_utils.sort_cli_matches

(* This is the same algorithm for indexing as in pysemgrep. We shouldn't need to update this *)
(* match based ids have an index appended at the end which indicates what
 * # finding of that exact id it is in a file. This is used to dedup findings
 * on the app side.
 * Example:
 * foo.py
bad_function() # bad_function is a finding
bad_function() # 2nd call
 * The above findings will have the exact same match based id, but the index
 * will be different. So the first will be <match_based_id>_0 and the second
 * will be <match_based_id>_1.
 *)
let index_match_based_ids (matches : OutJ.cli_match list) : OutJ.cli_match list
    =
  matches
  (* preserve order *)
  |> List_.mapi (fun i x -> (i, x))
  (* Group by rule and path *)
  |> Assoc.group_by (fun (_, (x : OutJ.cli_match)) -> (x.path, x.check_id))
  (* Sort by start line *)
  |> List_.map (fun (path_and_rule_id, matches) ->
         ( path_and_rule_id,
           List.sort
             (fun (_, (a : OutJ.cli_match)) (_, (b : OutJ.cli_match)) ->
               compare a.start.offset b.start.offset)
             matches ))
  (* Index per file *)
  |> List_.map (fun (path_and_rule_id, matches) ->
         let matches =
           List_.mapi
             (fun i (i', (x : OutJ.cli_match)) ->
               ( i',
                 {
                   x with
                   extra =
                     {
                       x.extra with
                       fingerprint = spf "%s_%d" x.extra.fingerprint i;
                     };
                 } ))
             matches
         in
         (path_and_rule_id, matches))
  (* Flatten *)
  |> List.concat_map snd
  |> List.sort (fun (a, _) (b, _) -> a - b)
  |> List_.map snd

(*****************************************************************************)
(* Entry point *)
(*****************************************************************************)

(* The 3 parameters are mostly Core_runner.result but we don't want
 * to depend on cli_scan/ from reporting/ here, hence the duplication.
 * alt: we could move Core_runner.result type in core/
 *)
let cli_output_of_core_results ~logging_level (core : OutJ.core_output)
    (hrules : Rule.hrules) (scanned : Fpath.t Set_.t) : OutJ.cli_output =
  match core with
  | {
   version;
   results = matches;
   errors;
   paths =
     {
       skipped;
       (* TODO? should be [] and None given Core_json_output.ml code *)
       scanned = _;
     };
   skipped_rules;
   explanations;
   (* LATER *)
   time = _;
   rules_by_engine = _;
   engine_requested = _;
   interfile_languages_used;
  } ->
      (* TODO: not sure how it's sorted. Look at rule_match.py keys? *)
      let matches =
        matches
        |> List.sort (fun (a : OutJ.core_match) (b : OutJ.core_match) ->
               compare a.check_id b.check_id)
      in
      (* TODO: not sure how it's sorted, but Set_.elements return
       * elements in OCaml compare order (=~ lexicographic for strings)
       * python: scanned=[str(path) for path in sorted(self.all_targets)]
       *)
      let scanned = scanned |> Set_.elements in
      let (paths : OutJ.scanned_and_skipped) =
        match logging_level with
        | Some (Logs.Info | Logs.Debug) ->
            (* Skipping the python intermediate FileTargetingLog for now.
             * We used to have a cli_skipped_target and core_skipped_target type,
             * but now they are merged so this function is the identity.
             * In theory we could remove the details: and rule_id: from it
             * because they used to not be included in the final JSON output
             * (but the info was used in the text output to display skipping
             * information).
             *
             * Still? skipped targets are coming from the FileIgnoreLog which is
             * populated from many places in the code.
             * Still? see _make_failed_to_analyze() in output.py,
             * core_failure_lines_by_file in target_manager.py
             * Still? need to sort
             *)
            { scanned; skipped }
        | _else_ -> { scanned; skipped = None }
      in
      let skipped_rules =
        (* TODO: return skipped_rules with --develop

           if maturity = Develop then
             invalid_rules
           else
        *)
        (* compatibility with pysemgrep *)
        ignore skipped_rules;
        []
      in
      {
        version;
        (* Skipping the python intermediate RuleMatchMap for now.
         * TODO: handle the rule_match.cli_unique_key to dedup matches
         *)
        results =
          matches
          |> List_.map (cli_match_of_core_match hrules)
          |> dedup_and_sort;
        errors = errors |> List_.map cli_error_of_core_error;
        paths;
        skipped_rules;
        explanations;
        interfile_languages_used;
        (* LATER *)
        time = None;
        rules_by_engine = None;
        engine_requested = None;
      }<|MERGE_RESOLUTION|>--- conflicted
+++ resolved
@@ -115,10 +115,7 @@
   | OutOfMemory
   | TimeoutDuringInterfile
   | OutOfMemoryDuringInterfile
-<<<<<<< HEAD
-=======
   (* TODO? really? fatal for SemgrepWarning? *)
->>>>>>> ec7502c4
   | SemgrepWarning
   | SemgrepError ->
       Exit_code.fatal
@@ -154,7 +151,6 @@
         | SemgrepError
         | InvalidRuleSchemaError ->
             None
-        | SemgrepWarning
         | OtherParseError
         | AstBuilderError
         | RuleParseError
@@ -361,10 +357,6 @@
             fix;
             is_ignored = Some is_ignored;
             (* TODO: extra fields *)
-<<<<<<< HEAD
-            is_ignored = Some is_ignored;
-=======
->>>>>>> ec7502c4
             fingerprint = match_based_id_partial rule rule_id metavars !!path;
             sca_info = None;
             fixed_lines = None;
