module Out = Semgrep_output_v1_t

(*****************************************************************************)
(* Prelude *)
(*****************************************************************************)
(*
  Partially translated from output.py
*)

(*****************************************************************************)
(* Helpers *)
(*****************************************************************************)

(*****************************************************************************)
(* Entry point *)
(*****************************************************************************)

<<<<<<< HEAD
let pp_summary ~respect_gitignore ~(maturity : Maturity.t) ~max_target_bytes
    ~skipped_groups ppf () : unit =
=======
exception FoundGitDir of Fpath.t

let find_git_dir xs =
  try
    let _ =
      List.iter
        (fun x ->
          let dir =
            if Common2.dir_exists (Fpath.to_string x) then x else Fpath.parent x
          in
          if Git_wrapper.is_git_repo dir then raise (FoundGitDir dir))
        xs
    in
    false
  with
  | FoundGitDir _ -> true

let pp_summary ppf
    ( respect_git_ignore,
      maturity,
      max_target_bytes,
      target_roots,
      skipped_groups ) : unit =
>>>>>>> b0178f3d
  let {
    Skipped_report.ignored = semgrep_ignored;
    include_ = include_ignored;
    exclude = exclude_ignored;
    size = file_size_ignored;
    other = other_ignored;
    errors;
  } =
    skipped_groups
  in

  Fmt_helpers.pp_heading ppf "Scan Summary";
  (* TODO
        if self.target_manager.baseline_handler:
            limited_fragments.append(
                "Scan was limited to files changed since baseline commit."
            )
  *)
  let out_limited =
<<<<<<< HEAD
    if respect_gitignore then
      (* # Each target could be a git repo, and we respect the git ignore
         # of each target, so to be accurate with this print statement we
         # need to check if any target is a git repo and not just the cwd
         targets_not_in_git = 0
         dir_targets = 0
         for t in self.target_manager.targets:
             if t.path.is_dir():
                 dir_targets += 1
                 try:
                     t.files_from_git_ls()
                 except (subprocess.SubprocessError, FileNotFoundError):
                     targets_not_in_git += 1
                     continue
         if targets_not_in_git != dir_targets: *)
      Some "Scan was limited to files tracked by git."
=======
    if respect_git_ignore then
      let any_git_repos = find_git_dir target_roots in
      match any_git_repos with
      | true -> Some "Scan was limited to files tracked by git."
      | false -> None
>>>>>>> b0178f3d
    else None
  in
  let opt_msg msg = function
    | [] -> None
    | xs -> Some (string_of_int (List.length xs) ^ " " ^ msg)
  in
  let out_skipped =
    let mb = string_of_int Stdlib.(max_target_bytes / 1000 / 1000) in
    Common.map_filter Fun.id
      [
        opt_msg "files not matching --include patterns" include_ignored;
        opt_msg "files matching --exclude patterns" exclude_ignored;
        opt_msg ("files larger than " ^ mb ^ " MB") file_size_ignored;
        opt_msg "files matching .semgrepignore patterns" semgrep_ignored;
        (match maturity with
        | Develop -> opt_msg "other files ignored" other_ignored
        | Default
        | Legacy
        | Experimental ->
            None);
      ]
  in
  let out_partial =
    opt_msg
      "files only partially analyzed due to a parsing or internal Semgrep error"
      errors
  in
  match (out_skipped, out_partial, out_limited, skipped_groups.ignored) with
  | [], None, None, [] -> ()
  | xs, parts, limited, _ignored ->
      Fmt.pf ppf "Some files were skipped or only partially analyzed.@.";
      Option.iter (fun txt -> Fmt.pf ppf "  %s" txt) limited;
      Option.iter
        (fun txt -> Fmt.pf ppf "  Partially scanned: %s@.\n" txt)
        parts;
      (match xs with
      | [] -> ()
      | xs ->
          Fmt.pf ppf "  Scan skipped: %s.@." (String.concat ", " xs);
          Fmt.pf ppf
            "  For a full list of skipped files, run semgrep with the \
             --verbose flag.@.");
      Fmt.pf ppf "@."<|MERGE_RESOLUTION|>--- conflicted
+++ resolved
@@ -15,34 +15,8 @@
 (* Entry point *)
 (*****************************************************************************)
 
-<<<<<<< HEAD
 let pp_summary ~respect_gitignore ~(maturity : Maturity.t) ~max_target_bytes
     ~skipped_groups ppf () : unit =
-=======
-exception FoundGitDir of Fpath.t
-
-let find_git_dir xs =
-  try
-    let _ =
-      List.iter
-        (fun x ->
-          let dir =
-            if Common2.dir_exists (Fpath.to_string x) then x else Fpath.parent x
-          in
-          if Git_wrapper.is_git_repo dir then raise (FoundGitDir dir))
-        xs
-    in
-    false
-  with
-  | FoundGitDir _ -> true
-
-let pp_summary ppf
-    ( respect_git_ignore,
-      maturity,
-      max_target_bytes,
-      target_roots,
-      skipped_groups ) : unit =
->>>>>>> b0178f3d
   let {
     Skipped_report.ignored = semgrep_ignored;
     include_ = include_ignored;
@@ -62,7 +36,6 @@
             )
   *)
   let out_limited =
-<<<<<<< HEAD
     if respect_gitignore then
       (* # Each target could be a git repo, and we respect the git ignore
          # of each target, so to be accurate with this print statement we
@@ -79,13 +52,6 @@
                      continue
          if targets_not_in_git != dir_targets: *)
       Some "Scan was limited to files tracked by git."
-=======
-    if respect_git_ignore then
-      let any_git_repos = find_git_dir target_roots in
-      match any_git_repos with
-      | true -> Some "Scan was limited to files tracked by git."
-      | false -> None
->>>>>>> b0178f3d
     else None
   in
   let opt_msg msg = function
