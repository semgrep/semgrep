--- conflicted
+++ resolved
@@ -94,14 +94,8 @@
   rules_and_origin
 
 val load_rules_from_url :
-<<<<<<< HEAD
-  ?token_opt:Auth.token option ->
-  ?ext:string ->
-  ?wait_hook:(bool ref -> unit) ->
-=======
   origin:origin ->
   ?token_opt:Auth.token option ->
   ?ext:string ->
->>>>>>> fa7c0f47
   Uri.t ->
   rules_and_origin