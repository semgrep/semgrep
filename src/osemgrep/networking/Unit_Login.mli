--- conflicted
+++ resolved
@@ -1,5 +1 @@
-<<<<<<< HEAD
-val tests : < network : Cap.Network.t ; .. > -> Testutil.test list
-=======
-val tests : Alcotest_ext.test list
->>>>>>> b62a3dc0
+val tests : < network : Cap.Network.t ; .. > -> Alcotest_ext.test list