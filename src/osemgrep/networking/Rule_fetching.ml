--- conflicted
+++ resolved
@@ -369,11 +369,7 @@
      *)
     Error.abort (spf "file %s does not exist anymore" !!file)
 
-<<<<<<< HEAD
-let load_rules_from_url_async ?token_opt ?(ext = "yaml") ?wait_hook url :
-=======
 let load_rules_from_url_async ~origin ?token_opt ?(ext = "yaml") url :
->>>>>>> fa7c0f47
     rules_and_origin Lwt.t =
   let%lwt content = fetch_content_from_url_async ?token_opt url ?wait_hook in
   let ext, content =
@@ -398,15 +394,9 @@
   in
   Lwt.return rules
 
-<<<<<<< HEAD
-let load_rules_from_url ?token_opt ?(ext = "yaml") ?wait_hook url :
-    rules_and_origin =
-  Lwt_platform.run (load_rules_from_url_async ?token_opt ~ext ?wait_hook url)
-=======
 let load_rules_from_url ~origin ?token_opt ?(ext = "yaml") url :
     rules_and_origin =
   Lwt_platform.run (load_rules_from_url_async ~origin ?token_opt ~ext url)
->>>>>>> fa7c0f47
 
 let rules_from_dashdash_config_async ~rewrite_rule_ids ~token_opt
     ~registry_caching ?wait_hook kind : rules_and_origin list Lwt.t =
@@ -441,30 +431,15 @@
                ~registry_caching file)
       |> Lwt.return
   | C.URL url ->
-<<<<<<< HEAD
-      let%lwt rules = load_rules_from_url_async url ?wait_hook in
-=======
       let%lwt rules =
         load_rules_from_url_async ~origin:(Untrusted_remote url) url
       in
->>>>>>> fa7c0f47
       Lwt.return [ rules ]
   | C.R rkind ->
       let url = Semgrep_Registry.url_of_registry_config_kind rkind in
       let%lwt content =
-<<<<<<< HEAD
-        fetch_content_from_url_async ~token_opt ?wait_hook url
-      in
-      (* TODO: reuse fetch_content_from_registry_url (need make it _async?)
-       * so we can factorize the is_using_registry modification
-       * (and also remove the when registry_caching special below
-       * as fetch_content_from_registry_url already handles caching)
-       *)
-      Metrics_.g.is_using_registry <- true;
-=======
         fetch_content_from_registry_url_async ~registry_caching url
       in
->>>>>>> fa7c0f47
       (* TODO: this also assumes every registry URL is for yaml *)
       let rules =
         Common2.with_tmp_file ~str:content ~ext:"yaml" (fun file ->
@@ -487,12 +462,7 @@
       in
       let uri = Semgrep_App.url_for_policy ~token in
       let%lwt rules =
-<<<<<<< HEAD
-        load_rules_from_url_async ~token_opt ~ext:"policy" ?wait_hook
-          (Semgrep_App.url_for_policy ~token)
-=======
         load_rules_from_url_async ~token_opt ~ext:"policy" ~origin:Registry uri
->>>>>>> fa7c0f47
       in
       Metrics_.g.is_using_app <- true;
       Lwt.return [ rules ]
@@ -501,60 +471,26 @@
       failwith "TODO: SupplyChain not handled yet"
 
 let rules_from_dashdash_config ~rewrite_rule_ids ~token_opt ~registry_caching
-<<<<<<< HEAD
-    ?wait_hook kind : rules_and_origin list =
-  match kind with
-  | C.R rkind when registry_caching ->
-      (* TODO: should not need that, we're duplicating work
-       * from fetch_content_from_registry_url() and
-       * rules_from_dashdash_config_async()
-       *)
-      let url = Semgrep_Registry.url_of_registry_config_kind rkind in
-      let content = fetch_content_from_registry_url ~registry_caching url in
-      (* TODO: this also assumes every registry URL is for yaml *)
-      Common2.with_tmp_file ~str:content ~ext:"yaml" (fun file ->
-          let file = Fpath.v file in
-          let res =
-            load_rules_from_file ~origin:Other_origin ~registry_caching file
-          in
-          [ res ])
-  | _ ->
-      Lwt_platform.run
-        (rules_from_dashdash_config_async ~rewrite_rule_ids ~token_opt
-           ~registry_caching ?wait_hook kind)
-=======
     kind : rules_and_origin list =
   Lwt_platform.run
     (rules_from_dashdash_config_async ~rewrite_rule_ids ~token_opt
        ~registry_caching kind)
->>>>>>> fa7c0f47
 
 (*****************************************************************************)
 (* Entry point *)
 (*****************************************************************************)
 
-<<<<<<< HEAD
-(* python: mix of resolver_config.get_config() and get_rules() *)
-let rules_from_rules_source ~token_opt ~rewrite_rule_ids ~registry_caching
-    ?wait_hook (src : Rules_source.t) : rules_and_origin list =
-=======
 let rules_from_rules_source_async ~token_opt ~rewrite_rule_ids ~registry_caching
     (src : Rules_source.t) : rules_and_origin list Lwt.t =
->>>>>>> fa7c0f47
   match src with
   | Configs xs ->
       xs
       |> Lwt_list.map_p (fun str ->
              let in_docker = !Semgrep_envvars.v.in_docker in
              let config = Rules_config.parse_config_string ~in_docker str in
-<<<<<<< HEAD
-             rules_from_dashdash_config ~rewrite_rule_ids ~token_opt
-               ~registry_caching ?wait_hook config)
-=======
              rules_from_dashdash_config_async ~rewrite_rule_ids ~token_opt
                ~registry_caching config)
       |> Lwt.map List.concat
->>>>>>> fa7c0f47
   (* better: '-e foo -l regex' was not handled in pysemgrep
    *  (got a weird 'invalid pattern clause' error)
    * better: '-e foo -l generic' was not handled in semgrep-core
