--- conflicted
+++ resolved
@@ -18,8 +18,7 @@
 (* Types *)
 (*****************************************************************************)
 
-type shared_secret = Uuidm.t
-type login_session = shared_secret * Uri.t
+type login_session = Uuidm.t * Uri.t
 
 (*****************************************************************************)
 (* Code *)
@@ -66,17 +65,8 @@
   let settings = Semgrep_settings.load () in
   Option.is_some settings.api_token
 
-<<<<<<< HEAD
-let fetch_token ?(min_wait_ms = 2000) ?(next_wait_ms = 1000) ?(max_retries = 12)
-    ?(wait_hook = fun _delay_ms -> ()) shared_secret =
-=======
-let default_wait_hook delay_ms =
-  (* Note: sleep is measured in seconds *)
-  Unix.sleepf (Float.of_int delay_ms /. Float.of_int (1000 * 100))
-
 let fetch_token_async ?(min_wait_ms = 2000) ?(next_wait_ms = 1000)
-    ?(max_retries = 12) ?(wait_hook = default_wait_hook) login_session =
->>>>>>> 797bc602
+    ?(max_retries = 12) ?(wait_hook = fun _delay_ms -> ()) login_session =
   let apply_backoff current_wait_ms =
     Float.to_int (Float.ceil (Float.of_int current_wait_ms *. 1.3))
   in
@@ -84,7 +74,7 @@
     Uri.with_path !Semgrep_envvars.v.semgrep_url "api/agent/tokens/requests"
   in
   let body =
-    {|{"token_request_key": "|} ^ Uuidm.to_string shared_secret ^ {|"}|}
+    {|{"token_request_key": "|} ^ Uuidm.to_string (fst login_session) ^ {|"}|}
   in
   let settings = Semgrep_settings.load () in
   let anonymous_user_id = settings.Semgrep_settings.anonymous_user_id in
