--- conflicted
+++ resolved
@@ -9,15 +9,18 @@
  *)
 
 (*****************************************************************************)
-<<<<<<< HEAD
-(* Types and constants *)
-=======
+(* Constants *)
+(*****************************************************************************)
+
+let semgrep_app_config_route = "api/agent/deployments/scans/config"
+let semgrep_app_deployment_route = "api/agent/deployments/current"
+
+(*****************************************************************************)
 (* Types *)
->>>>>>> 4151fc67
 (*****************************************************************************)
 (* TODO? specify this with atd and have both app + osemgrep use it *)
 (* Pulled from cli/src/semgrep/app/scans.py *)
-(* coupling: response from semgrep app  *)
+(* coupling: response from semgrep app (e.g. deployment_id as int vs string ) *)
 type deployment_config = {
   deployment_id : int;
   deployment_name : string;
@@ -34,55 +37,16 @@
 }
 [@@deriving yojson]
 
-<<<<<<< HEAD
-let semgrep_app_config_path = "api/agent/deployments/scans/config"
-let semgrep_app_deployment_path = "api/agent/deployments/current"
-
 (*****************************************************************************)
 (* Entry points *)
 (*****************************************************************************)
 
-(* Returns the deployment id and name if the token is valid, otherwise None *)
-let get_deployment_from_token ~token =
-  match
-    Http_helpers.get
-      ~headers:[ ("authorization", "Bearer " ^ token) ]
-      (Uri.with_path !Semgrep_envvars.v.semgrep_url semgrep_app_deployment_path)
-  with
-  | Error msg ->
-      Logs.debug (fun m -> m "error while retrieving deployment: %s" msg);
-      None
-  | Ok body -> (
-      try
-        let json = Yojson.Basic.from_string body in
-        let open Yojson.Basic.Util in
-        match json |> member "deployment" |> member "name" with
-        | `String name ->
-            let id = json |> member "deployment" |> member "id" |> to_int in
-            Some (id, name)
-        | `Null
-        | _ ->
-            Logs.debug (fun m ->
-                m "could not destructure deployment response: %s"
-                  (json |> to_string));
-            None
-      with
-      | Yojson.Json_error msg ->
-          Logs.debug (fun m -> m "failed to parse json %s: %s" msg body);
-          None)
-
-let scan_config ?(sca = false) ?(dry_run = true) ?(full_scan = true) repo_name =
-=======
-(*****************************************************************************)
-(* Entry points *)
-(*****************************************************************************)
-
+(* Returns the deployment config if the token is valid, otherwise None *)
 let get_deployment_from_token_async ~token =
   let%lwt response =
     Http_helpers.get_async
       ~headers:[ ("authorization", "Bearer " ^ token) ]
-      (Uri.with_path !Semgrep_envvars.v.semgrep_url
-         "api/agent/deployments/current")
+      (Uri.with_path !Semgrep_envvars.v.semgrep_url semgrep_app_deployment_route)
   in
   let deployment_opt =
     match response with
@@ -107,15 +71,12 @@
 let get_deployment_from_token ~token =
   Lwt_main.run (get_deployment_from_token_async ~token)
 
-let default_semgrep_app_config_url = "api/agent/deployments/scans/config"
-
 let scan_config_uri ?(sca = false) ?(dry_run = true) ?(full_scan = true)
     repo_name =
->>>>>>> 4151fc67
   let json_bool_to_string b = JSON.(string_of_json (Bool b)) in
   Uri.(
     add_query_params'
-      (with_path !Semgrep_envvars.v.semgrep_url semgrep_app_config_path)
+      (with_path !Semgrep_envvars.v.semgrep_url semgrep_app_config_route)
       [
         ("sca", json_bool_to_string sca);
         ("dry_run", json_bool_to_string dry_run);
@@ -124,16 +85,7 @@
         ("semgrep_version", Version.version);
       ])
 
-<<<<<<< HEAD
 (* Returns a url with scan config encoded via search params based on a magic environment variable *)
-let url_for_policy ~token =
-  match get_deployment_from_token ~token with
-  | None ->
-      Error.abort
-        (spf "Invalid API Key. Run `semgrep logout` and `semgrep login` again.")
-  | Some (_id, _name) -> (
-      (* NOTE: This logic is ported directly from python but seems very sus *)
-=======
 let url_for_policy ~token_opt =
   let deployment_config =
     Option.bind token_opt (fun token -> get_deployment_from_token ~token)
@@ -143,7 +95,10 @@
       Error.abort
         (spf "Invalid API Key. Run `semgrep logout` and `semgrep login` again.")
   | Some _deployment_config -> (
->>>>>>> 4151fc67
+      (* NOTE: This logic is ported directly from python but seems very brittle
+         as we have helper functions to infer the repo name from the git remote
+         information.
+      *)
       match Sys.getenv_opt "SEMGREP_REPO_NAME" with
       | None ->
           Error.abort
