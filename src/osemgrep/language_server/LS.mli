<<<<<<< HEAD
val start : unit -> unit Lwt.t
(** Entry point of the language server. This will start the server, and communicate over stdin/out using the Language Server Protocol *)
=======
val start : unit -> unit
(** Entry point of the language server. This will start the server, and communicate over stdin/out using the Language Server Protocol *)

(* exposed for testing purposes *)
module LanguageServer : sig
  val start : RPC_server.t -> unit
  val start_async : RPC_server.t -> unit Lwt.t
  val create : unit -> RPC_server.t
end
>>>>>>> a2f7b366
<|MERGE_RESOLUTION|>--- conflicted
+++ resolved
@@ -1,14 +1,8 @@
-<<<<<<< HEAD
 val start : unit -> unit Lwt.t
-(** Entry point of the language server. This will start the server, and communicate over stdin/out using the Language Server Protocol *)
-=======
-val start : unit -> unit
 (** Entry point of the language server. This will start the server, and communicate over stdin/out using the Language Server Protocol *)
 
 (* exposed for testing purposes *)
 module LanguageServer : sig
-  val start : RPC_server.t -> unit
-  val start_async : RPC_server.t -> unit Lwt.t
+  val start : RPC_server.t -> unit Lwt.t
   val create : unit -> RPC_server.t
-end
->>>>>>> a2f7b366
+end