(* Austin Theriault
 *
 * Copyright (C) 2019-2023 Semgrep, Inc.
 *
 * This library is free software; you can redistribute it and/or
 * modify it under the terms of the GNU Lesser General Public License
 * version 2.1 as published by the Free Software Foundation, with the
 * special exception on linking described in file LICENSE.
 *
 * This library is distributed in the hope that it will be useful, but
 * WITHOUT ANY WARRANTY; without even the implied warranty of
 * MERCHANTABILITY or FITNESS FOR A PARTICULAR PURPOSE.  See the file
 * LICENSE for more details.
 *)

(*****************************************************************************)
(* Prelude *)
(*****************************************************************************)
open Lsp
open Types

(*****************************************************************************)
(* Message handler *)
(*****************************************************************************)

(* This module contains all networking/rpc related functionality of the
 * language server.
 *)

module MessageHandler = struct
<<<<<<< HEAD
  (** This is the entry point for scanning, returns /relevant/ matches, and all files scanned.
    * If [targets] is None, then we scan all files in the workspace. If [rules] is None, then we
    * scan all rules in the session. If [git_ref] is None, then we only filter out matches in
    * committed files/lines. If it is set, we will filter out matches found in lines that are unchanged
    * since [git_ref] *)
  let run_semgrep ?(targets = None) ?(rules = None) ?(git_ref = None) server =
    let session = server.session in
    let rules =
      Option.value ~default:server.session.cached_session.rules rules
    in
    let targets = Option.value ~default:(Session.targets session) targets in
    Logs.app (fun m -> m "Running Semgrep with %d rules" (List.length rules));
    let runner_conf = Session.runner_conf session in
    let scan_func =
      Core_runner.mk_scan_func_for_osemgrep Core_scan.scan_with_exn_handler
    in
    let run =
      scan_func ~respect_git_ignore:true ~file_match_results_hook:None
        runner_conf rules [] targets
    in
    let res = Core_runner.create_core_result rules run in
    let scanned = res.scanned |> Set_.elements in
    Logs.app (fun m -> m "Scanned %d files" (List.length scanned));
    let only_git_dirty = session.user_settings.only_git_dirty in
    let matches = Processed_run.of_matches ~git_ref ~only_git_dirty res in
    Logs.app (fun m -> m "Found %d matches" (List.length matches));
    (matches, scanned)

  (** Scan all folders in the workspace *)
  let scan_workspace server =
    let token =
      create_progress server "Semgrep Scan in Progress" "Scanning Workspace"
    in
    let results, files = run_semgrep server in
    Session.record_results server.session results files;
    (* LSP expects empty diagnostics to clear problems *)
    let files = Session.scanned_files server.session in
    let diagnostics =
      Diagnostics.diagnostics_of_results ~is_intellij:server.session.is_intellij
        results files
    in
    end_progress server token;
    batch_notify server diagnostics

  (** Scan a single file. Passing [content] will write it to a temp file,
   and scan that temp file, then return results as if [uri] was scanned *)
  let scan_file ?(content = None) server uri =
    let file_path = Uri.to_path uri in
    let file = Fpath.v file_path in
    let targets, git_ref =
      match content with
      | None -> ([ file ], None)
      | Some content ->
          let name = Fpath.basename file in
          let ext = Fpath.get_ext file in
          let tmp_file = Common.new_temp_file name ext in
          Common.write_file tmp_file content;
          ([ Fpath.v tmp_file ], Some Fpath.(to_string file))
    in
    let session_targets = Session.targets server.session in
    let targets = if List.mem file session_targets then targets else [] in
    let targets = Some targets in
    let results, _ = run_semgrep ~git_ref ~targets server in
    let results =
      match content with
      | Some _ ->
          let existing_results, _ =
            run_semgrep ~targets:(Some [ file ]) server
          in
          results @ existing_results
      | None -> results
    in
    let results =
      Common.map
        (fun (m : Out.cli_match) -> { m with path = file_path })
        results
    in
    let files = [ file ] in
    Session.record_results server.session results files;
    let diagnostics =
      Diagnostics.diagnostics_of_results ~is_intellij:server.session.is_intellij
        results files
    in
    batch_notify server diagnostics

  let refresh_rules server =
    let token = create_progress server "Semgrep" "Refreshing Rules" in
    Lwt.async (fun () ->
        let%lwt () = Session.cache_session server.session in
        end_progress server token;
        scan_workspace server;
        Lwt.return_unit)

  let on_notification notification server =
    let server =
      match notification with
      | _ when server.state = State.Uninitialized -> server
      | CN.Initialized ->
          Logs.app (fun m -> m "Server initialized");
          refresh_rules server;
          server
      | CN.TextDocumentDidChange
          { textDocument = { uri; _ }; contentChanges = first :: _ } ->
          Logs.app (fun m ->
              m "Scanning file %s on change " (Uri.to_string uri));
          let content = Some first.text in
          scan_file ~content server uri;
          server
      | CN.DidSaveTextDocument { textDocument = { uri }; _ } ->
          Logs.app (fun m -> m "Scanning file %s on save" (Uri.to_string uri));
          scan_file server uri;
          server
      | CN.TextDocumentDidOpen { textDocument = { uri; _ } } ->
          let path = uri |> Uri.to_path |> Fpath.v in
          let prev_scan = Session.previous_scan_of_file server.session path in
          (* We usually scan every file on startup, so let's only rescan an opened
             file if there weren't previous results *)
          if Option.is_some prev_scan then
            Logs.app (fun m ->
                m "File %s already scanned, not rescanning" (Uri.to_string uri))
          else (
            Logs.app (fun m -> m "Scanning file %s on open" (Uri.to_string uri));
            scan_file server uri);
          server
      | CN.ChangeWorkspaceFolders { event = { added; removed }; _ } ->
          let added = Conv.workspace_folders_to_paths added in
          let removed = Conv.workspace_folders_to_paths removed in
          let session =
            Session.update_workspace_folders server.session ~added ~removed
          in
          let server = { server with session } in
          scan_workspace server;
          server
      | CN.DidDeleteFiles { files; _ } ->
          (* This is lame, for whatever reason they chose to type uri as string here, not Uri.t *)
          let files =
            Common.map
              (fun { FileDelete.uri } ->
                Str.string_after uri (String.length "file://") |> Fpath.v)
              files
          in
          let diagnostics =
            Diagnostics.diagnostics_of_results
              ~is_intellij:server.session.is_intellij [] files
          in
          batch_notify server diagnostics;
          server
      | CN.Exit ->
          Logs.app (fun m -> m "Server exiting");
          { server with state = State.Stopped }
      | CN.UnknownNotification { method_ = "semgrep/refreshRules"; _ }
      | CN.UnknownNotification { method_ = "semgrep/loginFinish"; _ }
      | CN.UnknownNotification { method_ = "semgrep/logout"; _ } ->
          refresh_rules server;
          server
      | CN.UnknownNotification
          { method_ = "semgrep/scanWorkspace"; params = Some json } ->
          let json = Structured.yojson_of_t json in
          let full =
            json |> member "full" |> to_bool_option
            |> Option.value ~default:false
          in
          Logs.app (fun m -> m "Scanning workspace, full: %b" full);
          let session = server.session in
          let session =
            {
              session with
              user_settings =
                { session.user_settings with only_git_dirty = not full };
            }
          in
          let _server = { server with session } in
          scan_workspace _server;
          Logs.app (fun m -> m "Scanning workspace complete");
          server
      | _ ->
          Logs.warn (fun m ->
              m "Unhandled notification %s"
                (CN.to_jsonrpc notification |> Notification.yojson_of_t
               |> Yojson.Safe.pretty_to_string));
          server
    in
    server

  let handle_custom_request server (meth : string)
      (params : Jsonrpc.Structured.t option) : Yojson.Safe.t option * t =
    let search_handler params =
      let session = server.session in
      let session =
        {
          session with
          user_settings = { session.user_settings with only_git_dirty = false };
        }
      in
      let _server = { server with session } in
      let runner rules = run_semgrep _server ~rules:(Some rules) |> fst in
      Search.on_request runner params
    in
    match
      [ (Search.meth, search_handler); (ShowAst.meth, ShowAst.on_request) ]
      |> List.assoc_opt meth
    with
    | None ->
        Logs.warn (fun m -> m "Unhandled custom request %s" meth);
        (None, server)
    | Some handler -> (handler params, server)

  let on_request (type r) (request : r CR.t) server =
    let to_yojson r = Some (CR.yojson_of_result request r) in
    let resp, server =
      match request with
      | CR.Initialize { rootUri; workspaceFolders; initializationOptions; _ } ->
          (* There's rootPath, rootUri, and workspaceFolders. First two are
             deprecated, so let's split the diffrence and support last two *)
          let initializationOptions =
            match initializationOptions with
            | Some json -> json
            | None -> `Assoc []
          in
          let scan_options = initializationOptions |> member "scan" in
          let user_settings =
            let do_hover =
              initializationOptions |> member "doHover" |> to_bool_option
              |> Option.value ~default:false
            in
            let res =
              scan_options |> UserSettings.t_of_yojson
              |> Result.value ~default:server.session.user_settings
            in
            { res with do_hover }
          in
          let is_intellij =
            match initializationOptions |> member "metrics" with
            | `Assoc l when Option.is_some (List.assoc_opt "extensionType" l) ->
                String.equal
                  (Option.value ~default:""
                     (to_string_option (List.assoc "extensionType" l)))
                  "intellij"
            | _ -> false
          in
          let workspace_folders =
            match (workspaceFolders, rootUri) with
            | Some (Some folders), _ -> Conv.workspace_folders_to_paths folders
            | _, Some uri -> [ Uri.to_path uri |> Fpath.v ]
            | Some None, None
            | None, None ->
                Logs.warn (fun m ->
                    m "No workspace folders or rootUri provided");
                []
          in
          let init =
            InitializeResult.
              {
                capabilities = server.session.capabilities;
                serverInfo =
                  Some { name = "Semgrep"; version = Some Version.version };
              }
          in
          let server =
            {
              session =
                {
                  server.session with
                  workspace_folders;
                  user_settings;
                  is_intellij;
                };
              state = State.Running;
            }
          in
          (* TODO we should create a progress symbol before calling initialize server! *)
          (to_yojson init, server)
      | _ when server.state = State.Uninitialized ->
          Logs.err (fun m -> m "Server not initialized, ignoring request");
          (None, server)
      | CR.CodeAction { textDocument = { uri }; context; _ } ->
          let file = uri |> Uri.to_path |> Fpath.v in
          let matches_opt = Session.previous_scan_of_file server.session file in
          let matches = Option.value ~default:[] matches_opt in
          let diagnostics = context.diagnostics in
          let ranges =
            Common.map (fun (d : Diagnostic.t) -> d.range) diagnostics
          in
          let matches =
            Common2.filter
              (fun (m : Semgrep_output_v1_t.cli_match) ->
                List.mem (Conv.range_of_cli_match m) ranges)
              matches
          in
          let actions =
            CodeActions.code_actions_of_cli_matches matches [ file ]
          in
          (to_yojson (Some actions), server)
      | TextDocumentHover _ when not server.session.user_settings.do_hover ->
          (* If `do_hover` is not enabled from the user's settings, then
             return a null response, indicating that we do not show any
             content.
             If you return `None` instead, the client will still be
             expecting a response!
          *)
          (Some `Null, server)
      | TextDocumentHover { position; textDocument; _ } -> (
          let file = Uri.to_path textDocument.uri in
          let contents = Common.cat file in
          let lines =
            contents |> Common.index_list
            |> List.filter (fun (_, idx) -> idx < position.line)
          in
          (* Add 1 to each list for the newline! *)
          let base_charpos =
            lines
            |> Common.map (fun (l, _) -> String.length l + 1)
            |> List.fold_left ( + ) 0
          in
          let charpos = base_charpos + position.character in
          let lang = Lang.lang_of_filename_exn (Fpath.v file) in
          (* copied from -dump_ast *)
          let { Parsing_result2.ast; _ } =
            Parse_target.parse_and_resolve_name lang file
            (* else Parse_target.just_parse_with_lang lang file
              *)
          in
          let res = AST_generic_helpers.nearest_any_of_pos ast charpos in
          match res with
          | None -> (Some `Null, server)
          | Some (any, (t1, t2)) ->
              let v = Meta_AST.vof_any any in
              (* 80 columns is too little *)
              Format.set_margin 120;
              let s = OCaml.string_of_v v in
              let end_line, end_col, _ = Tok.end_pos_of_loc t2 in
              let hover =
                Hover.
                  {
                    contents =
                      `MarkedString { language = Some "OCaml"; value = s };
                    range =
                      Some
                        {
                          (* Subtract one for each line, because we want to switch to
                             0-indexing
                          *)
                          start =
                            {
                              character = t1.pos.column;
                              line = t1.pos.line - 1;
                            };
                          end_ = { character = end_col; line = end_line - 1 };
                        };
                  }
              in
              (Some (Hover.yojson_of_t hover), server))
      | CR.UnknownRequest { meth; params } ->
          handle_custom_request server meth params
      | CR.Shutdown ->
          Logs.app (fun m -> m "Shutting down server");
          (None, { server with state = State.Stopped })
      | CR.DebugEcho params -> (to_yojson params, server)
      | _ ->
          Logs.warn (fun m ->
              m "Unhandled request %s"
                (CR.to_jsonrpc_request request (`Int 0)
                |> Request.yojson_of_t |> Yojson.Safe.pretty_to_string));
          (None, server)
    in
    (resp, server)
=======
  let on_notification = Notification_handler.on_notification
  let on_request = Request_handler.on_request
>>>>>>> 6fcb14e7

  (* See: https://microsoft.github.io/language-server-protocol/specifications/lsp/3.17/specification *)

  (** Everything this server supports from the LSP *)
  let capabilities =
    let fil =
      FileOperationFilter.create
        ~pattern:(FileOperationPattern.create ~glob:"**/*" ())
        ()
    in
    let reg_opts = FileOperationRegistrationOptions.create ~filters:[ fil ] in
    ServerCapabilities.create
      ~textDocumentSync:
        (`TextDocumentSyncOptions
          (TextDocumentSyncOptions.create ~openClose:true
             ~change:TextDocumentSyncKind.Full ~save:(`Bool true) ()))
      ~workspace:
        (ServerCapabilities.create_workspace
           ~workspaceFolders:
             (WorkspaceFoldersServerCapabilities.create ~supported:true
                ~changeNotifications:(`Bool true) ())
           ~fileOperations:
             (FileOperationOptions.create ~didCreate:reg_opts
                ~didRename:reg_opts ~didDelete:reg_opts ())
           ())
      ~hoverProvider:(`Bool true) ~codeActionProvider:(`Bool true) ()
end

module LanguageServer = RPC_server.Make (MessageHandler)

(*****************************************************************************)
(* Entry point*)
(*****************************************************************************)

(* LET'S GOOOOOO *)
let start () =
  Logs.app (fun m -> m "Starting Semgrep Language Server");
  let server = LanguageServer.create () in
  LanguageServer.start server;
  exit 0<|MERGE_RESOLUTION|>--- conflicted
+++ resolved
@@ -28,377 +28,8 @@
  *)
 
 module MessageHandler = struct
-<<<<<<< HEAD
-  (** This is the entry point for scanning, returns /relevant/ matches, and all files scanned.
-    * If [targets] is None, then we scan all files in the workspace. If [rules] is None, then we
-    * scan all rules in the session. If [git_ref] is None, then we only filter out matches in
-    * committed files/lines. If it is set, we will filter out matches found in lines that are unchanged
-    * since [git_ref] *)
-  let run_semgrep ?(targets = None) ?(rules = None) ?(git_ref = None) server =
-    let session = server.session in
-    let rules =
-      Option.value ~default:server.session.cached_session.rules rules
-    in
-    let targets = Option.value ~default:(Session.targets session) targets in
-    Logs.app (fun m -> m "Running Semgrep with %d rules" (List.length rules));
-    let runner_conf = Session.runner_conf session in
-    let scan_func =
-      Core_runner.mk_scan_func_for_osemgrep Core_scan.scan_with_exn_handler
-    in
-    let run =
-      scan_func ~respect_git_ignore:true ~file_match_results_hook:None
-        runner_conf rules [] targets
-    in
-    let res = Core_runner.create_core_result rules run in
-    let scanned = res.scanned |> Set_.elements in
-    Logs.app (fun m -> m "Scanned %d files" (List.length scanned));
-    let only_git_dirty = session.user_settings.only_git_dirty in
-    let matches = Processed_run.of_matches ~git_ref ~only_git_dirty res in
-    Logs.app (fun m -> m "Found %d matches" (List.length matches));
-    (matches, scanned)
-
-  (** Scan all folders in the workspace *)
-  let scan_workspace server =
-    let token =
-      create_progress server "Semgrep Scan in Progress" "Scanning Workspace"
-    in
-    let results, files = run_semgrep server in
-    Session.record_results server.session results files;
-    (* LSP expects empty diagnostics to clear problems *)
-    let files = Session.scanned_files server.session in
-    let diagnostics =
-      Diagnostics.diagnostics_of_results ~is_intellij:server.session.is_intellij
-        results files
-    in
-    end_progress server token;
-    batch_notify server diagnostics
-
-  (** Scan a single file. Passing [content] will write it to a temp file,
-   and scan that temp file, then return results as if [uri] was scanned *)
-  let scan_file ?(content = None) server uri =
-    let file_path = Uri.to_path uri in
-    let file = Fpath.v file_path in
-    let targets, git_ref =
-      match content with
-      | None -> ([ file ], None)
-      | Some content ->
-          let name = Fpath.basename file in
-          let ext = Fpath.get_ext file in
-          let tmp_file = Common.new_temp_file name ext in
-          Common.write_file tmp_file content;
-          ([ Fpath.v tmp_file ], Some Fpath.(to_string file))
-    in
-    let session_targets = Session.targets server.session in
-    let targets = if List.mem file session_targets then targets else [] in
-    let targets = Some targets in
-    let results, _ = run_semgrep ~git_ref ~targets server in
-    let results =
-      match content with
-      | Some _ ->
-          let existing_results, _ =
-            run_semgrep ~targets:(Some [ file ]) server
-          in
-          results @ existing_results
-      | None -> results
-    in
-    let results =
-      Common.map
-        (fun (m : Out.cli_match) -> { m with path = file_path })
-        results
-    in
-    let files = [ file ] in
-    Session.record_results server.session results files;
-    let diagnostics =
-      Diagnostics.diagnostics_of_results ~is_intellij:server.session.is_intellij
-        results files
-    in
-    batch_notify server diagnostics
-
-  let refresh_rules server =
-    let token = create_progress server "Semgrep" "Refreshing Rules" in
-    Lwt.async (fun () ->
-        let%lwt () = Session.cache_session server.session in
-        end_progress server token;
-        scan_workspace server;
-        Lwt.return_unit)
-
-  let on_notification notification server =
-    let server =
-      match notification with
-      | _ when server.state = State.Uninitialized -> server
-      | CN.Initialized ->
-          Logs.app (fun m -> m "Server initialized");
-          refresh_rules server;
-          server
-      | CN.TextDocumentDidChange
-          { textDocument = { uri; _ }; contentChanges = first :: _ } ->
-          Logs.app (fun m ->
-              m "Scanning file %s on change " (Uri.to_string uri));
-          let content = Some first.text in
-          scan_file ~content server uri;
-          server
-      | CN.DidSaveTextDocument { textDocument = { uri }; _ } ->
-          Logs.app (fun m -> m "Scanning file %s on save" (Uri.to_string uri));
-          scan_file server uri;
-          server
-      | CN.TextDocumentDidOpen { textDocument = { uri; _ } } ->
-          let path = uri |> Uri.to_path |> Fpath.v in
-          let prev_scan = Session.previous_scan_of_file server.session path in
-          (* We usually scan every file on startup, so let's only rescan an opened
-             file if there weren't previous results *)
-          if Option.is_some prev_scan then
-            Logs.app (fun m ->
-                m "File %s already scanned, not rescanning" (Uri.to_string uri))
-          else (
-            Logs.app (fun m -> m "Scanning file %s on open" (Uri.to_string uri));
-            scan_file server uri);
-          server
-      | CN.ChangeWorkspaceFolders { event = { added; removed }; _ } ->
-          let added = Conv.workspace_folders_to_paths added in
-          let removed = Conv.workspace_folders_to_paths removed in
-          let session =
-            Session.update_workspace_folders server.session ~added ~removed
-          in
-          let server = { server with session } in
-          scan_workspace server;
-          server
-      | CN.DidDeleteFiles { files; _ } ->
-          (* This is lame, for whatever reason they chose to type uri as string here, not Uri.t *)
-          let files =
-            Common.map
-              (fun { FileDelete.uri } ->
-                Str.string_after uri (String.length "file://") |> Fpath.v)
-              files
-          in
-          let diagnostics =
-            Diagnostics.diagnostics_of_results
-              ~is_intellij:server.session.is_intellij [] files
-          in
-          batch_notify server diagnostics;
-          server
-      | CN.Exit ->
-          Logs.app (fun m -> m "Server exiting");
-          { server with state = State.Stopped }
-      | CN.UnknownNotification { method_ = "semgrep/refreshRules"; _ }
-      | CN.UnknownNotification { method_ = "semgrep/loginFinish"; _ }
-      | CN.UnknownNotification { method_ = "semgrep/logout"; _ } ->
-          refresh_rules server;
-          server
-      | CN.UnknownNotification
-          { method_ = "semgrep/scanWorkspace"; params = Some json } ->
-          let json = Structured.yojson_of_t json in
-          let full =
-            json |> member "full" |> to_bool_option
-            |> Option.value ~default:false
-          in
-          Logs.app (fun m -> m "Scanning workspace, full: %b" full);
-          let session = server.session in
-          let session =
-            {
-              session with
-              user_settings =
-                { session.user_settings with only_git_dirty = not full };
-            }
-          in
-          let _server = { server with session } in
-          scan_workspace _server;
-          Logs.app (fun m -> m "Scanning workspace complete");
-          server
-      | _ ->
-          Logs.warn (fun m ->
-              m "Unhandled notification %s"
-                (CN.to_jsonrpc notification |> Notification.yojson_of_t
-               |> Yojson.Safe.pretty_to_string));
-          server
-    in
-    server
-
-  let handle_custom_request server (meth : string)
-      (params : Jsonrpc.Structured.t option) : Yojson.Safe.t option * t =
-    let search_handler params =
-      let session = server.session in
-      let session =
-        {
-          session with
-          user_settings = { session.user_settings with only_git_dirty = false };
-        }
-      in
-      let _server = { server with session } in
-      let runner rules = run_semgrep _server ~rules:(Some rules) |> fst in
-      Search.on_request runner params
-    in
-    match
-      [ (Search.meth, search_handler); (ShowAst.meth, ShowAst.on_request) ]
-      |> List.assoc_opt meth
-    with
-    | None ->
-        Logs.warn (fun m -> m "Unhandled custom request %s" meth);
-        (None, server)
-    | Some handler -> (handler params, server)
-
-  let on_request (type r) (request : r CR.t) server =
-    let to_yojson r = Some (CR.yojson_of_result request r) in
-    let resp, server =
-      match request with
-      | CR.Initialize { rootUri; workspaceFolders; initializationOptions; _ } ->
-          (* There's rootPath, rootUri, and workspaceFolders. First two are
-             deprecated, so let's split the diffrence and support last two *)
-          let initializationOptions =
-            match initializationOptions with
-            | Some json -> json
-            | None -> `Assoc []
-          in
-          let scan_options = initializationOptions |> member "scan" in
-          let user_settings =
-            let do_hover =
-              initializationOptions |> member "doHover" |> to_bool_option
-              |> Option.value ~default:false
-            in
-            let res =
-              scan_options |> UserSettings.t_of_yojson
-              |> Result.value ~default:server.session.user_settings
-            in
-            { res with do_hover }
-          in
-          let is_intellij =
-            match initializationOptions |> member "metrics" with
-            | `Assoc l when Option.is_some (List.assoc_opt "extensionType" l) ->
-                String.equal
-                  (Option.value ~default:""
-                     (to_string_option (List.assoc "extensionType" l)))
-                  "intellij"
-            | _ -> false
-          in
-          let workspace_folders =
-            match (workspaceFolders, rootUri) with
-            | Some (Some folders), _ -> Conv.workspace_folders_to_paths folders
-            | _, Some uri -> [ Uri.to_path uri |> Fpath.v ]
-            | Some None, None
-            | None, None ->
-                Logs.warn (fun m ->
-                    m "No workspace folders or rootUri provided");
-                []
-          in
-          let init =
-            InitializeResult.
-              {
-                capabilities = server.session.capabilities;
-                serverInfo =
-                  Some { name = "Semgrep"; version = Some Version.version };
-              }
-          in
-          let server =
-            {
-              session =
-                {
-                  server.session with
-                  workspace_folders;
-                  user_settings;
-                  is_intellij;
-                };
-              state = State.Running;
-            }
-          in
-          (* TODO we should create a progress symbol before calling initialize server! *)
-          (to_yojson init, server)
-      | _ when server.state = State.Uninitialized ->
-          Logs.err (fun m -> m "Server not initialized, ignoring request");
-          (None, server)
-      | CR.CodeAction { textDocument = { uri }; context; _ } ->
-          let file = uri |> Uri.to_path |> Fpath.v in
-          let matches_opt = Session.previous_scan_of_file server.session file in
-          let matches = Option.value ~default:[] matches_opt in
-          let diagnostics = context.diagnostics in
-          let ranges =
-            Common.map (fun (d : Diagnostic.t) -> d.range) diagnostics
-          in
-          let matches =
-            Common2.filter
-              (fun (m : Semgrep_output_v1_t.cli_match) ->
-                List.mem (Conv.range_of_cli_match m) ranges)
-              matches
-          in
-          let actions =
-            CodeActions.code_actions_of_cli_matches matches [ file ]
-          in
-          (to_yojson (Some actions), server)
-      | TextDocumentHover _ when not server.session.user_settings.do_hover ->
-          (* If `do_hover` is not enabled from the user's settings, then
-             return a null response, indicating that we do not show any
-             content.
-             If you return `None` instead, the client will still be
-             expecting a response!
-          *)
-          (Some `Null, server)
-      | TextDocumentHover { position; textDocument; _ } -> (
-          let file = Uri.to_path textDocument.uri in
-          let contents = Common.cat file in
-          let lines =
-            contents |> Common.index_list
-            |> List.filter (fun (_, idx) -> idx < position.line)
-          in
-          (* Add 1 to each list for the newline! *)
-          let base_charpos =
-            lines
-            |> Common.map (fun (l, _) -> String.length l + 1)
-            |> List.fold_left ( + ) 0
-          in
-          let charpos = base_charpos + position.character in
-          let lang = Lang.lang_of_filename_exn (Fpath.v file) in
-          (* copied from -dump_ast *)
-          let { Parsing_result2.ast; _ } =
-            Parse_target.parse_and_resolve_name lang file
-            (* else Parse_target.just_parse_with_lang lang file
-              *)
-          in
-          let res = AST_generic_helpers.nearest_any_of_pos ast charpos in
-          match res with
-          | None -> (Some `Null, server)
-          | Some (any, (t1, t2)) ->
-              let v = Meta_AST.vof_any any in
-              (* 80 columns is too little *)
-              Format.set_margin 120;
-              let s = OCaml.string_of_v v in
-              let end_line, end_col, _ = Tok.end_pos_of_loc t2 in
-              let hover =
-                Hover.
-                  {
-                    contents =
-                      `MarkedString { language = Some "OCaml"; value = s };
-                    range =
-                      Some
-                        {
-                          (* Subtract one for each line, because we want to switch to
-                             0-indexing
-                          *)
-                          start =
-                            {
-                              character = t1.pos.column;
-                              line = t1.pos.line - 1;
-                            };
-                          end_ = { character = end_col; line = end_line - 1 };
-                        };
-                  }
-              in
-              (Some (Hover.yojson_of_t hover), server))
-      | CR.UnknownRequest { meth; params } ->
-          handle_custom_request server meth params
-      | CR.Shutdown ->
-          Logs.app (fun m -> m "Shutting down server");
-          (None, { server with state = State.Stopped })
-      | CR.DebugEcho params -> (to_yojson params, server)
-      | _ ->
-          Logs.warn (fun m ->
-              m "Unhandled request %s"
-                (CR.to_jsonrpc_request request (`Int 0)
-                |> Request.yojson_of_t |> Yojson.Safe.pretty_to_string));
-          (None, server)
-    in
-    (resp, server)
-=======
   let on_notification = Notification_handler.on_notification
   let on_request = Request_handler.on_request
->>>>>>> 6fcb14e7
 
   (* See: https://microsoft.github.io/language-server-protocol/specifications/lsp/3.17/specification *)
 
