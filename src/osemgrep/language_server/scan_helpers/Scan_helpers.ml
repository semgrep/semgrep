--- conflicted
+++ resolved
@@ -38,7 +38,6 @@
 let run_semgrep ?(targets = None) ?(rules = None) ?(git_ref = None)
     ({ session; _ } : RPC_server.t) =
   let rules = Option.value ~default:session.cached_session.rules rules in
-<<<<<<< HEAD
   if rules = [] then (
     Logs.debug (fun m -> m "No rules to run! Not scanning anything.");
     ([], []))
@@ -50,79 +49,45 @@
       let runner_conf = Session.runner_conf session in
       (* This is currently just ripped from Scan_subcommand. *)
       let scan_func =
-        if session.user_settings.pro_intrafile then
-          match !Scan_subcommand.hook_pro_scan_func_for_osemgrep with
-          | None ->
-              (* TODO: improve this error message depending on what the
-               * instructions should be *)
-              failwith
+        let pro_intrafile = session.user_settings.pro_intrafile in
+        match !Scan_subcommand.hook_pro_scan_func_for_osemgrep with
+        | Some pro_scan_func when pro_intrafile ->
+            (* THINK: files or folders? *)
+            let roots = targets in
+            (* For now, we're going to just hard-code it at a whole scan, and
+               using the intrafile pro engine.
+               Interfile would likely be too intensive (and require us to target
+               folders, not the affected files)
+            *)
+            let diff_config = Differential_scan_config.WholeScan in
+            pro_scan_func roots ~diff_config
+              Engine_type.(
+                PRO
+                  {
+                    extra_languages = true;
+                    analysis = Interprocedural;
+                    secrets_config = None;
+                  })
+        | _ ->
+            (* TODO: improve this error message depending on what the
+             * instructions should be *)
+            if pro_intrafile then
+              RPC_server.notify_show_message Lsp.Types.MessageType.Error
                 "You have requested running semgrep with a setting that \
                  requires the pro engine, but do not have the pro engine. You \
                  may need to acquire a different binary."
-          | Some pro_scan_func ->
-              (* THINK: files or folders? *)
-              let roots = targets in
-              (* For now, we're going to just hard-code it at a whole scan, and
-                 using the intrafile pro engine.
-                 Interfile would likely be too intensive (and require us to target
-                 folders, not the affected files)
-              *)
-              let diff_config = Differential_scan_config.WholeScan in
-              pro_scan_func roots ~diff_config
-                Engine_type.(
-                  PRO
-                    {
-                      extra_languages = true;
-                      analysis = Interprocedural;
-                      secrets_config = None;
-                    })
-        else
-          Core_runner.mk_scan_func_for_osemgrep Core_scan.scan_with_exn_handler
+              |> ignore;
+            Core_runner.mk_scan_func_for_osemgrep
+              Core_scan.scan_with_exn_handler
       in
+
       let res =
         scan_func ~respect_git_ignore:true ~file_match_results_hook:None
           runner_conf rules [] targets
       in
       Core_runner.create_core_result rules res
-=======
-  Logs.debug (fun m -> m "Running Semgrep with %d rules" (List.length rules));
-  (* !!!Dispatch to the Semgrep engine!!! *)
-  let res =
-    let targets = Option.value ~default:(Session.targets session) targets in
-    let runner_conf = Session.runner_conf session in
-    (* This is currently just ripped from Scan_subcommand. *)
-    let scan_func =
-      let pro_intrafile = session.user_settings.pro_intrafile in
-      match !Scan_subcommand.hook_pro_scan_func_for_osemgrep with
-      | Some pro_scan_func when pro_intrafile ->
-          (* THINK: files or folders? *)
-          let roots = targets in
-          (* For now, we're going to just hard-code it at a whole scan, and
-             using the intrafile pro engine.
-             Interfile would likely be too intensive (and require us to target
-             folders, not the affected files)
-          *)
-          let diff_config = Differential_scan_config.WholeScan in
-          pro_scan_func roots ~diff_config
-            Engine_type.(
-              PRO
-                {
-                  extra_languages = true;
-                  analysis = Interprocedural;
-                  secrets_config = None;
-                })
-      | _ ->
-          (* TODO: improve this error message depending on what the
-           * instructions should be *)
-          if pro_intrafile then
-            RPC_server.notify_show_message Lsp.Types.MessageType.Error
-              "You have requested running semgrep with a setting that requires \
-               the pro engine, but do not have the pro engine. You may need to \
-               acquire a different binary."
-            |> ignore;
-          Core_runner.mk_scan_func_for_osemgrep Core_scan.scan_with_exn_handler
->>>>>>> c5790570
     in
+
     let errors =
       res.core.errors
       |> Common.map (fun (e : Semgrep_output_v1_t.core_error) -> e.message)
