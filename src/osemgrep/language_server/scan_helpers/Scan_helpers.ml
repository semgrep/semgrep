(* Austin Theriault
 *
 * Copyright (C) 2019-2023 Semgrep, Inc.
 *
 * This library is free software; you can redistribute it and/or
 * modify it under the terms of the GNU Lesser General Public License
 * version 2.1 as published by the Free Software Foundation, with the
 * special exception on linking described in file LICENSE.
 *
 * This library is distributed in the hope that it will be useful, but
 * WITHOUT ANY WARRANTY; without even the implied warranty of
 * MERCHANTABILITY or FITNESS FOR A PARTICULAR PURPOSE.  See the file
 * LICENSE for more details.
 *)

(*****************************************************************************)
(* Prelude *)
(*****************************************************************************)
open Lsp
open RPC_server
module CN = Client_notification
module CR = Client_request
module Conv = Convert_utils
module Out = Semgrep_output_v1_t

(*****************************************************************************)
(* Semgrep helpers *)
(*****************************************************************************)

(** [wrap_with_detach f] runs f in a separate, preemptive thread, in order to
    not block the Lwt event loop *)
let wrap_with_detach f = Lwt.async (fun () -> Lwt_preemptive.detach f ())
(* Relevant here means any matches we actually care about showing the user.
    This means like some matches, such as those that appear in committed
    files/lines, will be filtered out*)

(** This is the entry point for scanning, returns /relevant/ matches, and all files scanned*)
let run_semgrep ?(targets = None) ?(rules = None) ?(git_ref = None)
    ({ session; _ } : RPC_server.t) =
  let rules = Option.value ~default:session.cached_session.rules rules in
  Logs.debug (fun m -> m "Running Semgrep with %d rules" (List.length rules));
  (* !!!Dispatch to the Semgrep engine!!! *)
  let res =
    let targets = Option.value ~default:(Session.targets session) targets in
    let runner_conf = Session.runner_conf session in
    let scan_func =
      Core_runner.mk_scan_func_for_osemgrep Core_scan.scan_with_exn_handler
    in
    scan_func ~respect_git_ignore:true ~file_match_results_hook:None runner_conf
      rules [] targets
    |> Core_runner.create_core_result rules
  in
  let errors =
    res.core.errors
    |> Common.map (fun (e : Semgrep_output_v1_t.core_error) -> e.message)
    |> String.concat "\n"
  in
  let skipped =
    res.core.skipped_rules
    |> Common.map (fun (r : Semgrep_output_v1_t.skipped_rule) -> r.rule_id)
    |> String.concat "\n"
  in
  Logs.debug (fun m -> m "Semgrep errors: %s" errors);
  Logs.debug (fun m -> m "Semgrep skipped rules: %s" skipped);
  (* Collect results. *)
  let scanned = res.scanned |> Set_.elements in
  Logs.debug (fun m -> m "Scanned %d files" (List.length scanned));
  Logs.debug (fun m ->
      m "Found %d matches before processing" (List.length res.core.results));
  let matches =
    let only_git_dirty = session.user_settings.only_git_dirty in
    Processed_run.of_matches ~git_ref ~only_git_dirty res
  in
  Logs.debug (fun m -> m "Found %d matches" (List.length matches));
  (matches, scanned)

(** Scan all folders in the workspace *)
let scan_workspace server =
<<<<<<< HEAD
  let token = create_progress "Semgrep Scan in Progress" "Scanning Workspace" in
  let results, files = run_semgrep server in
  Session.record_results server.session results files;
  (* LSP expects empty diagnostics to clear problems *)
  let diagnostics =
    let files = Session.scanned_files server.session in
    Diagnostics.diagnostics_of_results ~is_intellij:server.session.is_intellij
      results files
  in
  end_progress token;
  batch_notify diagnostics
=======
  let f () =
    let token =
      create_progress server "Semgrep Scan in Progress" "Scanning Workspace"
    in
    let results, files = run_semgrep server in
    Session.record_results server.session results files;
    (* LSP expects empty diagnostics to clear problems *)
    let diagnostics =
      let files = Session.scanned_files server.session in
      Diagnostics.diagnostics_of_results ~is_intellij:server.session.is_intellij
        results files
    in
    end_progress server token;
    batch_notify server diagnostics
  in
  (* Scanning is blocking, so run in separate preemptive thread *)
  wrap_with_detach f
>>>>>>> a2f7b366

(** Scan a single file. Passing [content] will write it to a temp file,
   and scan that temp file, then return results as if [uri] was scanned *)
let scan_file ?(content = None) server uri =
  let f () =
    let file_path = Uri.to_path uri in
    let file = Fpath.v file_path in
    let targets, git_ref =
      match content with
      | None -> ([ file ], None)
      | Some content ->
          let name = Fpath.basename file in
          let ext = Fpath.get_ext file in
          let tmp_file = Common.new_temp_file name ext in
          Common.write_file tmp_file content;
          ([ Fpath.v tmp_file ], Some Fpath.(to_string file))
    in
    let session_targets = Session.targets server.session in
    let targets = if List.mem file session_targets then targets else [] in
    let targets = Some targets in
    let results, _ = run_semgrep ~git_ref ~targets server in
    let results =
      match content with
      | Some _ ->
          let existing_results, _ =
            run_semgrep ~targets:(Some [ file ]) server
          in
          results @ existing_results
      | None -> results
    in
    let results =
      Common.map
        (fun (m : Out.cli_match) -> { m with path = file_path })
        results
    in
    let files = [ file ] in
    Session.record_results server.session results files;
    let diagnostics =
      Diagnostics.diagnostics_of_results ~is_intellij:server.session.is_intellij
        results files
    in
    batch_notify server diagnostics
  in
<<<<<<< HEAD
  batch_notify diagnostics
=======
  (* Scanning is blocking, so run in separate preemptive thread *)
  wrap_with_detach f
>>>>>>> a2f7b366

let refresh_rules server =
  let token = create_progress "Semgrep" "Refreshing Rules" in
  Lwt.async (fun () ->
      let%lwt () = Session.cache_session server.session in
      end_progress token;
      scan_workspace server;
      Lwt.return_unit)<|MERGE_RESOLUTION|>--- conflicted
+++ resolved
@@ -29,7 +29,7 @@
 
 (** [wrap_with_detach f] runs f in a separate, preemptive thread, in order to
     not block the Lwt event loop *)
-let wrap_with_detach f = Lwt.async (fun () -> Lwt_preemptive.detach f ())
+let wrap_with_detach f = Lwt.async (fun () -> Lwt_platform.detach f ())
 (* Relevant here means any matches we actually care about showing the user.
     This means like some matches, such as those that appear in committed
     files/lines, will be filtered out*)
@@ -76,22 +76,9 @@
 
 (** Scan all folders in the workspace *)
 let scan_workspace server =
-<<<<<<< HEAD
-  let token = create_progress "Semgrep Scan in Progress" "Scanning Workspace" in
-  let results, files = run_semgrep server in
-  Session.record_results server.session results files;
-  (* LSP expects empty diagnostics to clear problems *)
-  let diagnostics =
-    let files = Session.scanned_files server.session in
-    Diagnostics.diagnostics_of_results ~is_intellij:server.session.is_intellij
-      results files
-  in
-  end_progress token;
-  batch_notify diagnostics
-=======
   let f () =
     let token =
-      create_progress server "Semgrep Scan in Progress" "Scanning Workspace"
+      create_progress "Semgrep Scan in Progress" "Scanning Workspace"
     in
     let results, files = run_semgrep server in
     Session.record_results server.session results files;
@@ -101,12 +88,11 @@
       Diagnostics.diagnostics_of_results ~is_intellij:server.session.is_intellij
         results files
     in
-    end_progress server token;
-    batch_notify server diagnostics
+    end_progress token;
+    batch_notify diagnostics
   in
   (* Scanning is blocking, so run in separate preemptive thread *)
   wrap_with_detach f
->>>>>>> a2f7b366
 
 (** Scan a single file. Passing [content] will write it to a temp file,
    and scan that temp file, then return results as if [uri] was scanned *)
@@ -148,14 +134,10 @@
       Diagnostics.diagnostics_of_results ~is_intellij:server.session.is_intellij
         results files
     in
-    batch_notify server diagnostics
+    batch_notify diagnostics
   in
-<<<<<<< HEAD
-  batch_notify diagnostics
-=======
   (* Scanning is blocking, so run in separate preemptive thread *)
   wrap_with_detach f
->>>>>>> a2f7b366
 
 let refresh_rules server =
   let token = create_progress "Semgrep" "Refreshing Rules" in
