(* Austin Theriault
 *
 * Copyright (C) 2019-2023 Semgrep, Inc.
 *
 * This library is free software; you can redistribute it and/or
 * modify it under the terms of the GNU Lesser General Public License
 * version 2.1 as published by the Free Software Foundation, with the
 * special exception on linking described in file LICENSE.
 *
 * This library is distributed in the hope that it will be useful, but
 * WITHOUT ANY WARRANTY; without even the implied warranty of
 * MERCHANTABILITY or FITNESS FOR A PARTICULAR PURPOSE.  See the file
 * LICENSE for more details.
 *)

(*****************************************************************************)
(* Prelude *)
(*****************************************************************************)
open Lsp
open RPC_server
module CN = Client_notification
module CR = Client_request
module Conv = Convert_utils
module OutJ = Semgrep_output_v1_t

(*****************************************************************************)
(* Semgrep helpers *)
(*****************************************************************************)

(** [wrap_with_detach f] runs f in a separate, preemptive thread, in order to
    not block the Lwt event loop *)
let wrap_with_detach f = Lwt.async (fun () -> Lwt_platform.detach f ())
(* Relevant here means any matches we actually care about showing the user.
    This means like some matches, such as those that appear in committed
    files/lines, will be filtered out*)

(** This is the entry point for scanning, returns /relevant/ matches, and all files scanned*)
let run_semgrep ?(targets = None) ?(rules = None) ?(git_ref = None)
    ({ session; _ } : RPC_server.t) =
  let rules = Option.value ~default:session.cached_session.rules rules in
<<<<<<< HEAD
  Logs.debug (fun m -> m "Running Semgrep with %d rules" (List.length rules));
  (* !!!Dispatch to the Semgrep engine!!! *)
  let res =
    let targets = Option.value ~default:(Session.targets session) targets in
    let runner_conf = Session.runner_conf session in
    (* This is currently just ripped from Scan_subcommand. *)
    let scan_func =
      let pro_intrafile = session.user_settings.pro_intrafile in
      match !Core_runner.hook_pro_scan_func_for_osemgrep with
      | Some pro_scan_func when pro_intrafile ->
          (* THINK: files or folders? *)
          let roots = targets in
          (* For now, we're going to just hard-code it at a whole scan, and
             using the intrafile pro engine.
             Interfile would likely be too intensive (and require us to target
             folders, not the affected files)
          *)
          let diff_config = Differential_scan_config.WholeScan in
          pro_scan_func roots ~diff_config
            Engine_type.(
              PRO
                {
                  extra_languages = true;
                  analysis = Interprocedural;
                  secrets_config = None;
                })
      | _ ->
          (* TODO: improve this error message depending on what the
           * instructions should be *)
          if pro_intrafile then
            RPC_server.notify_show_message Lsp.Types.MessageType.Error
              "You have requested running semgrep with a setting that requires \
               the pro engine, but do not have the pro engine. You may need to \
               acquire a different binary."
            |> ignore;
          Core_runner.mk_scan_func_for_osemgrep Core_scan.scan_with_exn_handler
=======
  if rules = [] then (
    Logs.debug (fun m -> m "No rules to run! Not scanning anything.");
    ([], []))
  else (
    Logs.debug (fun m -> m "Running Semgrep with %d rules" (List.length rules));
    (* !!!Dispatch to the Semgrep engine!!! *)
    let res =
      let targets = Option.value ~default:(Session.targets session) targets in
      let runner_conf = Session.runner_conf session in
      (* This is currently just ripped from Scan_subcommand. *)
      let scan_func =
        let pro_intrafile = session.user_settings.pro_intrafile in
        match !Scan_subcommand.hook_pro_scan_func_for_osemgrep with
        | Some pro_scan_func when pro_intrafile ->
            (* THINK: files or folders? *)
            let roots = targets in
            (* For now, we're going to just hard-code it at a whole scan, and
               using the intrafile pro engine.
               Interfile would likely be too intensive (and require us to target
               folders, not the affected files)
            *)
            let diff_config = Differential_scan_config.WholeScan in
            pro_scan_func roots ~diff_config
              Engine_type.(
                PRO
                  {
                    extra_languages = true;
                    analysis = Interprocedural;
                    secrets_config = None;
                  })
        | _ ->
            (* TODO: improve this error message depending on what the
             * instructions should be *)
            if pro_intrafile then
              RPC_server.notify_show_message Lsp.Types.MessageType.Error
                "You have requested running semgrep with a setting that \
                 requires the pro engine, but do not have the pro engine. You \
                 may need to acquire a different binary."
              |> ignore;
            Core_runner.mk_scan_func_for_osemgrep
              Core_scan.scan_with_exn_handler
      in

      let res =
        scan_func ~respect_git_ignore:true ~file_match_results_hook:None
          runner_conf rules [] targets
      in
      Core_runner.create_core_result rules res
>>>>>>> c6395f3c
    in

    let errors =
      res.core.errors
      |> Common.map (fun (e : Semgrep_output_v1_t.core_error) -> e.message)
      |> String.concat "\n"
    in
    let skipped =
      res.core.skipped_rules
      |> Common.map (fun (r : Semgrep_output_v1_t.skipped_rule) ->
             Rule_ID.to_string r.rule_id)
      |> String.concat "\n"
    in
    Logs.debug (fun m -> m "Semgrep errors: %s" errors);
    Logs.debug (fun m -> m "Semgrep skipped rules: %s" skipped);
    (* Collect results. *)
    let scanned = res.scanned |> Set_.elements in
    Logs.debug (fun m -> m "Scanned %d files" (List.length scanned));
    Logs.debug (fun m ->
        m "Found %d matches before processing" (List.length res.core.results));
    let matches =
      let only_git_dirty = session.user_settings.only_git_dirty in
      Processed_run.of_matches ~git_ref ~only_git_dirty res
    in
    Logs.debug (fun m -> m "Found %d matches" (List.length matches));
    (matches, scanned))

(** Scan all folders in the workspace *)
let scan_workspace server =
  let f () =
    let token =
      create_progress "Semgrep Scan in Progress" "Scanning Workspace"
    in
    let results, files = run_semgrep server in
    Session.record_results server.session results files;
    (* LSP expects empty diagnostics to clear problems *)
    let diagnostics =
      let files = Session.scanned_files server.session in
      Diagnostics.diagnostics_of_results ~is_intellij:server.session.is_intellij
        results files
    in
    end_progress token;
    batch_notify diagnostics
  in
  (* Scanning is blocking, so run in separate preemptive thread *)
  wrap_with_detach f

let scan_open_documents server =
  Logs.debug (fun m ->
      m "Scanning open documents with %s" (Session.show server.session));

  let f () =
    let open_documents = server.session.cached_session.open_documents in
    let session_targets = Session.targets server.session in
    let open_documents =
      List.filter (fun doc -> List.mem doc open_documents) session_targets
    in
    let token =
      create_progress "Semgrep Scan in Progress" "Scanning Open Documents"
    in
    let results, files = run_semgrep ~targets:(Some open_documents) server in
    Session.record_results server.session results files;
    (* LSP expects empty diagnostics to clear problems *)
    let diagnostics =
      let files = Session.scanned_files server.session in
      Diagnostics.diagnostics_of_results ~is_intellij:server.session.is_intellij
        results files
    in
    end_progress token;
    batch_notify diagnostics
  in
  wrap_with_detach f

(** Scan a single file *)
let scan_file server uri =
  let f () =
    let file_path = Uri.to_path uri in
    let file = Fpath.v file_path in
    let targets = [ file ] in
    let session_targets = Session.targets server.session in
    let targets = if List.mem file session_targets then targets else [] in
    let targets = Some targets in
    let results, _ = run_semgrep ~targets server in
    let results =
      Common.map (fun (m : OutJ.cli_match) -> { m with path = file }) results
    in
    let files = [ file ] in
    Session.record_results server.session results files;
    let diagnostics =
      Diagnostics.diagnostics_of_results ~is_intellij:server.session.is_intellij
        results files
    in
    batch_notify diagnostics
  in
  (* Scanning is blocking, so run in separate preemptive thread *)
  wrap_with_detach f

let refresh_rules server =
  let token = create_progress "Semgrep" "Refreshing Rules" in
  Lwt.async (fun () ->
      let%lwt () = Session.cache_session server.session in
      end_progress token;
      (* We used to scan ALL files in the workspace *)
      (* Now we just scan open documents so we aren't killing *)
      (* CPU cycles for no reason *)
      scan_open_documents server;
      Lwt.return_unit)<|MERGE_RESOLUTION|>--- conflicted
+++ resolved
@@ -38,44 +38,6 @@
 let run_semgrep ?(targets = None) ?(rules = None) ?(git_ref = None)
     ({ session; _ } : RPC_server.t) =
   let rules = Option.value ~default:session.cached_session.rules rules in
-<<<<<<< HEAD
-  Logs.debug (fun m -> m "Running Semgrep with %d rules" (List.length rules));
-  (* !!!Dispatch to the Semgrep engine!!! *)
-  let res =
-    let targets = Option.value ~default:(Session.targets session) targets in
-    let runner_conf = Session.runner_conf session in
-    (* This is currently just ripped from Scan_subcommand. *)
-    let scan_func =
-      let pro_intrafile = session.user_settings.pro_intrafile in
-      match !Core_runner.hook_pro_scan_func_for_osemgrep with
-      | Some pro_scan_func when pro_intrafile ->
-          (* THINK: files or folders? *)
-          let roots = targets in
-          (* For now, we're going to just hard-code it at a whole scan, and
-             using the intrafile pro engine.
-             Interfile would likely be too intensive (and require us to target
-             folders, not the affected files)
-          *)
-          let diff_config = Differential_scan_config.WholeScan in
-          pro_scan_func roots ~diff_config
-            Engine_type.(
-              PRO
-                {
-                  extra_languages = true;
-                  analysis = Interprocedural;
-                  secrets_config = None;
-                })
-      | _ ->
-          (* TODO: improve this error message depending on what the
-           * instructions should be *)
-          if pro_intrafile then
-            RPC_server.notify_show_message Lsp.Types.MessageType.Error
-              "You have requested running semgrep with a setting that requires \
-               the pro engine, but do not have the pro engine. You may need to \
-               acquire a different binary."
-            |> ignore;
-          Core_runner.mk_scan_func_for_osemgrep Core_scan.scan_with_exn_handler
-=======
   if rules = [] then (
     Logs.debug (fun m -> m "No rules to run! Not scanning anything.");
     ([], []))
@@ -88,7 +50,7 @@
       (* This is currently just ripped from Scan_subcommand. *)
       let scan_func =
         let pro_intrafile = session.user_settings.pro_intrafile in
-        match !Scan_subcommand.hook_pro_scan_func_for_osemgrep with
+        match !Core_runner.hook_pro_scan_func_for_osemgrep with
         | Some pro_scan_func when pro_intrafile ->
             (* THINK: files or folders? *)
             let roots = targets in
@@ -124,7 +86,6 @@
           runner_conf rules [] targets
       in
       Core_runner.create_core_result rules res
->>>>>>> c6395f3c
     in
 
     let errors =
