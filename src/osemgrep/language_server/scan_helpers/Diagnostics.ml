--- conflicted
+++ resolved
@@ -47,18 +47,7 @@
   let matches =
     List.filter (fun (m : OutJ.cli_match) -> m.path = file) matches
   in
-<<<<<<< HEAD
   let diagnostics = List_.map (diagnostic_of_match is_intellij) matches in
-  let ranges_overlap (a : Diagnostic.t) (b : Diagnostic.t) =
-    if a.range.start.line = b.range.start.line then
-      a.range.start.character <= b.range.start.character
-    else
-      a.range.start.line <= b.range.start.line
-      && a.range.end_.line >= b.range.end_.line
-  in
-=======
-  let diagnostics = Common.map (diagnostic_of_match is_intellij) matches in
->>>>>>> d8bb1197
   let diagnostics =
     List_.uniq_by
       (fun (a : Diagnostic.t) (b : Diagnostic.t) ->
