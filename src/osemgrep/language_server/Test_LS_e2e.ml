--- conflicted
+++ resolved
@@ -118,22 +118,7 @@
 let login_url_regex =
   Pcre2_.pcre_compile {|https://semgrep.dev/login\?cli-token=.*"|}
 
-<<<<<<< HEAD
-let prog_regex = Regexp_engine.pcre_compile "Pr([\\s\\S]*)"
-=======
 let prog_regex = Pcre2_.pcre_compile {|Pr([\s\S]*)|}
-
-(* Not setting this means that really nasty errors happen when an exception
-   is raised inside of an Lwt.async, when running the Alcotests.
-   As in, the tests will just exit with no error message at all.
-*)
-let () =
-  Lwt.async_exception_hook :=
-    fun exn ->
-      let err = Printexc.to_string exn in
-      Alcotest.fail err
-
->>>>>>> 3561686d
 let timeout = 30.0
 (*****************************************************************************)
 (* Helpers *)
@@ -163,13 +148,9 @@
 let send (info : info) packet : unit =
   match info.server.state with
   | RPC_server.State.Stopped -> Alcotest.failf "Cannot send, server stopped"
-<<<<<<< HEAD
   | _ ->
       let push_func = snd info.in_stream in
       push_func (Some packet)
-=======
-  | _ -> Lwt.return ((snd info.in_stream) (Some packet))
->>>>>>> 3561686d
 
 let receive (info : info) : Packet.t Lwt.t =
   match info.server.state with
