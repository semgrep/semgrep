(* Brandon Wu
 *
 * Copyright (C) 2019-2023 Semgrep, Inc.
 *
 * This library is free software; you can redistribute it and/or
 * modify it under the terms of the GNU Lesser General Public License
 * version 2.1 as published by the Free Software Foundation, with the
 * special exception on linking described in file LICENSE.
 *
 * This library is distributed in the hope that it will be useful, but
 * WITHOUT ANY WARRANTY; without even the implied warranty of
 * MERCHANTABILITY or FITNESS FOR A PARTICULAR PURPOSE.  See the file
 * LICENSE for more details.
 *)

open Lsp
open Types
open Jsonrpc
open Fpath_.Operators
module OutJ = Semgrep_output_v1_t
module In = Input_to_core_t
module SR = Server_request
module CR = Client_request
module CN = Client_notification
module YS = Yojson.Safe
module LanguageServer = LS.LanguageServer

(*****************************************************************************)
(* Prelude *)
(*****************************************************************************)

(* This file is just a port of what was previously `test_ls.py`, to OCaml.
   It should cover all the same tests that existed there.
*)

(*****************************************************************************)
(* Types *)
(*****************************************************************************)

(* The picture looks like this:

                   in_begin               in_end
        client         --------(in)-------->        server
   (response loop)     <-------(out)--------      (rpc loop)
                   out_end                out_begin

   We have the channels associated with the "in" pipe, which
   has to do with data coming "in" to the server.
   We also have the channels associated with the "out" pipe,
   which deals with data flowing "out" of the server.
*)

type push_function = Jsonrpc.Packet.t option -> unit

let write_func : push_function ref = ref (fun _ -> ())

let read_stream : Jsonrpc.Packet.t Lwt_stream.t ref =
  ref (fst (Lwt_stream.create ()))

module Io : RPC_server.LSIO = struct
  let write packet =
    !write_func (Some packet);
    Lwt.return_unit

  let read () = Lwt_stream.get !read_stream
  let flush () = Lwt.return_unit
end

type info = {
  server : RPC_server.t;
  in_stream : Jsonrpc.Packet.t Lwt_stream.t * push_function;
  out_stream : Jsonrpc.Packet.t Lwt_stream.t * push_function;
}

let create_info caps =
  RPC_server.io_ref := (module Io);
  let in_stream, in_push_func = Lwt_stream.create () in
  let out_stream, out_push_func = Lwt_stream.create () in
  let server = LanguageServer.create caps in
  write_func := out_push_func;
  read_stream := in_stream;
  {
    server;
    in_stream = (in_stream, in_push_func);
    out_stream = (out_stream, out_push_func);
  }

(*****************************************************************************)
(* Constants *)
(*****************************************************************************)

(* These tests are run separately from both the JS side and the regular Semgrep
   side.
*)

(*
   This makes a system call that interferes with lwt's event loop.
   Be careful.
*)
let get_rule_path () =
  match Git_wrapper.get_project_root_for_files_in_dir Fpath_.current_dir with
  | Some root -> root // Fpath.v "cli/tests/default/e2e/targets/ls/rules.yaml"
  | None ->
      failwith "The test program must run from within the semgrep git project"

(* We run this here because we can't run it during lwt's event loop. *)
let rule_path = get_rule_path ()

let default_content =
  {|
x = 0
if x == 5: # auto rule
    print("hello")
if x == 4: # CI rule
    print("hello")
|}

let login_url_regex =
  Pcre2_.pcre_compile {|https://semgrep.dev/login\?cli-token=.*"|}

let prog_regex = Pcre2_.pcre_compile {|Pr([\s\S]*)|}
let timeout = 30.0

(*****************************************************************************)
(* Helpers *)
(*****************************************************************************)

let checked_command s =
  if Sys.command s <> 0 then
    Alcotest.failf "command %s exited with non-zero code" s

let open_and_write_default_content ?(mode = []) file =
  let oc = open_out_gen (Open_creat :: mode) 0o777 (Fpath.to_string file) in
  output_string oc default_content;
  close_out oc

let with_timeout (f : unit -> 'a Lwt.t) : unit -> 'a Lwt.t =
  let timeout_promise =
    let%lwt () = Lwt_platform.sleep timeout in
    Alcotest.failf "Test timed out after %f seconds!" timeout
  in
  let f () = Lwt.pick [ f (); timeout_promise ] in
  f

(*****************************************************************************)
(* Core primitives *)
(*****************************************************************************)

let send (info : info) packet : unit =
  match info.server.state with
  | RPC_server.State.Stopped -> Alcotest.failf "Cannot send, server stopped"
  | _ ->
      let push_func = snd info.in_stream in
      push_func (Some packet)

let receive (info : info) : Packet.t Lwt.t =
  match info.server.state with
  | RPC_server.State.Stopped -> Alcotest.failf "Cannot receive, server stopped"
  | _ -> (
      let%lwt server_msg = Lwt_stream.get (fst info.out_stream) in
      match server_msg with
      | Some packet -> Lwt.return packet
      | _ -> Alcotest.failf "Received no response, client disconnected")

(*****************************************************************************)
(* Specific send/receive functions *)
(*****************************************************************************)

let send_request info request : unit =
  let id = Uuidm.v `V4 |> Uuidm.to_string in
  let packet = Packet.Request (CR.to_jsonrpc_request request (`String id)) in
  send info packet

let send_custom_request ~meth ?params info =
  send_request info (CR.UnknownRequest { meth; params })

let send_notification info (notification : Client_notification.t) : unit =
  let packet =
    Packet.Notification (Client_notification.to_jsonrpc notification)
  in
  send info packet

let send_custom_notification ~meth ?params info =
  send_notification info (CN.UnknownNotification { method_ = meth; params })

let receive_response (info : info) : Response.t Lwt.t =
  let%lwt packet = receive info in
  match packet with
  | Packet.Response resp -> Lwt.return resp
  | _ ->
      Alcotest.failf "expected valid response, got %s"
        (Packet.yojson_of_t packet |> YS.to_string)

(* This function simply preprocesses the result inside of the response with
   a specific function before returning, instead of leaving it to be
   unpacked later.
*)
let receive_response_result (f : Json.t -> 'a) (info : info) : 'a Lwt.t =
  let%lwt resp = receive_response info in
  Lwt.return (resp.result |> Result.get_ok |> f)

let receive_notification (info : info) : Notification.t Lwt.t =
  let%lwt packet = receive info in
  match packet with
  | Packet.Notification notif -> Lwt.return notif
  | _ ->
      Alcotest.failf "expected notification, got %s"
        (Packet.yojson_of_t packet |> YS.to_string)

(* This function simply preprocesses the parameters of the notification
   with a specific function before returning, instead of leaving it to be
   unpacked later.
*)
let receive_notification_params (f : YS.t -> 'a) (info : info) : 'a Lwt.t =
  let%lwt notif = receive_notification info in
  Lwt.return (f (notif.params |> Option.get |> Structured.yojson_of_t))

let receive_request (info : info) : Request.t Lwt.t =
  let%lwt packet = receive info in
  match packet with
  | Packet.Request req -> Lwt.return req
  | _ ->
      Alcotest.failf "expected request, got %s"
        (Packet.yojson_of_t packet |> YS.to_string)

(*****************************************************************************)
(* Mocking and testing functions *)
(*****************************************************************************)

let git_tmp_path () =
  let _orig_dir = Sys.getcwd () in
  Testutil_files.with_tempdir ~persist:true (*~chdir:true*) (fun dir ->
      (* TODO: investigate/report
         Mysterious bug: the test will hang as we chdir back into the original
         directory. *)
      if not !Common.jsoo then Sys.chdir !!dir;
      checked_command (String.concat " " [ "git"; "-C"; !!dir; "init" ]);
      checked_command
        (String.concat " "
           [
             "git";
             "-C";
             !!dir;
             "config";
             "user.email";
             "baselinetest@semgrep.com";
           ]);
      checked_command
        (String.concat " "
           [ "git"; "-C"; !!dir; "config"; "user.name"; "Baseline Test" ]);
      checked_command
        (String.concat " " [ "git"; "-C"; !!dir; "checkout"; "-B"; "main" ]);
      (* !!!!!!!!!!!!!!! This call causes hanging !!!!!!!!!!!!!!! *)
      (* Sys.chdir _orig_dir; *)
      dir)

let assert_contains (json : Json.t) str =
  let json_str = YS.to_string json in
  if not (String_.contains ~term:str json_str) then
    Alcotest.failf "Expected string `%s` in response %s" str json_str

let mock_files () : _ * Fpath.t list =
  let git_tmp_path = git_tmp_path () in

  let open Fpath in
  let root = git_tmp_path in
  (* should have preexisting matches that are committed *)
  let modified_file = git_tmp_path / "modified.py" in
  (* should have preexisting matches that are not committed *)
  let existing_file = git_tmp_path / "existing.py" in

  open_and_write_default_content ~mode:[ Open_wronly ] modified_file;
  open_and_write_default_content ~mode:[ Open_wronly ] existing_file;

  checked_command
    (* nosem *)
    (String.concat " "
       [
         "git";
         "-C";
         Fpath.to_string git_tmp_path;
         "remote";
         "add";
         "origin";
         (* nosem *)
         "/tmp/origin";
       ]);
  checked_command
    (String.concat " "
       [
         "git";
         "-C";
         Fpath.to_string git_tmp_path;
         "add";
         Fpath.to_string modified_file;
       ]);
  checked_command
    (String.concat " "
       [
         "git";
         "-C";
         Fpath.to_string git_tmp_path;
         "add";
         Fpath.to_string existing_file;
       ]);
  checked_command
    (String.concat " "
       [
         "git";
         "-C";
         Fpath.to_string git_tmp_path;
         "commit";
         "-m";
         "\"initial commit\"";
       ]);

  open_and_write_default_content ~mode:[ Open_append ] modified_file;

  let new_file = root / "new.py" in
  (* created after commit *)
  open_and_write_default_content ~mode:[ Open_wronly ] new_file;

  let files =
    [ existing_file; modified_file; new_file ]
    |> List.sort (fun x y ->
           String.compare (Fpath.to_string x) (Fpath.to_string y))
  in

  (git_tmp_path, files)

let mock_workspaces () =
  let ((workspace1_root, workspace1_files) as workspace1) = mock_files () in
  let workspace1_root = Fpath.to_string workspace1_root in

  (* Copy mock files to a second workspace
      This is gross IK but oh well
  *)
  (* we needed to make this longer, or the ordering assumptions later become tricky *)
  (* In Python, the tmp_path generated is _always_ `test_ls_multi0`.
     We want `workspace2_root` to be lexicographically after `workspace1_root`, however,
     The easy way would be to simply append to the end of the string. For instance,
     workspace1_root = "abc"
     workspace2_root = "abc0"

     However, there is a later part of this test which checks whether something is
     from `workspace1_root`... by checking if `workspace1_root` is contained within
     it.

     Clearly, this will pass that check and thus cause undesired behavior. So we need
     a `workspace2_root` that is lexicographically later, without containing
     `workspace1_root`.

     We can achieve that by simply taking workspace1_root, slicing a bit off the end,
     and then putting "z" at the end. This works because the folder should only generate
     folder names which use the letters a-e.
  *)
  let workspace2_root =
    Str.first_chars workspace1_root (String.length workspace1_root - 1) ^ "z"
  in
  FileUtil.cp ~recurse:true [ workspace1_root ] workspace2_root;

  let workspace2_files =
    List_.map
      (fun file -> Fpath.(v workspace2_root / filename file))
      workspace1_files
    |> List.sort (fun x y ->
           String.compare (Fpath.to_string x) (Fpath.to_string y))
  in

  (workspace1, (Fpath.v workspace2_root, workspace2_files))

let mock_search_files () : _ * Fpath.t list =
  let git_tmp_path = git_tmp_path () in

  let root = git_tmp_path in
  let path1 = root / "a" / "b" / "c.py" in
  let path2 = root / "test.py" in
  (* should have preexisting matches that are committed *)
  Unix.mkdir (root / "a" |> Fpath.to_string) 0o777;
  Unix.mkdir (root / "a" / "b" |> Fpath.to_string) 0o777;
  open_and_write_default_content ~mode:[ Open_wronly ] path1;
  open_and_write_default_content ~mode:[ Open_wronly ] path2;

  (root, [ path1; path2 ])

(*****************************************************************************)
(* Sending functions *)
(*****************************************************************************)

let send_exit info = send_notification info Client_notification.Exit

let send_initialize info ?(only_git_dirty = true) workspaceFolders =
  let request =
    let rootUri =
      match workspaceFolders with
      | [] -> None
      | f :: _ -> Some (Uri.of_path (Fpath.to_string f))
    in
    let workspaceFolders =
      Some
        (workspaceFolders
        |> List_.map (fun f ->
               let f = Fpath.to_string f in
               { Types.WorkspaceFolder.uri = Uri.of_path f; name = f }))
    in
    let initializationOptions =
      `Assoc
        [
          ( "scan",
            `Assoc
              [
                ( "configuration",
                  `List [ `String (rule_path |> Fpath.to_string) ] );
                ("exclude", `List []);
                ("include", `List []);
                ("jobs", `Int 1);
                ("maxMemory", `Int 0);
                ("maxTargetBytes", `Int 0);
                ("onlyGitDirty", `Bool only_git_dirty);
                ("ci", `Bool false);
              ] );
          ("trace", `Assoc [ ("server", `String "verbose") ]);
          ( "metrics",
            `Assoc [ ("enabled", `Bool false); ("isNewAppInstall", `Bool true) ]
          );
          ("doHover", `Bool true);
        ]
    in
    CR.Initialize
      (InitializeParams.create ~processId:1234
         ~clientInfo:
           (InitializeParams.create_clientInfo ~name:"Visual Studio Code"
              ~version:Version.version ())
         ~locale:"en-us" ~rootPath:(Some "") (* THINK? *)
         ?rootUri (* THINK? *)
         ~workspaceFolders ~initializationOptions
         ~capabilities:(ClientCapabilities.create ())
         ())
  in
  send_request info request

let send_initialized info =
  let notif = CN.Initialized in
  send_notification info notif

let send_did_open info (path : Fpath.t) =
  let path = Fpath.to_string path in
  let text = UFile.read_file (Fpath.v path) in
  let textDocument =
    TextDocumentItem.create ~languageId:"python" ~version:1
      ~uri:(Uri.of_path path) ~text
  in
  let notif =
    CN.TextDocumentDidOpen (DidOpenTextDocumentParams.create ~textDocument)
  in
  send_notification info notif

let send_did_save info (path : Fpath.t) =
  let textDocument =
    TextDocumentIdentifier.create ~uri:(Uri.of_path (Fpath.to_string path))
  in
  let notif =
    CN.DidSaveTextDocument (DidSaveTextDocumentParams.create ~textDocument ())
  in
  send_notification info notif

let send_did_add info (path : Fpath.t) =
  let path = Fpath.to_string path in
  let files = [ FileCreate.create ~uri:("file://" ^ path) ] in
  let notif = CN.DidCreateFiles (CreateFilesParams.create ~files) in
  send_notification info notif

let send_did_delete info (path : Fpath.t) =
  let path = Fpath.to_string path in
  let files = [ FileDelete.create ~uri:("file://" ^ path) ] in
  let notif = CN.DidDeleteFiles (DeleteFilesParams.create ~files) in
  send_notification info notif

(* Info comes last because otherwise the optional arguments are unerasable... shame. *)
let send_did_change_folder ?(added = []) ?(removed = []) info =
  let added =
    added |> List_.map Fpath.to_string
    |> List_.map (fun file ->
           WorkspaceFolder.create ~name:file ~uri:(Uri.of_path file))
  in
  let removed =
    removed |> List_.map Fpath.to_string
    |> List_.map (fun file ->
           WorkspaceFolder.create ~name:file ~uri:(Uri.of_path file))
  in
  let notif =
    CN.ChangeWorkspaceFolders
      (DidChangeWorkspaceFoldersParams.create
         ~event:(WorkspaceFoldersChangeEvent.create ~added ~removed))
  in
  send_notification info notif

let send_code_action ~(path : Fpath.t) ~diagnostics ~line_start ~char_start
    ~line_end ~char_end info =
  let textDocument =
    TextDocumentIdentifier.create ~uri:(Uri.of_path (Fpath.to_string path))
  in
  let context = CodeActionContext.create ~diagnostics () in
  let range =
    Range.create
      ~start:(Position.create ~character:char_start ~line:line_start)
      ~end_:(Position.create ~character:char_end ~line:line_end)
  in
  let req =
    CR.CodeAction (CodeActionParams.create ~context ~range ~textDocument ())
  in
  send_request info req

let send_execute_command ~command ~arguments info =
  let req =
    CR.ExecuteCommand (ExecuteCommandParams.create ~command ~arguments ())
  in
  send_request info req

let send_hover info (path : Fpath.t) ~character ~line =
  let textDocument =
    TextDocumentIdentifier.create ~uri:(Uri.of_path (Fpath.to_string path))
  in
  let position = Position.create ~character ~line in
  let req =
    CR.TextDocumentHover (HoverParams.create ~position ~textDocument ())
  in
  send_request info req

let _send_semgrep_login info = send_custom_request info ~meth:"semgrep/login"

let _send_semgrep_login_finish info =
  let params = `Assoc [ ("url", `String ""); ("sessionId", `String "") ] in
  send_custom_notification info ~meth:"semgrep/loginFinish" ~params

let _send_semgrep_logout info =
  send_custom_notification info ~meth:"semgrep/logout"

let send_semgrep_scan_workspace ?(full = false) info =
  send_custom_notification info ~meth:"semgrep/scanWorkspace"
    ~params:(`Assoc [ ("full", `Bool full) ])

let _send_semgrep_refresh_rules info =
  send_custom_notification info ~meth:"semgrep/refreshRules"

let send_semgrep_search info ?language ~includes ~excludes pattern =
  let params =
    Search.mk_params ~lang:language ~fix:None ~includes ~excludes pattern
  in
  send_custom_request info ~meth:"semgrep/search" ~params

let send_semgrep_search_ongoing info =
  send_custom_request info ~meth:"semgrep/searchOngoing"
    ~params:(Jsonrpc.Structured.t_of_yojson (`Assoc []))

let send_semgrep_show_ast info ?(named = false) (path : Fpath.t) =
  let uri = Uri.of_path (Fpath.to_string path) |> Uri.yojson_of_t in
  let params = `Assoc [ ("uri", uri); ("named", `Bool named) ] in
  send_custom_request info ~meth:"semgrep/showAst" ~params

(*****************************************************************************)
(* Checking functions *)
(*****************************************************************************)

let check_diagnostics (notif : Notification.t) (file : Fpath.t) expected_ids =
  let open YS.Util in
  let resp = Notification.yojson_of_t notif in
  Alcotest.(check string)
    "method is publishDiagnostics"
    (resp |> member "method" |> to_string)
    "textDocument/publishDiagnostics";
  Alcotest.(check string)
    "uri is same as file"
    (resp |> member "params" |> member "uri" |> to_string)
    (Common.spf "file://%s" (Fpath.to_string file));
  let ids =
    resp |> member "params" |> member "diagnostics" |> to_list
    |> List_.map (fun d -> member "code" d)
  in
  Alcotest.(check string)
    "diagnostics are cohesive"
    (YS.to_string (`List ids))
    (YS.to_string (`List expected_ids));
  Lwt.return_unit

let assert_notif (notif : Notification.t) ?message ?kind meth =
  Alcotest.(check string) "methods should be same" meth notif.method_;
  (match message with
  | None -> ()
  | Some message ->
      assert (
        YS.Util.(
          notif.params |> Option.get |> Structured.yojson_of_t |> member "value"
          |> member "message" |> to_string = message)));
  (match kind with
  | None -> ()
  | Some kind ->
      assert (
        YS.Util.(
          notif.params |> Option.get |> Structured.yojson_of_t |> member "value"
          |> member "kind" |> to_string = kind)));
  Lwt.return_unit

let assert_request (req : Request.t) ?message ?kind meth =
  let open YS.Util in
  assert (req.method_ = meth);
  (match message with
  | None -> ()
  | Some message ->
      assert (
        req.params |> Option.get |> Structured.yojson_of_t |> member "value"
        |> member "message" |> to_string = message));
  (match kind with
  | None -> ()
  | Some kind ->
      assert (
        req.params |> Option.get |> Structured.yojson_of_t |> member "value"
        |> member "kind" |> to_string = kind));
  Lwt.return_unit

let assert_message (notif : Notification.t) message =
  Alcotest.(check string)
    "methods should be same" notif.method_ "window/showMessage";
  assert (
    YS.Util.(
      notif.params |> Option.get |> Structured.yojson_of_t |> member "message"
      |> to_string = message));
  Lwt.return_unit

let assert_progress info message =
  let%lwt req = receive_request info in
  let%lwt () = assert_request req "window/workDoneProgress/create" in

  let%lwt notif = receive_notification info in
  let%lwt () = assert_notif notif "$/progress" ~message in

  let%lwt notif = receive_notification info in
  let%lwt () = assert_notif notif "$/progress" ~kind:"end" in
  Lwt.return_unit

let check_startup info folders (files : Fpath.t list) =
  (* initialize *)
  send_initialize info folders;

  let%lwt resp = receive_response info in
  assert_contains (Response.yojson_of_t resp) "capabilities";

  let scanned_files =
    List.filter
      (fun f -> not (String_.contains (Fpath.to_string f) ~term:"existing"))
      files
  in

  List.iter (send_did_open info) scanned_files;
  let%lwt () =
    Lwt_list.iter_s
      (fun _ ->
        let%lwt notif = receive_notification info in
        ignore notif;
        Lwt.return_unit)
      scanned_files
  in
  send_initialized info;
  let%lwt () = assert_progress info "Refreshing Rules" in
  let%lwt rulesRefreshedNotif = receive_notification info in
  let%lwt () = assert_notif rulesRefreshedNotif "semgrep/rulesRefreshed" in
  let%lwt () = assert_progress info "Scanning Open Documents" in

  let%lwt scan_notifications =
    Lwt_list.map_s (fun _ -> receive_notification info) scanned_files
  in

  let scan_notifications =
    List.sort
      (fun (x : Notification.t) (y : Notification.t) ->
        let open YS.Util in
        String.compare
          (x.params |> Option.get |> Structured.yojson_of_t |> member "uri"
         |> to_string)
          (y.params |> Option.get |> Structured.yojson_of_t |> member "uri"
         |> to_string))
      scan_notifications
  in

  let expected_ids = [ `String "eqeq-five" ] in

  let%lwt _ =
    scanned_files
    |> List_.mapi (fun i file ->
           let notification = List.nth scan_notifications i in
           check_diagnostics notification file expected_ids)
    |> Lwt_list.map_s Fun.id
  in

  Lwt.return_unit

(*****************************************************************************)
(* Tests *)
(*****************************************************************************)

let do_search ?(pattern = "print(...)") ?(includes = []) ?(excludes = []) info =
  send_semgrep_search info pattern ~includes ~excludes;
  Lwt_seq.unfold_lwt
    (fun () ->
      let%lwt resp = receive_response info in
      match
        YS.Util.(resp.result |> Result.get_ok |> member "locations" |> to_list)
      with
      | [] -> Lwt.return None
      | matches ->
          (* Send the searchOngoing so we get the next response *)
          send_semgrep_search_ongoing info;
          Lwt.return (Some (matches, ())))
    ()
  |> Lwt_seq.to_list |> Lwt.map List.concat

let with_session caps (f : info -> unit Lwt.t) : unit Lwt.t =
  (* Not setting this means that really nasty errors happen when an exception
     is raised inside of an Lwt.async, when running the Alcotests.
     As in, the tests will just exit with no error message at all.
  *)
  (Lwt.async_exception_hook :=
     fun exn ->
       let err = Printexc.to_string exn in
       let traceback = Printexc.get_backtrace () in
       Logs.err (fun m -> m "Got exception: %s" err);
       Logs.err (fun m -> m "Traceback:\n%s" traceback);
       Alcotest.fail "Got exception in Lwt.async during tests");
  let info = create_info caps in
  let server_promise () = LanguageServer.start info.server in
  (* Separate promise so we actually bubble up errors from this one *)
  Lwt.async server_promise;
  f info

let test_ls_specs caps () =
  with_session caps (fun info ->
      let root, files = mock_files () in
      let%lwt () = check_startup info [ root ] files in
      let%lwt () =
        files
        |> Lwt_list.iter_s (fun file ->
               (* didOpen *)
               send_did_save info file;

               (* add content *)
               let%lwt params =
                 receive_notification_params
                   PublishDiagnosticsParams.t_of_yojson info
               in
               let old_ids =
                 List_.map (fun d -> d.Diagnostic.code) params.diagnostics
               in

               (* This sleep is to ensure that the subsequent write to
                  `modified.py` results in changing the modification time of
                  the file. Otherwise, we might actually load from the cached
                  AST for the file, and not incorporate the new change.
               *)
               Unix.sleep 1;

               open_and_write_default_content ~mode:[ Open_append ] file;

               (* didSave *)
               send_did_save info file;

               let%lwt params =
                 receive_notification_params
                   PublishDiagnosticsParams.t_of_yojson info
               in
               let new_ids =
                 List_.map (fun d -> d.Diagnostic.code) params.diagnostics
               in

               Alcotest.(check int)
                 "new finding from modified file" (List.length new_ids)
                 (List.length old_ids + 1);

               let diagnostic = Common2.list_last params.diagnostics in
               (* get range of last diagnostic *)
               let line_start = diagnostic.range.start.line in
               let char_start = diagnostic.range.start.character in
               let line_end = diagnostic.range.end_.line in
               let char_end = diagnostic.range.end_.character in

               (* get code actions *)
               send_code_action info ~path:file ~diagnostics:[ diagnostic ]
                 ~line_start ~char_start ~line_end ~char_end;
               let%lwt res =
                 receive_response_result CodeActionResult.t_of_yojson info
               in
               assert (List.length (Option.get res) = 2);
               let command =
                 match res with
                 | Some
                     [
                       `CodeAction { kind; _ };
                       `CodeAction { command = Some command; _ };
                     ] ->
                     assert (
                       CodeActionKind.yojson_of_t (Option.get kind)
                       = `String "quickfix");
                     assert (command.command = "semgrep/ignore");
                     assert (Option.is_some command.arguments);
                     command
                 | _ -> Alcotest.fail "expected code action kind"
               in

               (* execute command *)
               send_execute_command ~command:command.command
                 ~arguments:(Option.get command.arguments)
                 info;
               let%lwt params =
                 receive_notification_params
                   PublishDiagnosticsParams.t_of_yojson info
               in
               let not_ignored_ids =
                 List_.map (fun d -> d.Diagnostic.code) params.diagnostics
               in
               Alcotest.(check int)
                 "new finding from modified file with ignored finding"
                 (List.length not_ignored_ids)
                 (List.length new_ids - 1);

               Lwt.return_unit)
      in

      (* test did add *)
      let added = Fpath.(root / "added.py") in
      (* nosem *)
      FileUtil.cp [ List.hd files |> Fpath.to_string ] (added |> Fpath.to_string);

      (* Tests target caching *)
      send_did_add info added;
      send_did_open info added;

      let%lwt notif = receive_notification info in
      let%lwt () =
        check_diagnostics notif added
          [ `String "eqeq-five"; `String "eqeq-five" ]
      in

      send_did_delete info added;

      let%lwt notif = receive_notification info in
      let%lwt () = check_diagnostics notif added [] in

      send_exit info;
      Lwt.return_unit)

let test_ls_ext caps () =
  with_session caps (fun info ->
      let root, files = mock_files () in
      Testutil_files.with_chdir root (fun () ->
          let%lwt () = check_startup info [ root ] files in

          (* scan workspace *)
          send_semgrep_scan_workspace info;
          let%lwt () = assert_progress info "Scanning Workspace" in

          let scanned_files =
            List.filter
              (fun f ->
                not (String_.contains (Fpath.to_string f) ~term:"existing"))
              files
          in
          let%lwt num_ids =
            Lwt_list.map_s
              (fun _ ->
                let%lwt notif = receive_notification info in
                Lwt.return
                  YS.Util.(
                    List.length
                      (notif.params |> Option.get |> Structured.yojson_of_t
                     |> member "diagnostics" |> to_list)))
              scanned_files
          in

          (* scan workspace full *)
          send_semgrep_scan_workspace ~full:true info;

          Logs.app (fun m -> m "Waiting for scan to finish 2");
          let%lwt notif = receive_notification info in
          Logs.app (fun m -> m "Received notification");
          let%lwt () =
            assert_message notif
              "Scanning all files regardless of git status. These diagnostics \
               will persist until a file is edited. To default to always \
               scanning regardless of git status, please disable 'Only Git \
               Dirty' in settings"
          in

          let%lwt () = assert_progress info "Scanning Workspace" in

          let%lwt () =
            files
            |> Lwt_list.iteri_s
                 YS.Util.(
                   fun i _ ->
                     let%lwt notif = receive_notification info in
                     let uri =
                       notif.params |> Option.get |> Structured.yojson_of_t
                       |> member "uri"
                     in
                     if String_.contains (YS.to_string uri) ~term:"modified"
                     then
                       assert (
                         List.length
                           (notif.params |> Option.get |> Structured.yojson_of_t
                          |> member "diagnostics" |> to_list)
                         > List.nth num_ids i);
                     Lwt.return_unit)
          in

          (* search *)
          let%lwt matches = do_search info in
          assert (matches |> List.length = 3);

          (* hover is on by default *)
          let%lwt () =
            files
            |> Lwt_list.iter_s (fun file ->
                   send_hover info file ~character:1 ~line:0;
                   let%lwt resp = receive_response info in
                   assert (resp.result |> Result.get_ok <> `Null);
                   (* just checking that "contents" exists *)
                   YS.Util.(
                     resp.result |> Result.get_ok |> member "contents" |> ignore);
                   Lwt.return_unit)
          in

          (* showAst *)
          let%lwt () =
            files
            |> Lwt_list.iter_s (fun file ->
                   send_semgrep_show_ast info file;
                   let%lwt resp = receive_response info in
                   let resp =
                     resp.result |> Result.get_ok |> YS.Util.to_string
                   in
                   assert (Pcre2_.unanchored_match prog_regex resp);
                   Lwt.return_unit)
          in

          send_exit info;
          Lwt.return_unit))

let test_ls_multi caps () =
  with_session caps (fun info ->
      let ( (workspace1_root, workspace1_files),
            (workspace2_root, workspace2_files) ) =
        mock_workspaces ()
      in
      let workspace_folders = [ workspace1_root; workspace2_root ] in
      let files = workspace1_files @ workspace2_files in
      let scanned_files =
        List.filter
          (fun f -> not (String_.contains (Fpath.to_string f) ~term:"existing"))
          files
      in

      let%lwt () = check_startup info workspace_folders files in

      send_did_change_folder info ~removed:[ workspace1_root ];

      let%lwt () = assert_progress info "Scanning Workspace" in

      let%lwt () =
        scanned_files
        |> Lwt_list.iter_s (fun file ->
               let%lwt notif = receive_notification info in
               (* If it's a workspace we removed, then we expect no diagnostics *)
               if
                 String_.contains (Fpath.to_string file)
                   ~term:(Fpath.to_string workspace1_root)
               then (
                 Alcotest.(check int)
                   "check number of diagnostics is good"
                   YS.Util.(
                     List.length
                       (notif.params |> Option.get |> Structured.yojson_of_t
                      |> member "diagnostics" |> to_list))
                   0;
                 Lwt.return_unit)
               else check_diagnostics notif file [ `String "eqeq-five" ])
      in

      send_did_change_folder info ~added:[ workspace1_root ];

      let%lwt () = assert_progress info "Scanning Workspace" in

      let%lwt () =
        scanned_files
        |> Lwt_list.iter_s (fun file ->
               let%lwt notif = receive_notification info in
               check_diagnostics notif file [ `String "eqeq-five" ])
      in
      send_exit info;
      Lwt.return_unit)

let _test_login caps () =
  with_session caps (fun info ->
      (* If we don't log out prior to starting this test, the LS will complain
         we're already logged in, and not display the correct behavior.
      *)
      let settings = Semgrep_settings.load () in
      if not (Semgrep_settings.save { settings with api_token = None }) then
        Alcotest.fail "failed to save settings to log out in ls e2e test";
      let root, files = mock_files () in
      Testutil_files.with_chdir root (fun () ->
          let%lwt () = check_startup info [ root ] files in
          send_initialize info [];
          let%lwt resp = receive_response info in
          assert_contains (Response.yojson_of_t resp) "capabilities";

          send_custom_request ~meth:"semgrep/login" info;
          let%lwt msg = receive_response info in

          let url =
            YS.Util.(msg.result |> Result.get_ok |> member "url" |> to_string)
          in

          assert (Pcre2_.unanchored_match login_url_regex url);
          Semgrep_settings.save settings |> ignore;
          send_exit info;
          Lwt.return_unit))

let test_ls_no_folders caps () =
  with_session caps (fun info ->
      let%lwt () = check_startup info [] [] in

      send_exit info;
      Lwt.return_unit)

let test_search_includes_excludes caps () =
  with_session caps (fun info ->
      let root, files = mock_search_files () in

      let%lwt () = check_startup info [ root ] files in
      let%lwt matches = do_search ~pattern:"x = 0" info in
      assert (List.length matches = 2);

      let assert_with_includes_excludes ?(includes = []) ?(excludes = [])
          ~matches_test ~matches_c () =
        let%lwt matches = do_search ~includes ~excludes ~pattern:"x = 0" info in
        let num_matches =
          (if matches_test then 1 else 0) + if matches_c then 1 else 0
        in
        assert (List.length matches = num_matches);
        if
          matches_test
          && not
               (List.exists
                  (fun m ->
                    String.ends_with ~suffix:"test.py"
                      YS.Util.(m |> member "uri" |> to_string))
                  matches)
        then Alcotest.failf "failed to find test.py for matches_test case";
        if
          matches_c
          && not
               (List.exists
                  (fun m ->
                    String.ends_with ~suffix:"a/b/c.py"
                      YS.Util.(m |> member "uri" |> to_string))
                  matches)
        then Alcotest.failf "failed to find test.py for matches_c case";
        Lwt.return_unit
      in

      let%lwt () =
        assert_with_includes_excludes ~includes:[ "c.py" ] ~matches_c:true
          ~matches_test:false ()
      in
      let%lwt () =
        assert_with_includes_excludes ~excludes:[ "c.py" ] ~matches_c:false
          ~matches_test:true ()
      in
      let%lwt () =
        assert_with_includes_excludes ~includes:[ "test.py" ] ~matches_c:false
          ~matches_test:true ()
      in
      let%lwt () =
        assert_with_includes_excludes ~excludes:[ "test.py" ] ~matches_c:true
          ~matches_test:false ()
      in

      let%lwt () =
        assert_with_includes_excludes ~includes:[ "py" ] ~matches_c:false
          ~matches_test:false ()
      in

      let%lwt () =
        assert_with_includes_excludes ~includes:[ "b" ] ~matches_c:true
          ~matches_test:false ()
      in
      let%lwt () =
        assert_with_includes_excludes ~includes:[ "a" ] ~matches_c:true
          ~matches_test:false ()
      in
      let%lwt () =
        assert_with_includes_excludes ~excludes:[ "a" ] ~matches_c:false
          ~matches_test:true ()
      in
      let%lwt () =
        assert_with_includes_excludes ~includes:[ "a/b/c.py" ] ~matches_c:true
          ~matches_test:false ()
      in

      Lwt.return_unit)

(*****************************************************************************)
(* Entry point *)
(*****************************************************************************)

let sync f () = Lwt_platform.run (f ())

(* Create an lwt test and a synchronous test right away because we run
   both and it's hard to convert from one to the other. *)
let pair ?tolerate_chdir name func =
  let func = with_timeout func in
  ( Testo.create ?tolerate_chdir name (sync func),
    Testo_lwt.create ?tolerate_chdir name func )

let promise_tests caps =
  [
    pair "Test LS" (test_ls_specs caps) ~tolerate_chdir:true;
    pair "Test LS exts" (test_ls_ext caps) ~tolerate_chdir:true;
    pair "Test LS multi-workspaces" (test_ls_multi caps) ~tolerate_chdir:true;
    (* Keep this test commented out while it is xfail.
        Because logging in is side-effecting, if the test never completes, we
        will stay log in, which can mangle some of the later tests.
       Test_lwt.create "Test LS login" (test_login caps)
       ~expected_outcome:
         (Should_fail "TODO: currently failing in js tests in CI"); *)
    pair "Test LS with no folders" (test_ls_no_folders caps);
    pair "Test LS /semgrep/search includes/excludes"
      (test_search_includes_excludes caps)
      ~tolerate_chdir:true;
  ]
  |> List.split

let tests caps =
  let sync_promise_tests, _ = promise_tests caps in
  Testo.categorize "Language Server (e2e)" sync_promise_tests

(*
   Asynchronous tests for JS tests. We can't turn them into synchronous
   tests because the JavaScript environment doesn't support 'Lwt_main.run'
   or an equivalent call that starts/ends the event loop. This is in fact
   the only reason why Alcotest_lwt and Testo_lwt must exist.
*)
let lwt_tests caps =
  let _, async_promise_tests = promise_tests caps in
<<<<<<< HEAD
  Testo.categorize "Language Server (e2e)" async_promise_tests
=======
  Testo_lwt.categorize "Language Server (e2e)"
    (Testo_lwt.create "Test LS with libev" test_ls_libev :: async_promise_tests)
>>>>>>> 2a54b11c
<|MERGE_RESOLUTION|>--- conflicted
+++ resolved
@@ -1151,9 +1151,4 @@
 *)
 let lwt_tests caps =
   let _, async_promise_tests = promise_tests caps in
-<<<<<<< HEAD
-  Testo.categorize "Language Server (e2e)" async_promise_tests
-=======
-  Testo_lwt.categorize "Language Server (e2e)"
-    (Testo_lwt.create "Test LS with libev" test_ls_libev :: async_promise_tests)
->>>>>>> 2a54b11c
+  Testo.categorize "Language Server (e2e)" async_promise_tests