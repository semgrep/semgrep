(* Brandon Wu
 *
 * Copyright (C) 2019-2023 Semgrep, Inc.
 *
 * This library is free software; you can redistribute it and/or
 * modify it under the terms of the GNU Lesser General Public License
 * version 2.1 as published by the Free Software Foundation, with the
 * special exception on linking described in file LICENSE.
 *
 * This library is distributed in the hope that it will be useful, but
 * WITHOUT ANY WARRANTY; without even the implied warranty of
 * MERCHANTABILITY or FITNESS FOR A PARTICULAR PURPOSE.  See the file
 * LICENSE for more details.
 *)

open Lsp
open Types
open Jsonrpc
module Out = Semgrep_output_v1_t
module In = Input_to_core_t
module SR = Server_request
module CR = Client_request
module CN = Client_notification
module YS = Yojson.Safe
module LanguageServer = LS.LanguageServer

(*****************************************************************************)
(* Prelude *)
(*****************************************************************************)

(* This file is just a port of what was previously `test_ls.py`, to OCaml.
   It should cover all the same tests that existed there.
*)

(*****************************************************************************)
(* Types *)
(*****************************************************************************)

(* The picture looks like this:

                   in_begin               in_end
        client         --------(in)-------->        server
   (response loop)     <-------(out)--------      (rpc loop)
                   out_end                out_begin

   We have the channels associated with the "in" pipe, which
   has to do with data coming "in" to the server.
   We also have the channels associated with the "out" pipe,
   which deals with data flowing "out" of the server.
*)

type push_function = Jsonrpc.Packet.t option -> unit

let write_func : push_function ref = ref (fun _ -> ())

let read_stream : Jsonrpc.Packet.t Lwt_stream.t ref =
  ref (fst (Lwt_stream.create ()))

module Io : RPC_server.LSIO = struct
  let write packet =
    !write_func (Some packet);
    Lwt.return_unit

  let read () = Lwt_stream.get !read_stream
  let flush () = Lwt.return_unit
end

type info = {
  server : RPC_server.t;
  in_stream : Jsonrpc.Packet.t Lwt_stream.t * push_function;
  out_stream : Jsonrpc.Packet.t Lwt_stream.t * push_function;
}

let create_info () =
  RPC_server.io_ref := (module Io);
  let in_stream, in_push_func = Lwt_stream.create () in
  let out_stream, out_push_func = Lwt_stream.create () in
  let server = LanguageServer.create () in
  write_func := out_push_func;
  read_stream := in_stream;
  {
    server;
    in_stream = (in_stream, in_push_func);
    out_stream = (out_stream, out_push_func);
  }

(*****************************************************************************)
(* Constants *)
(*****************************************************************************)

(* These tests are run separately from both the JS side and the regular Semgrep
   side.
   To ensure they can find the path properly, we just go backwards until we
   find the directoroy named "semgrep".
*)
let rec backtrack path =
  match Fpath.basename path with
  | "semgrep" ->
      Fpath.(path / "cli" / "tests" / "e2e" / "targets" / "ls" / "rules.yaml")
  | _ -> backtrack (Fpath.parent path)

(* Lots of `parent`s here because we're located in _build/default/src/tests *)
let rule_path = backtrack (Fpath.v (Sys.getcwd ()))

let default_content =
  {|
x = 0
if x == 5: # auto rule
    print("hello")
if x == 4: # CI rule
    print("hello")
|}

let login_url_regex =
  Regexp_engine.pcre_compile "https://semgrep.dev/login\\?cli-token=.*"

let prog_regex = Regexp_engine.pcre_compile "Pr([\\s\\S]*)"

(* Not setting this means that really nasty errors happen when an exception
   is raised inside of an Lwt.async, when running the Alcotests.
   As in, the tests will just exit with no error message at all.
*)
let () =
  Lwt.async_exception_hook :=
    fun exn ->
      let err = Printexc.to_string exn in
      Alcotest.fail err

(*****************************************************************************)
(* Helpers *)
(*****************************************************************************)

let checked_command s =
  if Sys.command s <> 0 then
    Alcotest.failf "command %s exited with non-zero code" s

let open_and_write_default_content ?(mode = []) file =
  let oc = open_out_gen (Open_creat :: mode) 0o777 (Fpath.to_string file) in
  output_string oc default_content;
  close_out oc

(* When running the JSCaml code, if we do an actual pause, the tests will
   straight up exit, without giving any error messages or anything.
   Further investigation seemed to show that pausing caused an issue with
   how the promises resolve, such that the sleeping thread would stay
   sleeping and the entire process would eventually exit.
   So, when running in JSCaml, let's just not use pauses. *)
let lwt_pause () = if !Common.jsoo then Lwt.return_unit else Lwt.pause ()

(*****************************************************************************)
(* Core primitives *)
(*****************************************************************************)

let send (info : info) packet : unit Lwt.t =
  match info.server.state with
  | RPC_server.State.Stopped -> Alcotest.failf "Cannot send, server stopped"
  | _ ->
      let%lwt () = lwt_pause () in
      let () = (snd info.in_stream) (Some packet) in
      Lwt.return_unit

let receive (info : info) : Packet.t Lwt.t =
  match info.server.state with
  | RPC_server.State.Stopped -> Alcotest.failf "Cannot receive, server stopped"
  | _ -> (
      let%lwt () = lwt_pause () in
      let%lwt server_msg = Lwt_stream.get (fst info.out_stream) in
      match server_msg with
      | Some packet -> Lwt.return packet
      | _ -> Alcotest.failf "Received no response, client disconnected")

(*****************************************************************************)
(* Specific send/receive functions *)
(*****************************************************************************)

let send_request info request : unit Lwt.t =
  let id = Uuidm.v `V4 |> Uuidm.to_string in
  let packet = Packet.Request (CR.to_jsonrpc_request request (`String id)) in
  send info packet

let send_custom_request ~meth ?params info =
  send_request info (CR.UnknownRequest { meth; params })

let send_notification info (notification : Client_notification.t) : unit Lwt.t =
  let packet =
    Packet.Notification (Client_notification.to_jsonrpc notification)
  in
  send info packet

let send_custom_notification ~meth ?params info =
  send_notification info (CN.UnknownNotification { method_ = meth; params })

let receive_response (info : info) : Response.t Lwt.t =
  let%lwt packet = receive info in
  match packet with
  | Packet.Response resp -> Lwt.return resp
  | _ ->
      Alcotest.failf "expected valid response, got %s"
        (Packet.yojson_of_t packet |> YS.to_string)

(* This function simply preprocesses the result inside of the response with
   a specific function before returning, instead of leaving it to be
   unpacked later.
*)
let receive_response_result (f : Json.t -> 'a) (info : info) : 'a Lwt.t =
  let%lwt resp = receive_response info in
  Lwt.return (resp.result |> Result.get_ok |> f)

let receive_notification (info : info) : Notification.t Lwt.t =
  let%lwt packet = receive info in
  match packet with
  | Packet.Notification notif -> Lwt.return notif
  | _ ->
      Alcotest.failf "expected notification, got %s"
        (Packet.yojson_of_t packet |> YS.to_string)

(* This function simply preprocesses the parameters of the notification
   with a specific function before returning, instead of leaving it to be
   unpacked later.
*)
let receive_notification_params (f : YS.t -> 'a) (info : info) : 'a Lwt.t =
  let%lwt notif = receive_notification info in
  Lwt.return (f (notif.params |> Option.get |> Structured.yojson_of_t))

let receive_request (info : info) : Request.t Lwt.t =
  let%lwt packet = receive info in
  match packet with
  | Packet.Request req -> Lwt.return req
  | _ ->
      Alcotest.failf "expected request, got %s"
        (Packet.yojson_of_t packet |> YS.to_string)

(*****************************************************************************)
(* Mocking and testing functions *)
(*****************************************************************************)

let git_tmp_path () =
  Testutil_files.with_tempdir ~persist:true (fun dir ->
      let dir = Fpath.to_string dir in
      (* This chdir does nothing in the JSCaml code, because the OCaml path is
         only simulated, in the Javascript environment.
         Hence, the liberal uses of `-C` everywhere.
         This might still be wrong, though.
      *)
      let () = Sys.chdir dir in
      checked_command (String.concat " " [ "git"; "-C"; dir; "init" ]);
      checked_command
        (String.concat " "
           [
             "git";
             "-C";
             dir;
             "config";
             "user.email";
             "baselinetest@semgrep.com";
           ]);
      checked_command
        (String.concat " "
           [ "git"; "-C"; dir; "config"; "user.name"; "Baseline Test" ]);
      checked_command
        (String.concat " " [ "git"; "-C"; dir; "checkout"; "-B"; "main" ]);
      dir)

let assert_contains (json : Json.t) str =
  let json_str = YS.to_string json in
  if not (Common.contains json_str str) then
    Alcotest.failf "Expected string `%s` in response %s" str json_str

let mock_files () : _ * Fpath.t list =
  let git_tmp_path = Fpath.v (git_tmp_path ()) in

  let open Fpath in
  let root = git_tmp_path in
  (* should have preexisting matches that are committed *)
  let modified_file = git_tmp_path / "modified.py" in
  (* should have preexisting matches that are not committed *)
  let existing_file = git_tmp_path / "existing.py" in

  open_and_write_default_content ~mode:[ Open_wronly ] modified_file;
  open_and_write_default_content ~mode:[ Open_wronly ] existing_file;

  checked_command
    (* nosem *)
    (String.concat " "
       [
         "git";
         "-C";
         Fpath.to_string git_tmp_path;
         "remote";
         "add";
         "origin";
         (* nosem *)
         "/tmp/origin";
       ]);
  checked_command
    (String.concat " "
       [
         "git";
         "-C";
         Fpath.to_string git_tmp_path;
         "add";
         Fpath.to_string modified_file;
       ]);
  checked_command
    (String.concat " "
       [
         "git";
         "-C";
         Fpath.to_string git_tmp_path;
         "add";
         Fpath.to_string existing_file;
       ]);
  checked_command
    (String.concat " "
       [
         "git";
         "-C";
         Fpath.to_string git_tmp_path;
         "commit";
         "-m";
         "\"initial commit\"";
       ]);

  open_and_write_default_content ~mode:[ Open_append ] modified_file;

  let new_file = root / "new.py" in
  (* created after commit *)
  open_and_write_default_content ~mode:[ Open_wronly ] new_file;

  let files =
    [ existing_file; modified_file; new_file ]
    |> List.sort (fun x y ->
           String.compare (Fpath.to_string x) (Fpath.to_string y))
  in

  (git_tmp_path, files)

let mock_workspaces () =
  let ((workspace1_root, workspace1_files) as workspace1) = mock_files () in
  let workspace1_root = Fpath.to_string workspace1_root in

  (* Copy mock files to a second workspace
      This is gross IK but oh well
  *)
  (* we needed to make this longer, or the ordering assumptions later become tricky *)
  (* In Python, the tmp_path generated is _always_ `test_ls_multi0`.
     We want `workspace2_root` to be lexicographically after `workspace1_root`, however,
     The easy way would be to simply append to the end of the string. For instance,
     workspace1_root = "abc"
     workspace2_root = "abc0"

     However, there is a later part of this test which checks whether something is
     from `workspace1_root`... by checking if `workspace1_root` is contained within
     it.

     Clearly, this will pass that check and thus cause undesired behavior. So we need
     a `workspace2_root` that is lexicographically later, without containing
     `workspace1_root`.

     We can achieve that by simply taking workspace1_root, slicing a bit off the end,
     and then putting "z" at the end. This works because the folder should only generate
     folder names which use the letters a-e.
  *)
  let workspace2_root =
    Str.first_chars workspace1_root (String.length workspace1_root - 1) ^ "z"
  in
  FileUtil.cp ~recurse:true [ workspace1_root ] workspace2_root;

  let workspace2_files =
    Common.map
      (fun file -> Fpath.(v workspace2_root / filename file))
      workspace1_files
    |> List.sort (fun x y ->
           String.compare (Fpath.to_string x) (Fpath.to_string y))
  in

  (workspace1, (Fpath.v workspace2_root, workspace2_files))

(*****************************************************************************)
(* Sending functions *)
(*****************************************************************************)

let send_exit info = send_notification info Client_notification.Exit

let send_initialize info ?(only_git_dirty = true) workspaceFolders =
  let request =
    let rootUri =
      match workspaceFolders with
      | [] -> None
      | f :: _ -> Some (Uri.of_path (Fpath.to_string f))
    in
    let workspaceFolders =
      Some
        (workspaceFolders
        |> Common.map (fun f ->
               let f = Fpath.to_string f in
               { Types.WorkspaceFolder.uri = Uri.of_path f; name = f }))
    in
    let initializationOptions =
      `Assoc
        [
          ( "scan",
            `Assoc
              [
                ( "configuration",
                  `List [ `String (rule_path |> Fpath.to_string) ] );
                ("exclude", `List []);
                ("include", `List []);
                ("jobs", `Int 1);
                ("maxMemory", `Int 0);
                ("maxTargetBytes", `Int 0);
                ("onlyGitDirty", `Bool only_git_dirty);
                ("ci", `Bool false);
              ] );
          ("trace", `Assoc [ ("server", `String "verbose") ]);
          ( "metrics",
            `Assoc [ ("enabled", `Bool true); ("isNewAppInstall", `Bool true) ]
          );
          ("doHover", `Bool true);
        ]
    in
    CR.Initialize
      (InitializeParams.create ~processId:1234
         ~clientInfo:
           (InitializeParams.create_clientInfo ~name:"Visual Studio Code"
              ~version:"1.68.1" ())
         ~locale:"en-us" ~rootPath:(Some "") (* THINK? *)
         ?rootUri (* THINK? *)
         ~workspaceFolders ~initializationOptions
         ~capabilities:(ClientCapabilities.create ())
         ())
  in
  send_request info request

let send_initialized info =
  let notif = CN.Initialized in
  send_notification info notif

let send_did_open info (path : Fpath.t) =
  let path = Fpath.to_string path in
  let text = File.read_file (Fpath.v path) in
  let textDocument =
    TextDocumentItem.create ~languageId:"python" ~version:1
      ~uri:(Uri.of_path path) ~text
  in
  let notif =
    CN.TextDocumentDidOpen (DidOpenTextDocumentParams.create ~textDocument)
  in
  send_notification info notif

let send_did_save info (path : Fpath.t) =
  let textDocument =
    TextDocumentIdentifier.create ~uri:(Uri.of_path (Fpath.to_string path))
  in
  let notif =
    CN.DidSaveTextDocument (DidSaveTextDocumentParams.create ~textDocument ())
  in
  send_notification info notif

let send_did_add info (path : Fpath.t) =
  let path = Fpath.to_string path in
  let files = [ FileCreate.create ~uri:("file://" ^ path) ] in
  let notif = CN.DidCreateFiles (CreateFilesParams.create ~files) in
  send_notification info notif

let send_did_delete info (path : Fpath.t) =
  let path = Fpath.to_string path in
  let files = [ FileDelete.create ~uri:("file://" ^ path) ] in
  let notif = CN.DidDeleteFiles (DeleteFilesParams.create ~files) in
  send_notification info notif

(* Info comes last because otherwise the optional arguments are unerasable... shame. *)
let send_did_change_folder ?(added = []) ?(removed = []) info =
  let added =
    added |> Common.map Fpath.to_string
    |> Common.map (fun file ->
           WorkspaceFolder.create ~name:file ~uri:(Uri.of_path file))
  in
  let removed =
    removed |> Common.map Fpath.to_string
    |> Common.map (fun file ->
           WorkspaceFolder.create ~name:file ~uri:(Uri.of_path file))
  in
  let notif =
    CN.ChangeWorkspaceFolders
      (DidChangeWorkspaceFoldersParams.create
         ~event:(WorkspaceFoldersChangeEvent.create ~added ~removed))
  in
  send_notification info notif

let send_code_action ~(path : Fpath.t) ~diagnostics ~line_start ~char_start
    ~line_end ~char_end info =
  let textDocument =
    TextDocumentIdentifier.create ~uri:(Uri.of_path (Fpath.to_string path))
  in
  let context = CodeActionContext.create ~diagnostics () in
  let range =
    Range.create
      ~start:(Position.create ~character:char_start ~line:line_start)
      ~end_:(Position.create ~character:char_end ~line:line_end)
  in
  let req =
    CR.CodeAction (CodeActionParams.create ~context ~range ~textDocument ())
  in
  send_request info req

let send_hover info (path : Fpath.t) ~character ~line =
  let textDocument =
    TextDocumentIdentifier.create ~uri:(Uri.of_path (Fpath.to_string path))
  in
  let position = Position.create ~character ~line in
  let req =
    CR.TextDocumentHover (HoverParams.create ~position ~textDocument ())
  in
  send_request info req

let _send_semgrep_login info = send_custom_request info ~meth:"semgrep/login"

let _send_semgrep_login_finish info =
  let params = `Assoc [ ("url", `String ""); ("sessionId", `String "") ] in
  send_custom_notification info ~meth:"semgrep/loginFinish" ~params

let _send_semgrep_logout info =
  send_custom_notification info ~meth:"semgrep/logout"

let send_semgrep_scan_workspace ?(full = false) info =
  send_custom_notification info ~meth:"semgrep/scanWorkspace"
    ~params:(`Assoc [ ("full", `Bool full) ])

let _send_semgrep_refresh_rules info =
  send_custom_notification info ~meth:"semgrep/refreshRules"

let send_semgrep_search info ?language pattern =
  let params =
    match language with
    | None -> `Assoc [ ("pattern", `String pattern) ]
    | Some lang ->
        `Assoc [ ("pattern", `String pattern); ("language", `String lang) ]
  in
  send_custom_request info ~meth:"semgrep/search" ~params

let send_semgrep_show_ast info ?(named = false) (path : Fpath.t) =
  let uri = Uri.of_path (Fpath.to_string path) |> Uri.yojson_of_t in
  let params = `Assoc [ ("uri", uri); ("named", `Bool named) ] in
  send_custom_request info ~meth:"semgrep/showAst" ~params

(*****************************************************************************)
(* Checking functions *)
(*****************************************************************************)

let check_diagnostics (notif : Notification.t) (file : Fpath.t) expected_ids =
  let open YS.Util in
  let resp = Notification.yojson_of_t notif in
  Alcotest.(check string)
    "method is publishDiagnostics"
    (resp |> member "method" |> to_string)
    "textDocument/publishDiagnostics";
  Alcotest.(check string)
    "uri is same as file"
    (resp |> member "params" |> member "uri" |> to_string)
    (Common.spf "file://%s" (Fpath.to_string file));
  let ids =
    resp |> member "params" |> member "diagnostics" |> to_list
    |> Common.map (fun d -> member "code" d)
  in
  Alcotest.(check string)
    "diagnostics are cohesive"
    (YS.to_string (`List ids))
    (YS.to_string (`List expected_ids));
  Lwt.return_unit

let assert_notif (notif : Notification.t) ?message ?kind meth =
  Alcotest.(check string) "methods should be same" meth notif.method_;
  (match message with
  | None -> ()
  | Some message ->
      assert (
        YS.Util.(
          notif.params |> Option.get |> Structured.yojson_of_t |> member "value"
          |> member "message" |> to_string = message)));
  (match kind with
  | None -> ()
  | Some kind ->
      assert (
        YS.Util.(
          notif.params |> Option.get |> Structured.yojson_of_t |> member "value"
          |> member "kind" |> to_string = kind)));
  Lwt.return_unit

let assert_request (req : Request.t) ?message ?kind meth =
  let open YS.Util in
  assert (req.method_ = meth);
  (match message with
  | None -> ()
  | Some message ->
      assert (
        req.params |> Option.get |> Structured.yojson_of_t |> member "value"
        |> member "message" |> to_string = message));
  (match kind with
  | None -> ()
  | Some kind ->
      assert (
        req.params |> Option.get |> Structured.yojson_of_t |> member "value"
        |> member "kind" |> to_string = kind));
  Lwt.return_unit

let assert_message (notif : Notification.t) message =
  Alcotest.(check string)
    "methods should be same" notif.method_ "window/showMessage";
  assert (
    YS.Util.(
      notif.params |> Option.get |> Structured.yojson_of_t |> member "message"
      |> to_string = message));
  Lwt.return_unit

let assert_progress info message =
  let%lwt req = receive_request info in
  let%lwt () = assert_request req "window/workDoneProgress/create" in

  let%lwt notif = receive_notification info in
  let%lwt () = assert_notif notif "$/progress" ~message in

  let%lwt notif = receive_notification info in
  let%lwt () = assert_notif notif "$/progress" ~kind:"end" in
  Lwt.return_unit

let check_startup info folders (files : Fpath.t list) =
  (* initialize *)
  let%lwt () = send_initialize info folders in

  let%lwt resp = receive_response info in
  assert_contains (Response.yojson_of_t resp) "capabilities";

  let scanned_files =
    List.filter
      (fun f -> not (Common.contains (Fpath.to_string f) "existing"))
      files
  in

  let%lwt () =
    Lwt_list.iter_s (fun file -> send_did_open info file) scanned_files
  in
  let%lwt () =
    Lwt_list.iter_s
      (fun _ ->
        let%lwt notif = receive_notification info in
        ignore notif;
        Lwt.return_unit)
      scanned_files
  in
  let%lwt () = send_initialized info in
  let%lwt () = assert_progress info "Refreshing Rules" in

  let%lwt () = assert_progress info "Scanning Open Documents" in

  let%lwt scan_notifications =
    Lwt_list.map_s (fun _ -> receive_notification info) scanned_files
  in

  let scan_notifications =
    List.sort
      (fun (x : Notification.t) (y : Notification.t) ->
        let open YS.Util in
        String.compare
          (x.params |> Option.get |> Structured.yojson_of_t |> member "uri"
         |> to_string)
          (y.params |> Option.get |> Structured.yojson_of_t |> member "uri"
         |> to_string))
      scan_notifications
  in

  let expected_ids = [ `String "eqeq-five" ] in

  let%lwt _ =
    scanned_files
    |> Common.mapi (fun i file ->
           let notification = List.nth scan_notifications i in
           check_diagnostics notification file expected_ids)
    |> Lwt_list.map_s Fun.id
  in

  Lwt.return_unit

(*****************************************************************************)
(* Tests *)
(*****************************************************************************)

let with_session (f : info -> unit Lwt.t) : unit Lwt.t =
  (Lwt.async_exception_hook :=
     fun exn ->
       let err = Printexc.to_string exn in
       Logs.err (fun m -> m "Got exception: %s" err);
       Alcotest.fail err);
  let info = create_info () in
  let server_promise = LanguageServer.start info.server in
  let f_promise = f info in
  Lwt.join [ f_promise; server_promise ]

let test_ls_specs () =
  with_session (fun info ->
      let root, files = mock_files () in
      let%lwt () = Lwt.return_unit in
      let%lwt () = check_startup info [ root ] files in
      let%lwt () =
        files
        |> Lwt_list.iter_s (fun file ->
               (* didOpen *)
               let%lwt () = send_did_save info file in

               (* add content *)
               let%lwt params =
                 receive_notification_params
                   PublishDiagnosticsParams.t_of_yojson info
               in
               let old_ids =
                 Common.map (fun d -> d.Diagnostic.code) params.diagnostics
               in

               (* This sleep is to ensure that the subsequent write to
                  `modified.py` results in changing the modification time of
                  the file. Otherwise, we might actually load from the cached
                  AST for the file, and not incorporate the new change.
               *)
               Unix.sleep 1;

               open_and_write_default_content ~mode:[ Open_append ] file;

               (* didSave *)
               let%lwt () = send_did_save info file in

               let%lwt params =
                 receive_notification_params
                   PublishDiagnosticsParams.t_of_yojson info
               in
               let new_ids =
                 Common.map (fun d -> d.Diagnostic.code) params.diagnostics
               in

               Alcotest.(check int)
                 "new finding from modified file" (List.length new_ids)
                 (List.length old_ids + 1);

               let diagnostic = Common2.list_last params.diagnostics in
               (* get range of last diagnostic *)
               let line_start = diagnostic.range.start.line in
               let char_start = diagnostic.range.start.character in
               let line_end = diagnostic.range.end_.line in
               let char_end = diagnostic.range.end_.character in

               (* get code actions *)
               let%lwt () =
                 send_code_action info ~path:file ~diagnostics:[ diagnostic ]
                   ~line_start ~char_start ~line_end ~char_end
               in
               let%lwt res =
                 receive_response_result CodeActionResult.t_of_yojson info
               in
               assert (List.length (Option.get res) = 1);
               (match res with
               | Some (`CodeAction { kind; _ } :: _) ->
                   assert (
                     CodeActionKind.yojson_of_t (Option.get kind)
                     = `String "quickfix")
               | _ -> Alcotest.fail "expected code action kind");

               Lwt.return_unit)
      in

      (* test did add *)
      let added = Fpath.(root / "added.py") in
      (* nosem *)
      FileUtil.cp [ List.hd files |> Fpath.to_string ] (added |> Fpath.to_string);

      let%lwt () = send_did_add info added in
      let%lwt () = send_did_open info added in

      let%lwt notif = receive_notification info in
      let%lwt () =
        check_diagnostics notif added
          [ `String "eqeq-five"; `String "eqeq-five" ]
      in

      let%lwt () = send_did_delete info added in

      let%lwt notif = receive_notification info in
      let%lwt () = check_diagnostics notif added [] in

      send_exit info)

let test_ls_ext () =
  with_session (fun info ->
      let root, files = mock_files () in
      Testutil_files.with_chdir root (fun () ->
          let%lwt () = check_startup info [ root ] files in

          (* scan workspace *)
          let%lwt () = send_semgrep_scan_workspace info in
          let%lwt () = assert_progress info "Scanning Workspace" in

          let scanned_files =
            List.filter
              (fun f -> not (Common.contains (Fpath.to_string f) "existing"))
              files
          in
          let%lwt num_ids =
            Lwt_list.map_s
              (fun _ ->
                let%lwt notif = receive_notification info in
                Lwt.return
                  YS.Util.(
                    List.length
                      (notif.params |> Option.get |> Structured.yojson_of_t
                     |> member "diagnostics" |> to_list)))
              scanned_files
          in

          (* scan workspace full *)
          let%lwt () = send_semgrep_scan_workspace ~full:true info in

          let%lwt notif = receive_notification info in
          let%lwt () =
            assert_message notif
              "Scanning all files regardless of git status. These diagnostics \
               will persist until a file is edited. To default to always \
               scanning regardless of git status, please disable 'Only Git \
               Dirty' in settings"
          in

          let%lwt () = assert_progress info "Scanning Workspace" in

          let%lwt () =
            files
            |> Lwt_list.iteri_s
                 YS.Util.(
                   fun i _ ->
                     let%lwt notif = receive_notification info in
                     let uri =
                       notif.params |> Option.get |> Structured.yojson_of_t
                       |> member "uri"
                     in
                     if Common.contains (YS.to_string uri) "modified" then
                       assert (
                         List.length
                           (notif.params |> Option.get |> Structured.yojson_of_t
                          |> member "diagnostics" |> to_list)
                         > List.nth num_ids i);
                     Lwt.return_unit)
          in

          (* Check did open does not rescan if diagnostics exist *)
          let%lwt () =
            files
            |> Lwt_list.iteri_s (fun i _ ->
                   let file = List.nth files i in
                   let%lwt () =
                     (* ??? is this an accurate translation *)
                     if String.length (Fpath.to_string file) > 0 then
                       send_did_open info file
                     else Lwt.return_unit
                   in
                   Lwt.return_unit)
          in

          let%lwt () = send_semgrep_search info "print(...)" in
          let%lwt resp = receive_response info in
          assert (
            YS.Util.(
              resp.result |> Result.get_ok |> member "locations" |> to_list
              |> List.length = 3));

          (* hover is on by default *)
          let%lwt () =
            files
            |> Lwt_list.iter_s (fun file ->
                   let%lwt () = send_hover info file ~character:1 ~line:0 in
                   let%lwt resp = receive_response info in
                   assert (resp.result |> Result.get_ok <> `Null);
                   (* just checking that "contents" exists *)
                   YS.Util.(
                     resp.result |> Result.get_ok |> member "contents" |> ignore);
                   Lwt.return_unit)
          in

          (* showAst *)
          let%lwt () =
            files
            |> Lwt_list.iter_s (fun file ->
                   let%lwt () = send_semgrep_show_ast info file in
                   let%lwt resp = receive_response info in
                   let resp =
                     resp.result |> Result.get_ok |> YS.Util.to_string
                   in
                   assert (Regexp_engine.unanchored_match prog_regex resp);
                   Lwt.return_unit)
          in

          send_exit info))

let test_ls_multi () =
  with_session (fun info ->
      let ( (workspace1_root, workspace1_files),
            (workspace2_root, workspace2_files) ) =
        mock_workspaces ()
      in
      let workspace_folders = [ workspace1_root; workspace2_root ] in
      let files = workspace1_files @ workspace2_files in
      let scanned_files =
        List.filter
          (fun f -> not (Common.contains (Fpath.to_string f) "existing"))
          files
      in

      let%lwt () = check_startup info workspace_folders files in

      let%lwt () = send_did_change_folder info ~removed:[ workspace1_root ] in

      let%lwt () = assert_progress info "Scanning Workspace" in

      let%lwt () =
        scanned_files
        |> Lwt_list.iter_s (fun file ->
               let%lwt notif = receive_notification info in
               (* If it's a workspace we removed, then we expect no diagnostics *)
               if
                 Common.contains (Fpath.to_string file)
                   (Fpath.to_string workspace1_root)
               then (
                 Alcotest.(check int)
                   "check number of diagnostics is good"
                   YS.Util.(
                     List.length
                       (notif.params |> Option.get |> Structured.yojson_of_t
                      |> member "diagnostics" |> to_list))
                   0;
                 Lwt.return_unit)
               else check_diagnostics notif file [ `String "eqeq-five" ])
      in

      let%lwt () = send_did_change_folder info ~added:[ workspace1_root ] in

      let%lwt () = assert_progress info "Scanning Workspace" in

      let%lwt () =
        scanned_files
        |> Lwt_list.iter_s (fun file ->
               let%lwt notif = receive_notification info in
               check_diagnostics notif file [ `String "eqeq-five" ])
      in
      send_exit info)

let test_login () =
  with_session (fun info ->
      let root, files = mock_files () in
      Testutil_files.with_chdir root (fun () ->
          let%lwt () = check_startup info [ root ] files in
          let%lwt () = send_initialize info [] in
          let%lwt resp = receive_response info in
          assert_contains (Response.yojson_of_t resp) "capabilities";

          let%lwt () = send_custom_request ~meth:"semgrep/login" info in
          let%lwt msg = receive_response info in

          let url =
            YS.Util.(msg.result |> Result.get_ok |> member "url" |> to_string)
          in

          assert (Regexp_engine.unanchored_match login_url_regex url);
          send_exit info))

let test_ls_no_folders () =
  with_session (fun info ->
      let%lwt () = check_startup info [] [] in

      send_exit info)

let test_ls_libev () = Lwt_platform.set_engine ()

(*****************************************************************************)
(* Entry point *)
(*****************************************************************************)

let promise_tests =
  [
    ("Test LS", test_ls_specs);
    ("Test LS exts", test_ls_ext);
    ("Test LS multi-workspaces", test_ls_multi);
    ("Test Login", test_login);
    ("Test LS with no folders", test_ls_no_folders);
  ]

let tests =
  let prepare f () = Lwt_platform.run (f ()) in
  Testutil.pack_tests "Language Server (e2e)"
<<<<<<< HEAD
    (promise_tests |> Common.map (fun (s, f) -> (s, prepare f)))

let lwt_tests =
  Testutil.pack_tests_lwt "Language Server (e2e)"
    (promise_tests |> Common.map (fun (s, f) -> (s, f)))
=======
    [
      ("Test LS", test_ls_specs);
      ("Test LS exts", test_ls_ext);
      ("Test LS multi-workspaces", test_ls_multi);
      ("Test Login", test_login);
      ("Test LS with no folders", test_ls_no_folders);
      ("Test LS with libev", test_ls_libev);
    ]
>>>>>>> 37271b89
<|MERGE_RESOLUTION|>--- conflicted
+++ resolved
@@ -973,7 +973,9 @@
 
       send_exit info)
 
-let test_ls_libev () = Lwt_platform.set_engine ()
+let test_ls_libev () =
+  Lwt_platform.set_engine ();
+  Lwt.return_unit
 
 (*****************************************************************************)
 (* Entry point *)
@@ -991,13 +993,10 @@
 let tests =
   let prepare f () = Lwt_platform.run (f ()) in
   Testutil.pack_tests "Language Server (e2e)"
-<<<<<<< HEAD
     (promise_tests |> Common.map (fun (s, f) -> (s, prepare f)))
 
 let lwt_tests =
   Testutil.pack_tests_lwt "Language Server (e2e)"
-    (promise_tests |> Common.map (fun (s, f) -> (s, f)))
-=======
     [
       ("Test LS", test_ls_specs);
       ("Test LS exts", test_ls_ext);
@@ -1005,5 +1004,4 @@
       ("Test Login", test_login);
       ("Test LS with no folders", test_ls_no_folders);
       ("Test LS with libev", test_ls_libev);
-    ]
->>>>>>> 37271b89
+    ]