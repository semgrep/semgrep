--- conflicted
+++ resolved
@@ -217,12 +217,7 @@
       [ "auto" ])
     else rules_source
   in
-<<<<<<< HEAD
-  let caps = Cap.network_caps_UNSAFE () in
   let%lwt rules_and_errors =
-=======
-  let%lwt rules_and_origins =
->>>>>>> 0899ceeb
     Lwt_list.map_p
       (fun source ->
         let in_docker = !Semgrep_envvars.v.in_docker in
