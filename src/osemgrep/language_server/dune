(library
 (public_name semgrep.language_server)
 (name osemgrep_language_server)
 (wrapped false)
 (libraries
   semgrep.language_server.requests
   semgrep.language_server.notifications
<<<<<<< HEAD
   networking.http_mock_client
=======
   fileutils
 )
 (preprocess
  (pps
    lwt_ppx
    profiling.ppx
    ppx_deriving.show
  )
>>>>>>> a2f7b366
 )
)<|MERGE_RESOLUTION|>--- conflicted
+++ resolved
@@ -5,9 +5,7 @@
  (libraries
    semgrep.language_server.requests
    semgrep.language_server.notifications
-<<<<<<< HEAD
    networking.http_mock_client
-=======
    fileutils
  )
  (preprocess
@@ -16,6 +14,5 @@
     profiling.ppx
     ppx_deriving.show
   )
->>>>>>> a2f7b366
  )
 )