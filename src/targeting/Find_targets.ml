open Common
open Fpath_.Operators
module Out = Semgrep_output_v1_t

(*************************************************************************)
(* Prelude *)
(*************************************************************************)
(*
   Find target candidates.

   Performance: collecting target candidates is a one-time operation
   that can be relatively expensive (O(number of files)).

   Partially translated from target_manager.py

   Original python comments:

     Assumes file system does not change during it's existence to cache
     files for a given language etc. If file system changes
     (i.e. git checkout), create a new TargetManager object

     If respect_git_ignore is true then will only consider files that are
     tracked or (untracked but not ignored) by git

     If git_baseline_commit is true then will only consider files that have
     changed since that commit

     If allow_unknown_extensions is set then targets with extensions that are
     not understood by semgrep will always be returned by get_files. Else will
     discard targets with unknown extensions
*)

(*************************************************************************)
(* Types *)
(*************************************************************************)

module Fppath_set = Set.Make (Fppath)

(* TODO? process also user's gitignore file like ripgrep does?
   TODO? use Glob.Pattern.t below instead of string for exclude and include_?
   TODO: add an option to select all git-tracked files regardless of
         gitignore or semgrepignore exclusions (will be needed for Secrets)
         and have the exclusions apply only to the files that aren't tracked.
*)

type git_remote = { url : Uri.t; checkout_path : Fpath.t } [@@deriving show]

type project_root = Git_remote of git_remote | Filesystem of Fpath.t
[@@deriving show]

type conf = {
  (* global exclude list, passed via semgrep --exclude *)
  exclude : string list;
  (* global include list, passed via semgrep --include
   * [!] include_ = None is the opposite of Some [].
   * If a list of include patterns is specified, a path must match
   * at least of the patterns to be selected.
   * (--require would be a better flag name, but both grep and ripgrep
   * uses the --exclude and --include names).
   *)
  include_ : string list option;
  max_target_bytes : int;
  (* Whether or not follow what is specified in the .gitignore
   * The .semgrepignore are always respected.
   *)
  respect_gitignore : bool;
  (* TODO? use, and better parsing of the string? a Git.version type? *)
  baseline_commit : string option;
  diff_depth : int;
  (* TODO: use *)
  scan_unknown_extensions : bool;
  (* osemgrep-only: option (see Git_project.ml and the force_root parameter) *)
  project_root : project_root option;
}
[@@deriving show]

(* TODO? could move in Project.ml *)
type project_roots = {
  project : Project.t;
  (* scanning roots that belong to the project *)
  scanning_roots : Fppath.t list;
}

(*************************************************************************)
(* Diagnostic *)
(*************************************************************************)

let get_reason_for_exclusion (sel_events : Gitignore.selection_event list) :
    Out.skip_reason =
  let fallback = Out.Semgrepignore_patterns_match in
  match sel_events with
  | Gitignore.Selected loc :: _ -> (
      match loc.source_kind with
      | Some str -> (
          match str with
          | "include" -> Out.Cli_include_flags_do_not_match
          | "exclude" -> Out.Cli_exclude_flags_match
          (* TODO: osemgrep supports the new Gitignore_patterns_match, but for
           * legacy reason we don't generate it for now.
           *)
          | "gitignore"
          | "semgrepignore" ->
              Out.Semgrepignore_patterns_match
          | __ -> (* shouldn't happen *) fallback)
      | None -> (* shouldn't happen *) fallback)
  | Gitignore.Deselected _ :: _
  | [] ->
      (* shouldn't happen *) fallback

(*************************************************************************)
(* Finding *)
(*************************************************************************)

type filter_result =
  | Keep (* select this target file *)
  | Dir (* the path is a directory to scan recursively *)
  | Skip of Out.skipped_target (* ignore this file and report it *)
  | Ignore_silently (* ignore and don't report this file *)

let filter_path (ign : Semgrepignore.t) (fppath : Fppath.t) : filter_result =
  let { fpath; ppath } : Fppath.t = fppath in
  let status, selection_events = Semgrepignore.select ign ppath in
  match status with
  | Ignored ->
      Logs.debug (fun m ->
          m "Ignoring path %s:\n%s" !!fpath
            (Gitignore.show_selection_events selection_events));
      let reason = get_reason_for_exclusion selection_events in
      Skip
        {
          Out.path = fpath;
          reason;
          details =
            Some "excluded by --include/--exclude, gitignore, or semgrepignore";
          rule_id = None;
        }
  | Not_ignored -> (
      (* TODO: check read permission? *)
      match Unix.lstat !!fpath with
      (* skipping symlinks *)
      | { Unix.st_kind = S_LNK; _ } -> Ignore_silently
      | { Unix.st_kind = S_REG; _ } -> Keep
      | { Unix.st_kind = S_DIR; _ } -> Dir
      | { Unix.st_kind = S_FIFO | S_CHR | S_BLK | S_SOCK; _ } -> Ignore_silently
      (* This is handled in the Core_scan_function already *)
      | exception Unix.Unix_error (ENOENT, _fun, _info) -> Keep
      (* ignore for now errors. TODO? return a skip? *)
      | exception Unix.Unix_error (_err, _fun, _info) -> Ignore_silently)

(*
   Filter a pre-expanded list of target files, such as a list of files
   obtained with 'git ls-files'.
*)
let filter_paths (ign : Semgrepignore.t) (target_files : Fppath.t list) :
    Fppath_set.t * Out.skipped_target list =
  let (selected_paths : Fppath.t list ref) = ref [] in
  let (skipped : Out.skipped_target list ref) = ref [] in
  let add path = Stack_.push path selected_paths in
  let skip target = Stack_.push target skipped in
  target_files
  |> List.iter (fun fppath ->
         match filter_path ign fppath with
         | Keep -> add fppath
         | Dir ->
             (* shouldn't happen if we work on the output of 'git ls-files *) ()
         | Skip x -> skip x
         | Ignore_silently -> ());
  (Fppath_set.of_list !selected_paths, !skipped)

(* We used to call 'git ls-files' when conf.respect_git_ignore was true,
 * which could potentially speedup things because git may rely on
 * internal data-structures to answer the question instead of walking
 * the filesystem and read the potentially many .gitignore files.
 * However this was not handling .semgrepignore and especially the new
 * ability in osemgrep to negate gitignore decisions in a .semgrepignore,
 * so I think it's simpler to just walk the filesystem whatever the value of
 * conf.respect_git_ignore is. That's what ripgrep does too.
 *
 * python: was called Target.files_from_filesystem ()
 *
 * pre: the scan_root must be a path to a directory
 *)
let walk_skip_and_collect (conf : conf) (ign : Semgrepignore.t)
    (scan_root : Fppath.t) : Fppath.t list * Out.skipped_target list =
  (* Imperative style! walk and collect.
     This is for the sake of readability so let's try to make this as
     readable as possible.
  *)
  let (selected_paths : Fppath.t list ref) = ref [] in
  let (skipped : Out.skipped_target list ref) = ref [] in
  let add path = Stack_.push path selected_paths in
  let skip target = Stack_.push target skipped in

  (* mostly a copy-paste of List_files.list_regular_files() *)
  let rec aux (dir : Fppath.t) =
    Logs.debug (fun m ->
        m "listing dir %s (ppath = %s)" !!(dir.fpath)
          (Ppath.to_string dir.ppath));
    (* TODO? should we sort them first? *)
    let entries = List_files.read_dir_entries dir.fpath in
    entries
    |> List.iter (fun name ->
           let fpath =
             (* if scan_root was "." we want to display paths as "foo/bar"
              * and not "./foo/bar"
              *)
             if Fpath.equal dir.fpath (Fpath.v ".") then Fpath.v name
             else Fpath.add_seg dir.fpath name
           in
           let ppath = Ppath.add_seg dir.ppath name in
           let fppath : Fppath.t = { fpath; ppath } in
           match filter_path ign fppath with
           | Keep -> add fppath
           | Skip skipped -> skip skipped
           | Dir ->
               (* skipping submodules.
                  TODO? should we add a skip_reason for it? pysemgrep
                  though was using `git ls-files` which implicitely does
                  not even consider submodule files, so those files/dirs
                  were not mentioned in the skip list
               *)
               if
                 conf.respect_gitignore
                 && Git_project.is_git_submodule_root fpath
               then ignore ()
               else
                 (* TODO? if a dir, then add trailing / to ppath
                    and try Git_filter.select() again!
                    (it would detected though anyway in the children of
                    the dir at least, but better to skip the dir ASAP
                 *)
                 aux fppath
           | Ignore_silently -> ())
  in
  aux scan_root;
  (* Let's not worry about file order here until we have to.
     They will be sorted later. *)
  (!selected_paths, !skipped)

(*************************************************************************)
(* Additional Git-specific (or other) expansion of the scanning roots *)
(*************************************************************************)

(*
   Get the list of files being tracked by git. Return a list of paths
   relative to the project root in addition to their system path
   so that we can filter them with semgrepignore.

   exclude_standard is the --exclude-standard flag to 'git ls-files'
   and requests filtering based on gitignore rules. We don't want it when
   obtaining the list of tracked files because some files can be tracked
   despite being excluded by gitignore.
*)
let git_list_files ~exclude_standard
    (file_kinds : Git_wrapper.ls_files_kind list)
    (project_roots : project_roots) : Fppath_set.t option =
  let project = project_roots.project in
  match project.kind with
  | Git_project ->
      Some
        (project_roots.scanning_roots
        |> List.concat_map (fun (sc_root : Fppath.t) ->
<<<<<<< HEAD
               let cwd = Rpath.to_fpath project.path in
               Git_wrapper.ls_files ~cwd ~kinds:file_kinds [ sc_root.fpath ]
=======
               Git_wrapper.ls_files ~exclude_standard ~kinds:file_kinds
                 [ sc_root.fpath ]
>>>>>>> 2cde853e
               |> List_.map (fun fpath ->
                      let fpath_relative_to_scan_root =
                        match Fpath.relativize ~root:sc_root.fpath fpath with
                        | Some x -> x
                        | None ->
                            failwith
                              "Impossible: git ls-files somehow not relative \
                               to the scan root, even though we passed it as \
                               an argument"
                      in
                      let ppath =
                        Ppath.append_fpath sc_root.ppath
                          fpath_relative_to_scan_root
                      in
                      ({ fpath; ppath } : Fppath.t)))
        |> Fppath_set.of_list)
  | Gitignore_project
  | Other_project ->
      None

(*
   Get the list of files being tracked by git, return a list of paths
   relative to the project root.

   This doesn't include the "untracked files" reported by 'git status'.
   These untracked files may or may not be desirable. Their fate will be
   determined by the semgrepignore rules separately, along with the gitignored
   files that are not being tracked.

   Returning a set gives us the option to take the union, set difference,
   etc. with other sets of targets.

   We could also provide similar functions for other file tracking systems
   (Mercurial/hg, Subversion/svn, ...)
*)
let git_list_tracked_files (project_roots : project_roots) : Fppath_set.t option
    =
  git_list_files ~exclude_standard:false [ Cached ] project_roots

(*
   List all the files that are not being tracked by git except those in
   '.git/'. Return a list of paths relative to the project root.

   This is the complement of git_list_tracked_files (except for '.git/').
*)
let git_list_untracked_files (project_roots : project_roots) :
    Fppath_set.t option =
  git_list_files ~exclude_standard:true [ Others ] project_roots

(*************************************************************************)
(* Grouping *)
(*************************************************************************)

(*
   Identify the project root for each scanning root and group them
   by project root. If the project_root is specified, then we use that.

   This is important to avoid reading the gitignore and semgrepignore files
   twice when multiple scanning roots that belong to the same project.

   TODO? move in paths/Project.ml?
*)
let group_scanning_roots_by_project (conf : conf)
    (scanning_roots : Fpath.t list) : project_roots list =
  (* Force root relativizes scan roots to project roots.
   * I.e. if the project_root is /repo/src/ and the scanning root is /src/foo
   * it would make the scanning root /foo. So it doesn't make sense to combine this
   * with the git remote unless we wanted to make it so git remotes could be
   * further specified (say github.com/semgrep/semgrep.git:/src/foo).
   *)
  let force_root =
    match conf.project_root with
    | Some (Git_remote { checkout_path; _ }) ->
        Some (Project.Git_project, checkout_path)
    | None -> None
    | Some (Filesystem proj_root) -> Some (Project.Gitignore_project, proj_root)
  in
  scanning_roots
  |> List_.map (fun scanning_root ->
         let kind, project_root, scanning_root_ppath =
           Git_project.find_any_project_root ?force_root scanning_root
         in
         ( ({ kind; path = Rpath.of_fpath project_root } : Project.t),
           ({ fpath = scanning_root; ppath = scanning_root_ppath } : Fppath.t)
         ))
  (* Using a realpath (physical path) in Project.t ensures we group
     correctly even if the scanning_roots went through different symlink paths.
  *)
  |> Assoc.group_by fst
  |> List.map (fun (project, xs) ->
         { project; scanning_roots = xs |> List_.map snd })

(*************************************************************************)
(* Work on a single project *)
(*************************************************************************)
(*
   We allow multiple scanning roots and they may not all belong to the same
   git project. Most of the logic is done at a project level, though.
*)

let setup_semgrepignore conf (project_roots : project_roots) : Semgrepignore.t =
  let { project = { kind; path = project_root }; scanning_roots = _ } =
    project_roots
  in
  (* filter with .gitignore and .semgrepignore *)
  let exclusion_mechanism =
    match kind with
    | Git_project
    | Gitignore_project ->
        if conf.respect_gitignore then Semgrepignore.Gitignore_and_semgrepignore
        else Semgrepignore.Only_semgrepignore
    | Other_project -> Semgrepignore.Only_semgrepignore
  in
  (* filter also the --include and --exclude from the CLI args
   * (the paths: exclude: include: in a rule are handled elsewhere, in
   * Run_semgrep.ml by calling Filter_target.filter_paths
   *
   * We currently handle gitignores by creating this
   * ign below that then will internally use some cache and complex
   * logic to select files in walk_skip_and_collect().
   * TODO? we could instead change strategy and accumulate the
   * current set of applicable gitignore as we walk down the FS
   * hierarchy. We would not need then to look at each element
   * in the ppath and look for the present of a .gitignore there;
   * the job would have already been done as we walked!
   * We would still need to intialize at the beginning with
   * the .gitignore of all the parents of the scan_root.
   *)
  Semgrepignore.create ?include_patterns:conf.include_
    ~cli_patterns:conf.exclude ~builtin_semgrepignore:Semgrep_scan_legacy
    ~exclusion_mechanism
    ~project_root:(Rpath.to_fpath project_root)
    ()

(* Work from a list of  obtained with git *)
let filter_targets conf project_roots (all_files : Fppath.t list) =
  let ign = setup_semgrepignore conf project_roots in
  filter_paths ign all_files

let get_targets_from_filesystem conf (project_roots : project_roots) =
  let ign = setup_semgrepignore conf project_roots in
  List.fold_left
    (fun (selected, skipped) (scan_root : Fppath.t) ->
      (* better: Note that we use Unix.stat below, not Unix.lstat, so
       * osemgrep accepts symlink paths on the command--line;
       * you can do 'osemgrep -e ... ~/symlink-to-proj' or even
       * 'osemgrep -e ... symlink-to-file.py' whereas pysemgrep
       * exits with '"/home/foo/symlink-to-proj" file not found'
       * Note: This may raise Unix.Unix_error.
       * TODO? improve Unix.Unix_error in Find_targets specific exn?
       *)
      let selected2, skipped2 =
        match (Unix.stat !!(scan_root.fpath)).st_kind with
        (* TOPORT? make sure has right permissions (readable) *)
        | S_REG -> ([ scan_root ], [])
        | S_DIR -> walk_skip_and_collect conf ign scan_root
        | S_LNK ->
            (* already dereferenced by Unix.stat *)
            raise Impossible
        (* TODO? use write_pipe_to_disk? *)
        | S_FIFO -> ([], [])
        (* TODO? return an error message or a new skipped_target kind? *)
        | S_CHR
        | S_BLK
        | S_SOCK ->
            ([], [])
      in
      ( Fppath_set.union selected (Fppath_set.of_list selected2),
        List.rev_append skipped2 skipped ))
    (Fppath_set.empty, []) project_roots.scanning_roots

(*
   Target files are identified by following these steps:

   1. A list of folders or files are specified explicitly on the command line.
      These are referred to as "explicit" targets and they should not
      be filtered out even if they match some exclusion patterns.
      This is the input of the 'get_targets' function.
   2. If the project is a git project, use 'git ls-files' or
      equivalent to expand the scanning roots into a list of files.
      This list may include files that would be excluded by the gitignore
      mechanism but are nonetheless being tracked by git (it happens).
   3. The scanning roots from step (1) are expanded using our own
      semgrepignore mechanism. This allows the inclusion of additional
      files that are not under git control because .semgrepignore
      files allows de-exclusion/re-inclusion patterns such as e.g.
      '!*.min.js'.
      Typically, the sets of files produced by (2) and (3) overlap vastly.
   4. Take the union of (2) and (3).
*)
let get_targets_for_project conf (project_roots : project_roots) =
  (* Obtain the list of files from git if possible because it does it
     faster than what we can do by scanning the filesystem: *)
  let git_tracked = git_list_tracked_files project_roots in
  let git_untracked = git_list_untracked_files project_roots in
  let selected_targets, skipped_targets =
    match (git_tracked, git_untracked) with
    | Some tracked, Some untracked ->
        Logs.debug (fun m ->
            m "target file candidates from git: tracked: %i, untracked: %i"
              (Fppath_set.cardinal tracked)
              (Fppath_set.cardinal untracked));
        let all_files = Fppath_set.union tracked untracked in
        all_files |> Fppath_set.elements |> filter_targets conf project_roots
    | None, _
    | _, None ->
        get_targets_from_filesystem conf project_roots
  in
  (selected_targets, skipped_targets)

let setup_project_roots conf scanning_roots =
  match conf.project_root with
  | Some (Filesystem _) -> scanning_roots
  | Some (Git_remote { url; checkout_path }) ->
      Logs.debug (fun m ->
          m "Sparse cloning %a into %a" Uri.pp url Fpath.pp checkout_path);
      (match Git_wrapper.sparse_shallow_filtered_checkout url checkout_path with
      | Ok () -> ()
      | Error msg ->
          Logs.err (fun m ->
              m "Error while sparse cloning %a into %a: %s" Uri.pp url Fpath.pp
                checkout_path msg);
          exit 1);
      Git_wrapper.checkout ~cwd:checkout_path ();
      Logs.debug (fun m -> m "Sparse cloning done");

      (* all scanning targets must be in the repo or else this would
         be really weird*)
      scanning_roots
  | None -> scanning_roots

(*************************************************************************)
(* Entry point *)
(*************************************************************************)

let get_targets conf scanning_roots =
  scanning_roots |> setup_project_roots conf
  |> group_scanning_roots_by_project conf
  |> List_.map (get_targets_for_project conf)
  |> List.split
  |> fun (path_set_list, skipped_paths_list) ->
  let path_set =
    List.fold_left Fppath_set.union Fppath_set.empty path_set_list
  in
  let paths = Fppath_set.elements path_set in
  (paths, List.flatten skipped_paths_list)
[@@profiling]

let get_target_fpaths conf scanning_roots =
  let selected, skipped = get_targets conf scanning_roots in
  (selected |> List_.map (fun (x : Fppath.t) -> x.fpath), skipped)<|MERGE_RESOLUTION|>--- conflicted
+++ resolved
@@ -260,13 +260,9 @@
       Some
         (project_roots.scanning_roots
         |> List.concat_map (fun (sc_root : Fppath.t) ->
-<<<<<<< HEAD
                let cwd = Rpath.to_fpath project.path in
-               Git_wrapper.ls_files ~cwd ~kinds:file_kinds [ sc_root.fpath ]
-=======
-               Git_wrapper.ls_files ~exclude_standard ~kinds:file_kinds
+               Git_wrapper.ls_files ~cwd ~exclude_standard ~kinds:file_kinds
                  [ sc_root.fpath ]
->>>>>>> 2cde853e
                |> List_.map (fun fpath ->
                       let fpath_relative_to_scan_root =
                         match Fpath.relativize ~root:sc_root.fpath fpath with
