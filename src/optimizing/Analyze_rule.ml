(* Yoann Padioleau
 *
 * Copyright (C) 2021-2022 r2c
 *
 * This library is free software; you can redistribute it and/or
 * modify it under the terms of the GNU Lesser General Public License
 * version 2.1 as published by the Free Software Foundation, with the
 * special exception on linking described in file LICENSE.
 *
 * This library is distributed in the hope that it will be useful, but
 * WITHOUT ANY WARRANTY; without even the implied warranty of
 * MERCHANTABILITY or FITNESS FOR A PARTICULAR PURPOSE.  See the file
 * LICENSE for more details.
 *)
open Common
module R = Rule
module XP = Xpattern
module MV = Metavariable
module J = JSON
module SP = Semgrep_prefilter_t

let logger = Logging.get_logger [ __MODULE__ ]

[@@@warning "-32"] (* for the unused pp_ coming from deriving show *)

(*****************************************************************************)
(* Prelude *)
(*****************************************************************************)
(* Analyzing a semgrep rule for optimization purpose.
 *
 * Analyze_pattern.ml tries to extract a regexp from a pattern
 * in order to skip certain target files. However, it processes only
 * one pattern at a time and is not aware of the context in which this
 * pattern is used. For example in:
 *
 *  id: eval-not-in-foo
 *  patterns:
 *    - pattern: eval(...)
 *    - pattern-not:
 *        require("foo.js")
 *        ...
 *
 * the current Mini_rules_filter used in Match_patterns will just see a flat
 * list of patterns, and will look separately for 'eval' and 'foo.js'
 * and filter certain patterns; But really, even if 'foo.js' is mentioned
 * in a file, we should completly skip the file if 'eval' is not in the file
 * because after all 'foo.js' is mentioned in a pattern-not context!
 * The goal of this file is to process a rule holistically to
 * overcome the limitations of Analyze_pattern.ml
 *
 * There are many optimization opportunities when semgrep-core can see
 * the whole rule:
 *  - skip the pattern-not when computing the regexp
 *  - TODO if a pattern is very general (e.g., $FOO()), but is
 *    also mentioned in a metavariable-regexp, then we can use this
 *    regexp to filter the rule/target file.
 *  - TODO if a pattern is very general (e.g., $PROP), but reference
 *    metavariables used in all the patterns of a disjunction, then you
 *    can skip this pattern
 *)

(*****************************************************************************)
(* Types *)
(*****************************************************************************)

(* Conjunctive normal form (CNF).
 *
 * Why a CNF instead of a DNF (Disjunctive normal form)?
 * Because in the context of producing a regexp, regexps are good at
 * representing Or, but not so great for And.
 *
 * todo? the evaluation engine prefers to work on DNF where negation
 * must be inside a And, so maybe better to work also on DNF here?
 * and skip correctly the negations?
 *
 * update: I now use run_cnf_step2 to eval a cnf, so I could do it
 * on a DNF too because I don't anymore reduce everything to a single regexp
 * (it's fast enough to run many regexps on a file).
 *
 *)
type 'a cnf = And of 'a disj list

(* no need for negation, they are filtered *)
and 'a disj = Or of 'a list [@@deriving show]

(* can't filter a file if there's no specific identifier in the pattern *)
exception GeneralPattern
exception EmptyAnd
exception EmptyOr
exception CNF_exploded

(*****************************************************************************)
(* Helpers *)
(*****************************************************************************)

let ( let* ) = Common.( >>= )

(* NOTE "AND vs OR and map_filter":
 * We cannot use `Common.map_filter` for `R.Or`, because it has the wrong
 * semantics. We use `None` to say "we can't handle this", or in other words,
 * "we assume this pattern can match", or just "true"! So in an AND we can
 * remove those "true" terms, but in an OR we need to reduce the entire OR to
 * "true". Therefore, `Common.map_filter` works for AND-semantics, but for
 * OR-semantics we need `option_map`. *)
let option_map f xs =
  List.fold_left
    (fun acc x ->
      let* ys = acc in
      let* y = f x in
      Some (y :: ys))
    (Some []) xs

(*****************************************************************************)
(* Step0: a complex formula to a CNF *)
(*****************************************************************************)
(* Transforming a complex formula to a simple CNF formula.
 *
 * old: I used to do the CNF transformation while still having negations in the
 * formula, and later in step1 remove the Not. However, this does not work!
 * Indeed, in:
 *    (foo/\not xxx) \/ (bar/\not yyy),
 * we should analyze a file if 'foo' *or* 'bar' are in the file. However,
 * the CNF transformation would distribute the \/ with:
 *    (foo\/bar) /\ (foo\/not yyy) /\ (not xxx\/bar) /\ (not xxx\/not yyy)
 * but then in step1 if we remove the not, we get:
 *    (foo\/bar) /\ foo /\ bar
 * and suddently we strongly require 'foo' *and* 'bar' to be in the file.
 * Thus, we must filter the Not before doing the CNF conversion!
 *)

(* less: move the Not to leaves, applying DeMorgan, and then filter them? *)
let rec (remove_not : Rule.formula -> Rule.formula option) =
 fun f ->
  match f with
  | R.And (t, { conjuncts = xs; conditions = conds; focus }) ->
      let ys = Common.map_filter remove_not xs in
      if null ys then (
        logger#warning "null And after remove_not";
        None)
      else Some (R.And (t, { conjuncts = ys; conditions = conds; focus }))
  | R.Or (t, xs) ->
      (* See NOTE "AND vs OR and map_filter". *)
      let* ys = option_map remove_not xs in
      if null ys then (
        logger#warning "null Or after remove_not";
        None)
      else Some (R.Or (t, ys))
  | R.Not (_, f) -> (
      match f with
      | R.P _ -> None
      (* double negation *)
      | R.Not (_, f) -> remove_not f
      (* todo? apply De Morgan's law? *)
      | R.Or (_, _xs) ->
          logger#warning "Not Or";
          None
      | R.And _ ->
          logger#warning "Not And";
          None
      | R.Inside _ ->
          logger#warning "Not Inside";
          None)
  | R.Inside (t, formula) ->
      let* formula = remove_not formula in
      Some (R.Inside (t, formula))
  | R.P pat -> Some (P pat)

let remove_not_final f =
  let final_opt = remove_not f in
  if Option.is_none final_opt then logger#error "no formula";
  final_opt

type step0 = LPat of Xpattern.t | LCond of Rule.metavar_cond
(*old: does not work: | Not of Rule.leaf | Pos of Rule.leaf *)
[@@deriving show]

type cnf_step0 = step0 cnf [@@deriving show]

(* reference? https://www.cs.jhu.edu/~jason/tutorials/convert-to-CNF.html
 * TODO the current code triggers some Stack_overflow on
 * tests/rules/tainted-filename.yaml. I've replaced some List.map
 * by Common.map, but we still get some Stack_overflow because of the many
 * calls to @.
 *)
let rec (cnf : Rule.formula -> cnf_step0) =
 fun f ->
  match f with
  | R.P pat -> And [ Or [ LPat pat ] ]
  | R.Not (_, _f) ->
      (* should be filtered by remove_not *)
      failwith "call remove_not before cnf"
  (* old:
   * (match f with
   * | R.Leaf x -> And [Or [Not x]]
   * (* double negation *)
   * | R.Not f -> cnf f
   * (* de Morgan's laws *)
   * | R.Or _xs -> failwith "Not Or"
   * | R.And _xs -> failwith "Not And"
   * )
   *)
  | R.Inside (_, formula) -> cnf formula
  | R.And (_, { conjuncts = xs; conditions = conds; _ }) ->
      let ys = Common.map cnf xs in
      let zs = Common.map (fun (_t, cond) -> And [ Or [ LCond cond ] ]) conds in
      And (ys @ zs |> List.concat_map (function And ors -> ors))
  | R.Or (_, xs) ->
      let is_dangerously_large p q =
        List.compare_length_with p 1_000_000 > 0
        || List.compare_length_with q 1_000_000 > 0
        ||
        let p_len = List.length p in
        let q_len = List.length q in
        (* Divide rather than multiply to avoid integer overflow *)
        p_len > Int.div 10_000_000 q_len
      in
      let ys = Common.map cnf xs in
      List.fold_left
        (fun (And ps) (And qs) ->
          (* Abort before this starts consuming insane amounts of memory. *)
          if is_dangerously_large ps qs then raise CNF_exploded;
          (* Distributive law *)
          And
            (ps
            |> List.concat_map (fun pi ->
                   let ands =
                     qs
                     |> Common.map (fun qi ->
                            let (Or pi_ors) = pi in
                            let (Or qi_ors) = qi in
                            (* `ps` is the accumulator so we expect it to be larger *)
                            let ors = List.rev_append qi_ors pi_ors in
                            Or ors)
                   in
                   ands)))
        (* If `ys = []`, we have `Or []` which is the same as `false`. Note that
         * the CNF is then `And [Or []]` rather than `And []` (the latter being
         * the same `true`). *)
        (And [ Or [] ]) ys

(*****************************************************************************)
(* Step1: just collect strings, mvars, regexps *)
(*****************************************************************************)
type step1 =
  | StringsAndMvars of string list * MV.mvar list
  | Regexp of Xpattern.regexp_string
  | MvarRegexp of MV.mvar * Xpattern.regexp_string * bool
[@@deriving show]

type cnf_step1 = step1 cnf [@@deriving show]

(* simple for now, don't do any conversion *)

(*
let rec (and_step1: Rule.formula -> cnf_step1) = fun f ->
  match f with
  | R.And xs -> And (xs |> Common.map_filter or_step1)
  | _ -> And ([f] |> Common.map_filter or_step1)
and or_step1 f =
  match f with
  | R.Or xs ->
      let ys = (xs |> Common.map_filter leaf_step1) in
      if null ys
      then None
      else (Some (Or ys))
  | _ -> let ys = ([f] |> Common.map_filter leaf_step1) in
      if null ys
      then None
      else (Some (Or ys))

and leaf_step1 f =
  match f with
  | R.And _ | R.Or _ -> failwith "nested And or Or"
  (* we can filter that *)
  | R.Not _ -> None
  | R.Leaf (R.P pat) -> xpat_step1 pat
  | R.Leaf (R.MetavarCond x) ->
      metavarcond_step1 x
*)

let rec (and_step1 : cnf_step0 -> cnf_step1) =
 fun cnf ->
  match cnf with
  | And xs -> And (xs |> Common.map_filter or_step1)

and or_step1 cnf =
  match cnf with
  | Or xs ->
      (* old: We had `Common.map_filter` here before, but that gives the wrong
       * semantics. See NOTE "AND vs OR and map_filter". *)
      let* ys = option_map leaf_step1 xs in
      if null ys then None else Some (Or ys)

and leaf_step1 f =
  match f with
  (* old: we can't filter now; too late, see comment above on step0 *)
  (*  | Not _ -> None *)
  | LPat pat -> xpat_step1 pat
  | LCond x -> metavarcond_step1 x

and xpat_step1 pat =
  match pat.XP.pat with
  | XP.Sem ((lazy pat), lang) ->
      let ids, mvars = Analyze_pattern.extract_strings_and_mvars ~lang pat in
      Some (StringsAndMvars (ids, mvars))
  (* less: could also extract ids and mvars, but maybe no need to
   * prefilter for spacegrep; it is probably fast enough already
   *)
  | XP.Regexp re -> Some (Regexp re)
  (* todo? *)
  | XP.Spacegrep _ -> None
  | XP.Aliengrep _ -> None

and metavarcond_step1 x =
  match x with
  | R.CondEval _ -> None
  | R.CondNestedFormula _ -> None
  | R.CondRegexp (mvar, re, const_prop) ->
      Some (MvarRegexp (mvar, re, const_prop))
  (* TODO? maybe we should extract the strings from the type constraint *)
  | R.CondType _ -> None
  | R.CondAnalysis _ -> None

(*****************************************************************************)
(* Step2: no more metavariables *)
(*****************************************************************************)
(* TODO: filter patterns without idents but with mvar mentioned
 * in an And in another branch.
 * TODO: replace some Idents [], MVar where mvar mentioned in a
 * MvarRegexp into a Regexp2
 *)

let and_step1bis_filter_general (And xs) =
  let has_empty_idents, rest =
    xs
    |> Common.partition_either (function Or xs ->
           if
             xs
             |> List.exists (function
                  | StringsAndMvars ([], _) -> true
                  | __else__ -> false)
           then Left (Or xs)
           else Right (Or xs))
  in
  (* TODO: regression on vertx-sqli.yaml   *)
  let filtered =
    has_empty_idents
    |> Common.map_filter (fun (Or xs) ->
           let xs' =
             xs
             |> Common.exclude (function
                  | StringsAndMvars ([], mvars) ->
                      mvars
                      |> List.exists (fun mvar ->
                             rest
                             |> List.exists (function Or xs ->
                                    xs
                                    |> List.for_all (function
                                         | StringsAndMvars (_, mvars) ->
                                             List.mem mvar mvars
                                         | Regexp _ -> false
                                         | MvarRegexp (mvar2, _, _) ->
                                             mvar2 = mvar)))
                  | __else__ -> false)
           in
           if null xs' then None else Some (Or xs'))
  in
  And (filtered @ rest)
  [@@profiling]

type step2 =
  | Idents of string list
  (* a And *)
  | Regexp2_search of Xpattern.compiled_regexp
[@@deriving show]

type cnf_step2 = step2 cnf [@@deriving show]

let or_step2 (Or xs) =
  let step1_to_step2 =
    Common.map (function
      | StringsAndMvars ([], _) -> raise GeneralPattern
      | StringsAndMvars (xs, _) -> Idents xs
      | Regexp re_str -> Regexp2_search (Regexp_engine.pcre_compile re_str)
      | MvarRegexp (_mvar, re_str, _const_prop) ->
          (* The original regexp is meant to apply on a substring.
             We rewrite them to remove end-of-string anchors if possible. *)
          let re =
            match
              Regexp_engine.remove_end_of_string_assertions
                (Regexp_engine.pcre_compile re_str)
            with
            | None -> raise GeneralPattern
            | Some re -> re
          in
          Regexp2_search re)
  in
  (* Remove or cases where any of the possibilities is a general pattern *)
  (* We need to do this because later, in the final regex generation,
     empty cases will be disregarded *)
  try Some (Or (step1_to_step2 xs)) with
  | GeneralPattern -> None

let and_step2 (And xs) =
  let ys = xs |> Common.map_filter or_step2 in
  if null ys then raise GeneralPattern;
  And ys

let prefilter_formula_of_cnf_step2 (And xs) : Semgrep_prefilter_t.formula =
  let xs' =
    xs
    |> Common.map (fun (Or ys) ->
           let ys' =
             ys
             |> Common.map (function
                  | Idents xs -> `Pred (`Idents xs)
                  | Regexp2_search re ->
                      let re_str = Regexp_engine.show re in
                      `Pred (`Regexp re_str))
           in
           match ys' with
           | [] -> raise EmptyOr
           | [ x ] -> x
           | xs -> `Or xs)
  in
  match xs' with
  | [] -> raise EmptyAnd
  | [ x ] -> x
  | xs -> `And xs
  [@@profiling]

(*****************************************************************************)
(* Final Step: just regexps? *)
(*****************************************************************************)
(*
(* support alt which can be convenient *)
type regexp = Regexp_engine.Re_engine.t
[@@deriving show]

type final_step = Re of regexp
[@@deriving show]

(* just a And *)
type cnf_final = AndFinal of final_step list
[@@deriving show]

let or_final (Or xs) =
  let ys = xs |> Common.map (function
   | Idents [] -> raise Impossible
   (* take the first one *)
   | Idents (x::_) -> Re.matching_exact_string x
   | Regexp2_search (s, _re) ->
        (* PCRE regular expression not supported by Re, grrr *)
        try Re.regexp s
        with _ -> failwith (spf "Could not parse regexp: %s" s)
   ) in
   match ys with
   | [] -> None
   | y::ys ->
    let combined =
      ys |> List.fold_left (fun acc e -> Re.alt acc e) y
    in
    Some (Re combined)

(* TODO: normalize, merge similar Idents *)

(* TODO: detect if all cases are an Idents in which case you can lift
 * up the Idents in an AndFinal
 *)
let and_final (And disjs) =
  AndFinal (disjs |> Common.map_filter or_final)

(* todo: instead of running multiple times for the AndFinal, we could
 * do an or, look at the matched string and detect which parts of the
 * AndFinal it is, increment a counter, and at the end make sure we've
 * found each AndFinal elements.
 *)
let _run_final (AndFinal xs) big_str =
  xs |> List.for_all (fun (Re re) ->
    Re.run re big_str
  )
[@@profiling]

  let final = and_final cnf in
(*  pr2 (show_cnf_final final); *)
  final, cnf_step2

 *)

(*****************************************************************************)
(* Run the regexps *)
(*****************************************************************************)

let eval_and p (And xs) =
  if null xs then raise EmptyAnd;
  xs
  |> List.for_all (function Or xs ->
         if null xs then raise EmptyOr;
         xs |> List.exists (fun x -> p x) |> fun v ->
         if not v then logger#trace "this Or failed: %s" (Dumper.dump (Or xs));
         v)

let run_cnf_step2 cnf big_str =
  cnf
  |> eval_and (function
       | Idents xs ->
           xs
           |> List.for_all (fun id ->
                  logger#debug "check for the presence of %S" id;
                  (* TODO: matching_exact_word does not work, why??
                     because string literals and metavariables are put under Idents? *)
                  let re = Regexp_engine.matching_exact_string id in
                  (* Note that in case of a PCRE error, we want to assume that the
                     rule is relevant, hence ~on_error:true! *)
                  Regexp_engine.unanchored_match ~on_error:true re big_str)
       | Regexp2_search re -> Regexp_engine.unanchored_match re big_str)
  [@@profiling]

(*****************************************************************************)
(* Entry points *)
(*****************************************************************************)

(* see mli for more information
 * TODO: use a record.
 *)
type prefilter = Semgrep_prefilter_t.formula * (string -> bool)

(* see mli *)
type prefilter_cache = (Rule_ID.t, prefilter option) Hashtbl.t

let prefilter_formula_of_prefilter (pre : prefilter) :
    Semgrep_prefilter_t.formula =
  let x, _f = pre in
  x

let compute_final_cnf f =
  let* f = remove_not_final f in
  let cnf = cnf f in
  logger#ldebug (lazy (spf "cnf0 = %s" (show_cnf_step0 cnf)));
  (* let cnf = and_step1 f in *)
  let cnf = and_step1 cnf in
  logger#ldebug (lazy (spf "cnf1 = %s" (show_cnf_step1 cnf)));
  (* TODO: regression on vertx-sqli.yaml
     let cnf = and_step1bis_filter_general cnf in
     logger#ldebug (lazy (spf "cnf1bis = %s" (show_cnf_step1 cnf)));
  *)
  let cnf = and_step2 cnf in
  logger#ldebug (lazy (spf "cnf2 = %s" (show_cnf_step2 cnf)));
  Some cnf
  [@@profiling]

let regexp_prefilter_of_formula f : prefilter option =
  try
    let* final = compute_final_cnf f in
    Some
      ( prefilter_formula_of_cnf_step2 final,
        fun big_str ->
          try
            run_cnf_step2 final big_str
            (* run_cnf_step2 (And [Or [Idents ["jsonwebtoken"]]]) big_str *)
          with
          (* can happen in spacegrep rules as we don't extract anything from t *)
          | EmptyAnd
          | EmptyOr ->
              true )
  with
  | GeneralPattern -> None

let regexp_prefilter_of_taint_rule (_rule_id, rule_tok) taint_spec =
  (* We must be able to match some source _and_ some sink. *)
  let sources =
    taint_spec.R.sources |> snd
    |> Common.map (fun (src : R.taint_source) -> src.source_formula)
  in
  let sinks =
    taint_spec.R.sinks |> snd
    |> Common.map (fun (sink : R.taint_sink) -> sink.sink_formula)
  in
  let f =
    (* Note that this formula would likely not yield any meaningful result
     * if executed by search-mode, but it works for the purpose of this
     * analysis! *)
    R.And
      ( rule_tok,
        {
          conjuncts = [ R.Or (rule_tok, sources); R.Or (rule_tok, sinks) ];
          conditions = [];
          focus = [];
        } )
  in
  regexp_prefilter_of_formula f

let regexp_prefilter_of_rule ~cache (r : R.rule) =
  let rule_id, _t = r.R.id in
  (* rule_id is supposed to be unique so it should work as a key for hmemo.
   * bugfix:
   *    old: let key = PI.file_of_info t ^ "." ^ rule_id
   * but some rules do not have a file (e.g., fake rules coming from -e/-f)
   * which was triggering a FakeInfoStr exn
   *)
  let key = rule_id in
<<<<<<< HEAD
  let regex_prefilter_fun () =
    try
      match r.mode with
      | `Search f
      | `Extract { formula = f; _ } ->
          regexp_prefilter_of_formula f
      | `Taint spec -> regexp_prefilter_of_taint_rule r.R.id spec
      | `Secrets _ (* TODO *)
      | `Steps _ ->
          (* TODO *) None
    with
    (* TODO: see tests/rules/tainted-filename.yaml,
                 tests/rules/kotlin_slow_import.yaml *)
    | CNF_exploded ->
        logger#error "CNF size exploded on rule id %s" (rule_id :> string);
        None
    | Stack_overflow ->
        logger#error "Stack overflow on rule id %s" (rule_id :> string);
        None
  in
  match cache with
  | None -> regex_prefilter_fun ()
  | Some cache -> Common.memoized cache key regex_prefilter_fun
=======
  Common.memoized hmemo key (fun () ->
      try
        match r.mode with
        | `Search f
        | `Extract { formula = f; _ } ->
            regexp_prefilter_of_formula f
        | `Taint spec -> regexp_prefilter_of_taint_rule r.R.id spec
        | `Secrets _ (* TODO *)
        | `Steps _ ->
            (* TODO *) None
      with
      (* TODO: see tests/rules/tainted-filename.yaml,
                   tests/rules/kotlin_slow_import.yaml *)
      | CNF_exploded ->
          logger#error "CNF size exploded on rule id %s"
            (Rule_ID.to_string rule_id);
          None
      | Stack_overflow ->
          logger#error "Stack overflow on rule id %s"
            (Rule_ID.to_string rule_id);
          None)
>>>>>>> de391258
<|MERGE_RESOLUTION|>--- conflicted
+++ resolved
@@ -599,7 +599,6 @@
    * which was triggering a FakeInfoStr exn
    *)
   let key = rule_id in
-<<<<<<< HEAD
   let regex_prefilter_fun () =
     try
       match r.mode with
@@ -614,35 +613,13 @@
     (* TODO: see tests/rules/tainted-filename.yaml,
                  tests/rules/kotlin_slow_import.yaml *)
     | CNF_exploded ->
-        logger#error "CNF size exploded on rule id %s" (rule_id :> string);
+        logger#error "CNF size exploded on rule id %s"
+          (Rule_ID.to_string rule_id);
         None
     | Stack_overflow ->
-        logger#error "Stack overflow on rule id %s" (rule_id :> string);
+        logger#error "Stack overflow on rule id %s" (Rule_ID.to_string rule_id);
         None
   in
   match cache with
   | None -> regex_prefilter_fun ()
-  | Some cache -> Common.memoized cache key regex_prefilter_fun
-=======
-  Common.memoized hmemo key (fun () ->
-      try
-        match r.mode with
-        | `Search f
-        | `Extract { formula = f; _ } ->
-            regexp_prefilter_of_formula f
-        | `Taint spec -> regexp_prefilter_of_taint_rule r.R.id spec
-        | `Secrets _ (* TODO *)
-        | `Steps _ ->
-            (* TODO *) None
-      with
-      (* TODO: see tests/rules/tainted-filename.yaml,
-                   tests/rules/kotlin_slow_import.yaml *)
-      | CNF_exploded ->
-          logger#error "CNF size exploded on rule id %s"
-            (Rule_ID.to_string rule_id);
-          None
-      | Stack_overflow ->
-          logger#error "Stack overflow on rule id %s"
-            (Rule_ID.to_string rule_id);
-          None)
->>>>>>> de391258
+  | Some cache -> Common.memoized cache key regex_prefilter_fun