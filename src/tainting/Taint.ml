(* Iago Abal
 *
 * Copyright (C) 2022 r2c
 *
 * This library is free software; you can redistribute it and/or
 * modify it under the terms of the GNU Lesser General Public License
 * version 2.1 as published by the Free Software Foundation, with the
 * special exception on linking described in file LICENSE.
 *
 * This library is distributed in the hope that it will be useful, but
 * WITHOUT ANY WARRANTY; without even the implied warranty of
 * MERCHANTABILITY or FITNESS FOR A PARTICULAR PURPOSE.  See the file
 * LICENSE for more details.
 *)

module G = AST_generic
module PM = Pattern_match
module R = Rule
module LabelSet = Set.Make (String)
open Common

let logger = Logging.get_logger [ __MODULE__ ]

(* NOTE "on compare functions":
 *
 * We should get rid of `Stdlib.compare` in taint code, and ppx_deriving is probably
 * not much better. The problem is having "automagic" comparisons that silently
 * change as you change data types. Automagic comparisons are very convenient but
 * sometimes the comparison is not what you want. Initially I just thought that if
 * you carefully considered whether that automagic comparison is OK for each data
 * type then you are fine... So we used `Stdlib.compare` in several places, until
 * one day `Taint.arg` evolved, and we added an `offset` to it, and we forgot to
 * revisit whether `Stdlib.compare` was still a good option (it wasn't)... and this
 * led to duplicates which led to an explosion in the size of taint sets and to big
 * perf problems. I think the only way to get warned about this is to write these
 * comparisons manually, no matter how painful it is, so the typechecker will force
 * you to revisit the comparison functions if the types change.
 *
 * Besides, we now favor the use of pattern matching over record field access, e.g.
 * ```ocaml
 * let compare_sink { pm = pm1; rule_sink = sink1 } { pm = pm2; rule_sink = sink2 }
 *     =
 *   Stdlib.compare
 *     (sink1.Rule.sink_id, pm1.rule_id, pm1.range_loc, pm1.env)
 *     (sink2.Rule.sink_id, pm2.rule_id, pm2.range_loc, pm2.env)
 * ```
 * instead of
 * ```ocaml
 * let compare_sink sink1 sink2
 *      =
 *   Stdlib.compare
 *     (sink1.rule_sink.Rule.sink_id, sink1.pm.rule_id, ...)
 *     (sink2.rule_sink.Rule.sink_id, sink2.pm.rule_id, ...)
 * ```
 * If we pattern-match, and later we add new fields to the record, the typechecker
 * will let us know that we need to revisit `compare_sink`---this does not happen
 * when you use dot accesses.
 *)

(*****************************************************************************)
(* Call traces *)
(*****************************************************************************)

type tainted_tokens = G.tok list [@@deriving show]
(* TODO: Given that the analysis is path-insensitive, the trace should capture
 * all potential paths. So a set of tokens seems more appropriate than a list.
 * TODO: May have to annotate each tainted token with a `call_trace` that explains
 * how it got tainted, so it may help triaging. For example, if we got
 * `x = f(tainted)`, it may be interesting to see how is `f` propagating the
 * taint from its input.
 *)

type 'a call_trace =
  | PM of PM.t * 'a
  | Call of G.expr * tainted_tokens * 'a call_trace
[@@deriving show]

let length_of_call_trace ct =
  let rec loop acc = function
    | PM _ -> acc
    | Call (_, _, ct') -> loop (acc + 1) ct'
  in
  loop 0 ct

type sink = { pm : Pattern_match.t; rule_sink : R.taint_sink } [@@deriving show]

let compare_sink { pm = pm1; rule_sink = sink1 } { pm = pm2; rule_sink = sink2 }
    =
  Stdlib.compare
    (sink1.Rule.sink_id, pm1.rule_id, pm1.range_loc, pm1.env)
    (sink2.Rule.sink_id, pm2.rule_id, pm2.range_loc, pm2.env)

let rec pm_of_trace = function
  | PM (pm, x) -> (pm, x)
  | Call (_, _, trace) -> pm_of_trace trace

let trace_of_pm (pm, x) = PM (pm, x)

let rec _show_call_trace show_thing = function
  | PM (pm, x) ->
      let toks = Lazy.force pm.PM.tokens |> List.filter Tok.is_origintok in
      let s = toks |> Common.map Tok.content_of_tok |> String.concat " " in
      Printf.sprintf "%s [%s]" s (show_thing x)
  | Call (_e, _, trace) ->
      Printf.sprintf "Call(... %s)" (_show_call_trace show_thing trace)

(*****************************************************************************)
(* Signatures *)
(*****************************************************************************)

type arg_pos = string * int [@@deriving show, compare]
type arg = { pos : arg_pos; offset : IL.name list } [@@deriving show]

let _show_arg { pos = s, i; offset = os } =
  if os <> [] then
    let os_str =
      os |> Common.map (fun n -> fst n.IL.ident) |> String.concat "."
    in
    Printf.sprintf "arg(%s)#%d.%s" s i os_str
  else Printf.sprintf "arg(%s)#%d" s i

(*****************************************************************************)
(* Taint *)
(*****************************************************************************)

type source = {
  call_trace : R.taint_source call_trace;
  label : string;
      (* This is needed because we may change the label of a taint,
         from the original source that it came from.
         This happens from propagators which change the label of the taint.
         We don't put it under `taint`, though, because Arg taints are
         supposed to be polymorphic in label.
      *)
  precondition : (taint list * R.precondition) option;
}
[@@deriving show]

and orig = Src of source | Arg of arg [@@deriving show]
and taint = { orig : orig; tokens : tainted_tokens } [@@deriving show]

let rec compare_precondition (ts1, f1) (ts2, f2) =
  match List.compare compare_taint ts1 ts2 with
  | 0 ->
      (* We use polymorphic compare here, because these preconditions
         should be safe to compare, due to carrying no extraneous
         data, and otherwise only comprising of base types.
      *)
      R.compare_precondition f1 f2
  | other -> other

<<<<<<< HEAD
and compare_matches pm1 pm2 =
  let compare_rule_id =
    String.compare
      (Rule.ID.to_string pm1.PM.rule_id.id)
      (Rule.ID.to_string pm2.PM.rule_id.id)
  in
  if compare_rule_id <> 0 then compare_rule_id
  else
    let compare_range_loc = compare pm1.range_loc pm2.range_loc in
    if compare_range_loc <> 0 then compare_range_loc
    else if Metavariable.Structural.equal_bindings pm1.env pm2.env then 0
    else Stdlib.compare pm1.env pm2.env

and compare_sources s1 s2 =
=======
and compare_source s1 s2 =
>>>>>>> ce823e3d
  (* Comparing metavariable environments this way is not robust, e.g.:
   * [("$A",e1);("$B",e2)] is not considered equal to [("$B",e2);("$A",e1)].
   * For our purposes, this is OK.
   *)
  let pm1, ts1 = pm_of_trace s1.call_trace
  and pm2, ts2 = pm_of_trace s2.call_trace in
  match compare_matches pm1 pm2 with
  | 0 -> (
      let label1 = s1.label ^ ts1.R.label in
      let label2 = s2.label ^ ts2.R.label in
      match String.compare label1 label2 with
      | 0 ->
          (* It's important that we include preconditions as a distinguishing factor
             between two taints.

             Otherwise, suppose that we had a taint with label A with precondition `false`
             and one with precondition `true`. Obviously, only one actually exists. But
             if we pick the wrong one, we might fallaciously say a taint label finding does
             not actually occur.
          *)
          Option.compare compare_precondition s1.precondition s2.precondition
      | other -> other)
  | other -> other

and compare_arg a1 a2 =
  let pos1 = a1.pos in
  let pos2 = a2.pos in
  match compare_arg_pos pos1 pos2 with
  | 0 -> List.compare IL_helpers.compare_name a1.offset a2.offset
  | other -> other

and compare_orig orig1 orig2 =
  match (orig1, orig2) with
  | Arg a1, Arg a2 -> compare_arg a1 a2
  | Src p, Src q -> compare_source p q
  | Arg _, Src _ -> -1
  | Src _, Arg _ -> 1

and compare_taint taint1 taint2 =
  (* THINK: Right now we disregard the trace because we just want to keep one
   * potential path. *)
  compare_orig taint1.orig taint2.orig

let _show_taint_label taint =
  match taint.orig with
  | Arg { pos = s, i; _ } -> Printf.sprintf "arg(%s)#%d" s i
  | Src src -> src.label

let rec _show_precondition = function
  | R.PLabel str -> str
  | R.PBool b -> Bool.to_string b
  | R.PNot p -> Printf.sprintf "not %s" (_show_precondition p)
  | R.PAnd [ p1; p2 ] ->
      Printf.sprintf "(%s and %s)" (_show_precondition p1)
        (_show_precondition p2)
  | R.PAnd _ -> "(and ...)"
  | R.POr _ -> "(or ...)"

let rec _show_source { call_trace; label; precondition } =
  (* We want to show the actual label, not the originating label.
     This may change, for instance, if we have ever propagated this taint to
     a different label.
  *)
  let precondition_prefix = _show_taints_with_precondition precondition in
  precondition_prefix ^ _show_call_trace (fun _ -> label) call_trace

and _show_taints_with_precondition precondition =
  match precondition with
  | None -> ""
  | Some (ts, pre) ->
      Common.spf "[%d|if %s]" (List.length ts) (_show_precondition pre)

and _show_taint taint =
  let rec depth acc = function
    | PM _ -> acc
    | Call (_, _, x) -> depth (acc + 1) x
  in
  match taint.orig with
  | Src { call_trace; label; precondition } ->
      let pm, _ = pm_of_trace call_trace in
      let tok1, tok2 = pm.range_loc in
      let r = Range.range_of_token_locations tok1 tok2 in
      let precondition_prefix = _show_taints_with_precondition precondition in
      Printf.sprintf "%s(%d,%d)#%s|%d|" precondition_prefix r.start r.end_ label
        (depth 0 call_trace)
  | Arg arg_lval -> _show_arg arg_lval

let _show_sink { rule_sink; _ } = rule_sink.R.sink_id

type taint_to_sink_item = { taint : taint; sink_trace : unit call_trace }
[@@deriving show]

let _show_taint_to_sink_item { taint; sink_trace } =
  Printf.sprintf "%s@{%s}" (_show_taint taint)
    (_show_call_trace [%show: unit] sink_trace)

let _show_taints_and_traces taints =
  Common2.string_of_list _show_taint_to_sink_item taints

let compare_taint_to_sink_item { taint = taint1; sink_trace = _ }
    { taint = taint2; sink_trace = _ } =
  compare_taint taint1 taint2

type taints_to_sink = {
  (* These taints were incoming to the sink, under a certain
     REQUIRES expression.
     When we discharge the taint signature, we will produce
     a certain number of findings suitable to how the sink was
     reached.
  *)
  taints_with_precondition : taint_to_sink_item list * R.precondition;
  sink : sink;
  merged_env : Metavariable.bindings;
}
[@@deriving show]

let compare_taints_to_sink
    { taints_with_precondition = ttsis1, pre1; sink = sink1; merged_env = env1 }
    { taints_with_precondition = ttsis2, pre2; sink = sink2; merged_env = env2 }
    =
  match compare_sink sink1 sink2 with
  | 0 -> (
      match List.compare compare_taint_to_sink_item ttsis1 ttsis2 with
      | 0 -> Stdlib.compare (pre1, env1) (pre2, env2)
      | other -> other)
  | other -> other

type finding =
  | ToSink of taints_to_sink
  | ToReturn of taint list * G.tok
  | ToArg of taint list * arg (* TODO: CleanArg ? *)
[@@deriving show]

let _show_taints_to_sink { taints_with_precondition = taints, _; sink; _ } =
  Common.spf "%s ~~~> %s" (_show_taints_and_traces taints) (_show_sink sink)

let _show_finding = function
  | ToSink x -> _show_taints_to_sink x
  | ToReturn (taints, _) ->
      Printf.sprintf "return (%s)" (Common2.string_of_list _show_taint taints)
  | ToArg (taints, a2) ->
      Printf.sprintf "%s ----> %s"
        (Common2.string_of_list _show_taint taints)
        (_show_arg a2)

let compare_finding fi1 fi2 =
  match (fi1, fi2) with
  | ToSink tts1, ToSink tts2 -> compare_taints_to_sink tts1 tts2
  | ToReturn (ts1, tok1), ToReturn (ts2, tok2) -> (
      match List.compare compare_taint ts1 ts2 with
      | 0 -> Stdlib.compare tok1 tok2
      | other -> other)
  | ToArg (ts1, a1), ToArg (ts2, a2) -> (
      match List.compare compare_taint ts1 ts2 with
      | 0 -> compare_arg a1 a2
      | other -> other)
  | ToSink _, (ToReturn _ | ToArg _) -> -1
  | ToReturn _, ToArg _ -> -1
  | ToReturn _, ToSink _ -> 1
  | ToArg _, (ToSink _ | ToReturn _) -> 1

module Findings = Set.Make (struct
  type t = finding

  let compare = compare_finding
end)

module Findings_tbl = Hashtbl.Make (struct
  type t = finding

  let equal fi1 fi2 = compare_finding fi1 fi2 = 0
  let hash = Hashtbl.hash
end)

type signature = Findings.t

(*****************************************************************************)
(* Taint sets *)
(*****************************************************************************)

let pick_taint taint1 taint2 =
  (* Here we assume that 'compare taint1 taint2 = 0' so we could keep any
     * of them, but we want the one with the shortest trace. *)
  match (taint1.orig, taint1.orig) with
  | Arg _, Arg _ -> taint2
  | Src src1, Src src2 ->
      let call_trace_cmp =
        Int.compare
          (length_of_call_trace src1.call_trace)
          (length_of_call_trace src2.call_trace)
      in
      if call_trace_cmp < 0 then taint1
      else if call_trace_cmp > 0 then taint2
      else if
        (* same length *)
        List.length taint1.tokens < List.length taint2.tokens
      then taint1
      else taint2
  | Src _, Arg _
  | Arg _, Src _ ->
      logger#error "Taint_set.pick_taint: Ooops, the impossible happened!";
      taint2

module Taint_set = struct
  module Taint_map = Map.Make (struct
    type t = orig

    let compare k1 k2 =
      match (k1, k2) with
      | Arg _, Src _ -> -1
      | Src _, Arg _ -> 1
      | Arg a1, Arg a2 -> compare_arg a1 a2
      | Src s1, Src s2 -> compare_source s1 s2
  end)

  type t = taint Taint_map.t

  let empty = Taint_map.empty
  let is_empty set = Taint_map.is_empty set
  let cardinal set = Taint_map.cardinal set

  let equal set1 set2 =
    let eq t1 t2 = compare_taint t1 t2 =|= 0 in
    Taint_map.equal eq set1 set2

  let add taint set =
    (* We only want to keep one trace per taint source.
     *
     * This also helps avoiding infinite loops, which can happen when inferring
     * taint sigantures for functions like this:
     *
     *     f(tainted) {
     *         while (true) {
     *             x = g(tainted, f(tainted));
     *             if (true) return x;
     *         }
     *     }
     *
     * Intuitively `f` propagates taint from its input to its output, and with every
     * iteration we have a "new" taint source made by the tainted input passing N
     * times through `f`, and so the fixpoint computation diverges. This is actually
     * rather tricky and removing the `if (true)` or the `g` breaks the infinite loop,
     * but this has not been investigated in detail.
     *
     * THINK: We could do more clever things like checking whether a trace is an
     *   extension of another trace and such. This could also be dealt with in the
     *   taint-signatures themselves. But for now this solution is good.
     *
     * coupling: If this changes, make sure to update docs for the `Taint.signature` type.
     *)
    set
    |> Taint_map.update taint.orig (function
         | None -> Some taint
         | Some taint' -> Some (pick_taint taint taint'))

  let union set1 set2 =
    Taint_map.union
      (fun _k taint1 taint2 -> Some (pick_taint taint1 taint2))
      set1 set2

  let diff set1 set2 =
    set1 |> Taint_map.filter (fun k _ -> not (Taint_map.mem k set2))

  let singleton taint = add taint empty

  (* Because `Taint_set` is internally represented with a map, we cannot just
     map the codomain taint, using the internal provided `map` function. We
     want to map the keys too.
     Unfortunately, the keys and values are different types, so it's not as
     straightforward.
     Fortunately, we can exploit a property of the map, which is that the
     `orig` of the domain and codomain should be the same. So it should be fine
     to simply map the codomain taint, and then take its `orig` as the key.
  *)
  let map f set =
    let bindings = Taint_map.bindings set in
    bindings
    (* Here, we assume the invariant that the orig must be
       the same in the domain and codomain.
    *)
    |> Common.map (fun (_, t2) ->
           let new_taint = f t2 in
           (new_taint.orig, new_taint))
    |> List.to_seq |> Taint_map.of_seq

  let iter f set = Taint_map.iter (fun _k -> f) set
  let fold f set acc = Taint_map.fold (fun _k -> f) set acc
  let filter f set = Taint_map.filter (fun _k -> f) set

  let of_list taints =
    List.fold_left (fun set taint -> add taint set) Taint_map.empty taints

  let to_seq set = set |> Taint_map.to_seq |> Seq.map snd
  let elements set = set |> to_seq |> List.of_seq

  let concat_map f set =
    let bindings = Taint_map.bindings set in
    bindings
    |> List.concat_map (fun (_, t2) ->
           f t2 |> elements |> Common.map (fun t -> (t.orig, t)))
    |> List.to_seq |> Taint_map.of_seq
end

type taints = Taint_set.t

let show_taints taints =
  taints |> Taint_set.elements |> Common.map _show_taint |> String.concat ", "
  |> fun str -> "{ " ^ str ^ " }"

(*****************************************************************************)
(* Taint labels *)
(*****************************************************************************)

let labels_in_precondition pre =
  let rec loop = function
    | R.PBool _ -> LabelSet.empty
    | R.PLabel l -> LabelSet.singleton l
    | R.PAnd pres
    | R.POr pres ->
        pres |> Common.map loop |> List.fold_left LabelSet.union LabelSet.empty
    | R.PNot pre -> loop pre
  in
  loop pre

(* We need to be able to solve preconditions even with partial information, so we can
 * simplify away trivially true/false preconditions, and remove taint labels that we
 * know can't be present.
 *
 * Polymorphic taint is tricky, let's say we have:
 *
 *     def foo(y):
 *       x = "taint:A"
 *       sink(x, y)
 *
 * and the 'requires' of `sink` is `A and not B`. We don't know if 'B' could be
 * passed via the arguemnt `y`. Should we report a finding here? If we choose
 * 'ignore_poly_taint' then we will consider that 'B' is not present, and we would
 * solve the precondition as being true (i.e. 'Some true'); otherwise we will consider
 * that 'B' could be present, and the precondition would be considered unsolvable
 * (i.e. 'None').
 *
 * TODO: Perhaps we should "simplify" the precondition _and_ the incoming taints,
 *   so e.g. if we got taint labels 'A' and '?1' (poly label), and the precondition
 *   is `A and not B`, we can reduce that to having taint '?1' and precondition
 *   `not B`.
 *)
let rec solve_precondition ?(ignore_poly_taint = false) ~taints pre :
    bool option =
  let open Common in
  let sure_labels, maybe_labels, has_poly_taint = labels_in_taints taints in
  let rec loop = function
    | R.PBool b -> Some b
    | R.PLabel l ->
        if LabelSet.mem l sure_labels then Some true
        else if
          (not (LabelSet.mem l maybe_labels))
          && ((not has_poly_taint) || ignore_poly_taint)
        then Some false
        else None
    | R.PNot p -> loop p |> Option.map not
    | R.PAnd ps ->
        ps
        |> List.fold_left
             (fun acc p ->
               let* v1 = acc in
               let* v2 = loop p in
               Some (v1 && v2))
             (Some true)
    | R.POr ps ->
        ps
        |> List.fold_left
             (fun acc p ->
               let* v1 = acc in
               let* v2 = loop p in
               Some (v1 || v2))
             (Some false)
  in
  loop pre

and labels_in_taints taints =
  let has_poly_taint = ref false in
  let sure_labels = ref LabelSet.empty in
  let maybe_labels = ref LabelSet.empty in
  taints
  |> Taint_set.iter (fun taint ->
         match taint.orig with
         | Arg _ -> has_poly_taint := true
         | Src { label; precondition = None; _ } ->
             sure_labels := LabelSet.add label !sure_labels
         | Src { label; precondition = Some (incoming, pre); _ } -> (
             match
               solve_precondition ~taints:(Taint_set.of_list incoming) pre
             with
             | Some true -> sure_labels := LabelSet.add label !sure_labels
             | Some false -> ()
             | None -> maybe_labels := LabelSet.add label !maybe_labels));
  (!sure_labels, !maybe_labels, !has_poly_taint)

let taints_satisfy_requires taints pre =
  (* This is used when deciding whether to report a finding, so if we had:
   *
   *     def foo(y):
   *       x = "taint:A"
   *       sink(x, y)
   *
   * with the 'requires' of `sink` being `A and not B`, we don't know whether
   * 'B' may be coming through the argument `y`. For now, to keep it simple, we
   * choose to ignore the polymorphic taint and report a finding. This is
   * because `not B` is typically used to encode a sanitizer, and it is
   * weird that the actual taint 'A' is present in `foo` but the sanitizer
   * label comes from an argument.
   *
   * TODO: We should check whether `foo` is being called from somewhere else.
   *   If there is no call to `foo` then the safest is to produce the finding,
   *   but if there are calls to `foo` such as `foo("safe")` then we could
   *   wait and not report any finding here.
   *)
  match
    solve_precondition ~ignore_poly_taint:true
      ~taints:(Taint_set.of_list taints) pre
  with
  | Some b -> b
  | None ->
      (* If we set 'ignore_poly_taint' then we expect to be able to solve
       * the precondition! *)
      logger#error "Could not solve taint label precondition";
      false

(* Just a straightforward bottom-up map on preconditions. *)
let rec map_preconditions f taint =
  match taint.orig with
  | Arg _ -> taint
  | Src { precondition = None; _ } -> taint
  | Src ({ precondition = Some (incoming, expr); _ } as src) ->
      let new_incoming = incoming |> Common.map (map_preconditions f) |> f in
      let new_precondition = Some (new_incoming, expr) in
      { taint with orig = Src { src with precondition = new_precondition } }

(*****************************************************************************)
(* New taints *)
(*****************************************************************************)

let src_of_pm ~incoming (pm, (x : Rule.taint_source)) =
  let labels = labels_in_precondition x.source_requires in
  let relevant_incoming =
    (* If the precondition is 'A' we don't care about taint with label 'B' or 'C'. *)
    incoming
    |> Taint_set.filter (fun t ->
           match t.orig with
           | Arg _ -> true
           | Src src -> LabelSet.mem src.label labels)
  in
  (* We don't expect to be able to solve preconditions here, but we need to try
   * in order to simplify away the trivial cases. Otherwise if we had e.g. a pattern
   * source like `pattern: $X` that matches tons of things, with label 'B' and a
   * 'requires' like `A`, we could be generating lots of 'B's in places where we know
   * for sure that we don't have any 'A'!
   *)
  match solve_precondition ~taints:relevant_incoming x.source_requires with
  | Some false -> None
  | Some true ->
      Some
        (Src { call_trace = PM (pm, x); label = x.label; precondition = None })
  | None ->
      let taints_list = Taint_set.elements relevant_incoming in
      let precondition =
        match x.source_requires with
        | Rule.PBool true -> None
        | other -> Some (taints_list, other)
      in
      Some (Src { call_trace = PM (pm, x); label = x.label; precondition })

let taint_of_pm ~incoming pm =
  match src_of_pm ~incoming pm with
  | Some orig -> Some { orig; tokens = [] }
  | None -> None

let taints_of_pms ~incoming pms =
  pms |> Common.map_filter (taint_of_pm ~incoming) |> Taint_set.of_list<|MERGE_RESOLUTION|>--- conflicted
+++ resolved
@@ -149,7 +149,6 @@
       R.compare_precondition f1 f2
   | other -> other
 
-<<<<<<< HEAD
 and compare_matches pm1 pm2 =
   let compare_rule_id =
     String.compare
@@ -163,10 +162,7 @@
     else if Metavariable.Structural.equal_bindings pm1.env pm2.env then 0
     else Stdlib.compare pm1.env pm2.env
 
-and compare_sources s1 s2 =
-=======
 and compare_source s1 s2 =
->>>>>>> ce823e3d
   (* Comparing metavariable environments this way is not robust, e.g.:
    * [("$A",e1);("$B",e2)] is not considered equal to [("$B",e2);("$A",e1)].
    * For our purposes, this is OK.
