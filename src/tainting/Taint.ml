--- conflicted
+++ resolved
@@ -108,7 +108,7 @@
 (* Signatures *)
 (*****************************************************************************)
 
-type arg_pos = string * int [@@deriving show, compare]
+type arg_pos = string * int [@@deriving show, ord]
 type arg = { pos : arg_pos; offset : IL.name list } [@@deriving show]
 
 let _show_arg { pos = s, i; offset = os } =
@@ -139,16 +139,11 @@
 and orig = Src of source | Arg of arg [@@deriving show]
 and taint = { orig : orig; tokens : tainted_tokens } [@@deriving show]
 
-<<<<<<< HEAD
-let rec compare_precondition (ts1, f1) (ts2, f2) =
-  match List.compare compare_taint ts1 ts2 with
-  | 0 ->
-      (* We use polymorphic compare here, because these preconditions
-         should be safe to compare, due to carrying no extraneous
-         data, and otherwise only comprising of base types.
-      *)
-      R.compare_precondition f1 f2
-  | other -> other
+let compare_precondition (_ts1, f1) (_ts2, f2) =
+  (* We don't consider the "incoming" taints here, assuming both
+     preconditions come from otherwise the same source.
+     See 'pick_taint' below for details. *)
+  R.compare_precondition f1 f2
 
 and compare_matches pm1 pm2 =
   let compare_rule_id =
@@ -163,35 +158,21 @@
     else if Metavariable.Structural.equal_bindings pm1.env pm2.env then 0
     else Stdlib.compare pm1.env pm2.env
 
-and compare_sources s1 s2 =
-=======
-let compare_precondition (_ts1, f1) (_ts2, f2) =
-  (* We don't consider the "incoming" taints here, assuming both
-     preconditions come from otherwise the same source.
-     See 'pick_taint' below for details. *)
-  (* We use polymorphic compare here, because these preconditions
-      should be safe to compare, due to carrying no extraneous
-      data, and otherwise only comprising of base types.
-  *)
-  Stdlib.compare f1 f2
-
 let compare_source
     { call_trace = call_trace1; label = label1; precondition = precondition1 }
     { call_trace = call_trace2; label = label2; precondition = precondition2 } =
->>>>>>> dd0ddc54
   (* Comparing metavariable environments this way is not robust, e.g.:
    * [("$A",e1);("$B",e2)] is not considered equal to [("$B",e2);("$A",e1)].
    * For our purposes, this is OK.
    *)
-<<<<<<< HEAD
-  let pm1, ts1 = pm_of_trace s1.call_trace
-  and pm2, ts2 = pm_of_trace s2.call_trace in
+  let pm1, ts1 = pm_of_trace call_trace1
+  and pm2, ts2 = pm_of_trace call_trace2 in
   match compare_matches pm1 pm2 with
   | 0 -> (
-      let label1 = s1.label ^ ts1.R.label in
-      let label2 = s2.label ^ ts2.R.label in
-      match String.compare label1 label2 with
-      | 0 ->
+      let l1 = label1 ^ ts1.R.label in
+      let l2 = label2 ^ ts2.R.label in
+      match String.compare l1 l2 with
+      | 0 -> (
           (* It's important that we include preconditions as a distinguishing factor
              between two taints.
 
@@ -200,36 +181,15 @@
              if we pick the wrong one, we might fallaciously say a taint label finding does
              not actually occur.
           *)
-          Option.compare compare_precondition s1.precondition s2.precondition
+          match (precondition1, precondition2) with
+          | None, _
+          | _, None ->
+              (* 'None' here is the same as 'true', although the `requires` of both taints
+                 * may not be the same, in this specific case we consider them "the same",
+                 * see 'pick_best_taint'. *)
+              0
+          | Some pre1, Some pre2 -> compare_precondition pre1 pre2)
       | other -> other)
-=======
-  let pm1, ts1 = pm_of_trace call_trace1
-  and pm2, ts2 = pm_of_trace call_trace2 in
-  match
-    (* TODO: I'm pretty suspicious of Stdlib.compare here,
-       the metavariable environments include tokens *)
-    Stdlib.compare
-      (pm1.rule_id, pm1.range_loc, pm1.env, label1, ts1.R.label)
-      (pm2.rule_id, pm2.range_loc, pm2.env, label2, ts2.R.label)
-  with
-  | 0 -> (
-      (* It's important that we include preconditions as a distinguishing factor
-         between two taints.
-
-         Otherwise, suppose that we had a taint with label A with precondition `false`
-         and one with precondition `true`. Obviously, only one actually exists. But
-         if we pick the wrong one, we might fallaciously say a taint label finding does
-         not actually occur.
-      *)
-      match (precondition1, precondition2) with
-      | None, _
-      | _, None ->
-          (* 'None' here is the same as 'true', although the `requires` of both taints
-           * may not be the same, in this specific case we consider them "the same",
-           * see 'pick_best_taint'. *)
-          0
-      | Some pre1, Some pre2 -> compare_precondition pre1 pre2)
->>>>>>> dd0ddc54
   | other -> other
 
 let compare_arg a1 a2 =
@@ -382,7 +342,7 @@
 module Findings_tbl = Hashtbl.Make (struct
   type t = finding
 
-  let equal fi1 fi2 = compare_finding fi1 fi2 = 0
+  let equal fi1 fi2 = compare_finding fi1 fi2 =|= 0
   let hash = Hashtbl.hash
 end)
 
