--- conflicted
+++ resolved
@@ -462,7 +462,6 @@
 
 (* coupling: if you modify the code here, you may need to modify 'Parse_rule.parse_taint_requires' too. *)
 let rec eval_label_requires ~labels e =
-<<<<<<< HEAD
   match e with
   | R.PBool v -> v
   | PLabel str -> LabelSet.mem str labels
@@ -503,37 +502,6 @@
 
 and solve_precondition (incoming, expr) =
   let labels = List.filter taint_can_exist incoming |> labels_of_taints in
-=======
-  match e.G.e with
-  | G.L (G.Bool (v, _)) -> v
-  | G.N (G.Id (id, _)) ->
-      let str, _ = id in
-      LabelSet.mem str labels
-  | G.Call ({ e = G.IdSpecial (G.Op G.Not, _); _ }, (_, [ Arg e1 ], _)) ->
-      not (eval_label_requires ~labels e1)
-  | G.Call ({ e = G.IdSpecial (G.Op op, _); _ }, (_, args, _)) -> (
-      match (op, eval_label_args ~labels args) with
-      | G.And, xs -> List.fold_left ( && ) true xs
-      | G.Or, xs -> List.fold_left ( || ) false xs
-      | __else__ ->
-          logger#error "Unexpected Boolean operator";
-          false)
-  | ___else__ ->
-      logger#error "Unexpected `requires' expression";
-      false
-
-and eval_label_args ~labels args =
-  match args with
-  | [] -> []
-  | G.Arg e :: args' ->
-      eval_label_requires ~labels e :: eval_label_args ~labels args'
-  | _ :: args' ->
-      logger#error "Unexpected argument kind";
-      false :: eval_label_args ~labels args'
-
-let taints_satisfy_requires taints expr =
-  let labels = labels_of_taints taints in
->>>>>>> 16bb090c
   eval_label_requires ~labels expr
 
 let taints_satisfy_requires taints expr = solve_precondition (taints, expr)
