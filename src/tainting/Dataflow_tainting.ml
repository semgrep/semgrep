(* Yoann Padioleau, Iago Abal
 *
 * Copyright (C) 2019-2022 r2c
 *
 * This library is free software; you can redistribute it and/or
 * modify it under the terms of the GNU Lesser General Public License
 * version 2.1 as published by the Free Software Foundation, with the
 * special exception on linking described in file LICENSE.
 *
 * This library is distributed in the hope that it will be useful, but
 * WITHOUT ANY WARRANTY; without even the implied warranty of
 * MERCHANTABILITY or FITNESS FOR A PARTICULAR PURPOSE.  See the file
 * LICENSE for more details.
 *)
open Common
open IL
module G = AST_generic
module F = IL
module D = Dataflow_core
module Var_env = Dataflow_var_env
module VarMap = Var_env.VarMap
module PM = Pattern_match
module R = Rule
module LV = IL_helpers
module T = Taint
module Lval_env = Taint_lval_env
module Taints = T.Taint_set

let logger = Logging.get_logger [ __MODULE__ ]

(*****************************************************************************)
(* Prelude *)
(*****************************************************************************)
(* Tainting dataflow analysis.
 *
 * - This is a rudimentary taint analysis in some ways, but rather complex in
 *   other ways... We don't do alias analysis, and inter-procedural support
 *   (for DeepSemgrep) still doesn't cover some common cases. On the other hand,
 *   almost _anything_ can be a source/sanitizer/sink, we have taint propagators,
 *   etc.
 * - It is a MAY analysis, it finds *potential* bugs (the tainted path could not
 *   be feasible in practice).
 * - Field sensitivity is limited to l-values of the form x.a.b.c, see module
 *   Taint_lval_env and check_tainted_lval for more details. Very coarse grained
 *   otherwise, e.g. `x[i] = tainted` will taint the whole array,
 *
 * old: This was originally in src/analyze, but it now depends on
 *      Pattern_match, so it was moved to src/engine.
 *)

module DataflowX = Dataflow_core.Make (struct
  type node = F.node
  type edge = F.edge
  type flow = (node, edge) CFG.t

  let short_string_of_node n = Display_IL.short_string_of_node_kind n.F.n
end)

module LabelSet = Set.Make (String)
module SMap = Map.Make (String)

(*****************************************************************************)
(* Types *)
(*****************************************************************************)

type var = Var_env.var
type overlap = float

type 'spec tmatch = {
  spec : 'spec;
  spec_pm : PM.t;
  range : Range.t;
  overlap : overlap;
}

type a_propagator = {
  kind : [ `From | `To ];
  prop : R.taint_propagator;
  var : var;
}

type config = {
  filepath : Common.filename;
  rule_id : string;
  is_source : G.any -> R.taint_source tmatch list;
  is_propagator : AST_generic.any -> a_propagator tmatch list;
  is_sink : G.any -> R.taint_sink tmatch list;
  is_sanitizer : G.any -> R.taint_sanitizer tmatch list;
      (* NOTE [is_sanitizer]:
       * A sanitizer is more "extreme" than you may expect. When a piece of code is
       * "sanitized" Semgrep will just not check it. For example, something like
       * `sanitize(sink(tainted))` will not yield any finding.
       * *)
  unify_mvars : bool;
  handle_findings : var option -> T.finding list -> Lval_env.t -> unit;
}

type mapping = Lval_env.t D.mapping

(* HACK: Tracks tainted functions intrafile. *)
type fun_env = (var, Taints.t) Hashtbl.t

(* NOTE "Top sinks":
 * (See note "Taint-tracking via ranges" in 'Match_tainting_mode.ml' for context.)
 *
 * We use sub-range checks to determine whether a piece of code is a sink, and this
 * can lead to unintuitive results. For example, `sink(if tainted then ok1 else ok2)`
 * is reported as a tainted sink despite `if tainted then ok1 else ok2` is actually
 * not tainted. The problem is that `tainted` is inside what `sink(...)` matches,
 * and using a sub-range check we end up considering `tainted` itself as a sink.
 *
 * Unfortunately simply checking for exact matches is fragile, because sometimes we
 * are not able to match sinks exactly. For example, if you want `echo ...;` to be a
 * sink in PHP, you cannot omit the ';' as `echo` is not an expression. But in the
 * IL, `echo` is represented as a `Call` instruction and the ';' is not part of the
 * `iorig`.
 *
 * A simple alternative would have been to add an `exact: true` option to request
 * exact matches. This is trivial to implement but it is more a "patch" than a
 * proper fix. It breaks some taint rules, and users would often not understand when
 * and why they need to set (or unset) this option to make their rules work.
 *
 * So, instead, we went for a solution that requires no extra option, it just works,
 * but it is a lot more complex to implement. Given a sink specification, we
 * check whether the sink matches any of the top-level nodes in the CFG (see
 * 'IL.node_kind'). Given two sink matches, if one is contained inside the other,
 * then we consider them the same match and we take the larger one as the canonical.
 * We store the canonical sink matches in a 'Top_sinks' data structure, and we use
 * these "top sinks" matches as a practical definition of what an "exact match" is.
 * For example, if the sink specification is `echo ...;`, and the code we have is
 * `echo $_GET['foo'];`, then this method will determine that `echo $_GET['foo']`
 * is the best match we can get, and that becomes the definition of exact. Then,
 * when we check whether an expression or instruction is a sink, if its range is a
 * strict sub-range of one of these top sinks, we simply disregard it (because it
 * is not an exact match). In our example above the top sink match will be
 * `sink(if tainted then ok1 else ok2)`, so we will disregard `tainted` as a sink
 * because we know there is a better match.
 *)
module Top_sinks = struct
  (* For m, m' in S.t, not (m.range $<=$ m'.range) && not (m'.range $<=$ m.range) *)
  module S = Set.Make (struct
    type t = R.taint_sink tmatch

    (* This compare function is subtle but it allows both `add` and `is_best_match`
     * to be simple and quite efficient. *)
    let compare m1 m2 =
      let sink_id_cmp = String.compare m1.spec.R.sink_id m2.spec.R.sink_id in
      if sink_id_cmp <> 0 then sink_id_cmp
      else
        (* If m1 is contained in m2 or vice-versa, then they are the *same* sink match.
         * We only want to keep one match per sink, the best match! *)
        let r1 = m1.range in
        let r2 = m2.range in
        if Range.(r1 $<=$ r2 || r2 $<=$ r1) then 0 else Stdlib.compare r1 r2
  end)

  type t = S.t

  let empty = S.empty

  let _debug sinks =
    sinks |> S.elements
    |> Common.map (fun m -> Range.content_at_range m.spec_pm.file m.range)
    |> String.concat " ; "

  let rec add m' sinks =
    (* We check if we have another match for the *same* sink specification
     * (i.e., same 'sink_id'), and if so we must keep the best match and drop
     * the other one. *)
    match S.find_opt m' sinks with
    | None -> S.add m' sinks
    | Some m ->
        let r = m.range in
        let r' = m'.range in
        (* Note that by `S`s definition, either `r` is contained in `r'` or vice-versa. *)
        if r'.start > r.start || r'.end_ < r.end_ then
          (* The new match is a worse fit so we keep the current one. *)
          sinks
        else
          (* We found a better (larger) match! *)
          (* There may be several matches in `sinks` that are subsumed by `m'`.
           * E.g. we could have found sinks at ranges (1,5) and (6,10), and then
           * we find that there is better sink match at range (1,10). This
           * new larger match subsumes both (1,5) and (6, 10) matches.
           * Thus, before we try adding `m'` to `sinks`, we need to make sure
           * that there is no other match `m` that is included in `m'`.
           * Otherwise `m'` would be considered a duplicate and it would not
           * be added (e.g., if we try adding the range (1,10) to a set that
           * still contains the range (6,10), given our `compare` function above
           * the (1,10) range will be considered a duplicate), hence the
           * recursive call to `add` here. *)
          add m' (S.remove m sinks)

  let is_best_match sinks m' =
    match S.find_opt m' sinks with
    | None -> true
    | Some m -> m.range =*= m'.range
end

(* THINK: Separate read-only enviroment into a new a "cfg" type? *)
type env = {
  lang : Lang.t;
  options : Config_semgrep.t; (* rule options *)
  config : config;
  fun_name : var option;
  lval_env : Lval_env.t;
  top_sinks : Top_sinks.t;
}

(*****************************************************************************)
(* Hooks *)
(*****************************************************************************)

let hook_function_taint_signature = ref None

(*****************************************************************************)
(* Options *)
(*****************************************************************************)

let propagate_through_functions env =
  (not env.options.taint_assume_safe_functions)
  && not env.options.taint_only_propagate_through_assignments

let propagate_through_indexes env =
  (not env.options.taint_assume_safe_indexes)
  && not env.options.taint_only_propagate_through_assignments

(*****************************************************************************)
(* Helpers *)
(*****************************************************************************)

let status_to_taints = function
  | `None
  | `Clean ->
      Taints.empty
  | `Tainted taints -> taints

let is_exact x = x.overlap > 0.99

let union_map_taints_and_vars env f xs =
  let taints, lval_env =
    xs
    |> List.fold_left
         (fun (taints1, lval_env) x ->
           let taints2, lval_env = f { env with lval_env } x in
           (Taints.union taints1 taints2, lval_env))
         (Taints.empty, env.lval_env)
  in
  let taints =
    if env.options.taint_only_propagate_through_assignments then Taints.empty
    else taints
  in
  (taints, lval_env)

let str_of_name name = spf "%s:%s" (fst name.ident) (G.SId.show name.sid)
let orig_is_source config orig = config.is_source (any_of_orig orig)
let orig_is_sanitized config orig = config.is_sanitizer (any_of_orig orig)
let orig_is_sink config orig = config.is_sink (any_of_orig orig)

let orig_is_best_sink env orig : R.taint_sink tmatch list =
  orig_is_sink env.config orig
  |> List.filter (Top_sinks.is_best_match env.top_sinks)

let any_of_lval lval =
  match lval with
  | { rev_offset = { oorig; _ } :: _; _ } -> any_of_orig oorig
  | { base = Var var; rev_offset = [] } ->
      let _, tok = var.ident in
      G.Tk tok
  | { base = VarSpecial (_, tok); rev_offset = [] } -> G.Tk tok
  | { base = Mem e; rev_offset = [] } -> any_of_orig e.eorig

let lval_is_source config lval = config.is_source (any_of_lval lval)
let lval_is_sanitized config lval = config.is_sanitizer (any_of_lval lval)
let lval_is_sink config lval = config.is_sink (any_of_lval lval)
let trace_of_match x = T.trace_of_pm (x.spec_pm, x.spec)

let taints_of_matches xs =
  xs |> Common.map (fun x -> (x.spec_pm, x.spec)) |> T.taints_of_pms

let report_findings env findings =
  if findings <> [] then
    env.config.handle_findings env.fun_name findings env.lval_env

let top_level_sinks_in_nodes config flow =
  flow.CFG.reachable |> CFG.NodeiSet.to_seq
  |> Stdcompat.Seq.concat_map (fun ni ->
         let origs_of_args args =
           Seq.map (fun a -> (IL_helpers.exp_of_arg a).eorig) (List.to_seq args)
         in
         let node = flow.CFG.graph#nodes#assoc ni in
         match node.n with
         | NInstr instr ->
             let origs : orig Seq.t =
               Seq.cons instr.iorig
                 (match instr.i with
                 | Call (_, c, args) -> Seq.cons c.eorig (origs_of_args args)
                 | CallSpecial (_, _, args) -> origs_of_args args
                 | Assign (_, e) -> List.to_seq [ e.eorig ]
                 | AssignAnon _
                 | FixmeInstr _ ->
                     Seq.empty)
             in
             origs
             |> Stdcompat.Seq.concat_map (fun o ->
                    orig_is_sink config o |> List.to_seq)
         | NCond (_, exp)
         | NReturn (_, exp)
         | NThrow (_, exp) ->
             orig_is_sink config exp.eorig |> List.to_seq
         | Enter
         | Exit
         | TrueNode
         | FalseNode
         | Join
         | NGoto _
         | NLambda _
         | NOther _
         | NTodo _ ->
             Seq.empty)
  |> Seq.fold_left (fun s x -> Top_sinks.add x s) Top_sinks.empty

(* Checks whether the sink corresponds has the shape
 *
 *     patterns:
 *     - pattern: <func>(<args>)
 *     - focus-metavariable: $MVAR
 *
 * In which case we know that the function call itself is not the sink, but
 * either the <func> or one (or more) of the <args>.
 *)
let is_func_sink_with_focus taint_sink =
  match taint_sink.Rule.sink_formula with
  | Rule.And
      ( _,
        {
          conjuncts = [ P { pat = Sem ((lazy (E { e = Call _; _ })), _); _ } ];
          focus = [ _focus ];
          _;
        } ) ->
      true
  | __else__ -> false

let unify_mvars_sets mvars1 mvars2 =
  let xs =
    List.fold_left
      (fun xs (mvar, mval) ->
        xs >>= fun xs ->
        match List.assoc_opt mvar mvars2 with
        | None -> Some ((mvar, mval) :: xs)
        | Some mval' ->
            if Metavariable.equal_mvalue mval mval' then
              Some ((mvar, mval) :: xs)
            else None)
      (Some []) mvars1
  in
  let ys =
    List.filter (fun (mvar, _) -> not @@ List.mem_assoc mvar mvars1) mvars2
  in
  Option.map (fun xs -> xs @ ys) xs

let sink_biased_union_mvars source_mvars sink_mvars =
  let source_mvars' =
    List.filter
      (fun (mvar, _) -> not @@ List.mem_assoc mvar sink_mvars)
      source_mvars
  in
  Some (source_mvars' @ sink_mvars)

(* Merge source's and sink's bound metavariables. *)
let merge_source_sink_mvars env source_mvars sink_mvars =
  if env.config.unify_mvars then
    (* This used to be the default, but it turned out to be confusing even for
     * r2c's security team! Typically you think of `pattern-sources` and
     * `pattern-sinks` as independent. We keep this option mainly for
     * backwards compatibility, it may be removed later on if no real use
     * is found. *)
    unify_mvars_sets source_mvars sink_mvars
  else
    (* The union of both sets, but taking the sink mvars in case of collision. *)
    sink_biased_union_mvars source_mvars sink_mvars

let partition_mutating_sources sources_matches =
  sources_matches
  |> List.partition (fun (m : R.taint_source tmatch) ->
         m.spec.source_by_side_effect && is_exact m)

let labels_of_taints taints : LabelSet.t =
  taints |> Taints.to_seq
  |> Seq.filter_map (fun (t : T.taint) ->
         match t.orig with
         | Src src -> Some src.label
         | Arg _ -> None)
  |> LabelSet.of_seq

(* coupling: if you modify the code here, you may need to modify 'Parse_rule.parse_taint_requires' too. *)
let rec eval_label_requires ~labels e =
  match e.G.e with
  | G.L (G.Bool (v, _)) -> v
  | G.N (G.Id (id, _)) ->
      let str, _ = id in
      LabelSet.mem str labels
  | G.Call ({ e = G.IdSpecial (G.Op G.Not, _); _ }, (_, [ Arg e1 ], _)) ->
      not (eval_label_requires ~labels e1)
  | G.Call ({ e = G.IdSpecial (G.Op op, _); _ }, (_, args, _)) -> (
      match (op, eval_label_args ~labels args) with
      | G.And, xs -> List.fold_left ( && ) true xs
      | G.Or, xs -> List.fold_left ( || ) false xs
      | __else__ ->
          logger#error "Unexpected Boolean operator";
          false)
  | G.ParenExpr (_, e, _) -> eval_label_requires ~labels e
  | ___else__ ->
      logger#error "Unexpected `requires' expression";
      false

and eval_label_args ~labels args =
  match args with
  | [] -> []
  | G.Arg e :: args' ->
      eval_label_requires ~labels e :: eval_label_args ~labels args'
  | _ :: args' ->
      logger#error "Unexpected argument kind";
      false :: eval_label_args ~labels args'

let taints_satisfy_requires taints expr =
  let labels = labels_of_taints taints in
  eval_label_requires ~labels expr

(* Potentially produces a finding from incoming taints to a sink.
   Note that, while this sink has a `requires` and incoming labels,
   we decline to solve this now!
   We will figure out how many actual Semgrep findings are generated
   when this information is used, later.
*)
let findings_of_tainted_sink env taints (sink : T.sink) : T.finding list =
  (* We cannot check whether we satisfy the `requires` here.
     This is because this sink may be inside of a function, meaning that
     argument taint can reach it, which can only be instantiated at the
     point where we call the function.
     So we record the `requires` within the taint finding, and evaluate
     the formula later, when we extract the PMs
  *)
  let sink_pm, ts = T.pm_of_trace sink in
<<<<<<< HEAD
  let taints_and_bindings =
    Taints.elements taints
    |> Common.map (fun t ->
           let bindings =
             match t.T.orig with
             | T.Arg _ -> []
             | Src source ->
                 let src_pm, _ = T.pm_of_trace source.call_trace in
                 src_pm.PM.env
           in
           ({ t with tokens = List.rev t.tokens }, bindings))
  in
  (* If `unify_mvars` is set, then we will just do the previous behavior,
     and emit a finding for every single source coming into the sink.
     This will mean we don't regress on `taint_unify_mvars: true` rules.

     This is problematic because there may be many sources, all of which do not
     unify with each other, but which unify with the sink.
     If we did as below and unified them all with each other, we would sometimes
     produce no findings when we should.
  *)
  if env.config.unify_mvars then
    taints_and_bindings
    |> List.filter_map (fun (t, bindings) ->
           let* merged_env =
             merge_source_sink_mvars env sink_pm.PM.env bindings
           in
           Some
             (T.ToSink
                {
                  taints_with_precondition = ([ t ], R.get_sink_requires ts);
                  sink;
                  merged_env;
                }))
  else
    match
      taints_and_bindings |> List.concat_map snd
      |> merge_source_sink_mvars env sink_pm.PM.env
    with
    | None -> []
    | Some merged_env ->
        [
          T.ToSink
            {
              taints_with_precondition =
                (Common.map fst taints_and_bindings, R.get_sink_requires ts);
              sink;
              merged_env;
            };
        ]
=======
  let req = eval_label_requires ~labels ts.sink_requires in
  (* TODO: With taint labels it's less clear what is "the source",
     * in fact, there could be many sources, each one providing a
     * different label. Here these would be reported as different
     * findings... We would need to have multiple sources in `SrcToSink`!
     * And `ArgtoSink` needs to carry the other taint that reaches the
     * sink besides the argument. *)
  taints |> Taints.elements
  |> Common.map_filter (fun (taint : T.taint) ->
         let tokens = List.rev taint.tokens in
         match taint.orig with
         | Arg i ->
             (* We need to check the label and unifiability requirements
                at the call site. *)
             Some (T.ArgToSink (i, tokens, sink))
         | Src source ->
             if req then
               let src_pm, _ = T.pm_of_trace source.call_trace in
               let* merged_env =
                 merge_source_sink_mvars env sink_pm.PM.env src_pm.PM.env
               in
               Some (T.SrcToSink { source; tokens; sink; merged_env })
             else None)
>>>>>>> 5a443d19

(* Produces a finding for every unifiable source-sink pair. *)
let findings_of_tainted_sinks env taints sinks : T.finding list =
  sinks |> List.concat_map (findings_of_tainted_sink env taints)

let finding_of_tainted_return taints return_tok : T.finding =
  let taints = taints |> Taints.elements in
  T.ToReturn
    ( taints |> Common.map (fun t -> { t with T.tokens = List.rev t.T.tokens }),
      return_tok )

let check_orig_if_sink env ?filter_sinks orig taints =
  let sinks = orig_is_best_sink env orig in
  let sinks =
    match filter_sinks with
    | None -> sinks
    | Some sink_pred -> sinks |> List.filter sink_pred
  in
  let sinks = sinks |> Common.map trace_of_match in
  let findings = findings_of_tainted_sinks env taints sinks in
  report_findings env findings

let filter_new_taint_sources_by_labels labels taints =
  Taints.fold
    (fun new_taint taints ->
      match new_taint.orig with
      | Arg _ -> Taints.add new_taint taints
      | Src src ->
          let _, ts = T.pm_of_trace src.call_trace in
          let req = eval_label_requires ~labels ts.source_requires in
          if req then Taints.add new_taint taints else taints)
    taints Taints.empty

let union_new_taint_sources_filtering_labels ~new_ curr =
  let labels = labels_of_taints curr in
  let new_filtered = filter_new_taint_sources_by_labels labels new_ in
  Taints.union new_filtered curr

let find_pos_in_actual_args args_taints fparams =
  let pos_args_taints, named_args_taints =
    List.partition_map
      (function
        | Unnamed taints -> Left taints
        | Named (id, taints) -> Right (id, taints))
      args_taints
  in
  let named_arg_map =
    named_args_taints
    |> List.fold_left
         (fun map ((s, _), taint) -> SMap.add s taint map)
         SMap.empty
  in
  let name_to_taints = Hashtbl.create 10 in
  let idx_to_taints = Hashtbl.create 10 in
  (* We first process the named arguments, and then positional arguments.
   *)
  let remaining_params =
    (* Here, we take all the named arguments and remove them from the list of parameters.
     *)
    List.fold_right
      (fun param acc ->
        match param with
        | G.Param { pname = Some (s', _); _ } -> (
            match SMap.find_opt s' named_arg_map with
            | Some taints ->
                (* If this parameter is one of our arguments, insert a mapping and then remove it
                   from the list of remaining parameters.*)
                Hashtbl.add name_to_taints s' taints;
                acc
                (* Otherwise, it has not been consumed, so keep it in the remaining parameters.*)
            | None -> param :: acc (* Same as above. *))
        | __else__ -> param :: acc)
      (Parse_info.unbracket fparams)
      []
  in
  let _ =
    (* We then process all of the positional arguments in order of the remaining parameters.
     *)
    pos_args_taints
    |> List.fold_left
         (fun (i, remaining_params) taints ->
           match remaining_params with
           | [] ->
               logger#error
                 "More args to function than there are positional arguments in \
                  function signature";
               (i + 1, [])
           | _ :: rest ->
               Hashtbl.add idx_to_taints i taints;
               (i + 1, rest))
         (0, remaining_params)
  in
  fun (s, i) ->
    let taint_opt =
      match
        (Hashtbl.find_opt name_to_taints s, Hashtbl.find_opt idx_to_taints i)
      with
      | Some taints, _ -> Some taints
      | _, Some taints -> Some taints
      | __else__ -> None
    in
    if Option.is_none taint_opt then
      logger#error
        "cannot match taint variable with function arguments (%i: %s)" i s;
    taint_opt

(* This function is used to convert some taint thing we're holding
   to one which has been propagated to a new label.
   See [handle_taint_propagators] for more.
*)
let propagate_taint_to_label replace_labels label (taint : T.taint) =
  let new_orig =
    match (taint.orig, replace_labels) with
    (* if there are no replaced labels specified, we will replace
       indiscriminately
    *)
    | Src src, None -> T.Src { src with label }
    | Src src, Some replace_labels when List.mem src.T.label replace_labels ->
        T.Src { src with label }
    | Src src, _ -> Src src
    | Arg arg, _ -> Arg arg
  in
  { taint with orig = new_orig }

let propagate_taint_via_java_setter env e args all_args_taints =
  match (e, args) with
  | ( {
        e =
          Fetch
            ({ base = Var _obj; rev_offset = [ ({ o = Dot m; _ } as offset) ] }
            as lval);
        _;
      },
      [ _ ] )
    when env.lang =*= Lang.Java
         && Stdcompat.String.starts_with ~prefix:"set" (fst m.IL.ident) ->
      let prop_name = "get" ^ Str.string_after (fst m.IL.ident) 3 in
      let prop_lval =
        let o = Dot { m with ident = (prop_name, snd m.IL.ident) } in
        { lval with rev_offset = [ { offset with o } ] }
      in
      if not (Taints.is_empty all_args_taints) then
        Lval_env.add env.lval_env prop_lval all_args_taints
      else env.lval_env
  | __else__ -> env.lval_env

let resolve_poly_taint_for_java_getters env lval st =
  (* NOTE: This is a hack and it doesn't handle all cases, but it's mean to handle
   * the most basic ones. It does work for more than just getters. However, it
   * needs some testing and for now it's safer to restrict it to Java and getX. *)
  if env.lang =*= Java then
    match lval.rev_offset with
    | { o = Dot n; _ } :: _
      when Stdcompat.String.starts_with ~prefix:"get" (fst n.ident) -> (
        match st with
        | `Clean -> `Clean
        | `None -> `None
        | `Tainted taints ->
            let taints' =
              taints
              |> Taints.map (fun taint ->
                     match taint.orig with
                     | Arg arg ->
                         let arg' = { arg with offset = arg.offset @ [ n ] } in
                         { taint with orig = Arg arg' }
                     | Src _ -> taint)
            in
            `Tainted taints')
    | _ :: _
    | [] ->
        st
  else st

(*****************************************************************************)
(* Tainted *)
(*****************************************************************************)

let sanitize_lval_by_side_effect lval_env sanitizer_pms lval =
  let lval_is_now_safe =
    (* If the l-value is an exact match (overlap > 0.99) for a sanitizer
     * annotation, then we infer that the l-value itself has been updated
     * (presumably by side-effect) and is no longer tainted. We will update
     * the environment (i.e., `lval_env') accordingly. *)
    List.exists
      (fun (m : R.taint_sanitizer tmatch) ->
        m.spec.sanitizer_by_side_effect && is_exact m)
      sanitizer_pms
  in
  if lval_is_now_safe then Lval_env.clean lval_env lval else lval_env

(* Check if an expression is sanitized, if so returns `Some' and otherise `None'.
   If the expression is of the form `x.a.b.c` then we try to sanitize it by
   side-effect, in which case this function will return a new lval_env. *)
let exp_is_sanitized env exp =
  match orig_is_sanitized env.config exp.eorig with
  (* See NOTE [is_sanitizer] *)
  | [] -> None
  | sanitizer_pms -> (
      match exp.e with
      | Fetch lval ->
          Some (sanitize_lval_by_side_effect env.lval_env sanitizer_pms lval)
      | __else__ -> Some env.lval_env)

(* Checks if `thing' is a propagator `from' and if so propagates `taints' through it.
   Checks if `thing` is a propagator `'to' and if so fetches any taints that had been
   previously propagated. Returns *only* the newly propagated taint. *)
let handle_taint_propagators env thing taints =
  (* We propagate taints via an auxiliary variable (the propagator id). This is
   * simple but it has limitations, we can only propagate "forward" and, within
   * an instruction node, we can only propagate in the order in which we visit
   * the subexpressions. E.g. in `x.f(y,z)` we can propagate taint from `y` or
   * `z` to `x`, or from `y` to `z`; but we cannot propagate taint from `x` to
   * `y` or `z`, or from `z` to `y`. *)
  let lval_env = env.lval_env in
  let propagators =
    let any =
      match thing with
      | `Lval lval -> any_of_lval lval
      | `Exp exp -> any_of_orig exp.eorig
      | `Ins ins -> any_of_orig ins.iorig
    in
    env.config.is_propagator any
  in
  let propagate_froms, propagate_tos =
    List.partition (fun p -> p.spec.kind =*= `From) propagators
  in
  (* These are all the labels flowing in to the current thing we're looking at. *)
  let labels = labels_of_taints taints in
  let lval_env =
    (* `thing` is the source (the "from") of propagation, we add its taints to
     * the environment. *)
    List.fold_left
      (fun lval_env prop ->
        (* Only propagate if the current set of taint labels can satisfy the
           propagator's requires precondition.
        *)
        if eval_label_requires ~labels prop.spec.prop.propagator_requires then
          (* If we have an output label, change the incoming taints to be
             of the new label.
             Otherwise, keep them the same.
          *)
          let new_taints =
            match prop.spec.prop.propagator_label with
            | None -> taints
            | Some label ->
                Taints.map
                  (propagate_taint_to_label
                     prop.spec.prop.propagator_replace_labels label)
                  taints
          in
          Lval_env.propagate_to prop.spec.var new_taints lval_env
        else lval_env)
      lval_env propagate_froms
  in
  let taints_propagated, lval_env =
    (* `thing` is the destination (the "to") of propagation. we collect all the
     * incoming taints by looking for the propagator ids in the environment. *)
    List.fold_left
      (fun (taints_in_acc, lval_env) prop ->
        let taints_from_prop =
          match Lval_env.propagate_from prop.spec.var lval_env with
          | None -> Taints.empty
          | Some taints -> taints
        in
        let lval_env =
          if prop.spec.prop.propagator_by_side_effect then
            match thing with
            (* If `thing` is an l-value of the form `x.a.b.c`, then taint can be propagated
               * by side-effect. A pattern-propagator may use this to e.g. propagate taint
               * from `x` to `y` in `f(x,y)`, so that subsequent uses of `y` are tainted
               * if `x` was previously tainted. *)
            | `Lval lval -> Lval_env.add lval_env lval taints_from_prop
            | `Exp _
            | `Ins _ ->
                lval_env
          else lval_env
        in
        (Taints.union taints_in_acc taints_from_prop, lval_env))
      (Taints.empty, lval_env) propagate_tos
  in
  (taints_propagated, lval_env)

let find_lval_taint_sources env ~labels lval =
  let source_pms = lval_is_source env.config lval in
  let mut_source_pms, reg_source_pms =
    (* If the lvalue is an exact match (overlap > 0.99) for a source
       * annotation, then we infer that the lvalue itself is now tainted
       * (presumably by side-effect) and we will update the `lval_env`
       * accordingly. Otherwise the lvalue belongs to a piece of code that
       * is a source of taint, but it is not tainted on its own. *)
    partition_mutating_sources source_pms
  in
  let taints_sources_reg =
    reg_source_pms |> taints_of_matches
    |> filter_new_taint_sources_by_labels labels
  and taints_sources_mut =
    mut_source_pms |> taints_of_matches
    |> filter_new_taint_sources_by_labels labels
  in
  let lval_env = Lval_env.add env.lval_env lval taints_sources_mut in
  (Taints.union taints_sources_reg taints_sources_mut, lval_env)

let rec check_tainted_lval env (lval : IL.lval) : Taints.t * Lval_env.t =
  let new_taints, lval_in_env, lval_env = check_tainted_lval_aux env lval in
  let taints_from_env = status_to_taints lval_in_env in
  let taints = Taints.union new_taints taints_from_env in
  let sinks =
    lval_is_sink env.config lval
    |> List.filter (Top_sinks.is_best_match env.top_sinks)
    |> Common.map trace_of_match
  in
  let findings = findings_of_tainted_sinks { env with lval_env } taints sinks in
  report_findings { env with lval_env } findings;
  (taints, lval_env)

and check_tainted_lval_aux env (lval : IL.lval) :
    Taints.t * [ `Clean | `None | `Tainted of Taints.t ] * Lval_env.t =
  (* Recursively checks an l-value bottom-up.
   *
   *  This check needs to combine matches from pattern-{sources,sanitizers,sinks}
   *  with the info we have stored in `env.lval_env`. This can be subtle, see
   *  comments below.
   *)
  match lval_is_sanitized env.config lval with
  (* See NOTE [is_sanitizer] *)
  (* TODO: We should check that taint and sanitizer(s) are unifiable. *)
  | _ :: _ as sanitizer_pms ->
      (* NOTE [lval/clean]:
       *  If lval is sanitized, then we will "bubble up" the `Clean status, so any
       *  taint recorded in lval_env for any extension of lval will be discarded.
       *
       *  So, if we are checking `x.a.b.c` and `x.a` is clean (could be due to
       *  sanitization) then any extension of `x.a` is considered clean as well,
       *  and we do look for taint info in the environment.
       *
       *  *IF* sanitization is side-effectful then any taint info will be removed
       *  from lval_env by sanitize_lval, but that is not guaranteed.
       *)
      let lval_env =
        sanitize_lval_by_side_effect env.lval_env sanitizer_pms lval
      in
      (Taints.empty, `Clean, lval_env)
  | [] ->
      (* Recursive call, check sub-lvalues first.
       *
       * It needs to be done bottom-up because any sub-lvalue can be a source and a
       * sink by itself, even if an extension of lval is not. For example, given
       * `x.a.b`, this lvalue may be considered sanitized, but at the same time `x.a`
       * could be tainted and considered a sink in some context. We cannot just check
       * `x.a.b` and forget about the sub-lvalues.
       *)
      let sub_new_taints, sub_in_env, lval_env =
        match lval with
        | { base; rev_offset = [] } ->
            (* Base case, no offset. *)
            let taints, lval_env = check_tainted_lval_base env base in
            (taints, `None, lval_env)
        | { base = _; rev_offset = _ :: rev_offset' } ->
            (* Recursive case, given `x.a.b` we must first check `x.a`. *)
            check_tainted_lval_aux env { lval with rev_offset = rev_offset' }
      in
      (* Check the status of lval in the environemnt. *)
      let lval_in_env =
        match sub_in_env with
        | `Clean ->
            (* See NOTE [lval/clean] *)
            `Clean
        | (`None | `Tainted _) as st -> (
            match Lval_env.dumb_find lval_env lval with
            | (`Clean | `Tainted _) as st' -> st'
            | `None ->
                (* HACK(field-sensitivity): Java: If we encounter `obj.getX` and `obj` has
                   * polymorphic taint,  and we know nothing specific about `obj.getX`, then
                   * we add the same offset `.getX` to the polymorphic taint coming from `obj`.
                   * See also 'propagate_taint_via_java_setter'. *)
                resolve_poly_taint_for_java_getters env lval st)
      in
      let taints_from_env = status_to_taints lval_in_env in
      (* Find taint sources matching lval. *)
      let current_taints = Taints.union sub_new_taints taints_from_env in
      let labels = labels_of_taints current_taints in
      let taints_from_sources, lval_env =
        find_lval_taint_sources { env with lval_env } ~labels lval
      in
      (* Check sub-expressions in the offset. *)
      let taints_from_offset, lval_env =
        match lval.rev_offset with
        | [] -> (Taints.empty, lval_env)
        | offset :: _ -> check_tainted_lval_offset { env with lval_env } offset
      in
      (* Check taint propagators. *)
      let taints_incoming (* TODO: find a better name *) =
        if env.options.taint_only_propagate_through_assignments then
          taints_from_sources
        else
          sub_new_taints
          |> Taints.union taints_from_sources
          |> Taints.union taints_from_offset
      in
      let taints_propagated, lval_env =
        handle_taint_propagators { env with lval_env } (`Lval lval)
          (taints_incoming |> Taints.union taints_from_env)
      in
      let new_taints = taints_incoming |> Taints.union taints_propagated in
      let sinks =
        lval_is_sink env.config lval
        (* For sub-lvals we require sinks to be exact matches. Why? Let's say
           * we have `sink(x.a)` and `x' is tainted but `x.a` is clean...
           * with the normal subset semantics for sinks we would consider `x'
           * itself to be a sink, and we would report a finding!
        *)
        |> List.filter is_exact
        |> Common.map trace_of_match
      in
      let all_taints = Taints.union taints_from_env new_taints in
      let findings =
        findings_of_tainted_sinks { env with lval_env } all_taints sinks
      in
      report_findings { env with lval_env } findings;
      (new_taints, lval_in_env, lval_env)

and check_tainted_lval_base env base =
  match base with
  | Var _
  | VarSpecial _ ->
      (Taints.empty, env.lval_env)
  | Mem e ->
      let taints, lval_env = check_tainted_expr env e in
      (taints, lval_env)

and check_tainted_lval_offset env offset =
  match offset.o with
  | Dot _n ->
      (* THINK: Allow fields to be taint sources, sanitizers, or sinks ??? *)
      (Taints.empty, env.lval_env)
  | Index e ->
      let taints, lval_env = check_tainted_expr env e in
      let taints =
        if propagate_through_indexes env then taints
        else (* Taints from the index should be ignored. *)
          Taints.empty
      in
      (taints, lval_env)

(* Test whether an expression is tainted, and if it is also a sink,
 * report the finding too (by side effect). *)
and check_tainted_expr env exp : Taints.t * Lval_env.t =
  let check env = check_tainted_expr env in
  let check_subexpr exp =
    match exp.e with
    | Fetch lval -> check_tainted_lval env lval
    | FixmeExp (_, _, Some e) -> check env e
    | Literal _
    | FixmeExp (_, _, None) ->
        (Taints.empty, env.lval_env)
    | Composite (_, (_, es, _)) -> union_map_taints_and_vars env check es
    | Operator ((op, _), es) ->
        let args_taints, lval_env =
          es
          |> Common.map IL_helpers.exp_of_arg
          |> union_map_taints_and_vars env check
        in
        let op_taints =
          match op with
          | G.Eq
          | G.NotEq
          | G.PhysEq
          | G.NotPhysEq
          | G.Lt
          | G.LtE
          | G.Gt
          | G.GtE
          | G.Cmp
          | G.RegexpMatch
          | G.NotMatch
          | G.In
          | G.NotIn
          | G.Is
          | G.NotIs ->
              if env.options.taint_assume_safe_comparisons then Taints.empty
              else args_taints
          | G.And
          | G.Or
          | G.Xor
          | G.Not
          | G.LSL
          | G.LSR
          | G.ASR
          | G.BitOr
          | G.BitXor
          | G.BitAnd
          | G.BitNot
          | G.BitClear
          | G.Plus
          | G.Minus
          | G.Mult
          | G.Div
          | G.Mod
          | G.Pow
          | G.FloorDiv
          | G.MatMult
          | G.Concat
          | G.Append
          | G.Range
          | G.RangeInclusive
          | G.NotNullPostfix
          | G.Length
          | G.Elvis
          | G.Nullish
          | G.Background
          | G.Pipe ->
              args_taints
        in
        (op_taints, lval_env)
    | Record fields ->
        union_map_taints_and_vars env
          (fun env -> function
            | Field (_, e)
            | Spread e ->
                check env e)
          fields
    | Cast (_, e) -> check env e
  in
  match exp_is_sanitized env exp with
  | Some lval_env ->
      (* TODO: We should check that taint and sanitizer(s) are unifiable. *)
      (Taints.empty, lval_env)
  | None ->
      let taints_sources =
        orig_is_source env.config exp.eorig |> taints_of_matches
      in
      let taints_exp, lval_env = check_subexpr exp in
      let taints =
        taints_exp
        |> union_new_taint_sources_filtering_labels ~new_:taints_sources
      in
      let taints_propagated, var_env =
        handle_taint_propagators { env with lval_env } (`Exp exp) taints
      in
      let taints = Taints.union taints taints_propagated in
      check_orig_if_sink env exp.eorig taints;
      (taints, var_env)

let check_tainted_var env (var : IL.name) : Taints.t * Lval_env.t =
  check_tainted_lval env (LV.lval_of_var var)

(* What is the taint denoted by 'sig_arg' ? *)
let taints_of_sig_arg env fparams args_exps args_taints (sig_arg : T.arg) =
  match sig_arg.offset with
  | [] -> find_pos_in_actual_args args_taints fparams sig_arg.pos
  | xs -> (
      (* We want to know what's the taint carried by 'arg_exp.x1. ... .xN'. *)
      let* arg_exp = find_pos_in_actual_args args_exps fparams sig_arg.pos in
      match arg_exp.e with
      | Fetch arg_lval ->
          let os = xs |> Common.map (fun x -> { o = Dot x; oorig = NoOrig }) in
          let lval =
            {
              arg_lval with
              rev_offset = List.rev_append os arg_lval.rev_offset;
            }
          in
          let arg_taints = check_tainted_lval env lval |> fst in
          Some arg_taints
      | __else__ -> None)

let check_function_signature env fun_exp args args_taints =
  match (!hook_function_taint_signature, fun_exp) with
  | Some hook, { e = Fetch f; eorig = SameAs eorig } ->
      let* fparams, fun_sig = hook env.config eorig in
      Some
        (fun_sig
<<<<<<< HEAD
        |> List.concat_map (function
             | T.ToReturn (taints, _return_tok) ->
                 taints
                 |> List.filter_map (fun t ->
                        match t.T.orig with
                        | Src src ->
                            let call_trace =
                              T.Call (eorig, t.tokens, src.call_trace)
                            in
                            Some
                              (Taints.singleton
                                 {
                                   orig = Src { src with call_trace };
                                   tokens = [];
                                 })
                        | Arg arg ->
                            let* arg_taints =
                              taints_of_sig_arg env fparams args args_taints arg
                            in
                            (* Get the token of the function *)
                            let* ident =
                              match f with
                              (* Case `$F()` *)
                              | { base = Var { ident; _ }; rev_offset = []; _ }
                              (* Case `$X. ... .$F()` *)
                              | {
                                  base = _;
                                  rev_offset = { o = Dot { ident; _ }; _ } :: _;
                                  _;
                                } ->
                                  Some ident
                              | __else__ -> None
                            in
                            Some
                              (arg_taints
                              |> Taints.map (fun taint ->
                                     let tokens =
                                       List.rev_append t.tokens
                                         (snd ident :: taint.tokens)
                                     in
                                     { taint with tokens })))
             | T.ToSink
                 { taints_with_precondition = taints, _requires; sink; _ } ->
                 (* TODO(brandon): use arg taints once interproc taint labels are a thing
                 *)
                 taints
                 |> List.filter_map (fun t ->
                        match t.T.orig with
                        | Src _ ->
                            (* THINK: Should we report something here? *)
                            None
                        (* TODO(brandon): this is wrong
                           this assumes a world where only one arg taint is ever relevant to
                           a given sink
                           when we refactor to allow sinks of multiple labeled taints,
                           we need to change this case. probably, it will involve producing
                           a single ToSink "finding" which uses all the taints, including
                           the argument taints induced here.
                        *)
                        | Arg arg ->
                            let sink = T.Call (eorig, t.tokens, sink) in
                            let* arg_taints =
                              taints_of_sig_arg env fparams args args_taints arg
                            in
                            arg_taints
                            |> Taints.iter (fun t ->
                                   findings_of_tainted_sinks env
                                     (Taints.singleton t) [ sink ]
                                   |> report_findings env);
                            None))
=======
        |> Common.map_filter (function
             | T.SrcToReturn (src, tokens, _return_tok) ->
                 let call_trace = T.Call (eorig, tokens, src.call_trace) in
                 Some
                   (Taints.singleton
                      { orig = Src { src with call_trace }; tokens = [] })
             | T.ArgToReturn (arg, tokens, _return_tok) ->
                 let* arg_taints =
                   taints_of_sig_arg env fparams args args_taints arg
                 in
                 (* Get the token of the function *)
                 let* ident =
                   match f with
                   (* Case `$F()` *)
                   | { base = Var { ident; _ }; rev_offset = []; _ }
                   (* Case `$X. ... .$F()` *)
                   | {
                       base = _;
                       rev_offset = { o = Dot { ident; _ }; _ } :: _;
                       _;
                     } ->
                       Some ident
                   | __else__ -> None
                 in
                 Some
                   (arg_taints
                   |> Taints.map (fun taint ->
                          let tokens =
                            List.rev_append tokens (snd ident :: taint.tokens)
                          in
                          { taint with tokens }))
             | T.ArgToSink (arg, tokens, sink) ->
                 let sink = T.Call (eorig, tokens, sink) in
                 let* arg_taints =
                   taints_of_sig_arg env fparams args args_taints arg
                 in
                 arg_taints
                 |> Taints.iter (fun t ->
                        findings_of_tainted_sink env (Taints.singleton t) sink
                        |> report_findings env);
                 None
             (* THINK: Should we report something here? *)
             | T.SrcToSink _ -> None)
>>>>>>> 5a443d19
        |> List.fold_left Taints.union Taints.empty)
  | None, _
  | Some _, _ ->
      None

(* Test whether an instruction is tainted, and if it is also a sink,
 * report the finding too (by side effect). *)
(* TODO: This should return a new var_env rather than just taint, it
 * makes more sense given that an instruction may have side-effects.
 * It Also makes simpler to handle sanitization by side-effect. *)
let check_tainted_instr env instr : Taints.t * Lval_env.t =
  let check_expr env = check_tainted_expr env in
  let check_instr = function
    | Assign (_, e) -> check_expr env e
    | AssignAnon _ -> (Taints.empty, env.lval_env) (* TODO *)
    | Call (_, e, args) ->
        let args_taints, (lval_env, all_taints) =
          args
          |> List.fold_left_map
               (fun (lval_env, all_taints) arg ->
                 let taints, lval_env =
                   check_expr { env with lval_env } (IL_helpers.exp_of_arg arg)
                 in
                 let new_acc = (lval_env, taints :: all_taints) in
                 match arg with
                 | Unnamed _ -> (new_acc, Unnamed taints)
                 | Named (id, _) -> (new_acc, Named (id, taints)))
               (env.lval_env, [])
          |> Common2.swap
        in
        let e_taints, lval_env = check_expr { env with lval_env } e in
        let all_args_taints =
          List.fold_left Taints.union Taints.empty all_taints
        in
        let opt_taint_sig = check_function_signature env e args args_taints in
        let lval_env =
          (* HACK: Java: If we encounter `obj.setX(arg)` we interpret this as `obj.getX = arg`. *)
          propagate_taint_via_java_setter { env with lval_env } e args
            all_args_taints
        in
        (* After we introduced Top_sinks, we need to explicitly support sinks like
         * `sink(...)` by considering that all of the parameters are sinks. To make
         * sure that we are backwards compatible, we do this for any sink that does
         * not match the `is_func_sink_with_focus` pattern.
         *)
        check_orig_if_sink env instr.iorig all_args_taints
          ~filter_sinks:(fun m -> not (is_func_sink_with_focus m.spec));
        let call_taints =
          match opt_taint_sig with
          | Some call_taints -> call_taints
          | None ->
              if not (propagate_through_functions env) then Taints.empty
              else
                (* Otherwise assume that the function will propagate
                   * the taint of its arguments. *)
                all_args_taints
        in
        (* We add the taint of the function itselt (i.e., 'e_taints') too.
         * DEEP: In DeepSemgrep this also helps identifying `x.foo()` as tainted
         * when `x` is tainted, because the call is represented in IL as `(x.foo)()`.
         * TODO: Properly track taint through objects. *)
        (Taints.union e_taints call_taints, lval_env)
    | CallSpecial (_, _, args) ->
        args
        |> Common.map IL_helpers.exp_of_arg
        |> union_map_taints_and_vars env check_expr
    | FixmeInstr _ -> (Taints.empty, env.lval_env)
  in
  let sanitizer_pms = orig_is_sanitized env.config instr.iorig in
  match sanitizer_pms with
  (* See NOTE [is_sanitizer] *)
  | _ :: _ ->
      (* TODO: We should check that taint and sanitizer(s) are unifiable. *)
      (Taints.empty, env.lval_env)
  | [] ->
      let taint_sources =
        orig_is_source env.config instr.iorig |> taints_of_matches
      in
      let taints_instr, lval_env' = check_instr instr.i in
      let taints =
        taints_instr
        |> union_new_taint_sources_filtering_labels ~new_:taint_sources
      in
      let taints_propagated, lval_env' =
        handle_taint_propagators
          { env with lval_env = lval_env' }
          (`Ins instr) taints
      in
      let taints = Taints.union taints taints_propagated in
      check_orig_if_sink env instr.iorig taints;
      (taints, lval_env')

(* Test whether a `return' is tainted, and if it is also a sink,
 * report the finding too (by side effect). *)
let check_tainted_return env tok e : Taints.t * Lval_env.t =
  let sinks =
    env.config.is_sink (G.Tk tok) @ orig_is_sink env.config e.eorig
    |> List.filter (Top_sinks.is_best_match env.top_sinks)
    |> Common.map trace_of_match
  in
  let taints, var_env' = check_tainted_expr env e in
  let findings = findings_of_tainted_sinks env taints sinks in
  report_findings env findings;
  (taints, var_env')

(*****************************************************************************)
(* Transfer *)
(*****************************************************************************)

let input_env ~enter_env ~(flow : F.cfg) mapping ni =
  let node = flow.graph#nodes#assoc ni in
  match node.F.n with
  | Enter -> enter_env
  | _else -> (
      let pred_envs =
        CFG.predecessors flow ni
        |> Common.map (fun (pi, _) -> mapping.(pi).D.out_env)
      in
      match pred_envs with
      | [] -> Lval_env.empty
      | [ penv ] -> penv
      | penv1 :: penvs -> List.fold_left Lval_env.union penv1 penvs)

let transfer :
    Lang.t ->
    Config_semgrep.t ->
    config ->
    Lval_env.t ->
    string option ->
    flow:F.cfg ->
    top_sinks:Top_sinks.t ->
    Lval_env.t D.transfn =
 fun lang options config enter_env opt_name ~flow ~top_sinks
     (* the transfer function to update the mapping at node index ni *)
       mapping ni ->
  (* DataflowX.display_mapping flow mapping show_tainted; *)
  let in' : Lval_env.t = input_env ~enter_env ~flow mapping ni in
  let node = flow.graph#nodes#assoc ni in
  let out' : Lval_env.t =
    let env =
      { lang; options; config; fun_name = opt_name; lval_env = in'; top_sinks }
    in
    match node.F.n with
    | NInstr x ->
        let taints, lval_env' = check_tainted_instr env x in
        let opt_lval = LV.lval_of_instr_opt x in
        let lval_env' =
          match opt_lval with
          | Some lval ->
              (* We call `check_tainted_lval` here because the assigned `lval`
               * itself could be annotated as a source of taint. *)
              let taints, lval_env' =
                check_tainted_lval { env with lval_env = lval_env' } lval
              in
              (* We check if the instruction is a sink, and if so the taints
               * from the `lval` could make a finding. *)
              check_orig_if_sink env x.iorig taints;
              lval_env'
          | None -> lval_env'
        in
        let lval_env' =
          let has_taints = not (Taints.is_empty taints) in
          match opt_lval with
          | Some lval ->
              if has_taints then
                (* Instruction returns tainted data, add taints to lval.
                 * See [Taint_lval_env] for details. *)
                Lval_env.add lval_env' lval taints
              else
                (* Instruction returns safe data, remove taints from lval.
                 * See [Taint_lval_env] for details. *)
                Lval_env.clean lval_env' lval
          | None ->
              (* Instruction returns 'void' or its return value is ignored. *)
              lval_env'
        in
        lval_env'
    | NCond (_tok, e)
    | NThrow (_tok, e) ->
        let _, lval_env' = check_tainted_expr env e in
        lval_env'
    | NReturn (tok, e) ->
        (* TODO: Move most of this to check_tainted_return. *)
        let taints, lval_env' = check_tainted_return env tok e in
        let finding = finding_of_tainted_return taints tok in
        report_findings env [ finding ];
        lval_env'
    | NLambda params ->
        params
        |> List.fold_left
             (fun lval_env var ->
               let _, lval_env = check_tainted_var { env with lval_env } var in
               lval_env)
             in'
    | NGoto _
    | Enter
    | Exit
    | TrueNode
    | FalseNode
    | Join
    | NOther _
    | NTodo _ ->
        in'
  in
  { D.in_env = in'; out_env = out' }

(*****************************************************************************)
(* Entry point *)
(*****************************************************************************)

let (fixpoint :
      ?in_env:Lval_env.t ->
      ?name:Var_env.var ->
      Lang.t ->
      Config_semgrep.t ->
      config ->
      F.cfg ->
      mapping) =
 fun ?in_env ?name:opt_name lang options config flow ->
  let init_mapping = DataflowX.new_node_array flow Lval_env.empty_inout in
  let enter_env =
    match in_env with
    | None -> Lval_env.empty
    | Some in_env -> in_env
  in
  let top_sinks =
    (* Here we compute the "canonical" or "top" sink matches, for each sink we check
     * whether there is a "best match" among the top nodes in the CFG.
     * See NOTE "Top sinks" *)
    top_level_sinks_in_nodes config flow
  in
  (* THINK: Why I cannot just update mapping here ? if I do, the mapping gets overwritten later on! *)
  (* DataflowX.display_mapping flow init_mapping show_tainted; *)
  DataflowX.fixpoint ~eq_env:Lval_env.equal ~init:init_mapping
    ~trans:(transfer lang options config enter_env opt_name ~flow ~top_sinks)
      (* tainting is a forward analysis! *)
    ~forward:true ~flow<|MERGE_RESOLUTION|>--- conflicted
+++ resolved
@@ -442,7 +442,6 @@
      the formula later, when we extract the PMs
   *)
   let sink_pm, ts = T.pm_of_trace sink in
-<<<<<<< HEAD
   let taints_and_bindings =
     Taints.elements taints
     |> Common.map (fun t ->
@@ -493,31 +492,6 @@
               merged_env;
             };
         ]
-=======
-  let req = eval_label_requires ~labels ts.sink_requires in
-  (* TODO: With taint labels it's less clear what is "the source",
-     * in fact, there could be many sources, each one providing a
-     * different label. Here these would be reported as different
-     * findings... We would need to have multiple sources in `SrcToSink`!
-     * And `ArgtoSink` needs to carry the other taint that reaches the
-     * sink besides the argument. *)
-  taints |> Taints.elements
-  |> Common.map_filter (fun (taint : T.taint) ->
-         let tokens = List.rev taint.tokens in
-         match taint.orig with
-         | Arg i ->
-             (* We need to check the label and unifiability requirements
-                at the call site. *)
-             Some (T.ArgToSink (i, tokens, sink))
-         | Src source ->
-             if req then
-               let src_pm, _ = T.pm_of_trace source.call_trace in
-               let* merged_env =
-                 merge_source_sink_mvars env sink_pm.PM.env src_pm.PM.env
-               in
-               Some (T.SrcToSink { source; tokens; sink; merged_env })
-             else None)
->>>>>>> 5a443d19
 
 (* Produces a finding for every unifiable source-sink pair. *)
 let findings_of_tainted_sinks env taints sinks : T.finding list =
@@ -1090,7 +1064,6 @@
       let* fparams, fun_sig = hook env.config eorig in
       Some
         (fun_sig
-<<<<<<< HEAD
         |> List.concat_map (function
              | T.ToReturn (taints, _return_tok) ->
                  taints
@@ -1161,51 +1134,6 @@
                                      (Taints.singleton t) [ sink ]
                                    |> report_findings env);
                             None))
-=======
-        |> Common.map_filter (function
-             | T.SrcToReturn (src, tokens, _return_tok) ->
-                 let call_trace = T.Call (eorig, tokens, src.call_trace) in
-                 Some
-                   (Taints.singleton
-                      { orig = Src { src with call_trace }; tokens = [] })
-             | T.ArgToReturn (arg, tokens, _return_tok) ->
-                 let* arg_taints =
-                   taints_of_sig_arg env fparams args args_taints arg
-                 in
-                 (* Get the token of the function *)
-                 let* ident =
-                   match f with
-                   (* Case `$F()` *)
-                   | { base = Var { ident; _ }; rev_offset = []; _ }
-                   (* Case `$X. ... .$F()` *)
-                   | {
-                       base = _;
-                       rev_offset = { o = Dot { ident; _ }; _ } :: _;
-                       _;
-                     } ->
-                       Some ident
-                   | __else__ -> None
-                 in
-                 Some
-                   (arg_taints
-                   |> Taints.map (fun taint ->
-                          let tokens =
-                            List.rev_append tokens (snd ident :: taint.tokens)
-                          in
-                          { taint with tokens }))
-             | T.ArgToSink (arg, tokens, sink) ->
-                 let sink = T.Call (eorig, tokens, sink) in
-                 let* arg_taints =
-                   taints_of_sig_arg env fparams args args_taints arg
-                 in
-                 arg_taints
-                 |> Taints.iter (fun t ->
-                        findings_of_tainted_sink env (Taints.singleton t) sink
-                        |> report_findings env);
-                 None
-             (* THINK: Should we report something here? *)
-             | T.SrcToSink _ -> None)
->>>>>>> 5a443d19
         |> List.fold_left Taints.union Taints.empty)
   | None, _
   | Some _, _ ->
