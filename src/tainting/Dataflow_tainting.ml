(* Yoann Padioleau, Iago Abal
 *
 * Copyright (C) 2019-2022 r2c
 *
 * This library is free software; you can redistribute it and/or
 * modify it under the terms of the GNU Lesser General Public License
 * version 2.1 as published by the Free Software Foundation, with the
 * special exception on linking described in file LICENSE.
 *
 * This library is distributed in the hope that it will be useful, but
 * WITHOUT ANY WARRANTY; without even the implied warranty of
 * MERCHANTABILITY or FITNESS FOR A PARTICULAR PURPOSE.  See the file
 * LICENSE for more details.
 *)
open Common
open IL
module G = AST_generic
module F = IL
module D = Dataflow_core
module Var_env = Dataflow_var_env
module VarMap = Var_env.VarMap
module PM = Pattern_match
module R = Rule
module LV = IL_helpers
module T = Taint
module Lval_env = Taint_lval_env
module Taints = T.Taint_set

let logger = Logging.get_logger [ __MODULE__ ]

(*****************************************************************************)
(* Prelude *)
(*****************************************************************************)
(* Tainting dataflow analysis.
 *
 * - This is a rudimentary taint analysis in some ways, but rather complex in
 *   other ways... We don't do alias analysis, and inter-procedural support
 *   (for DeepSemgrep) still doesn't cover some common cases. On the other hand,
 *   almost _anything_ can be a source/sanitizer/sink, we have taint propagators,
 *   etc.
 * - It is a MAY analysis, it finds *potential* bugs (the tainted path could not
 *   be feasible in practice).
 * - Field sensitivity is limited to l-values of the form x.a.b.c, see module
 *   Taint_lval_env and check_tainted_lval for more details. Very coarse grained
 *   otherwise, e.g. `x[i] = tainted` will taint the whole array,
 *
 * old: This was originally in src/analyze, but it now depends on
 *      Pattern_match, so it was moved to src/engine.
 *)

module DataflowX = Dataflow_core.Make (struct
  type node = F.node
  type edge = F.edge
  type flow = (node, edge) CFG.t

  let short_string_of_node n = Display_IL.short_string_of_node_kind n.F.n
end)

module LabelSet = Set.Make (String)
module SMap = Map.Make (String)

(*****************************************************************************)
(* Types *)
(*****************************************************************************)

type var = Var_env.var
type overlap = float

type 'spec tmatch = {
  spec : 'spec;
  spec_pm : PM.t;
  range : Range.t;
  overlap : overlap;
}

type a_propagator = {
  kind : [ `From | `To ];
  prop : R.taint_propagator;
  var : var;
}

type config = {
  filepath : Common.filename;
  rule_id : string;
  is_source : G.any -> R.taint_source tmatch list;
  is_propagator : AST_generic.any -> a_propagator tmatch list;
  is_sink : G.any -> R.taint_sink tmatch list;
  is_sanitizer : G.any -> R.taint_sanitizer tmatch list;
      (* NOTE [is_sanitizer]:
       * A sanitizer is more "extreme" than you may expect. When a piece of code is
       * "sanitized" Semgrep will just not check it. For example, something like
       * `sanitize(sink(tainted))` will not yield any finding.
       * *)
  unify_mvars : bool;
  handle_findings : var option -> T.finding list -> Lval_env.t -> unit;
}

type mapping = Lval_env.t D.mapping

(* HACK: Tracks tainted functions intrafile. *)
type fun_env = (var, Taints.t) Hashtbl.t

(* NOTE "Top sinks":
 * (See note "Taint-tracking via ranges" in 'Match_tainting_mode.ml' for context.)
 *
 * We use sub-range checks to determine whether a piece of code is a sink, and this
 * can lead to unintuitive results. For example, `sink(if tainted then ok1 else ok2)`
 * is reported as a tainted sink despite `if tainted then ok1 else ok2` is actually
 * not tainted. The problem is that `tainted` is inside what `sink(...)` matches,
 * and using a sub-range check we end up considering `tainted` itself as a sink.
 *
 * Unfortunately simply checking for exact matches is fragile, because sometimes we
 * are not able to match sinks exactly. For example, if you want `echo ...;` to be a
 * sink in PHP, you cannot omit the ';' as `echo` is not an expression. But in the
 * IL, `echo` is represented as a `Call` instruction and the ';' is not part of the
 * `iorig`.
 *
 * A simple alternative would have been to add an `exact: true` option to request
 * exact matches. This is trivial to implement but it is more a "patch" than a
 * proper fix. It breaks some taint rules, and users would often not understand when
 * and why they need to set (or unset) this option to make their rules work.
 *
 * So, instead, we went for a solution that requires no extra option, it just works,
 * but it is a lot more complex to implement. Given a sink specification, we
 * check whether the sink matches any of the top-level nodes in the CFG (see
 * 'IL.node_kind'). Given two sink matches, if one is contained inside the other,
 * then we consider them the same match and we take the larger one as the canonical.
 * We store the canonical sink matches in a 'Top_sinks' data structure, and we use
 * these "top sinks" matches as a practical definition of what an "exact match" is.
 * For example, if the sink specification is `echo ...;`, and the code we have is
 * `echo $_GET['foo'];`, then this method will determine that `echo $_GET['foo']`
 * is the best match we can get, and that becomes the definition of exact. Then,
 * when we check whether an expression or instruction is a sink, if its range is a
 * strict sub-range of one of these top sinks, we simply disregard it (because it
 * is not an exact match). In our example above the top sink match will be
 * `sink(if tainted then ok1 else ok2)`, so we will disregard `tainted` as a sink
 * because we know there is a better match.
 *)
module Top_sinks = struct
  (* For m, m' in S.t, not (m.range $<=$ m'.range) && not (m'.range $<=$ m.range) *)
  module S = Set.Make (struct
    type t = R.taint_sink tmatch

    (* This compare function is subtle but it allows both `add` and `is_best_match`
     * to be simple and quite efficient. *)
    let compare m1 m2 =
      let sink_id_cmp = String.compare m1.spec.R.sink_id m2.spec.R.sink_id in
      if sink_id_cmp <> 0 then sink_id_cmp
      else
        (* If m1 is contained in m2 or vice-versa, then they are the *same* sink match.
         * We only want to keep one match per sink, the best match! *)
        let r1 = m1.range in
        let r2 = m2.range in
        if Range.(r1 $<=$ r2 || r2 $<=$ r1) then 0 else Stdlib.compare r1 r2
  end)

  type t = S.t

  let empty = S.empty

  let _debug sinks =
    sinks |> S.elements
    |> Common.map (fun m -> Range.content_at_range m.spec_pm.file m.range)
    |> String.concat " ; "

  let rec add m' sinks =
    (* We check if we have another match for the *same* sink specification
     * (i.e., same 'sink_id'), and if so we must keep the best match and drop
     * the other one. *)
    match S.find_opt m' sinks with
    | None -> S.add m' sinks
    | Some m ->
        let r = m.range in
        let r' = m'.range in
        (* Note that by `S`s definition, either `r` is contained in `r'` or vice-versa. *)
        if r'.start > r.start || r'.end_ < r.end_ then
          (* The new match is a worse fit so we keep the current one. *)
          sinks
        else
          (* We found a better (larger) match! *)
          (* There may be several matches in `sinks` that are subsumed by `m'`.
           * E.g. we could have found sinks at ranges (1,5) and (6,10), and then
           * we find that there is better sink match at range (1,10). This
           * new larger match subsumes both (1,5) and (6, 10) matches.
           * Thus, before we try adding `m'` to `sinks`, we need to make sure
           * that there is no other match `m` that is included in `m'`.
           * Otherwise `m'` would be considered a duplicate and it would not
           * be added (e.g., if we try adding the range (1,10) to a set that
           * still contains the range (6,10), given our `compare` function above
           * the (1,10) range will be considered a duplicate), hence the
           * recursive call to `add` here. *)
          add m' (S.remove m sinks)

  let is_best_match sinks m' =
    match S.find_opt m' sinks with
    | None -> true
    | Some m -> m.range =*= m'.range
end

(* THINK: Separate read-only enviroment into a new a "cfg" type? *)
type env = {
  lang : Lang.t;
  options : Config_semgrep.t; (* rule options *)
  config : config;
  fun_name : var option;
  lval_env : Lval_env.t;
  top_sinks : Top_sinks.t;
}

(*****************************************************************************)
(* Hooks *)
(*****************************************************************************)

let hook_function_taint_signature = ref None

(*****************************************************************************)
(* Options *)
(*****************************************************************************)

let propagate_through_functions env =
  (not env.options.taint_assume_safe_functions)
  && not env.options.taint_only_propagate_through_assignments

let propagate_through_indexes env =
  (not env.options.taint_assume_safe_indexes)
  && not env.options.taint_only_propagate_through_assignments

(*****************************************************************************)
(* Helpers *)
(*****************************************************************************)

let ( let+ ) x f =
  match x with
  | None -> []
  | Some x -> f x

let status_to_taints = function
  | `None (* no info *)
  | `Clean (* clean, from previous sanitization *)
  | `Sanitized (* clean, because a sanitizer matched "right now" *) ->
      Taints.empty
  | `Tainted taints -> taints

let is_exact x = x.overlap > 0.99

let union_map_taints_and_vars env f xs =
  let taints, lval_env =
    xs
    |> List.fold_left
         (fun (taints1, lval_env) x ->
           let taints2, lval_env = f { env with lval_env } x in
           (Taints.union taints1 taints2, lval_env))
         (Taints.empty, env.lval_env)
  in
  let taints =
    if env.options.taint_only_propagate_through_assignments then Taints.empty
    else taints
  in
  (taints, lval_env)

let str_of_name name = spf "%s:%s" (fst name.ident) (G.SId.show name.sid)
let orig_is_source config orig = config.is_source (any_of_orig orig)
let orig_is_sanitized config orig = config.is_sanitizer (any_of_orig orig)
let orig_is_sink config orig = config.is_sink (any_of_orig orig)

let orig_is_best_sink env orig : R.taint_sink tmatch list =
  orig_is_sink env.config orig
  |> List.filter (Top_sinks.is_best_match env.top_sinks)

let any_of_lval lval =
  match lval with
  | { rev_offset = { oorig; _ } :: _; _ } -> any_of_orig oorig
  | { base = Var var; rev_offset = [] } ->
      let _, tok = var.ident in
      G.Tk tok
  | { base = VarSpecial (_, tok); rev_offset = [] } -> G.Tk tok
  | { base = Mem e; rev_offset = [] } -> any_of_orig e.eorig

let lval_is_source config lval = config.is_source (any_of_lval lval)
let lval_is_sanitized config lval = config.is_sanitizer (any_of_lval lval)
let lval_is_sink config lval = config.is_sink (any_of_lval lval)
let sink_of_match x = { T.pm = x.spec_pm; rule_sink = x.spec }

let taints_of_matches ~incoming xs =
  xs |> Common.map (fun x -> (x.spec_pm, x.spec)) |> T.taints_of_pms ~incoming

let report_findings env findings =
  if findings <> [] then
    env.config.handle_findings env.fun_name findings env.lval_env

let top_level_sinks_in_nodes config flow =
  (* We traverse the CFG and we check whether the top-level expressions match
   * any sink specification. Those that do match a sink are potential
   * "top-level sinks". See NOTE "Top sinks". *)
  (* TODO: This handles the common cases that people have more often complained
   * about, it doesn't yet handle e.g. a sink specification like `sink([$SINK, ...])`
   * (with `focus-metavariable: $SINK`), and code like `sink([ok1 if tainted else ok2])`.
   * For that, we would need to visit subexpressions. *)
  flow.CFG.reachable |> CFG.NodeiSet.to_seq
  |> Stdcompat.Seq.concat_map (fun ni ->
         let origs_of_args args =
           Seq.map (fun a -> (IL_helpers.exp_of_arg a).eorig) (List.to_seq args)
         in
         let node = flow.CFG.graph#nodes#assoc ni in
         match node.n with
         | NInstr instr ->
             let top_expr_origs : orig Seq.t =
               Seq.cons instr.iorig
                 (match instr.i with
                 | Call (_, c, args) -> Seq.cons c.eorig (origs_of_args args)
                 | CallSpecial (_, _, args) -> origs_of_args args
                 | Assign (_, e) -> List.to_seq [ e.eorig ]
                 | AssignAnon _
                 | FixmeInstr _ ->
                     Seq.empty)
             in
             top_expr_origs
             |> Stdcompat.Seq.concat_map (fun o ->
                    orig_is_sink config o |> List.to_seq)
         | NCond (_, exp)
         | NReturn (_, exp)
         | NThrow (_, exp) ->
             orig_is_sink config exp.eorig |> List.to_seq
         | Enter
         | Exit
         | TrueNode
         | FalseNode
         | Join
         | NGoto _
         | NLambda _
         | NOther _
         | NTodo _ ->
             Seq.empty)
  |> Seq.fold_left (fun s x -> Top_sinks.add x s) Top_sinks.empty

(* Checks whether the sink corresponds has the shape
 *
 *     patterns:
 *     - pattern: <func>(<args>)
 *     - focus-metavariable: $MVAR
 *
 * In which case we know that the function call itself is not the sink, but
 * either the <func> or one (or more) of the <args>.
 *)
let is_func_sink_with_focus taint_sink =
  match taint_sink.Rule.sink_formula with
  | Rule.And
      ( _,
        {
          conjuncts = [ P { pat = Sem ((lazy (E { e = Call _; _ })), _); _ } ];
          focus = [ _focus ];
          _;
        } ) ->
      true
  | __else__ -> false

let unify_mvars_sets mvars1 mvars2 =
  let xs =
    List.fold_left
      (fun xs (mvar, mval) ->
        xs >>= fun xs ->
        match List.assoc_opt mvar mvars2 with
        | None -> Some ((mvar, mval) :: xs)
        | Some mval' ->
            if Metavariable.equal_mvalue mval mval' then
              Some ((mvar, mval) :: xs)
            else None)
      (Some []) mvars1
  in
  let ys =
    List.filter (fun (mvar, _) -> not @@ List.mem_assoc mvar mvars1) mvars2
  in
  Option.map (fun xs -> xs @ ys) xs

let sink_biased_union_mvars source_mvars sink_mvars =
  let source_mvars' =
    List.filter
      (fun (mvar, _) -> not @@ List.mem_assoc mvar sink_mvars)
      source_mvars
  in
  Some (source_mvars' @ sink_mvars)

let merge_source_mvars bindings =
  let flat_bindings = List.concat bindings in
  let bindings_tbl =
    flat_bindings
    |> Common.map (fun (mvar, _) -> (mvar, None))
    |> List.to_seq |> Hashtbl.of_seq
  in
  flat_bindings
  |> List.iter (fun (mvar, mval) ->
         match Hashtbl.find_opt bindings_tbl mvar with
         | None ->
             (* This should only happen if we've previously found that
                there is a conflict between bound values at `mvar` in
                the sources.
             *)
             ()
         | Some None ->
             (* This is our first time seeing this value, let's just
                add it in.
             *)
             Hashtbl.replace bindings_tbl mvar (Some mval)
         | Some (Some mval') ->
             if not (Metavariable.equal_mvalue mval mval') then
               Hashtbl.remove bindings_tbl mvar);
  (* After this, the only surviving bindings should be those where
     there was no conflict between bindings in different sources.
  *)
  bindings_tbl |> Hashtbl.to_seq |> List.of_seq
  |> Common.map_filter (fun (mvar, mval_opt) ->
         match mval_opt with
         | None ->
             (* This actually shouldn't really be possible, every
                binding should either not exist, or contain a value
                if there's no conflict. But whatever. *)
             None
         | Some mval -> Some (mvar, mval))

(* Merge source's and sink's bound metavariables. *)
let merge_source_sink_mvars env source_mvars sink_mvars =
  if env.config.unify_mvars then
    (* This used to be the default, but it turned out to be confusing even for
     * r2c's security team! Typically you think of `pattern-sources` and
     * `pattern-sinks` as independent. We keep this option mainly for
     * backwards compatibility, it may be removed later on if no real use
     * is found. *)
    unify_mvars_sets source_mvars sink_mvars
  else
    (* The union of both sets, but taking the sink mvars in case of collision. *)
    sink_biased_union_mvars source_mvars sink_mvars

let partition_mutating_sources sources_matches =
  sources_matches
  |> List.partition (fun (m : R.taint_source tmatch) ->
         m.spec.source_by_side_effect && is_exact m)

let propagate_taint_via_java_setter env e args all_args_taints =
  match (e, args) with
  | ( {
        e =
          Fetch
            ({ base = Var _obj; rev_offset = [ ({ o = Dot m; _ } as offset) ] }
            as lval);
        _;
      },
      [ _ ] )
    when env.lang =*= Lang.Java
         && Stdcompat.String.starts_with ~prefix:"set" (fst m.IL.ident) ->
      let prop_name = "get" ^ Str.string_after (fst m.IL.ident) 3 in
      let prop_lval =
        let o = Dot { m with ident = (prop_name, snd m.IL.ident) } in
        { lval with rev_offset = [ { offset with o } ] }
      in
      if not (Taints.is_empty all_args_taints) then
        Lval_env.add env.lval_env prop_lval all_args_taints
      else env.lval_env
  | __else__ -> env.lval_env

let resolve_poly_taint_for_java_getters env lval st =
  (* NOTE: This is a hack and it doesn't handle all cases, but it's mean to handle
   * the most basic ones. It does work for more than just getters. However, it
   * needs some testing and for now it's safer to restrict it to Java and getX. *)
  if env.lang =*= Java then
    match lval.rev_offset with
    | { o = Dot n; _ } :: _
      when Stdcompat.String.starts_with ~prefix:"get" (fst n.ident) -> (
        match st with
        | `Sanitized
        | `Clean
        | `None ->
            st
        | `Tainted taints ->
            let taints' =
              taints
              |> Taints.map (fun taint ->
                     match taint.orig with
                     | Arg arg ->
                         let arg' = { arg with offset = arg.offset @ [ n ] } in
                         { taint with orig = Arg arg' }
                     | Src _ -> taint)
            in
            `Tainted taints')
    | _ :: _
    | [] ->
        st
  else st

(* For all our new sources, we need to know that they only hold if a certain
   formula holds of the incoming taints to the source.
   So here we just do the job of actually constraining the taints to have these
   preconditions.
   Later on, when we produce a pattern match, we will solve to see if this
   formula is satisfied. We don't know right now, however, because there may be
   argument taint involved.
*)

let find_pos_in_actual_args args_taints fparams =
  let pos_args_taints, named_args_taints =
    List.partition_map
      (function
        | Unnamed taints -> Left taints
        | Named (id, taints) -> Right (id, taints))
      args_taints
  in
  let named_arg_map =
    named_args_taints
    |> List.fold_left
         (fun map ((s, _), taint) -> SMap.add s taint map)
         SMap.empty
  in
  let name_to_taints = Hashtbl.create 10 in
  let idx_to_taints = Hashtbl.create 10 in
  (* We first process the named arguments, and then positional arguments.
   *)
  let remaining_params =
    (* Here, we take all the named arguments and remove them from the list of parameters.
     *)
    List.fold_right
      (fun param acc ->
        match param with
        | G.Param { pname = Some (s', _); _ } -> (
            match SMap.find_opt s' named_arg_map with
            | Some taints ->
                (* If this parameter is one of our arguments, insert a mapping and then remove it
                   from the list of remaining parameters.*)
                Hashtbl.add name_to_taints s' taints;
                acc
                (* Otherwise, it has not been consumed, so keep it in the remaining parameters.*)
            | None -> param :: acc (* Same as above. *))
        | __else__ -> param :: acc)
      (Tok.unbracket fparams) []
  in
  let _ =
    (* We then process all of the positional arguments in order of the remaining parameters.
     *)
    pos_args_taints
    |> List.fold_left
         (fun (i, remaining_params) taints ->
           match remaining_params with
           | [] ->
               logger#error
                 "More args to function than there are positional arguments in \
                  function signature";
               (i + 1, [])
           | _ :: rest ->
               Hashtbl.add idx_to_taints i taints;
               (i + 1, rest))
         (0, remaining_params)
  in
  fun (s, i) ->
    let taint_opt =
      match
        (Hashtbl.find_opt name_to_taints s, Hashtbl.find_opt idx_to_taints i)
      with
      | Some taints, _ -> Some taints
      | _, Some taints -> Some taints
      | __else__ -> None
    in
    if Option.is_none taint_opt then
      logger#error
        "cannot match taint variable with function arguments (%i: %s)" i s;
    taint_opt

(*****************************************************************************)
(* Labels *)
(*****************************************************************************)

let labels_of_taints taints : LabelSet.t =
  taints
  |> Common.map_filter (fun (t : T.taint) ->
         match t.orig with
         | Src src -> Some src.label
         | Arg _ -> None)
  |> LabelSet.of_list

(* coupling: if you modify the code here, you may need to modify 'Parse_rule.parse_taint_requires' too. *)
let rec eval_label_requires ~labels e =
  match e with
  | T.Bool v -> v
  | Label str -> LabelSet.mem str labels
  | Not e -> not (eval_label_requires ~labels e)
  | And xs ->
      xs
      |> Common.map (eval_label_requires ~labels)
      |> List.fold_left ( && ) true
  | Or xs ->
      xs
      |> Common.map (eval_label_requires ~labels)
      |> List.fold_left ( || ) false

(* This is where we actually do the solving of the "hypothetical taint".
   To recap, to deal with taint which may or may not exist due to the
   later value of taint variables, we need to attach a "precondition" to
   such hypothetical taints, detailing the conditions upon which they can
   appear.

   We do this super lazily, because we can't know whether it's solvable until
   we actually substitute for any argument taint variables that may be involved.
   Once that substitution has been done, however, we need to solve to figure out
   if this hypothetical taint could exist after all.

   This can only happen if the precondition formula is satisfied by all of
   the dependency taints that really do "exist", in the sense that they are known
   to be un-hypothetical and not polymorphic, or hypothetical and their preconditions
   are solved in the same way.

   That's what this does.
*)
let rec taint_can_exist taint =
  match taint.T.orig with
  | Arg _ -> false
  | Src { precondition = None; _ } -> true
  | Src { precondition = Some (incoming, expr); _ } ->
      solve_precondition (incoming, expr)

and solve_precondition (incoming, expr) =
  let labels = List.filter taint_can_exist incoming |> labels_of_taints in
  eval_label_requires ~labels expr

let taints_satisfy_requires taints expr = solve_precondition (taints, expr)

(* This function is used to convert some taint thing we're holding
   to one which has been propagated to a new label.
   See [handle_taint_propagators] for more.
*)
let propagate_taint_to_label replace_labels label (taint : T.taint) =
  let new_orig =
    match (taint.orig, replace_labels) with
    (* if there are no replaced labels specified, we will replace
       indiscriminately
    *)
    | Src src, None -> T.Src { src with label }
    | Src src, Some replace_labels when List.mem src.T.label replace_labels ->
        T.Src { src with label }
    | Src src, _ -> Src src
    | Arg arg, _ -> Arg arg
  in
  { taint with orig = new_orig }

(*****************************************************************************)
(* Reporting findings *)
(*****************************************************************************)

(* Potentially produces a finding from incoming taints + call traces to a sink.
   Note that, while this sink has a `requires` and incoming labels,
   we decline to solve this now!
   We will figure out how many actual Semgrep findings are generated
   when this information is used, later.
*)
let findings_of_tainted_sink env taints_with_traces (sink : T.sink) :
    T.finding list =
  match taints_with_traces with
  | [] -> []
  | _ :: _ -> (
      (* We cannot check whether we satisfy the `requires` here.
         This is because this sink may be inside of a function, meaning that
         argument taint can reach it, which can only be instantiated at the
         point where we call the function.
         So we record the `requires` within the taint finding, and evaluate
         the formula later, when we extract the PMs
      *)
      let { T.pm = sink_pm; rule_sink = ts } = sink in
      let taints_and_bindings =
        taints_with_traces
        |> Common.map (fun ({ T.taint; _ } as item) ->
               let bindings =
                 match taint.T.orig with
                 | T.Arg _ -> []
                 | Src source ->
                     let src_pm, _ = T.pm_of_trace source.call_trace in
                     src_pm.PM.env
               in
               let new_taint = { taint with tokens = List.rev taint.tokens } in
               ({ item with taint = new_taint }, bindings))
      in
      (* If `unify_mvars` is set, then we will just do the previous behavior,
         and emit a finding for every single source coming into the sink.
         This will mean we don't regress on `taint_unify_mvars: true` rules.

         This is problematic because there may be many sources, all of which do not
         unify with each other, but which unify with the sink.
         If we did as below and unified them all with each other, we would sometimes
         produce no findings when we should.
      *)
      (* The same will happen if our sink does not have an explicit `requires`.

         This is because our behavior in the second case will remove metavariables
         from the finding, if they conflict in the sources.

         This can lead to a loss of metavariable interpolation in the finding message,
         even for "vanilla" taint mode rules that don't use labels, for instance if
         we had two instances of the source

         foo($X)

         reaching a sink, where in both instances, `$X` is not the same. The current
         behavior is that one of the `$X` bindings is chosen arbitrarily. We will
         try to keep this behavior here.
      *)
      if env.config.unify_mvars || Option.is_none (snd ts.sink_requires) then
        taints_and_bindings
        |> Common.map_filter (fun (t, bindings) ->
               let* merged_env =
                 merge_source_sink_mvars env sink_pm.PM.env bindings
               in
               Some
                 (T.ToSink
                    {
                      taints_with_precondition = ([ t ], R.get_sink_requires ts);
                      sink;
                      merged_env;
                    }))
      else
        match
          taints_and_bindings |> Common.map snd |> merge_source_mvars
          |> merge_source_sink_mvars env sink_pm.PM.env
        with
        | None -> []
        | Some merged_env ->
            [
              T.ToSink
                {
                  taints_with_precondition =
<<<<<<< HEAD
                    ([ t ], T.expr_to_precondition (R.get_sink_requires ts));
                  sink;
                  merged_env;
                }))
  else
    match
      taints_and_bindings |> Common.map snd |> merge_source_mvars
      |> merge_source_sink_mvars env sink_pm.PM.env
    with
    | None -> []
    | Some merged_env ->
        [
          T.ToSink
            {
              taints_with_precondition =
                ( Common.map fst taints_and_bindings,
                  T.expr_to_precondition (R.get_sink_requires ts) );
              sink;
              merged_env;
            };
        ]
=======
                    (Common.map fst taints_and_bindings, R.get_sink_requires ts);
                  sink;
                  merged_env;
                };
            ])
>>>>>>> 93379a99

(* Produces a finding for every unifiable source-sink pair. *)
let findings_of_tainted_sinks env taints sinks : T.finding list =
  if Taints.is_empty taints then []
  else
    sinks
    |> List.concat_map (fun sink ->
           (* This is where all taint findings start. If it's interproc,
              the call trace will be later augmented into the Call variant,
              but it starts out here as just a PM variant.
           *)
           let taints_with_traces =
             taints |> Taints.elements
             |> Common.map (fun t ->
                    { T.taint = t; sink_trace = T.PM (sink.T.pm, ()) })
           in
           findings_of_tainted_sink env taints_with_traces sink)

let finding_of_tainted_return taints return_tok : T.finding =
  let taints = taints |> Taints.elements in
  T.ToReturn
    ( taints |> Common.map (fun t -> { t with T.tokens = List.rev t.T.tokens }),
      return_tok )

let check_orig_if_sink env ?filter_sinks orig taints =
  let sinks = orig_is_best_sink env orig in
  let sinks =
    match filter_sinks with
    | None -> sinks
    | Some sink_pred -> sinks |> List.filter sink_pred
  in
  let sinks = sinks |> Common.map sink_of_match in
  let findings = findings_of_tainted_sinks env taints sinks in
  report_findings env findings

<<<<<<< HEAD
=======
let filter_new_taint_sources_by_labels labels taints =
  Taints.fold
    (fun new_taint taints ->
      match new_taint.orig with
      | Arg _ -> Taints.add new_taint taints
      | Src src ->
          let _, ts = T.pm_of_trace src.call_trace in
          let req = eval_label_requires ~labels ts.source_requires in
          if req then Taints.add new_taint taints else taints)
    taints Taints.empty

let union_new_taint_sources_filtering_labels ~new_ curr =
  let labels = labels_of_taints curr in
  let new_filtered = filter_new_taint_sources_by_labels labels new_ in
  Taints.union new_filtered curr

let find_pos_in_actual_args args_taints fparams =
  let pos_args_taints, named_args_taints =
    List.partition_map
      (function
        | Unnamed taints -> Left taints
        | Named (id, taints) -> Right (id, taints))
      args_taints
  in
  let named_arg_map =
    named_args_taints
    |> List.fold_left
         (fun map ((s, _), taint) -> SMap.add s taint map)
         SMap.empty
  in
  let name_to_taints = Hashtbl.create 10 in
  let idx_to_taints = Hashtbl.create 10 in
  (* We first process the named arguments, and then positional arguments.
   *)
  let remaining_params =
    (* Here, we take all the named arguments and remove them from the list of parameters.
     *)
    List.fold_right
      (fun param acc ->
        match param with
        | G.Param { pname = Some (s', _); _ } -> (
            match SMap.find_opt s' named_arg_map with
            | Some taints ->
                (* If this parameter is one of our arguments, insert a mapping and then remove it
                   from the list of remaining parameters.*)
                Hashtbl.add name_to_taints s' taints;
                acc
                (* Otherwise, it has not been consumed, so keep it in the remaining parameters.*)
            | None -> param :: acc (* Same as above. *))
        | __else__ -> param :: acc)
      (Tok.unbracket fparams) []
  in
  let _ =
    (* We then process all of the positional arguments in order of the remaining parameters.
     *)
    pos_args_taints
    |> List.fold_left
         (fun (i, remaining_params) taints ->
           match remaining_params with
           | [] ->
               logger#error
                 "More args to function than there are positional arguments in \
                  function signature";
               (i + 1, [])
           | _ :: rest ->
               Hashtbl.add idx_to_taints i taints;
               (i + 1, rest))
         (0, remaining_params)
  in
  fun (s, i) ->
    let taint_opt =
      match
        (Hashtbl.find_opt name_to_taints s, Hashtbl.find_opt idx_to_taints i)
      with
      | Some taints, _ -> Some taints
      | _, Some taints -> Some taints
      | __else__ -> None
    in
    if Option.is_none taint_opt then
      logger#error
        "cannot match taint variable with function arguments (%i: %s)" i s;
    taint_opt

(* This function is used to convert some taint thing we're holding
   to one which has been propagated to a new label.
   See [handle_taint_propagators] for more.
*)
let propagate_taint_to_label replace_labels label (taint : T.taint) =
  let new_orig =
    match (taint.orig, replace_labels) with
    (* if there are no replaced labels specified, we will replace
       indiscriminately
    *)
    | Src src, None -> T.Src { src with label }
    | Src src, Some replace_labels when List.mem src.T.label replace_labels ->
        T.Src { src with label }
    | Src src, _ -> Src src
    | Arg arg, _ -> Arg arg
  in
  { taint with orig = new_orig }

let propagate_taint_via_java_setter env e args all_args_taints =
  match (e, args) with
  | ( {
        e =
          Fetch
            ({ base = Var _obj; rev_offset = [ ({ o = Dot m; _ } as offset) ] }
            as lval);
        _;
      },
      [ _ ] )
    when env.lang =*= Lang.Java
         && Stdcompat.String.starts_with ~prefix:"set" (fst m.IL.ident) ->
      let prop_name = "get" ^ Str.string_after (fst m.IL.ident) 3 in
      let prop_lval =
        let o = Dot { m with ident = (prop_name, snd m.IL.ident) } in
        { lval with rev_offset = [ { offset with o } ] }
      in
      if not (Taints.is_empty all_args_taints) then
        Lval_env.add env.lval_env prop_lval all_args_taints
      else env.lval_env
  | __else__ -> env.lval_env

let resolve_poly_taint_for_java_getters env lval st =
  (* NOTE: This is a hack and it doesn't handle all cases, but it's mean to handle
   * the most basic ones. It does work for more than just getters. However, it
   * needs some testing and for now it's safer to restrict it to Java and getX. *)
  if env.lang =*= Java then
    match lval.rev_offset with
    | { o = Dot n; _ } :: _
      when Stdcompat.String.starts_with ~prefix:"get" (fst n.ident) -> (
        match st with
        | `Sanitized
        | `Clean
        | `None ->
            st
        | `Tainted taints ->
            let taints' =
              taints
              |> Taints.map (fun taint ->
                     match taint.orig with
                     | Arg ({ offset; _ } as arg) when not (List.mem n offset)
                       ->
                         (* If the offset we are trying to take is already in the
                            list of offsets, don't append it! This is so we don't
                            never-endingly loop the dataflow and make it think the
                            Arg taint is never-endingly changing.

                            For instance, this code example would previously loop,
                            if `x` started with an `Arg` taint:
                            while (true) { x = x.getX(); }
                         *)
                         let arg' = { arg with offset = arg.offset @ [ n ] } in
                         { taint with orig = Arg arg' }
                     | Arg _
                     | Src _ ->
                         taint)
            in
            `Tainted taints')
    | _ :: _
    | [] ->
        st
  else st

>>>>>>> 93379a99
(*****************************************************************************)
(* Tainted *)
(*****************************************************************************)

let sanitize_lval_by_side_effect lval_env sanitizer_pms lval =
  let lval_is_now_safe =
    (* If the l-value is an exact match (overlap > 0.99) for a sanitizer
     * annotation, then we infer that the l-value itself has been updated
     * (presumably by side-effect) and is no longer tainted. We will update
     * the environment (i.e., `lval_env') accordingly. *)
    List.exists
      (fun (m : R.taint_sanitizer tmatch) ->
        m.spec.sanitizer_by_side_effect && is_exact m)
      sanitizer_pms
  in
  if lval_is_now_safe then Lval_env.clean lval_env lval else lval_env

(* Check if an expression is sanitized, if so returns `Some' and otherise `None'.
   If the expression is of the form `x.a.b.c` then we try to sanitize it by
   side-effect, in which case this function will return a new lval_env. *)
let exp_is_sanitized env exp =
  match orig_is_sanitized env.config exp.eorig with
  (* See NOTE [is_sanitizer] *)
  | [] -> None
  | sanitizer_pms -> (
      match exp.e with
      | Fetch lval ->
          Some (sanitize_lval_by_side_effect env.lval_env sanitizer_pms lval)
      | __else__ -> Some env.lval_env)

(* Checks if `thing' is a propagator `from' and if so propagates `taints' through it.
   Checks if `thing` is a propagator `'to' and if so fetches any taints that had been
   previously propagated. Returns *only* the newly propagated taint. *)
let handle_taint_propagators env thing taints =
  (* We propagate taints via an auxiliary variable (the propagator id). This is
   * simple but it has limitations, we can only propagate "forward" and, within
   * an instruction node, we can only propagate in the order in which we visit
   * the subexpressions. E.g. in `x.f(y,z)` we can propagate taint from `y` or
   * `z` to `x`, or from `y` to `z`; but we cannot propagate taint from `x` to
   * `y` or `z`, or from `z` to `y`. *)
  let lval_env = env.lval_env in
  let propagators =
    let any =
      match thing with
      | `Lval lval -> any_of_lval lval
      | `Exp exp -> any_of_orig exp.eorig
      | `Ins ins -> any_of_orig ins.iorig
    in
    env.config.is_propagator any
  in
  let propagate_froms, propagate_tos =
    List.partition (fun p -> p.spec.kind =*= `From) propagators
  in
  (* These are all the labels flowing in to the current thing we're looking at. *)
  let labels = labels_of_taints (Taints.elements taints) in
  let lval_env =
    (* `thing` is the source (the "from") of propagation, we add its taints to
     * the environment. *)
    List.fold_left
      (fun lval_env prop ->
        (* Only propagate if the current set of taint labels can satisfy the
           propagator's requires precondition.
        *)
        (* TODO(brandon): Interprocedural propagator labels
           This is trickier than I thought. You have to augment the Arg taints
           with preconditions as well, and allow conjunction, because when you
           replace an Arg taint with a precondition, all the produced taints
           inherit the precondition. There's not an easy way to express this
           in the type right now.
           I'll come back to this later.
        *)
        if
          eval_label_requires ~labels
            (T.expr_to_precondition prop.spec.prop.propagator_requires)
        then
          (* If we have an output label, change the incoming taints to be
             of the new label.
             Otherwise, keep them the same.
          *)
          let new_taints =
            match prop.spec.prop.propagator_label with
            | None -> taints
            | Some label ->
                Taints.map
                  (propagate_taint_to_label
                     prop.spec.prop.propagator_replace_labels label)
                  taints
          in
          Lval_env.propagate_to prop.spec.var new_taints lval_env
        else lval_env)
      lval_env propagate_froms
  in
  let taints_propagated, lval_env =
    (* `thing` is the destination (the "to") of propagation. we collect all the
     * incoming taints by looking for the propagator ids in the environment. *)
    List.fold_left
      (fun (taints_in_acc, lval_env) prop ->
        let taints_from_prop =
          match Lval_env.propagate_from prop.spec.var lval_env with
          | None -> Taints.empty
          | Some taints -> taints
        in
        let lval_env =
          if prop.spec.prop.propagator_by_side_effect then
            match thing with
            (* If `thing` is an l-value of the form `x.a.b.c`, then taint can be propagated
               * by side-effect. A pattern-propagator may use this to e.g. propagate taint
               * from `x` to `y` in `f(x,y)`, so that subsequent uses of `y` are tainted
               * if `x` was previously tainted. *)
            | `Lval lval -> Lval_env.add lval_env lval taints_from_prop
            | `Exp _
            | `Ins _ ->
                lval_env
          else lval_env
        in
        (Taints.union taints_in_acc taints_from_prop, lval_env))
      (Taints.empty, lval_env) propagate_tos
  in
  (taints_propagated, lval_env)

let find_lval_taint_sources env incoming_taints lval =
  let source_pms = lval_is_source env.config lval in
  let mut_source_pms, reg_source_pms =
    (* If the lvalue is an exact match (overlap > 0.99) for a source
       * annotation, then we infer that the lvalue itself is now tainted
       * (presumably by side-effect) and we will update the `lval_env`
       * accordingly. Otherwise the lvalue belongs to a piece of code that
       * is a source of taint, but it is not tainted on its own. *)
    partition_mutating_sources source_pms
  in
  let taints_sources_reg =
    reg_source_pms |> taints_of_matches ~incoming:incoming_taints
  and taints_sources_mut =
    mut_source_pms |> taints_of_matches ~incoming:incoming_taints
  in
  let lval_env = Lval_env.add env.lval_env lval taints_sources_mut in
  (Taints.union taints_sources_reg taints_sources_mut, lval_env)

let rec check_tainted_lval env (lval : IL.lval) : Taints.t * Lval_env.t =
  let new_taints, lval_in_env, lval_env = check_tainted_lval_aux env lval in
  let taints_from_env = status_to_taints lval_in_env in
  let taints = Taints.union new_taints taints_from_env in
  let sinks =
    lval_is_sink env.config lval
    |> List.filter (Top_sinks.is_best_match env.top_sinks)
    |> Common.map sink_of_match
  in
  let findings = findings_of_tainted_sinks { env with lval_env } taints sinks in
  report_findings { env with lval_env } findings;
  (taints, lval_env)

and check_tainted_lval_aux env (lval : IL.lval) :
    Taints.t
    (* `Sanitized means that the lval matched a sanitizer "right now", whereas
     * `Clean means that the lval has been _previously_ sanitized. They are
     * handled differently, see NOTE [lval/sanitized]. *)
    * [ `Sanitized | `Clean | `None | `Tainted of Taints.t ]
    * Lval_env.t =
  (* Recursively checks an l-value bottom-up.
   *
   *  This check needs to combine matches from pattern-{sources,sanitizers,sinks}
   *  with the info we have stored in `env.lval_env`. This can be subtle, see
   *  comments below.
   *)
  match lval_is_sanitized env.config lval with
  (* See NOTE [is_sanitizer] *)
  (* TODO: We should check that taint and sanitizer(s) are unifiable. *)
  | _ :: _ as sanitizer_pms ->
      (* NOTE [lval/sanitized]:
       *  If lval is sanitized, then we will "bubble up" the `Sanitized status, so
       *  any taint recorded in lval_env for any extension of lval will be discarded.
       *
       *  So, if we are checking `x.a.b.c` and `x.a` is sanitized then any extension
       *  of `x.a` is considered sanitized as well, and we do look for taint info in
       *  the environment.
       *
       *  *IF* sanitization is side-effectful then any taint info will be removed
       *  from lval_env by sanitize_lval, but that is not guaranteed.
       *)
      let lval_env =
        sanitize_lval_by_side_effect env.lval_env sanitizer_pms lval
      in
      (Taints.empty, `Sanitized, lval_env)
  | [] ->
      (* Recursive call, check sub-lvalues first.
       *
       * It needs to be done bottom-up because any sub-lvalue can be a source and a
       * sink by itself, even if an extension of lval is not. For example, given
       * `x.a.b`, this lvalue may be considered sanitized, but at the same time `x.a`
       * could be tainted and considered a sink in some context. We cannot just check
       * `x.a.b` and forget about the sub-lvalues.
       *)
      let sub_new_taints, sub_in_env, lval_env =
        match lval with
        | { base; rev_offset = [] } ->
            (* Base case, no offset. *)
            let taints, lval_env = check_tainted_lval_base env base in
            (taints, `None, lval_env)
        | { base = _; rev_offset = _ :: rev_offset' } ->
            (* Recursive case, given `x.a.b` we must first check `x.a`. *)
            check_tainted_lval_aux env { lval with rev_offset = rev_offset' }
      in
      (* Check the status of lval in the environemnt. *)
      let lval_in_env =
        match sub_in_env with
        | `Sanitized ->
            (* See NOTE [lval/sanitized] *)
            `Sanitized
        | (`Clean | `None | `Tainted _) as st -> (
            match Lval_env.dumb_find lval_env lval with
            | (`Clean | `Tainted _) as st' -> st'
            | `None ->
                (* HACK(field-sensitivity): Java: If we encounter `obj.getX` and `obj` has
                   * polymorphic taint,  and we know nothing specific about `obj.getX`, then
                   * we add the same offset `.getX` to the polymorphic taint coming from `obj`.
                   * See also 'propagate_taint_via_java_setter'. *)
                resolve_poly_taint_for_java_getters env lval st)
      in
      let taints_from_env = status_to_taints lval_in_env in
      (* Find taint sources matching lval. *)
      let current_taints = Taints.union sub_new_taints taints_from_env in
      let taints_from_sources, lval_env =
        find_lval_taint_sources { env with lval_env } current_taints lval
      in
      (* Check sub-expressions in the offset. *)
      let taints_from_offset, lval_env =
        match lval.rev_offset with
        | [] -> (Taints.empty, lval_env)
        | offset :: _ -> check_tainted_lval_offset { env with lval_env } offset
      in
      (* Check taint propagators. *)
      let taints_incoming (* TODO: find a better name *) =
        if env.options.taint_only_propagate_through_assignments then
          taints_from_sources
        else
          sub_new_taints
          |> Taints.union taints_from_sources
          |> Taints.union taints_from_offset
      in
      let taints_propagated, lval_env =
        handle_taint_propagators { env with lval_env } (`Lval lval)
          (taints_incoming |> Taints.union taints_from_env)
      in
      let new_taints = taints_incoming |> Taints.union taints_propagated in
      let sinks =
        lval_is_sink env.config lval
        (* For sub-lvals we require sinks to be exact matches. Why? Let's say
           * we have `sink(x.a)` and `x' is tainted but `x.a` is clean...
           * with the normal subset semantics for sinks we would consider `x'
           * itself to be a sink, and we would report a finding!
        *)
        |> List.filter is_exact
        |> Common.map sink_of_match
      in
      let all_taints = Taints.union taints_from_env new_taints in
      let findings =
        findings_of_tainted_sinks { env with lval_env } all_taints sinks
      in
      report_findings { env with lval_env } findings;
      (new_taints, lval_in_env, lval_env)

and check_tainted_lval_base env base =
  match base with
  | Var _
  | VarSpecial _ ->
      (Taints.empty, env.lval_env)
  | Mem e ->
      let taints, lval_env = check_tainted_expr env e in
      (taints, lval_env)

and check_tainted_lval_offset env offset =
  match offset.o with
  | Dot _n ->
      (* THINK: Allow fields to be taint sources, sanitizers, or sinks ??? *)
      (Taints.empty, env.lval_env)
  | Index e ->
      let taints, lval_env = check_tainted_expr env e in
      let taints =
        if propagate_through_indexes env then taints
        else (* Taints from the index should be ignored. *)
          Taints.empty
      in
      (taints, lval_env)

(* Test whether an expression is tainted, and if it is also a sink,
 * report the finding too (by side effect). *)
and check_tainted_expr env exp : Taints.t * Lval_env.t =
  let check env = check_tainted_expr env in
  let check_subexpr exp =
    match exp.e with
    | Fetch lval -> check_tainted_lval env lval
    | FixmeExp (_, _, Some e) -> check env e
    | Literal _
    | FixmeExp (_, _, None) ->
        (Taints.empty, env.lval_env)
    | Composite (_, (_, es, _)) -> union_map_taints_and_vars env check es
    | Operator ((op, _), es) ->
        let args_taints, lval_env =
          es
          |> Common.map IL_helpers.exp_of_arg
          |> union_map_taints_and_vars env check
        in
        let op_taints =
          match op with
          | G.Eq
          | G.NotEq
          | G.PhysEq
          | G.NotPhysEq
          | G.Lt
          | G.LtE
          | G.Gt
          | G.GtE
          | G.Cmp
          | G.RegexpMatch
          | G.NotMatch
          | G.In
          | G.NotIn
          | G.Is
          | G.NotIs ->
              if env.options.taint_assume_safe_comparisons then Taints.empty
              else args_taints
          | G.And
          | G.Or
          | G.Xor
          | G.Not
          | G.LSL
          | G.LSR
          | G.ASR
          | G.BitOr
          | G.BitXor
          | G.BitAnd
          | G.BitNot
          | G.BitClear
          | G.Plus
          | G.Minus
          | G.Mult
          | G.Div
          | G.Mod
          | G.Pow
          | G.FloorDiv
          | G.MatMult
          | G.Concat
          | G.Append
          | G.Range
          | G.RangeInclusive
          | G.NotNullPostfix
          | G.Length
          | G.Elvis
          | G.Nullish
          | G.Background
          | G.Pipe ->
              args_taints
        in
        (op_taints, lval_env)
    | Record fields ->
        union_map_taints_and_vars env
          (fun env -> function
            | Field (_, e)
            | Spread e ->
                check env e)
          fields
    | Cast (_, e) -> check env e
  in
  match exp_is_sanitized env exp with
  | Some lval_env ->
      (* TODO: We should check that taint and sanitizer(s) are unifiable. *)
      (Taints.empty, lval_env)
  | None ->
      let taints_exp, lval_env = check_subexpr exp in
      let taints_sources =
        orig_is_source env.config exp.eorig
        |> taints_of_matches ~incoming:taints_exp
      in
      let taints = Taints.union taints_exp taints_sources in
      let taints_propagated, var_env =
        handle_taint_propagators { env with lval_env } (`Exp exp) taints
      in
      let taints = Taints.union taints taints_propagated in
      check_orig_if_sink env exp.eorig taints;
      (taints, var_env)

let check_tainted_var env (var : IL.name) : Taints.t * Lval_env.t =
  check_tainted_lval env (LV.lval_of_var var)

(* Given a function/method call 'fun_exp'('args_exps'), and an argument
 * spec 'sig_arg' from the taint signature of the called function/method,
 * determine what lvalue corresponds to 'sig_arg'.
 *
 * In the simplest case this just obtains the actual argument:
 * E.g. `lval_of_sig_arg f [x;y;z] [a;b;c] (x,0) = a`
 *
 * But 'sig_arg' may also specify an offset.
 *)
let lval_of_sig_arg fun_exp fparams args_exps (sig_arg : T.arg) =
  let* base_lval, obj =
    match sig_arg.pos with
    | "<this>", -1 -> (
        match fun_exp with
        | {
         e = Fetch { base = Var obj; rev_offset = [ { o = Dot _method; _ } ] };
         _;
        } ->
            Some ({ base = Var obj; rev_offset = [] }, obj)
        | __else__ -> None)
    | pos -> (
        let* arg_exp = find_pos_in_actual_args args_exps fparams pos in
        match arg_exp.e with
        | Fetch ({ base = Var obj; _ } as arg_lval) -> Some (arg_lval, obj)
        | __else__ -> None)
  in
  let os =
    sig_arg.offset |> Common.map (fun x -> { o = Dot x; oorig = NoOrig })
  in
  let lval =
    { base_lval with rev_offset = List.rev_append os base_lval.rev_offset }
  in
  Some (lval, obj)

(* What is the taint denoted by 'sig_arg' ? *)
let taints_of_sig_arg env fparams fun_exp args_exps args_taints
    (sig_arg : T.arg) =
  match sig_arg.offset with
  | [] when snd sig_arg.pos >= 0 (* not `this`/`self` *) ->
      find_pos_in_actual_args args_taints fparams sig_arg.pos
  | __else__ ->
      (* We want to know what's the taint carried by 'arg_exp.x1. ... .xN'. *)
      let* lval, _obj = lval_of_sig_arg fun_exp fparams args_exps sig_arg in
      let arg_taints = check_tainted_lval env lval |> fst in
      Some arg_taints

(* This function is consuming the taint signature of a function to determine
   a few things:
   1) What is the status of taint in the current environment, after the function
      call occurs?
   2) Are there any findings that occur within the function due to taints being
      input into the function body, from the calling context?
*)
let check_function_signature env fun_exp args args_taints =
  match (!hook_function_taint_signature, fun_exp) with
  | Some hook, { e = Fetch f; eorig = SameAs eorig } ->
      let* fparams, fun_sig = hook env.config eorig in
      let process_sig : T.finding -> _ list = function
        | T.ToReturn (taints, _return_tok) ->
            taints
            |> Common.map_filter (fun t ->
                   match t.T.orig with
                   | Src src ->
                       let call_trace =
                         T.Call (eorig, t.tokens, src.call_trace)
                       in
                       let new_src = { src with call_trace } in
                       Some
                         (`Return
                           (Taints.singleton
                              { orig = Src new_src; tokens = [] }))
                   | Arg arg ->
                       let* arg_taints =
                         taints_of_sig_arg env fparams fun_exp args args_taints
                           arg
                       in
                       (* Get the token of the function *)
                       let* ident =
                         match f with
                         (* Case `$F()` *)
                         | { base = Var { ident; _ }; rev_offset = []; _ }
                         (* Case `$X. ... .$F()` *)
                         | {
                             base = _;
                             rev_offset = { o = Dot { ident; _ }; _ } :: _;
                             _;
                           } ->
                             Some ident
                         | __else__ -> None
                       in
                       Some
                         (`Return
                           (arg_taints
                           |> Taints.map (fun taint ->
                                  let tokens =
                                    List.rev_append t.tokens
                                      (snd ident :: taint.tokens)
                                  in
                                  { taint with tokens }))))
        | T.ToSink { taints_with_precondition = taints, _requires; sink; _ } ->
            (* This function simply produces the corresponding taints to the
               given argument, within the body of the function.
            *)
            let arg_to_taints arg =
              match
                taints_of_sig_arg env fparams fun_exp args args_taints arg
              with
              | None -> []
              | Some taints -> Taints.elements taints
            in
            let incoming_taints =
              taints
              |> List.concat_map (fun { T.taint; sink_trace } ->
                     match taint.T.orig with
                     | T.Src _ ->
                         (* Here, we do not modify the call trace or the taint.
                            This is because this means that, without our intervention, a
                            source of taint reaches the sink upon invocation of this function.
                            As such, we don't need to touch its call trace.
                         *)
                         (* Additionally, we keep this taint around, as compared to before,
                            when we assumed that only a single taint was necessary to produce
                            a finding.
                            Before, we assumed we could get rid of it because a
                            previous `findings_of_tainted_sink` call would have already
                            reported on this source. However, with interprocedural taint labels,
                            a finding may now be dependent on multiple such taints. If we were
                            to get rid of this source taint now, we might fail to report a
                            finding from a function call, because we failed to store the information
                            of this source taint within that function's taint signature.

                            e.g.

                            def bar(y):
                              foo(y)

                            def foo(x):
                              a = source_a
                              sink_of_a_and_b(a, x)

                            Here, we need to keep the source taint around, or our `bar` function
                            taint signature will fail to realize that the taint of `source_a` is
                            going into `sink_of_a_and_b`, and we will fail to produce a finding.
                         *)
                         [ { T.taint; sink_trace } ]
                     | Arg arg ->
                         (* Here, we modify the call trace associated to the argument,
                            and then we replace it by all the taints that correspond to it.
                         *)
                         let sink_trace =
                           T.Call (eorig, taint.tokens, sink_trace)
                         in
                         let arg_taints = arg_to_taints arg in
                         arg_taints
                         |> Common.map (fun x -> { T.taint = x; sink_trace }))
              |> List.concat_map (fun { T.taint; sink_trace } ->
                     (* Here, we substitute for the polymorphic taint variables that are
                        being used in the preconditions of produced taints. Otherwise, we
                        will not be able to solve the taint label formula accurately, taking
                        into account the taint labels provided by the arguments.
                        See [precondition] in Taint.ml for more information.
                     *)
                     let new_taints =
                       T.substitute_precondition_arg_taint ~arg_fn:arg_to_taints
                         taint
                     in
                     Common.map
                       (fun t -> { T.taint = t; sink_trace })
                       new_taints)
            in
            findings_of_tainted_sink env incoming_taints sink
            |> report_findings env;
            []
        | T.ArgToArg (src_arg, tokens, dst_arg) ->
            let+ src_taints =
              taints_of_sig_arg env fparams fun_exp args args_taints src_arg
            in
            let+ dst_lval, dst_obj =
              lval_of_sig_arg fun_exp fparams args dst_arg
            in
            let dst_taints =
              src_taints
              |> Taints.map (fun taint ->
                     let tokens =
                       List.rev_append tokens (snd dst_obj.ident :: taint.tokens)
                     in
                     { taint with tokens })
            in
            if Taints.is_empty dst_taints then []
            else [ `UpdateEnv (dst_lval, dst_taints) ]
      in
      Some
        (fun_sig
        |> List.concat_map process_sig
        |> List.fold_left
             (fun (taints_acc, lval_env) fsig ->
               match fsig with
               | `Return taints -> (Taints.union taints taints_acc, lval_env)
               | `UpdateEnv (lval, taints) ->
                   (taints_acc, Lval_env.add lval_env lval taints))
             (Taints.empty, env.lval_env))
  | None, _
  | Some _, _ ->
      None

(* Test whether an instruction is tainted, and if it is also a sink,
 * report the finding too (by side effect). *)
(* TODO: This should return a new var_env rather than just taint, it
 * makes more sense given that an instruction may have side-effects.
 * It Also makes simpler to handle sanitization by side-effect. *)
let check_tainted_instr env instr : Taints.t * Lval_env.t =
  let check_expr env = check_tainted_expr env in
  let check_instr = function
    | Assign (_, e) -> check_expr env e
    | AssignAnon _ -> (Taints.empty, env.lval_env) (* TODO *)
    | Call (_, e, args) ->
        let args_taints, (lval_env, all_taints) =
          args
          |> List.fold_left_map
               (fun (lval_env, all_taints) arg ->
                 let taints, lval_env =
                   check_expr { env with lval_env } (IL_helpers.exp_of_arg arg)
                 in
                 let new_acc = (lval_env, taints :: all_taints) in
                 match arg with
                 | Unnamed _ -> (new_acc, Unnamed taints)
                 | Named (id, _) -> (new_acc, Named (id, taints)))
               (env.lval_env, [])
          |> Common2.swap
        in
        let e_taints, lval_env = check_expr { env with lval_env } e in
        let all_args_taints =
          List.fold_left Taints.union Taints.empty all_taints
        in
        (* After we introduced Top_sinks, we need to explicitly support sinks like
         * `sink(...)` by considering that all of the parameters are sinks. To make
         * sure that we are backwards compatible, we do this for any sink that does
         * not match the `is_func_sink_with_focus` pattern.
         *)
        check_orig_if_sink { env with lval_env } instr.iorig all_args_taints
          ~filter_sinks:(fun m -> not (is_func_sink_with_focus m.spec));
        let call_taints, lval_env =
          match
            check_function_signature { env with lval_env } e args args_taints
          with
          | Some (call_taints, lval_env) -> (call_taints, lval_env)
          | None ->
              let call_taints =
                if not (propagate_through_functions env) then Taints.empty
                else
                  (* Otherwise assume that the function will propagate
                     * the taint of its arguments. *)
                  all_args_taints
              in
              let lval_env =
                (* HACK: Java: If we encounter `obj.setX(arg)` we interpret this as `obj.getX = arg`. *)
                propagate_taint_via_java_setter { env with lval_env } e args
                  all_args_taints
              in
              (call_taints, lval_env)
        in
        (* We add the taint of the function itselt (i.e., 'e_taints') too.
         * DEEP: In DeepSemgrep this also helps identifying `x.foo()` as tainted
         * when `x` is tainted, because the call is represented in IL as `(x.foo)()`.
         * TODO: Properly track taint through objects. *)
        (Taints.union e_taints call_taints, lval_env)
    | CallSpecial (_, _, args) ->
        args
        |> Common.map IL_helpers.exp_of_arg
        |> union_map_taints_and_vars env check_expr
    | FixmeInstr _ -> (Taints.empty, env.lval_env)
  in
  let sanitizer_pms = orig_is_sanitized env.config instr.iorig in
  match sanitizer_pms with
  (* See NOTE [is_sanitizer] *)
  | _ :: _ ->
      (* TODO: We should check that taint and sanitizer(s) are unifiable. *)
      (Taints.empty, env.lval_env)
  | [] ->
      let taints_instr, lval_env' = check_instr instr.i in
      let taint_sources =
        orig_is_source env.config instr.iorig
        |> taints_of_matches ~incoming:taints_instr
      in
      let taints = Taints.union taints_instr taint_sources in
      let taints_propagated, lval_env' =
        handle_taint_propagators
          { env with lval_env = lval_env' }
          (`Ins instr) taints
      in
      let taints = Taints.union taints taints_propagated in
      check_orig_if_sink env instr.iorig taints;
      (taints, lval_env')

(* Test whether a `return' is tainted, and if it is also a sink,
 * report the finding too (by side effect). *)
let check_tainted_return env tok e : Taints.t * Lval_env.t =
  let sinks =
    env.config.is_sink (G.Tk tok) @ orig_is_sink env.config e.eorig
    |> List.filter (Top_sinks.is_best_match env.top_sinks)
    |> Common.map sink_of_match
  in
  let taints, var_env' = check_tainted_expr env e in
  let findings = findings_of_tainted_sinks env taints sinks in
  report_findings env findings;
  (taints, var_env')

let findings_from_arg_updates_at_exit enter_env exit_env : T.finding list =
  (* TOOD: We need to get a map of `lval` to `Taint.arg`, and if an extension
   * of `lval` has new taints, then we can compute its correspoding `Taint.arg`
   * extension and generate an `ArgToArg` finding too. *)
  enter_env |> Lval_env.seq_of_tainted |> List.of_seq
  |> List.concat_map (fun (lval, enter_taints) ->
         (* For each lval in the enter_env, we get its `T.arg`, and check
          * if it got new taints at the exit_env. If so, we generate an
          * ArgToArg. *)
         match
           enter_taints |> Taints.elements
           |> Common.map_filter (fun taint ->
                  match taint.T.orig with
                  | T.Arg arg -> Some arg
                  | _ -> None)
         with
         | []
         | _ :: _ :: _ ->
             []
         | [ arg ] ->
             let exit_taints =
               Lval_env.dumb_find exit_env lval |> status_to_taints
             in
             let new_taints = Taints.diff exit_taints enter_taints in
             (* TODO: Also report if taints are _cleaned_. *)
             new_taints |> Taints.elements
             |> Common.map_filter (fun taint ->
                    match taint.T.orig with
                    | T.Arg t -> Some (T.ArgToArg (t, taint.tokens, arg))
                    | T.Src _ -> None (* TODO SrcToArg *)))

(*****************************************************************************)
(* Transfer *)
(*****************************************************************************)

let input_env ~enter_env ~(flow : F.cfg) mapping ni =
  let node = flow.graph#nodes#assoc ni in
  match node.F.n with
  | Enter -> enter_env
  | _else -> (
      let pred_envs =
        CFG.predecessors flow ni
        |> Common.map (fun (pi, _) -> mapping.(pi).D.out_env)
      in
      match pred_envs with
      | [] -> Lval_env.empty
      | [ penv ] -> penv
      | penv1 :: penvs -> List.fold_left Lval_env.union penv1 penvs)

let transfer :
    Lang.t ->
    Config_semgrep.t ->
    config ->
    Lval_env.t ->
    string option ->
    flow:F.cfg ->
    top_sinks:Top_sinks.t ->
    Lval_env.t D.transfn =
 fun lang options config enter_env opt_name ~flow ~top_sinks
     (* the transfer function to update the mapping at node index ni *)
       mapping ni ->
  (* DataflowX.display_mapping flow mapping show_tainted; *)
  let in' : Lval_env.t = input_env ~enter_env ~flow mapping ni in
  let node = flow.graph#nodes#assoc ni in
  let out' : Lval_env.t =
    let env =
      { lang; options; config; fun_name = opt_name; lval_env = in'; top_sinks }
    in
    match node.F.n with
    | NInstr x ->
        let taints, lval_env' = check_tainted_instr env x in
        let opt_lval = LV.lval_of_instr_opt x in
        let lval_env' =
          match opt_lval with
          | Some lval ->
              (* We call `check_tainted_lval` here because the assigned `lval`
               * itself could be annotated as a source of taint. *)
              let taints, lval_env' =
                check_tainted_lval { env with lval_env = lval_env' } lval
              in
              (* We check if the instruction is a sink, and if so the taints
               * from the `lval` could make a finding. *)
              check_orig_if_sink env x.iorig taints;
              lval_env'
          | None -> lval_env'
        in
        let lval_env' =
          let has_taints = not (Taints.is_empty taints) in
          match opt_lval with
          | Some lval ->
              if has_taints then
                (* Instruction returns tainted data, add taints to lval.
                 * See [Taint_lval_env] for details. *)
                Lval_env.add lval_env' lval taints
              else
                (* Instruction returns safe data, remove taints from lval.
                 * See [Taint_lval_env] for details. *)
                Lval_env.clean lval_env' lval
          | None ->
              (* Instruction returns 'void' or its return value is ignored. *)
              lval_env'
        in
        lval_env'
    | NCond (_tok, e)
    | NThrow (_tok, e) ->
        let _, lval_env' = check_tainted_expr env e in
        lval_env'
    | NReturn (tok, e) ->
        (* TODO: Move most of this to check_tainted_return. *)
        let taints, lval_env' = check_tainted_return env tok e in
        let finding = finding_of_tainted_return taints tok in
        report_findings env [ finding ];
        lval_env'
    | NLambda params ->
        params
        |> List.fold_left
             (fun lval_env var ->
               let _, lval_env = check_tainted_var { env with lval_env } var in
               lval_env)
             in'
    | NGoto _
    | Enter
    | Exit
    | TrueNode
    | FalseNode
    | Join
    | NOther _
    | NTodo _ ->
        in'
  in
  { D.in_env = in'; out_env = out' }

(*****************************************************************************)
(* Entry point *)
(*****************************************************************************)

let (fixpoint :
      ?in_env:Lval_env.t ->
      ?name:Var_env.var ->
      Lang.t ->
      Config_semgrep.t ->
      config ->
      F.cfg ->
      mapping) =
 fun ?in_env ?name:opt_name lang options config flow ->
  let init_mapping = DataflowX.new_node_array flow Lval_env.empty_inout in
  let enter_env =
    match in_env with
    | None -> Lval_env.empty
    | Some in_env -> in_env
  in
  let top_sinks =
    (* Here we compute the "canonical" or "top" sink matches, for each sink we check
     * whether there is a "best match" among the top nodes in the CFG.
     * See NOTE "Top sinks" *)
    top_level_sinks_in_nodes config flow
  in
  (* THINK: Why I cannot just update mapping here ? if I do, the mapping gets overwritten later on! *)
  (* DataflowX.display_mapping flow init_mapping show_tainted; *)
  let end_mapping =
    DataflowX.fixpoint ~eq_env:Lval_env.equal ~init:init_mapping
      ~trans:(transfer lang options config enter_env opt_name ~flow ~top_sinks)
        (* tainting is a forward analysis! *)
      ~forward:true ~flow
  in
  let exit_env = end_mapping.(flow.exit).D.out_env in
  ( findings_from_arg_updates_at_exit enter_env exit_env |> fun findings ->
    if findings <> [] then config.handle_findings opt_name findings exit_env );
  end_mapping<|MERGE_RESOLUTION|>--- conflicted
+++ resolved
@@ -475,10 +475,21 @@
               taints
               |> Taints.map (fun taint ->
                      match taint.orig with
-                     | Arg arg ->
+                     | Arg ({ offset; _ } as arg) when not (List.mem n offset)
+                       ->
+                         (* If the offset we are trying to take is already in the
+                            list of offsets, don't append it! This is so we don't
+                            never-endingly loop the dataflow and make it think the
+                            Arg taint is never-endingly changing.
+                            For instance, this code example would previously loop,
+                            if `x` started with an `Arg` taint:
+                            while (true) { x = x.getX(); }
+                         *)
                          let arg' = { arg with offset = arg.offset @ [ n ] } in
                          { taint with orig = Arg arg' }
-                     | Src _ -> taint)
+                     | Arg _
+                     | Src _ ->
+                         taint)
             in
             `Tainted taints')
     | _ :: _
@@ -707,7 +718,8 @@
                Some
                  (T.ToSink
                     {
-                      taints_with_precondition = ([ t ], R.get_sink_requires ts);
+                      taints_with_precondition =
+                        ([ t ], T.expr_to_precondition (R.get_sink_requires ts));
                       sink;
                       merged_env;
                     }))
@@ -722,35 +734,12 @@
               T.ToSink
                 {
                   taints_with_precondition =
-<<<<<<< HEAD
-                    ([ t ], T.expr_to_precondition (R.get_sink_requires ts));
-                  sink;
-                  merged_env;
-                }))
-  else
-    match
-      taints_and_bindings |> Common.map snd |> merge_source_mvars
-      |> merge_source_sink_mvars env sink_pm.PM.env
-    with
-    | None -> []
-    | Some merged_env ->
-        [
-          T.ToSink
-            {
-              taints_with_precondition =
-                ( Common.map fst taints_and_bindings,
-                  T.expr_to_precondition (R.get_sink_requires ts) );
-              sink;
-              merged_env;
-            };
-        ]
-=======
-                    (Common.map fst taints_and_bindings, R.get_sink_requires ts);
+                    ( Common.map fst taints_and_bindings,
+                      T.expr_to_precondition (R.get_sink_requires ts) );
                   sink;
                   merged_env;
                 };
             ])
->>>>>>> 93379a99
 
 (* Produces a finding for every unifiable source-sink pair. *)
 let findings_of_tainted_sinks env taints sinks : T.finding list =
@@ -786,173 +775,6 @@
   let findings = findings_of_tainted_sinks env taints sinks in
   report_findings env findings
 
-<<<<<<< HEAD
-=======
-let filter_new_taint_sources_by_labels labels taints =
-  Taints.fold
-    (fun new_taint taints ->
-      match new_taint.orig with
-      | Arg _ -> Taints.add new_taint taints
-      | Src src ->
-          let _, ts = T.pm_of_trace src.call_trace in
-          let req = eval_label_requires ~labels ts.source_requires in
-          if req then Taints.add new_taint taints else taints)
-    taints Taints.empty
-
-let union_new_taint_sources_filtering_labels ~new_ curr =
-  let labels = labels_of_taints curr in
-  let new_filtered = filter_new_taint_sources_by_labels labels new_ in
-  Taints.union new_filtered curr
-
-let find_pos_in_actual_args args_taints fparams =
-  let pos_args_taints, named_args_taints =
-    List.partition_map
-      (function
-        | Unnamed taints -> Left taints
-        | Named (id, taints) -> Right (id, taints))
-      args_taints
-  in
-  let named_arg_map =
-    named_args_taints
-    |> List.fold_left
-         (fun map ((s, _), taint) -> SMap.add s taint map)
-         SMap.empty
-  in
-  let name_to_taints = Hashtbl.create 10 in
-  let idx_to_taints = Hashtbl.create 10 in
-  (* We first process the named arguments, and then positional arguments.
-   *)
-  let remaining_params =
-    (* Here, we take all the named arguments and remove them from the list of parameters.
-     *)
-    List.fold_right
-      (fun param acc ->
-        match param with
-        | G.Param { pname = Some (s', _); _ } -> (
-            match SMap.find_opt s' named_arg_map with
-            | Some taints ->
-                (* If this parameter is one of our arguments, insert a mapping and then remove it
-                   from the list of remaining parameters.*)
-                Hashtbl.add name_to_taints s' taints;
-                acc
-                (* Otherwise, it has not been consumed, so keep it in the remaining parameters.*)
-            | None -> param :: acc (* Same as above. *))
-        | __else__ -> param :: acc)
-      (Tok.unbracket fparams) []
-  in
-  let _ =
-    (* We then process all of the positional arguments in order of the remaining parameters.
-     *)
-    pos_args_taints
-    |> List.fold_left
-         (fun (i, remaining_params) taints ->
-           match remaining_params with
-           | [] ->
-               logger#error
-                 "More args to function than there are positional arguments in \
-                  function signature";
-               (i + 1, [])
-           | _ :: rest ->
-               Hashtbl.add idx_to_taints i taints;
-               (i + 1, rest))
-         (0, remaining_params)
-  in
-  fun (s, i) ->
-    let taint_opt =
-      match
-        (Hashtbl.find_opt name_to_taints s, Hashtbl.find_opt idx_to_taints i)
-      with
-      | Some taints, _ -> Some taints
-      | _, Some taints -> Some taints
-      | __else__ -> None
-    in
-    if Option.is_none taint_opt then
-      logger#error
-        "cannot match taint variable with function arguments (%i: %s)" i s;
-    taint_opt
-
-(* This function is used to convert some taint thing we're holding
-   to one which has been propagated to a new label.
-   See [handle_taint_propagators] for more.
-*)
-let propagate_taint_to_label replace_labels label (taint : T.taint) =
-  let new_orig =
-    match (taint.orig, replace_labels) with
-    (* if there are no replaced labels specified, we will replace
-       indiscriminately
-    *)
-    | Src src, None -> T.Src { src with label }
-    | Src src, Some replace_labels when List.mem src.T.label replace_labels ->
-        T.Src { src with label }
-    | Src src, _ -> Src src
-    | Arg arg, _ -> Arg arg
-  in
-  { taint with orig = new_orig }
-
-let propagate_taint_via_java_setter env e args all_args_taints =
-  match (e, args) with
-  | ( {
-        e =
-          Fetch
-            ({ base = Var _obj; rev_offset = [ ({ o = Dot m; _ } as offset) ] }
-            as lval);
-        _;
-      },
-      [ _ ] )
-    when env.lang =*= Lang.Java
-         && Stdcompat.String.starts_with ~prefix:"set" (fst m.IL.ident) ->
-      let prop_name = "get" ^ Str.string_after (fst m.IL.ident) 3 in
-      let prop_lval =
-        let o = Dot { m with ident = (prop_name, snd m.IL.ident) } in
-        { lval with rev_offset = [ { offset with o } ] }
-      in
-      if not (Taints.is_empty all_args_taints) then
-        Lval_env.add env.lval_env prop_lval all_args_taints
-      else env.lval_env
-  | __else__ -> env.lval_env
-
-let resolve_poly_taint_for_java_getters env lval st =
-  (* NOTE: This is a hack and it doesn't handle all cases, but it's mean to handle
-   * the most basic ones. It does work for more than just getters. However, it
-   * needs some testing and for now it's safer to restrict it to Java and getX. *)
-  if env.lang =*= Java then
-    match lval.rev_offset with
-    | { o = Dot n; _ } :: _
-      when Stdcompat.String.starts_with ~prefix:"get" (fst n.ident) -> (
-        match st with
-        | `Sanitized
-        | `Clean
-        | `None ->
-            st
-        | `Tainted taints ->
-            let taints' =
-              taints
-              |> Taints.map (fun taint ->
-                     match taint.orig with
-                     | Arg ({ offset; _ } as arg) when not (List.mem n offset)
-                       ->
-                         (* If the offset we are trying to take is already in the
-                            list of offsets, don't append it! This is so we don't
-                            never-endingly loop the dataflow and make it think the
-                            Arg taint is never-endingly changing.
-
-                            For instance, this code example would previously loop,
-                            if `x` started with an `Arg` taint:
-                            while (true) { x = x.getX(); }
-                         *)
-                         let arg' = { arg with offset = arg.offset @ [ n ] } in
-                         { taint with orig = Arg arg' }
-                     | Arg _
-                     | Src _ ->
-                         taint)
-            in
-            `Tainted taints')
-    | _ :: _
-    | [] ->
-        st
-  else st
-
->>>>>>> 93379a99
 (*****************************************************************************)
 (* Tainted *)
 (*****************************************************************************)
@@ -1403,11 +1225,13 @@
                        let call_trace =
                          T.Call (eorig, t.tokens, src.call_trace)
                        in
-                       let new_src = { src with call_trace } in
                        Some
                          (`Return
                            (Taints.singleton
-                              { orig = Src new_src; tokens = [] }))
+                              {
+                                orig = Src { src with call_trace };
+                                tokens = [];
+                              }))
                    | Arg arg ->
                        let* arg_taints =
                          taints_of_sig_arg env fparams fun_exp args args_taints
@@ -1489,8 +1313,7 @@
                          let sink_trace =
                            T.Call (eorig, taint.tokens, sink_trace)
                          in
-                         let arg_taints = arg_to_taints arg in
-                         arg_taints
+                         arg_to_taints arg
                          |> Common.map (fun x -> { T.taint = x; sink_trace }))
               |> List.concat_map (fun { T.taint; sink_trace } ->
                      (* Here, we substitute for the polymorphic taint variables that are
@@ -1498,6 +1321,10 @@
                         will not be able to solve the taint label formula accurately, taking
                         into account the taint labels provided by the arguments.
                         See [precondition] in Taint.ml for more information.
+
+                        Note that because of the previous map's Arg case, we should not replace
+                        any actual Args with this call, or we might replace an Arg that we
+                        just substituted in! See [substitute_precondition_arg_taint] for more.
                      *)
                      let new_taints =
                        T.substitute_precondition_arg_taint ~arg_fn:arg_to_taints
