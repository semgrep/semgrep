--- conflicted
+++ resolved
@@ -710,18 +710,6 @@
               taints
               |> Taints.map (fun taint ->
                      match taint.orig with
-<<<<<<< HEAD
-                     | Arg ({ offset; _ } as arg) when not (List.mem n offset)
-                       ->
-                         (* If the offset we are trying to take is already in the
-                            list of offsets, don't append it! This is so we don't
-                            never-endingly loop the dataflow and make it think the
-                            Arg taint is never-endingly changing.
-                            For instance, this code example would previously loop,
-                            if `x` started with an `Arg` taint:
-                            while (true) { x = x.getX(); }
-                         *)
-=======
                      | Arg ({ offset; _ } as arg)
                        when (* If the offset we are trying to take is already in the
                                list of offsets, don't append it! This is so we don't
@@ -746,7 +734,6 @@
                                 *   type info and we used to remove taint, e.g. if Boolean
                                 *   and integer expressions didn't propagate taint. *)
                             List.length offset <= 1 ->
->>>>>>> a038f10f
                          let arg' = { arg with offset = arg.offset @ [ n ] } in
                          { taint with orig = Arg arg' }
                      | Arg _
