(* Yoann Padioleau, Iago Abal
 *
 * Copyright (C) 2019-2022 r2c
 *
 * This library is free software; you can redistribute it and/or
 * modify it under the terms of the GNU Lesser General Public License
 * version 2.1 as published by the Free Software Foundation, with the
 * special exception on linking described in file LICENSE.
 *
 * This library is distributed in the hope that it will be useful, but
 * WITHOUT ANY WARRANTY; without even the implied warranty of
 * MERCHANTABILITY or FITNESS FOR A PARTICULAR PURPOSE.  See the file
 * LICENSE for more details.
 *)
open Common
open IL
module G = AST_generic
module F = IL
module D = Dataflow_core
module Var_env = Dataflow_var_env
module VarMap = Var_env.VarMap
module PM = Pattern_match
module R = Rule
module LV = IL_helpers
module T = Taint
module Lval_env = Taint_lval_env
module Taints = T.Taint_set

let logger = Logging.get_logger [ __MODULE__ ]

(*****************************************************************************)
(* Prelude *)
(*****************************************************************************)
(* Tainting dataflow analysis.
 *
 * - This is a rudimentary taint analysis in some ways, but rather complex in
 *   other ways... We don't do alias analysis, and inter-procedural support
 *   (for DeepSemgrep) still doesn't cover some common cases. On the other hand,
 *   almost _anything_ can be a source/sanitizer/sink, we have taint propagators,
 *   etc.
 * - It is a MAY analysis, it finds *potential* bugs (the tainted path could not
 *   be feasible in practice).
 * - Field sensitivity is limited to l-values of the form x.a.b.c, see module
 *   Taint_lval_env and check_tainted_lval for more details. Very coarse grained
 *   otherwise, e.g. `x[i] = tainted` will taint the whole array,
 *
 * old: This was originally in src/analyze, but it now depends on
 *      Pattern_match, so it was moved to src/engine.
 *)

module DataflowX = Dataflow_core.Make (struct
  type node = F.node
  type edge = F.edge
  type flow = (node, edge) CFG.t

  let short_string_of_node n = Display_IL.short_string_of_node_kind n.F.n
end)

module LabelSet = Set.Make (String)
module SMap = Map.Make (String)

(*****************************************************************************)
(* Types *)
(*****************************************************************************)

type var = Var_env.var
type overlap = float

type 'spec tmatch = {
  spec : 'spec;
  spec_pm : PM.t;
  range : Range.t;
  overlap : overlap;
}

type a_propagator = {
  kind : [ `From | `To ];
  prop : R.taint_propagator;
  var : var;
}

type config = {
  filepath : Common.filename;
  rule_id : string;
  is_source : G.any -> R.taint_source tmatch list;
  is_propagator : AST_generic.any -> a_propagator tmatch list;
  is_sink : G.any -> R.taint_sink tmatch list;
  is_sanitizer : G.any -> R.taint_sanitizer tmatch list;
      (* NOTE [is_sanitizer]:
       * A sanitizer is more "extreme" than you may expect. When a piece of code is
       * "sanitized" Semgrep will just not check it. For example, something like
       * `sanitize(sink(tainted))` will not yield any finding.
       * *)
  unify_mvars : bool;
  handle_findings : var option -> T.finding list -> Lval_env.t -> unit;
}

type mapping = Lval_env.t D.mapping

(* HACK: Tracks tainted functions intrafile. *)
type fun_env = (var, Taints.t) Hashtbl.t

(* NOTE "Top sinks":
 * (See note "Taint-tracking via ranges" in 'Match_tainting_mode.ml' for context.)
 *
 * We use sub-range checks to determine whether a piece of code is a sink, and this
 * can lead to unintuitive results. For example, `sink(if tainted then ok1 else ok2)`
 * is reported as a tainted sink despite `if tainted then ok1 else ok2` is actually
 * not tainted. The problem is that `tainted` is inside what `sink(...)` matches,
 * and using a sub-range check we end up considering `tainted` itself as a sink.
 *
 * Unfortunately simply checking for exact matches is fragile, because sometimes we
 * are not able to match sinks exactly. For example, if you want `echo ...;` to be a
 * sink in PHP, you cannot omit the ';' as `echo` is not an expression. But in the
 * IL, `echo` is represented as a `Call` instruction and the ';' is not part of the
 * `iorig`.
 *
 * A simple alternative would have been to add an `exact: true` option to request
 * exact matches. This is trivial to implement but it is more a "patch" than a
 * proper fix. It breaks some taint rules, and users would often not understand when
 * and why they need to set (or unset) this option to make their rules work.
 *
 * So, instead, we went for a solution that requires no extra option, it just works,
 * but it is a lot more complex to implement. Given a sink specification, we
 * check whether the sink matches any of the top-level nodes in the CFG (see
 * 'IL.node_kind'). Given two sink matches, if one is contained inside the other,
 * then we consider them the same match and we take the larger one as the canonical.
 * We store the canonical sink matches in a 'Top_sinks' data structure, and we use
 * these "top sinks" matches as a practical definition of what an "exact match" is.
 * For example, if the sink specification is `echo ...;`, and the code we have is
 * `echo $_GET['foo'];`, then this method will determine that `echo $_GET['foo']`
 * is the best match we can get, and that becomes the definition of exact. Then,
 * when we check whether an expression or instruction is a sink, if its range is a
 * strict sub-range of one of these top sinks, we simply disregard it (because it
 * is not an exact match). In our example above the top sink match will be
 * `sink(if tainted then ok1 else ok2)`, so we will disregard `tainted` as a sink
 * because we know there is a better match.
 *)
module Top_sinks = struct
  (* For m, m' in S.t, not (m.range $<=$ m'.range) && not (m'.range $<=$ m.range) *)
  module S = Set.Make (struct
    type t = R.taint_sink tmatch

    (* This compare function is subtle but it allows both `add` and `is_best_match`
     * to be simple and quite efficient. *)
    let compare m1 m2 =
      let sink_id_cmp = String.compare m1.spec.R.sink_id m2.spec.R.sink_id in
      if sink_id_cmp <> 0 then sink_id_cmp
      else
        (* If m1 is contained in m2 or vice-versa, then they are the *same* sink match.
         * We only want to keep one match per sink, the best match! *)
        let r1 = m1.range in
        let r2 = m2.range in
        if Range.(r1 $<=$ r2 || r2 $<=$ r1) then 0 else Stdlib.compare r1 r2
  end)

  type t = S.t

  let empty = S.empty

  let _debug sinks =
    sinks |> S.elements
    |> Common.map (fun m -> Range.content_at_range m.spec_pm.file m.range)
    |> String.concat " ; "

  let rec add m' sinks =
    (* We check if we have another match for the *same* sink specification
     * (i.e., same 'sink_id'), and if so we must keep the best match and drop
     * the other one. *)
    match S.find_opt m' sinks with
    | None -> S.add m' sinks
    | Some m ->
        let r = m.range in
        let r' = m'.range in
        (* Note that by `S`s definition, either `r` is contained in `r'` or vice-versa. *)
        if r'.start > r.start || r'.end_ < r.end_ then
          (* The new match is a worse fit so we keep the current one. *)
          sinks
        else
          (* We found a better (larger) match! *)
          (* There may be several matches in `sinks` that are subsumed by `m'`.
           * E.g. we could have found sinks at ranges (1,5) and (6,10), and then
           * we find that there is better sink match at range (1,10). This
           * new larger match subsumes both (1,5) and (6, 10) matches.
           * Thus, before we try adding `m'` to `sinks`, we need to make sure
           * that there is no other match `m` that is included in `m'`.
           * Otherwise `m'` would be considered a duplicate and it would not
           * be added (e.g., if we try adding the range (1,10) to a set that
           * still contains the range (6,10), given our `compare` function above
           * the (1,10) range will be considered a duplicate), hence the
           * recursive call to `add` here. *)
          add m' (S.remove m sinks)

  let is_best_match sinks m' =
    match S.find_opt m' sinks with
    | None -> true
    | Some m -> m.range =*= m'.range
end

(* THINK: Separate read-only enviroment into a new a "cfg" type? *)
type env = {
  lang : Lang.t;
  options : Config_semgrep.t; (* rule options *)
  config : config;
  fun_name : var option;
  lval_env : Lval_env.t;
  top_sinks : Top_sinks.t;
}

(*****************************************************************************)
(* Hooks *)
(*****************************************************************************)

let hook_function_taint_signature = ref None

(*****************************************************************************)
(* Options *)
(*****************************************************************************)

let propagate_through_functions env =
  (not env.options.taint_assume_safe_functions)
  && not env.options.taint_only_propagate_through_assignments

let propagate_through_indexes env =
  (not env.options.taint_assume_safe_indexes)
  && not env.options.taint_only_propagate_through_assignments

(*****************************************************************************)
(* Helpers *)
(*****************************************************************************)

let status_to_taints = function
  | `None (* no info *)
  | `Clean (* clean, from previous sanitization *)
  | `Sanitized (* clean, because a sanitizer matched "right now" *) ->
      Taints.empty
  | `Tainted taints -> taints

let is_exact x = x.overlap > 0.99

let union_map_taints_and_vars env f xs =
  let taints, lval_env =
    xs
    |> List.fold_left
         (fun (taints1, lval_env) x ->
           let taints2, lval_env = f { env with lval_env } x in
           (Taints.union taints1 taints2, lval_env))
         (Taints.empty, env.lval_env)
  in
  let taints =
    if env.options.taint_only_propagate_through_assignments then Taints.empty
    else taints
  in
  (taints, lval_env)

let str_of_name name = spf "%s:%s" (fst name.ident) (G.SId.show name.sid)
let orig_is_source config orig = config.is_source (any_of_orig orig)
let orig_is_sanitized config orig = config.is_sanitizer (any_of_orig orig)
let orig_is_sink config orig = config.is_sink (any_of_orig orig)

let orig_is_best_sink env orig : R.taint_sink tmatch list =
  orig_is_sink env.config orig
  |> List.filter (Top_sinks.is_best_match env.top_sinks)

let any_of_lval lval =
  match lval with
  | { rev_offset = { oorig; _ } :: _; _ } -> any_of_orig oorig
  | { base = Var var; rev_offset = [] } ->
      let _, tok = var.ident in
      G.Tk tok
  | { base = VarSpecial (_, tok); rev_offset = [] } -> G.Tk tok
  | { base = Mem e; rev_offset = [] } -> any_of_orig e.eorig

let lval_is_source config lval = config.is_source (any_of_lval lval)
let lval_is_sanitized config lval = config.is_sanitizer (any_of_lval lval)
let lval_is_sink config lval = config.is_sink (any_of_lval lval)
let trace_of_match x = T.trace_of_pm (x.spec_pm, x.spec)

let taints_of_matches xs =
  xs |> Common.map (fun x -> (x.spec_pm, x.spec)) |> T.taints_of_pms

let report_findings env findings =
  if findings <> [] then
    env.config.handle_findings env.fun_name findings env.lval_env

let top_level_sinks_in_nodes config flow =
  (* We traverse the CFG and we check whether the top-level expressions match
   * any sink specification. Those that do match a sink are potential
   * "top-level sinks". See NOTE "Top sinks". *)
  (* TODO: This handles the common cases that people have more often complained
   * about, it doesn't yet handle e.g. a sink specification like `sink([$SINK, ...])`
   * (with `focus-metavariable: $SINK`), and code like `sink([ok1 if tainted else ok2])`.
   * For that, we would need to visit subexpressions. *)
  flow.CFG.reachable |> CFG.NodeiSet.to_seq
  |> Stdcompat.Seq.concat_map (fun ni ->
         let origs_of_args args =
           Seq.map (fun a -> (IL_helpers.exp_of_arg a).eorig) (List.to_seq args)
         in
         let node = flow.CFG.graph#nodes#assoc ni in
         match node.n with
         | NInstr instr ->
             let top_expr_origs : orig Seq.t =
               Seq.cons instr.iorig
                 (match instr.i with
                 | Call (_, c, args) -> Seq.cons c.eorig (origs_of_args args)
                 | CallSpecial (_, _, args) -> origs_of_args args
                 | Assign (_, e) -> List.to_seq [ e.eorig ]
                 | AssignAnon _
                 | FixmeInstr _ ->
                     Seq.empty)
             in
             top_expr_origs
             |> Stdcompat.Seq.concat_map (fun o ->
                    orig_is_sink config o |> List.to_seq)
         | NCond (_, exp)
         | NReturn (_, exp)
         | NThrow (_, exp) ->
             orig_is_sink config exp.eorig |> List.to_seq
         | Enter
         | Exit
         | TrueNode
         | FalseNode
         | Join
         | NGoto _
         | NLambda _
         | NOther _
         | NTodo _ ->
             Seq.empty)
  |> Seq.fold_left (fun s x -> Top_sinks.add x s) Top_sinks.empty

(* Checks whether the sink corresponds has the shape
 *
 *     patterns:
 *     - pattern: <func>(<args>)
 *     - focus-metavariable: $MVAR
 *
 * In which case we know that the function call itself is not the sink, but
 * either the <func> or one (or more) of the <args>.
 *)
let is_func_sink_with_focus taint_sink =
  match taint_sink.Rule.sink_formula with
  | Rule.And
      ( _,
        {
          conjuncts = [ P { pat = Sem ((lazy (E { e = Call _; _ })), _); _ } ];
          focus = [ _focus ];
          _;
        } ) ->
      true
  | __else__ -> false

let unify_mvars_sets mvars1 mvars2 =
  let xs =
    List.fold_left
      (fun xs (mvar, mval) ->
        xs >>= fun xs ->
        match List.assoc_opt mvar mvars2 with
        | None -> Some ((mvar, mval) :: xs)
        | Some mval' ->
            if Metavariable.equal_mvalue mval mval' then
              Some ((mvar, mval) :: xs)
            else None)
      (Some []) mvars1
  in
  let ys =
    List.filter (fun (mvar, _) -> not @@ List.mem_assoc mvar mvars1) mvars2
  in
  Option.map (fun xs -> xs @ ys) xs

let sink_biased_union_mvars source_mvars sink_mvars =
  let source_mvars' =
    List.filter
      (fun (mvar, _) -> not @@ List.mem_assoc mvar sink_mvars)
      source_mvars
  in
  Some (source_mvars' @ sink_mvars)

let merge_source_mvars bindings =
  let flat_bindings = List.concat bindings in
  let bindings_tbl =
    flat_bindings
    |> Common.map (fun (mvar, _) -> (mvar, None))
    |> List.to_seq |> Hashtbl.of_seq
  in
  flat_bindings
  |> List.iter (fun (mvar, mval) ->
         match Hashtbl.find_opt bindings_tbl mvar with
         | None ->
             (* This should only happen if we've previously found that
                there is a conflict between bound values at `mvar` in
                the sources.
             *)
             ()
         | Some None ->
             (* This is our first time seeing this value, let's just
                add it in.
             *)
             Hashtbl.replace bindings_tbl mvar (Some mval)
         | Some (Some mval') ->
             if not (Metavariable.equal_mvalue mval mval') then
               Hashtbl.remove bindings_tbl mvar);
  (* After this, the only surviving bindings should be those where
     there was no conflict between bindings in different sources.
  *)
  bindings_tbl |> Hashtbl.to_seq |> List.of_seq
  |> Common.map_filter (fun (mvar, mval_opt) ->
         match mval_opt with
         | None ->
             (* This actually shouldn't really be possible, every
                binding should either not exist, or contain a value
                if there's no conflict. But whatever. *)
             None
         | Some mval -> Some (mvar, mval))

(* Merge source's and sink's bound metavariables. *)
let merge_source_sink_mvars env source_mvars sink_mvars =
  if env.config.unify_mvars then
    (* This used to be the default, but it turned out to be confusing even for
     * r2c's security team! Typically you think of `pattern-sources` and
     * `pattern-sinks` as independent. We keep this option mainly for
     * backwards compatibility, it may be removed later on if no real use
     * is found. *)
    unify_mvars_sets source_mvars sink_mvars
  else
    (* The union of both sets, but taking the sink mvars in case of collision. *)
    sink_biased_union_mvars source_mvars sink_mvars

let partition_mutating_sources sources_matches =
  sources_matches
  |> List.partition (fun (m : R.taint_source tmatch) ->
         m.spec.source_by_side_effect && is_exact m)

let labels_of_taints taints : LabelSet.t =
  taints |> Taints.to_seq
  |> Seq.filter_map (fun (t : T.taint) ->
         match t.orig with
         | Src src -> Some src.label
         | Arg _ -> None)
  |> LabelSet.of_seq

(* coupling: if you modify the code here, you may need to modify 'Parse_rule.parse_taint_requires' too. *)
let rec eval_label_requires ~labels e =
  match e.G.e with
  | G.L (G.Bool (v, _)) -> v
  | G.N (G.Id (id, _)) ->
      let str, _ = id in
      LabelSet.mem str labels
  | G.Call ({ e = G.IdSpecial (G.Op G.Not, _); _ }, (_, [ Arg e1 ], _)) ->
      not (eval_label_requires ~labels e1)
  | G.Call ({ e = G.IdSpecial (G.Op op, _); _ }, (_, args, _)) -> (
      match (op, eval_label_args ~labels args) with
      | G.And, xs -> List.fold_left ( && ) true xs
      | G.Or, xs -> List.fold_left ( || ) false xs
      | __else__ ->
          logger#error "Unexpected Boolean operator";
          false)
  | G.ParenExpr (_, e, _) -> eval_label_requires ~labels e
  | ___else__ ->
      logger#error "Unexpected `requires' expression";
      false

and eval_label_args ~labels args =
  match args with
  | [] -> []
  | G.Arg e :: args' ->
      eval_label_requires ~labels e :: eval_label_args ~labels args'
  | _ :: args' ->
      logger#error "Unexpected argument kind";
      false :: eval_label_args ~labels args'

let taints_satisfy_requires taints expr =
  let labels = labels_of_taints taints in
  eval_label_requires ~labels expr

(* Potentially produces a finding from incoming taints to a sink.
   Note that, while this sink has a `requires` and incoming labels,
   we decline to solve this now!
   We will figure out how many actual Semgrep findings are generated
   when this information is used, later.
*)
let findings_of_tainted_sink env taints (sink : T.sink) : T.finding list =
  (* We cannot check whether we satisfy the `requires` here.
     This is because this sink may be inside of a function, meaning that
     argument taint can reach it, which can only be instantiated at the
     point where we call the function.
     So we record the `requires` within the taint finding, and evaluate
     the formula later, when we extract the PMs
  *)
  let sink_pm, ts = T.pm_of_trace sink in
  let taints_and_bindings =
    Taints.elements taints
    |> Common.map (fun t ->
           let bindings =
             match t.T.orig with
             | T.Arg _ -> []
             | Src source ->
                 let src_pm, _ = T.pm_of_trace source.call_trace in
                 src_pm.PM.env
           in
           ({ t with tokens = List.rev t.tokens }, bindings))
  in
  (* If `unify_mvars` is set, then we will just do the previous behavior,
     and emit a finding for every single source coming into the sink.
     This will mean we don't regress on `taint_unify_mvars: true` rules.

     This is problematic because there may be many sources, all of which do not
     unify with each other, but which unify with the sink.
     If we did as below and unified them all with each other, we would sometimes
     produce no findings when we should.
  *)
  (* The same will happen if our sink does not have an explicit `requires`.

     This is because our behavior in the second case will remove metavariables
     from the finding, if they conflict in the sources.

     This can lead to a loss of metavariable interpolation in the finding message,
     even for "vanilla" taint mode rules that don't use labels, for instance if
     we had two instances of the source

     foo($X)

     reaching a sink, where in both instances, `$X` is not the same. The current
     behavior is that one of the `$X` bindings is chosen arbitrarily. We will
     try to keep this behavior here.
  *)
  if env.config.unify_mvars || Option.is_none (snd ts.sink_requires) then
    taints_and_bindings
    |> Common.map_filter (fun (t, bindings) ->
           let* merged_env =
             merge_source_sink_mvars env sink_pm.PM.env bindings
           in
           Some
             (T.ToSink
                {
                  taints_with_precondition = ([ t ], R.get_sink_requires ts);
                  sink;
                  merged_env;
                }))
  else
    match
      taints_and_bindings |> Common.map snd |> merge_source_mvars
      |> merge_source_sink_mvars env sink_pm.PM.env
    with
    | None -> []
    | Some merged_env ->
        [
          T.ToSink
            {
              taints_with_precondition =
                (Common.map fst taints_and_bindings, R.get_sink_requires ts);
              sink;
              merged_env;
            };
        ]

(* Produces a finding for every unifiable source-sink pair. *)
let findings_of_tainted_sinks env taints sinks : T.finding list =
  sinks |> List.concat_map (findings_of_tainted_sink env taints)

let finding_of_tainted_return taints return_tok : T.finding =
  let taints = taints |> Taints.elements in
  T.ToReturn
    ( taints |> Common.map (fun t -> { t with T.tokens = List.rev t.T.tokens }),
      return_tok )

let check_orig_if_sink env ?filter_sinks orig taints =
  let sinks = orig_is_best_sink env orig in
  let sinks =
    match filter_sinks with
    | None -> sinks
    | Some sink_pred -> sinks |> List.filter sink_pred
  in
  let sinks = sinks |> Common.map trace_of_match in
  let findings = findings_of_tainted_sinks env taints sinks in
  report_findings env findings

let filter_new_taint_sources_by_labels labels taints =
  Taints.fold
    (fun new_taint taints ->
      match new_taint.orig with
      | Arg _ -> Taints.add new_taint taints
      | Src src ->
          let _, ts = T.pm_of_trace src.call_trace in
          let req = eval_label_requires ~labels ts.source_requires in
          if req then Taints.add new_taint taints else taints)
    taints Taints.empty

let union_new_taint_sources_filtering_labels ~new_ curr =
  let labels = labels_of_taints curr in
  let new_filtered = filter_new_taint_sources_by_labels labels new_ in
  Taints.union new_filtered curr

let find_pos_in_actual_args args_taints fparams =
  let pos_args_taints, named_args_taints =
    List.partition_map
      (function
        | Unnamed taints -> Left taints
        | Named (id, taints) -> Right (id, taints))
      args_taints
  in
  let named_arg_map =
    named_args_taints
    |> List.fold_left
         (fun map ((s, _), taint) -> SMap.add s taint map)
         SMap.empty
  in
  let name_to_taints = Hashtbl.create 10 in
  let idx_to_taints = Hashtbl.create 10 in
  (* We first process the named arguments, and then positional arguments.
   *)
  let remaining_params =
    (* Here, we take all the named arguments and remove them from the list of parameters.
     *)
    List.fold_right
      (fun param acc ->
        match param with
        | G.Param { pname = Some (s', _); _ } -> (
            match SMap.find_opt s' named_arg_map with
            | Some taints ->
                (* If this parameter is one of our arguments, insert a mapping and then remove it
                   from the list of remaining parameters.*)
                Hashtbl.add name_to_taints s' taints;
                acc
                (* Otherwise, it has not been consumed, so keep it in the remaining parameters.*)
            | None -> param :: acc (* Same as above. *))
        | __else__ -> param :: acc)
      (Parse_info.unbracket fparams)
      []
  in
  let _ =
    (* We then process all of the positional arguments in order of the remaining parameters.
     *)
    pos_args_taints
    |> List.fold_left
         (fun (i, remaining_params) taints ->
           match remaining_params with
           | [] ->
               logger#error
                 "More args to function than there are positional arguments in \
                  function signature";
               (i + 1, [])
           | _ :: rest ->
               Hashtbl.add idx_to_taints i taints;
               (i + 1, rest))
         (0, remaining_params)
  in
  fun (s, i) ->
    let taint_opt =
      match
        (Hashtbl.find_opt name_to_taints s, Hashtbl.find_opt idx_to_taints i)
      with
      | Some taints, _ -> Some taints
      | _, Some taints -> Some taints
      | __else__ -> None
    in
    if Option.is_none taint_opt then
      logger#error
        "cannot match taint variable with function arguments (%i: %s)" i s;
    taint_opt

(* This function is used to convert some taint thing we're holding
   to one which has been propagated to a new label.
   See [handle_taint_propagators] for more.
*)
let propagate_taint_to_label replace_labels label (taint : T.taint) =
  let new_orig =
    match (taint.orig, replace_labels) with
    (* if there are no replaced labels specified, we will replace
       indiscriminately
    *)
    | Src src, None -> T.Src { src with label }
    | Src src, Some replace_labels when List.mem src.T.label replace_labels ->
        T.Src { src with label }
    | Src src, _ -> Src src
    | Arg arg, _ -> Arg arg
  in
  { taint with orig = new_orig }

let propagate_taint_via_java_setter env e args all_args_taints =
  match (e, args) with
  | ( {
        e =
          Fetch
            ({ base = Var _obj; rev_offset = [ ({ o = Dot m; _ } as offset) ] }
            as lval);
        _;
      },
      [ _ ] )
    when env.lang =*= Lang.Java
         && Stdcompat.String.starts_with ~prefix:"set" (fst m.IL.ident) ->
      let prop_name = "get" ^ Str.string_after (fst m.IL.ident) 3 in
      let prop_lval =
        let o = Dot { m with ident = (prop_name, snd m.IL.ident) } in
        { lval with rev_offset = [ { offset with o } ] }
      in
      if not (Taints.is_empty all_args_taints) then
        Lval_env.add env.lval_env prop_lval all_args_taints
      else env.lval_env
  | __else__ -> env.lval_env

let resolve_poly_taint_for_java_getters env lval st =
  (* NOTE: This is a hack and it doesn't handle all cases, but it's mean to handle
   * the most basic ones. It does work for more than just getters. However, it
   * needs some testing and for now it's safer to restrict it to Java and getX. *)
  if env.lang =*= Java then
    match lval.rev_offset with
    | { o = Dot n; _ } :: _
      when Stdcompat.String.starts_with ~prefix:"get" (fst n.ident) -> (
        match st with
        | `Sanitized
        | `Clean
        | `None ->
            st
        | `Tainted taints ->
            let taints' =
              taints
              |> Taints.map (fun taint ->
                     match taint.orig with
                     | Arg arg ->
                         let arg' = { arg with offset = arg.offset @ [ n ] } in
                         { taint with orig = Arg arg' }
                     | Src _ -> taint)
            in
            `Tainted taints')
    | _ :: _
    | [] ->
        st
  else st

(*****************************************************************************)
(* Tainted *)
(*****************************************************************************)

let sanitize_lval_by_side_effect lval_env sanitizer_pms lval =
  let lval_is_now_safe =
    (* If the l-value is an exact match (overlap > 0.99) for a sanitizer
     * annotation, then we infer that the l-value itself has been updated
     * (presumably by side-effect) and is no longer tainted. We will update
     * the environment (i.e., `lval_env') accordingly. *)
    List.exists
      (fun (m : R.taint_sanitizer tmatch) ->
        m.spec.sanitizer_by_side_effect && is_exact m)
      sanitizer_pms
  in
  if lval_is_now_safe then Lval_env.clean lval_env lval else lval_env

(* Check if an expression is sanitized, if so returns `Some' and otherise `None'.
   If the expression is of the form `x.a.b.c` then we try to sanitize it by
   side-effect, in which case this function will return a new lval_env. *)
let exp_is_sanitized env exp =
  match orig_is_sanitized env.config exp.eorig with
  (* See NOTE [is_sanitizer] *)
  | [] -> None
  | sanitizer_pms -> (
      match exp.e with
      | Fetch lval ->
          Some (sanitize_lval_by_side_effect env.lval_env sanitizer_pms lval)
      | __else__ -> Some env.lval_env)

(* Checks if `thing' is a propagator `from' and if so propagates `taints' through it.
   Checks if `thing` is a propagator `'to' and if so fetches any taints that had been
   previously propagated. Returns *only* the newly propagated taint. *)
let handle_taint_propagators env thing taints =
  (* We propagate taints via an auxiliary variable (the propagator id). This is
   * simple but it has limitations, we can only propagate "forward" and, within
   * an instruction node, we can only propagate in the order in which we visit
   * the subexpressions. E.g. in `x.f(y,z)` we can propagate taint from `y` or
   * `z` to `x`, or from `y` to `z`; but we cannot propagate taint from `x` to
   * `y` or `z`, or from `z` to `y`. *)
  let lval_env = env.lval_env in
  let propagators =
    let any =
      match thing with
      | `Lval lval -> any_of_lval lval
      | `Exp exp -> any_of_orig exp.eorig
      | `Ins ins -> any_of_orig ins.iorig
    in
    env.config.is_propagator any
  in
  let propagate_froms, propagate_tos =
    List.partition (fun p -> p.spec.kind =*= `From) propagators
  in
  (* These are all the labels flowing in to the current thing we're looking at. *)
  let labels = labels_of_taints taints in
  let lval_env =
    (* `thing` is the source (the "from") of propagation, we add its taints to
     * the environment. *)
    List.fold_left
      (fun lval_env prop ->
        (* Only propagate if the current set of taint labels can satisfy the
           propagator's requires precondition.
        *)
        if eval_label_requires ~labels prop.spec.prop.propagator_requires then
          (* If we have an output label, change the incoming taints to be
             of the new label.
             Otherwise, keep them the same.
          *)
          let new_taints =
            match prop.spec.prop.propagator_label with
            | None -> taints
            | Some label ->
                Taints.map
                  (propagate_taint_to_label
                     prop.spec.prop.propagator_replace_labels label)
                  taints
          in
          Lval_env.propagate_to prop.spec.var new_taints lval_env
        else lval_env)
      lval_env propagate_froms
  in
  let taints_propagated, lval_env =
    (* `thing` is the destination (the "to") of propagation. we collect all the
     * incoming taints by looking for the propagator ids in the environment. *)
    List.fold_left
      (fun (taints_in_acc, lval_env) prop ->
        let taints_from_prop =
          match Lval_env.propagate_from prop.spec.var lval_env with
          | None -> Taints.empty
          | Some taints -> taints
        in
        let lval_env =
          if prop.spec.prop.propagator_by_side_effect then
            match thing with
            (* If `thing` is an l-value of the form `x.a.b.c`, then taint can be propagated
               * by side-effect. A pattern-propagator may use this to e.g. propagate taint
               * from `x` to `y` in `f(x,y)`, so that subsequent uses of `y` are tainted
               * if `x` was previously tainted. *)
            | `Lval lval -> Lval_env.add lval_env lval taints_from_prop
            | `Exp _
            | `Ins _ ->
                lval_env
          else lval_env
        in
        (Taints.union taints_in_acc taints_from_prop, lval_env))
      (Taints.empty, lval_env) propagate_tos
  in
  (taints_propagated, lval_env)

let find_lval_taint_sources env ~labels lval =
  let source_pms = lval_is_source env.config lval in
  let mut_source_pms, reg_source_pms =
    (* If the lvalue is an exact match (overlap > 0.99) for a source
       * annotation, then we infer that the lvalue itself is now tainted
       * (presumably by side-effect) and we will update the `lval_env`
       * accordingly. Otherwise the lvalue belongs to a piece of code that
       * is a source of taint, but it is not tainted on its own. *)
    partition_mutating_sources source_pms
  in
  let taints_sources_reg =
    reg_source_pms |> taints_of_matches
    |> filter_new_taint_sources_by_labels labels
  and taints_sources_mut =
    mut_source_pms |> taints_of_matches
    |> filter_new_taint_sources_by_labels labels
  in
  let lval_env = Lval_env.add env.lval_env lval taints_sources_mut in
  (Taints.union taints_sources_reg taints_sources_mut, lval_env)

let rec check_tainted_lval env (lval : IL.lval) : Taints.t * Lval_env.t =
  let new_taints, lval_in_env, lval_env = check_tainted_lval_aux env lval in
  let taints_from_env = status_to_taints lval_in_env in
  let taints = Taints.union new_taints taints_from_env in
  let sinks =
    lval_is_sink env.config lval
    |> List.filter (Top_sinks.is_best_match env.top_sinks)
    |> Common.map trace_of_match
  in
  let findings = findings_of_tainted_sinks { env with lval_env } taints sinks in
  report_findings { env with lval_env } findings;
  (taints, lval_env)

and check_tainted_lval_aux env (lval : IL.lval) :
    Taints.t
    (* `Sanitized means that the lval matched a sanitizer "right now", whereas
     * `Clean means that the lval has been _previously_ sanitized. They are
     * handled differently, see NOTE [lval/sanitized]. *)
    * [ `Sanitized | `Clean | `None | `Tainted of Taints.t ]
    * Lval_env.t =
  (* Recursively checks an l-value bottom-up.
   *
   *  This check needs to combine matches from pattern-{sources,sanitizers,sinks}
   *  with the info we have stored in `env.lval_env`. This can be subtle, see
   *  comments below.
   *)
  match lval_is_sanitized env.config lval with
  (* See NOTE [is_sanitizer] *)
  (* TODO: We should check that taint and sanitizer(s) are unifiable. *)
  | _ :: _ as sanitizer_pms ->
      (* NOTE [lval/sanitized]:
       *  If lval is sanitized, then we will "bubble up" the `Sanitized status, so
       *  any taint recorded in lval_env for any extension of lval will be discarded.
       *
       *  So, if we are checking `x.a.b.c` and `x.a` is sanitized then any extension
       *  of `x.a` is considered sanitized as well, and we do look for taint info in
       *  the environment.
       *
       *  *IF* sanitization is side-effectful then any taint info will be removed
       *  from lval_env by sanitize_lval, but that is not guaranteed.
       *)
      let lval_env =
        sanitize_lval_by_side_effect env.lval_env sanitizer_pms lval
      in
      (Taints.empty, `Sanitized, lval_env)
  | [] ->
      (* Recursive call, check sub-lvalues first.
       *
       * It needs to be done bottom-up because any sub-lvalue can be a source and a
       * sink by itself, even if an extension of lval is not. For example, given
       * `x.a.b`, this lvalue may be considered sanitized, but at the same time `x.a`
       * could be tainted and considered a sink in some context. We cannot just check
       * `x.a.b` and forget about the sub-lvalues.
       *)
      let sub_new_taints, sub_in_env, lval_env =
        match lval with
        | { base; rev_offset = [] } ->
            (* Base case, no offset. *)
            let taints, lval_env = check_tainted_lval_base env base in
            (taints, `None, lval_env)
        | { base = _; rev_offset = _ :: rev_offset' } ->
            (* Recursive case, given `x.a.b` we must first check `x.a`. *)
            check_tainted_lval_aux env { lval with rev_offset = rev_offset' }
      in
      (* Check the status of lval in the environemnt. *)
      let lval_in_env =
        match sub_in_env with
        | `Sanitized ->
            (* See NOTE [lval/sanitized] *)
            `Sanitized
        | (`Clean | `None | `Tainted _) as st -> (
            match Lval_env.dumb_find lval_env lval with
            | (`Clean | `Tainted _) as st' -> st'
            | `None ->
                (* HACK(field-sensitivity): Java: If we encounter `obj.getX` and `obj` has
                   * polymorphic taint,  and we know nothing specific about `obj.getX`, then
                   * we add the same offset `.getX` to the polymorphic taint coming from `obj`.
                   * See also 'propagate_taint_via_java_setter'. *)
                resolve_poly_taint_for_java_getters env lval st)
      in
      let taints_from_env = status_to_taints lval_in_env in
      (* Find taint sources matching lval. *)
      let current_taints = Taints.union sub_new_taints taints_from_env in
      let labels = labels_of_taints current_taints in
      let taints_from_sources, lval_env =
        find_lval_taint_sources { env with lval_env } ~labels lval
      in
      (* Check sub-expressions in the offset. *)
      let taints_from_offset, lval_env =
        match lval.rev_offset with
        | [] -> (Taints.empty, lval_env)
        | offset :: _ -> check_tainted_lval_offset { env with lval_env } offset
      in
      (* Check taint propagators. *)
      let taints_incoming (* TODO: find a better name *) =
        if env.options.taint_only_propagate_through_assignments then
          taints_from_sources
        else
          sub_new_taints
          |> Taints.union taints_from_sources
          |> Taints.union taints_from_offset
      in
      let taints_propagated, lval_env =
        handle_taint_propagators { env with lval_env } (`Lval lval)
          (taints_incoming |> Taints.union taints_from_env)
      in
      let new_taints = taints_incoming |> Taints.union taints_propagated in
      let sinks =
        lval_is_sink env.config lval
        (* For sub-lvals we require sinks to be exact matches. Why? Let's say
           * we have `sink(x.a)` and `x' is tainted but `x.a` is clean...
           * with the normal subset semantics for sinks we would consider `x'
           * itself to be a sink, and we would report a finding!
        *)
        |> List.filter is_exact
        |> Common.map trace_of_match
      in
      let all_taints = Taints.union taints_from_env new_taints in
      let findings =
        findings_of_tainted_sinks { env with lval_env } all_taints sinks
      in
      report_findings { env with lval_env } findings;
      (new_taints, lval_in_env, lval_env)

and check_tainted_lval_base env base =
  match base with
  | Var _
  | VarSpecial _ ->
      (Taints.empty, env.lval_env)
  | Mem e ->
      let taints, lval_env = check_tainted_expr env e in
      (taints, lval_env)

and check_tainted_lval_offset env offset =
  match offset.o with
  | Dot _n ->
      (* THINK: Allow fields to be taint sources, sanitizers, or sinks ??? *)
      (Taints.empty, env.lval_env)
  | Index e ->
      let taints, lval_env = check_tainted_expr env e in
      let taints =
        if propagate_through_indexes env then taints
        else (* Taints from the index should be ignored. *)
          Taints.empty
      in
      (taints, lval_env)

(* Test whether an expression is tainted, and if it is also a sink,
 * report the finding too (by side effect). *)
and check_tainted_expr env exp : Taints.t * Lval_env.t =
  let check env = check_tainted_expr env in
  let check_subexpr exp =
    match exp.e with
    | Fetch lval -> check_tainted_lval env lval
    | FixmeExp (_, _, Some e) -> check env e
    | Literal _
    | FixmeExp (_, _, None) ->
        (Taints.empty, env.lval_env)
    | Composite (_, (_, es, _)) -> union_map_taints_and_vars env check es
    | Operator ((op, _), es) ->
        let args_taints, lval_env =
          es
          |> Common.map IL_helpers.exp_of_arg
          |> union_map_taints_and_vars env check
        in
        let op_taints =
          match op with
          | G.Eq
          | G.NotEq
          | G.PhysEq
          | G.NotPhysEq
          | G.Lt
          | G.LtE
          | G.Gt
          | G.GtE
          | G.Cmp
          | G.RegexpMatch
          | G.NotMatch
          | G.In
          | G.NotIn
          | G.Is
          | G.NotIs ->
              if env.options.taint_assume_safe_comparisons then Taints.empty
              else args_taints
          | G.And
          | G.Or
          | G.Xor
          | G.Not
          | G.LSL
          | G.LSR
          | G.ASR
          | G.BitOr
          | G.BitXor
          | G.BitAnd
          | G.BitNot
          | G.BitClear
          | G.Plus
          | G.Minus
          | G.Mult
          | G.Div
          | G.Mod
          | G.Pow
          | G.FloorDiv
          | G.MatMult
          | G.Concat
          | G.Append
          | G.Range
          | G.RangeInclusive
          | G.NotNullPostfix
          | G.Length
          | G.Elvis
          | G.Nullish
          | G.Background
          | G.Pipe ->
              args_taints
        in
        (op_taints, lval_env)
    | Record fields ->
        union_map_taints_and_vars env
          (fun env -> function
            | Field (_, e)
            | Spread e ->
                check env e)
          fields
    | Cast (_, e) -> check env e
  in
  match exp_is_sanitized env exp with
  | Some lval_env ->
      (* TODO: We should check that taint and sanitizer(s) are unifiable. *)
      (Taints.empty, lval_env)
  | None ->
      let taints_sources =
        orig_is_source env.config exp.eorig |> taints_of_matches
      in
      let taints_exp, lval_env = check_subexpr exp in
      let taints =
        taints_exp
        |> union_new_taint_sources_filtering_labels ~new_:taints_sources
      in
      let taints_propagated, var_env =
        handle_taint_propagators { env with lval_env } (`Exp exp) taints
      in
      let taints = Taints.union taints taints_propagated in
      check_orig_if_sink env exp.eorig taints;
      (taints, var_env)

let check_tainted_var env (var : IL.name) : Taints.t * Lval_env.t =
  check_tainted_lval env (LV.lval_of_var var)

(* Given a function/method call 'fun_exp'('args_exps'), and an argument
 * spec 'sig_arg' from the taint signature of the called function/method,
 * determine what lvalue corresponds to 'sig_arg'.
 *
 * In the simplest case this just obtains the actual argument:
 * E.g. `lval_of_sig_arg f [x;y;z] [a;b;c] (x,0) = a`
 *
 * But 'sig_arg' may also specify an offset.
 *)
let lval_of_sig_arg fun_exp fparams args_exps (sig_arg : T.arg) =
  let* base_lval, obj =
    match sig_arg.pos with
    | "<this>", -1 -> (
        match fun_exp with
        | {
         e = Fetch { base = Var obj; rev_offset = [ { o = Dot _method; _ } ] };
         _;
        } ->
            Some ({ base = Var obj; rev_offset = [] }, obj)
        | __else__ -> None)
    | pos -> (
        let* arg_exp = find_pos_in_actual_args args_exps fparams pos in
        match arg_exp.e with
        | Fetch ({ base = Var obj; _ } as arg_lval) -> Some (arg_lval, obj)
        | __else__ -> None)
  in
  let os =
    sig_arg.offset |> Common.map (fun x -> { o = Dot x; oorig = NoOrig })
  in
  let lval =
    { base_lval with rev_offset = List.rev_append os base_lval.rev_offset }
  in
  Some (lval, obj)

(* What is the taint denoted by 'sig_arg' ? *)
let taints_of_sig_arg env fparams fun_exp args_exps args_taints
    (sig_arg : T.arg) =
  match sig_arg.offset with
  | [] when snd sig_arg.pos >= 0 (* not `this`/`self` *) ->
      find_pos_in_actual_args args_taints fparams sig_arg.pos
  | __else__ ->
      (* We want to know what's the taint carried by 'arg_exp.x1. ... .xN'. *)
      let* lval, _obj = lval_of_sig_arg fun_exp fparams args_exps sig_arg in
      let arg_taints = check_tainted_lval env lval |> fst in
      Some arg_taints

let check_function_signature env fun_exp args args_taints =
  match (!hook_function_taint_signature, fun_exp) with
  | Some hook, { e = Fetch f; eorig = SameAs eorig } ->
      let* fparams, fun_sig = hook env.config eorig in
      let process_sig : T.finding -> _ option = function
        | T.SrcToReturn (src, tokens, _return_tok) ->
            let call_trace = T.Call (eorig, tokens, src.call_trace) in
            Some
              (`Return
                (Taints.singleton
                   { orig = Src { src with call_trace }; tokens = [] }))
        | T.ArgToReturn (arg, tokens, _return_tok) ->
            let* arg_taints =
              taints_of_sig_arg env fparams fun_exp args args_taints arg
            in
            (* Get the token of the function *)
            let* ident =
              match f with
              (* Case `$F()` *)
              | { base = Var { ident; _ }; rev_offset = []; _ }
              (* Case `$X. ... .$F()` *)
              | { base = _; rev_offset = { o = Dot { ident; _ }; _ } :: _; _ }
                ->
                  Some ident
              | __else__ -> None
            in
            Some
              (`Return
                (arg_taints
                |> Taints.map (fun taint ->
                       let tokens =
                         List.rev_append tokens (snd ident :: taint.tokens)
                       in
                       { taint with tokens })))
        | T.ArgToSink (arg, tokens, sink) ->
            let sink = T.Call (eorig, tokens, sink) in
            let* arg_taints =
              taints_of_sig_arg env fparams fun_exp args args_taints arg
            in
            arg_taints
            |> Taints.iter (fun t ->
                   findings_of_tainted_sink env (Taints.singleton t) sink
                   |> report_findings env);
            None
        | T.ArgToArg (src_arg, tokens, dst_arg) ->
            let* src_taints =
              taints_of_sig_arg env fparams fun_exp args args_taints src_arg
            in
            let* dst_lval, dst_obj =
              lval_of_sig_arg fun_exp fparams args dst_arg
            in
            let dst_taints =
              src_taints
              |> Taints.map (fun taint ->
                     let tokens =
                       List.rev_append tokens (snd dst_obj.ident :: taint.tokens)
                     in
                     { taint with tokens })
            in
            if Taints.is_empty dst_taints then None
            else Some (`UpdateEnv (dst_lval, dst_taints))
        (* THINK: Should we report something here? *)
        | T.SrcToSink _ -> None
      in
      Some
        (fun_sig
<<<<<<< HEAD
        |> List.concat_map (function
             | T.ToReturn (taints, _return_tok) ->
                 taints
                 |> Common.map_filter (fun t ->
                        match t.T.orig with
                        | Src src ->
                            let call_trace =
                              T.Call (eorig, t.tokens, src.call_trace)
                            in
                            Some
                              (Taints.singleton
                                 {
                                   orig = Src { src with call_trace };
                                   tokens = [];
                                 })
                        | Arg arg ->
                            let* arg_taints =
                              taints_of_sig_arg env fparams args args_taints arg
                            in
                            (* Get the token of the function *)
                            let* ident =
                              match f with
                              (* Case `$F()` *)
                              | { base = Var { ident; _ }; rev_offset = []; _ }
                              (* Case `$X. ... .$F()` *)
                              | {
                                  base = _;
                                  rev_offset = { o = Dot { ident; _ }; _ } :: _;
                                  _;
                                } ->
                                  Some ident
                              | __else__ -> None
                            in
                            Some
                              (arg_taints
                              |> Taints.map (fun taint ->
                                     let tokens =
                                       List.rev_append t.tokens
                                         (snd ident :: taint.tokens)
                                     in
                                     { taint with tokens })))
             | T.ToSink
                 { taints_with_precondition = taints, _requires; sink; _ } ->
                 (* TODO(brandon): use arg taints once interproc taint labels are a thing
                 *)
                 taints
                 |> Common.map_filter (fun t ->
                        match t.T.orig with
                        | Src _ ->
                            (* THINK: Should we report something here? *)
                            None
                        (* TODO(brandon): this is wrong
                           this assumes a world where only one arg taint is ever relevant to
                           a given sink
                           when we refactor to allow sinks of multiple labeled taints,
                           we need to change this case. probably, it will involve producing
                           a single ToSink "finding" which uses all the taints, including
                           the argument taints induced here.
                        *)
                        | Arg arg ->
                            let sink = T.Call (eorig, t.tokens, sink) in
                            let* arg_taints =
                              taints_of_sig_arg env fparams args args_taints arg
                            in
                            arg_taints
                            |> Taints.iter (fun t ->
                                   findings_of_tainted_sinks env
                                     (Taints.singleton t) [ sink ]
                                   |> report_findings env);
                            None))
        |> List.fold_left Taints.union Taints.empty)
=======
        |> List.fold_left
             (fun (taints_acc, lval_env) fsig ->
               match process_sig fsig with
               | None -> (taints_acc, lval_env)
               | Some (`Return taints) ->
                   (Taints.union taints taints_acc, lval_env)
               | Some (`UpdateEnv (lval, taints)) ->
                   (taints_acc, Lval_env.add lval_env lval taints))
             (Taints.empty, env.lval_env))
>>>>>>> b3574ac4
  | None, _
  | Some _, _ ->
      None

(* Test whether an instruction is tainted, and if it is also a sink,
 * report the finding too (by side effect). *)
(* TODO: This should return a new var_env rather than just taint, it
 * makes more sense given that an instruction may have side-effects.
 * It Also makes simpler to handle sanitization by side-effect. *)
let check_tainted_instr env instr : Taints.t * Lval_env.t =
  let check_expr env = check_tainted_expr env in
  let check_instr = function
    | Assign (_, e) -> check_expr env e
    | AssignAnon _ -> (Taints.empty, env.lval_env) (* TODO *)
    | Call (_, e, args) ->
        let args_taints, (lval_env, all_taints) =
          args
          |> List.fold_left_map
               (fun (lval_env, all_taints) arg ->
                 let taints, lval_env =
                   check_expr { env with lval_env } (IL_helpers.exp_of_arg arg)
                 in
                 let new_acc = (lval_env, taints :: all_taints) in
                 match arg with
                 | Unnamed _ -> (new_acc, Unnamed taints)
                 | Named (id, _) -> (new_acc, Named (id, taints)))
               (env.lval_env, [])
          |> Common2.swap
        in
        let e_taints, lval_env = check_expr { env with lval_env } e in
        let all_args_taints =
          List.fold_left Taints.union Taints.empty all_taints
        in
        (* After we introduced Top_sinks, we need to explicitly support sinks like
         * `sink(...)` by considering that all of the parameters are sinks. To make
         * sure that we are backwards compatible, we do this for any sink that does
         * not match the `is_func_sink_with_focus` pattern.
         *)
        check_orig_if_sink { env with lval_env } instr.iorig all_args_taints
          ~filter_sinks:(fun m -> not (is_func_sink_with_focus m.spec));
        let call_taints, lval_env =
          match
            check_function_signature { env with lval_env } e args args_taints
          with
          | Some (call_taints, lval_env) -> (call_taints, lval_env)
          | None ->
              let call_taints =
                if not (propagate_through_functions env) then Taints.empty
                else
                  (* Otherwise assume that the function will propagate
                     * the taint of its arguments. *)
                  all_args_taints
              in
              let lval_env =
                (* HACK: Java: If we encounter `obj.setX(arg)` we interpret this as `obj.getX = arg`. *)
                propagate_taint_via_java_setter { env with lval_env } e args
                  all_args_taints
              in
              (call_taints, lval_env)
        in
        (* We add the taint of the function itselt (i.e., 'e_taints') too.
         * DEEP: In DeepSemgrep this also helps identifying `x.foo()` as tainted
         * when `x` is tainted, because the call is represented in IL as `(x.foo)()`.
         * TODO: Properly track taint through objects. *)
        (Taints.union e_taints call_taints, lval_env)
    | CallSpecial (_, _, args) ->
        args
        |> Common.map IL_helpers.exp_of_arg
        |> union_map_taints_and_vars env check_expr
    | FixmeInstr _ -> (Taints.empty, env.lval_env)
  in
  let sanitizer_pms = orig_is_sanitized env.config instr.iorig in
  match sanitizer_pms with
  (* See NOTE [is_sanitizer] *)
  | _ :: _ ->
      (* TODO: We should check that taint and sanitizer(s) are unifiable. *)
      (Taints.empty, env.lval_env)
  | [] ->
      let taint_sources =
        orig_is_source env.config instr.iorig |> taints_of_matches
      in
      let taints_instr, lval_env' = check_instr instr.i in
      let taints =
        taints_instr
        |> union_new_taint_sources_filtering_labels ~new_:taint_sources
      in
      let taints_propagated, lval_env' =
        handle_taint_propagators
          { env with lval_env = lval_env' }
          (`Ins instr) taints
      in
      let taints = Taints.union taints taints_propagated in
      check_orig_if_sink env instr.iorig taints;
      (taints, lval_env')

(* Test whether a `return' is tainted, and if it is also a sink,
 * report the finding too (by side effect). *)
let check_tainted_return env tok e : Taints.t * Lval_env.t =
  let sinks =
    env.config.is_sink (G.Tk tok) @ orig_is_sink env.config e.eorig
    |> List.filter (Top_sinks.is_best_match env.top_sinks)
    |> Common.map trace_of_match
  in
  let taints, var_env' = check_tainted_expr env e in
  let findings = findings_of_tainted_sinks env taints sinks in
  report_findings env findings;
  (taints, var_env')

let findings_from_arg_updates_at_exit enter_env exit_env : T.finding list =
  (* TOOD: We need to get a map of `lval` to `Taint.arg`, and if an extension
   * of `lval` has new taints, then we can compute its correspoding `Taint.arg`
   * extension and generate an `ArgToArg` finding too. *)
  enter_env |> Lval_env.seq_of_tainted |> List.of_seq
  |> List.concat_map (fun (lval, enter_taints) ->
         (* For each lval in the enter_env, we get its `T.arg`, and check
          * if it got new taints at the exit_env. If so, we generate an
          * ArgToArg. *)
         match
           enter_taints |> Taints.elements
           |> Common.map_filter (fun taint ->
                  match taint.T.orig with
                  | T.Arg arg -> Some arg
                  | _ -> None)
         with
         | []
         | _ :: _ :: _ ->
             []
         | [ arg ] ->
             let exit_taints =
               Lval_env.dumb_find exit_env lval |> status_to_taints
             in
             let new_taints = Taints.diff exit_taints enter_taints in
             (* TODO: Also report if taints are _cleaned_. *)
             new_taints |> Taints.elements
             |> Common.map_filter (fun taint ->
                    match taint.T.orig with
                    | T.Arg t -> Some (T.ArgToArg (t, taint.tokens, arg))
                    | T.Src _ -> None (* TODO SrcToArg *)))

(*****************************************************************************)
(* Transfer *)
(*****************************************************************************)

let input_env ~enter_env ~(flow : F.cfg) mapping ni =
  let node = flow.graph#nodes#assoc ni in
  match node.F.n with
  | Enter -> enter_env
  | _else -> (
      let pred_envs =
        CFG.predecessors flow ni
        |> Common.map (fun (pi, _) -> mapping.(pi).D.out_env)
      in
      match pred_envs with
      | [] -> Lval_env.empty
      | [ penv ] -> penv
      | penv1 :: penvs -> List.fold_left Lval_env.union penv1 penvs)

let transfer :
    Lang.t ->
    Config_semgrep.t ->
    config ->
    Lval_env.t ->
    string option ->
    flow:F.cfg ->
    top_sinks:Top_sinks.t ->
    Lval_env.t D.transfn =
 fun lang options config enter_env opt_name ~flow ~top_sinks
     (* the transfer function to update the mapping at node index ni *)
       mapping ni ->
  (* DataflowX.display_mapping flow mapping show_tainted; *)
  let in' : Lval_env.t = input_env ~enter_env ~flow mapping ni in
  let node = flow.graph#nodes#assoc ni in
  let out' : Lval_env.t =
    let env =
      { lang; options; config; fun_name = opt_name; lval_env = in'; top_sinks }
    in
    match node.F.n with
    | NInstr x ->
        let taints, lval_env' = check_tainted_instr env x in
        let opt_lval = LV.lval_of_instr_opt x in
        let lval_env' =
          match opt_lval with
          | Some lval ->
              (* We call `check_tainted_lval` here because the assigned `lval`
               * itself could be annotated as a source of taint. *)
              let taints, lval_env' =
                check_tainted_lval { env with lval_env = lval_env' } lval
              in
              (* We check if the instruction is a sink, and if so the taints
               * from the `lval` could make a finding. *)
              check_orig_if_sink env x.iorig taints;
              lval_env'
          | None -> lval_env'
        in
        let lval_env' =
          let has_taints = not (Taints.is_empty taints) in
          match opt_lval with
          | Some lval ->
              if has_taints then
                (* Instruction returns tainted data, add taints to lval.
                 * See [Taint_lval_env] for details. *)
                Lval_env.add lval_env' lval taints
              else
                (* Instruction returns safe data, remove taints from lval.
                 * See [Taint_lval_env] for details. *)
                Lval_env.clean lval_env' lval
          | None ->
              (* Instruction returns 'void' or its return value is ignored. *)
              lval_env'
        in
        lval_env'
    | NCond (_tok, e)
    | NThrow (_tok, e) ->
        let _, lval_env' = check_tainted_expr env e in
        lval_env'
    | NReturn (tok, e) ->
        (* TODO: Move most of this to check_tainted_return. *)
        let taints, lval_env' = check_tainted_return env tok e in
        let finding = finding_of_tainted_return taints tok in
        report_findings env [ finding ];
        lval_env'
    | NLambda params ->
        params
        |> List.fold_left
             (fun lval_env var ->
               let _, lval_env = check_tainted_var { env with lval_env } var in
               lval_env)
             in'
    | NGoto _
    | Enter
    | Exit
    | TrueNode
    | FalseNode
    | Join
    | NOther _
    | NTodo _ ->
        in'
  in
  { D.in_env = in'; out_env = out' }

(*****************************************************************************)
(* Entry point *)
(*****************************************************************************)

let (fixpoint :
      ?in_env:Lval_env.t ->
      ?name:Var_env.var ->
      Lang.t ->
      Config_semgrep.t ->
      config ->
      F.cfg ->
      mapping) =
 fun ?in_env ?name:opt_name lang options config flow ->
  let init_mapping = DataflowX.new_node_array flow Lval_env.empty_inout in
  let enter_env =
    match in_env with
    | None -> Lval_env.empty
    | Some in_env -> in_env
  in
  let top_sinks =
    (* Here we compute the "canonical" or "top" sink matches, for each sink we check
     * whether there is a "best match" among the top nodes in the CFG.
     * See NOTE "Top sinks" *)
    top_level_sinks_in_nodes config flow
  in
  (* THINK: Why I cannot just update mapping here ? if I do, the mapping gets overwritten later on! *)
  (* DataflowX.display_mapping flow init_mapping show_tainted; *)
  let end_mapping =
    DataflowX.fixpoint ~eq_env:Lval_env.equal ~init:init_mapping
      ~trans:(transfer lang options config enter_env opt_name ~flow ~top_sinks)
        (* tainting is a forward analysis! *)
      ~forward:true ~flow
  in
  let exit_env = end_mapping.(flow.exit).D.out_env in
  ( findings_from_arg_updates_at_exit enter_env exit_env |> fun findings ->
    if findings <> [] then config.handle_findings opt_name findings exit_env );
  end_mapping<|MERGE_RESOLUTION|>--- conflicted
+++ resolved
@@ -228,6 +228,11 @@
 (*****************************************************************************)
 (* Helpers *)
 (*****************************************************************************)
+
+let ( let+ ) x f =
+  match x with
+  | None -> []
+  | Some x -> f x
 
 let status_to_taints = function
   | `None (* no info *)
@@ -1155,51 +1160,84 @@
   match (!hook_function_taint_signature, fun_exp) with
   | Some hook, { e = Fetch f; eorig = SameAs eorig } ->
       let* fparams, fun_sig = hook env.config eorig in
-      let process_sig : T.finding -> _ option = function
-        | T.SrcToReturn (src, tokens, _return_tok) ->
-            let call_trace = T.Call (eorig, tokens, src.call_trace) in
-            Some
-              (`Return
-                (Taints.singleton
-                   { orig = Src { src with call_trace }; tokens = [] }))
-        | T.ArgToReturn (arg, tokens, _return_tok) ->
-            let* arg_taints =
-              taints_of_sig_arg env fparams fun_exp args args_taints arg
-            in
-            (* Get the token of the function *)
-            let* ident =
-              match f with
-              (* Case `$F()` *)
-              | { base = Var { ident; _ }; rev_offset = []; _ }
-              (* Case `$X. ... .$F()` *)
-              | { base = _; rev_offset = { o = Dot { ident; _ }; _ } :: _; _ }
-                ->
-                  Some ident
-              | __else__ -> None
-            in
-            Some
-              (`Return
-                (arg_taints
-                |> Taints.map (fun taint ->
-                       let tokens =
-                         List.rev_append tokens (snd ident :: taint.tokens)
+      let process_sig : T.finding -> _ list = function
+        | T.ToReturn (taints, _return_tok) ->
+            taints
+            |> Common.map_filter (fun t ->
+                   match t.T.orig with
+                   | Src src ->
+                       let call_trace =
+                         T.Call (eorig, t.tokens, src.call_trace)
                        in
-                       { taint with tokens })))
-        | T.ArgToSink (arg, tokens, sink) ->
-            let sink = T.Call (eorig, tokens, sink) in
-            let* arg_taints =
-              taints_of_sig_arg env fparams fun_exp args args_taints arg
-            in
-            arg_taints
-            |> Taints.iter (fun t ->
-                   findings_of_tainted_sink env (Taints.singleton t) sink
-                   |> report_findings env);
-            None
+                       Some
+                         (`Return
+                           (Taints.singleton
+                              {
+                                orig = Src { src with call_trace };
+                                tokens = [];
+                              }))
+                   | Arg arg ->
+                       let* arg_taints =
+                         taints_of_sig_arg env fparams fun_exp args args_taints
+                           arg
+                       in
+                       (* Get the token of the function *)
+                       let* ident =
+                         match f with
+                         (* Case `$F()` *)
+                         | { base = Var { ident; _ }; rev_offset = []; _ }
+                         (* Case `$X. ... .$F()` *)
+                         | {
+                             base = _;
+                             rev_offset = { o = Dot { ident; _ }; _ } :: _;
+                             _;
+                           } ->
+                             Some ident
+                         | __else__ -> None
+                       in
+                       Some
+                         (`Return
+                           (arg_taints
+                           |> Taints.map (fun taint ->
+                                  let tokens =
+                                    List.rev_append t.tokens
+                                      (snd ident :: taint.tokens)
+                                  in
+                                  { taint with tokens }))))
+        | T.ToSink { taints_with_precondition = taints, _requires; sink; _ } ->
+            (* TODO(brandon): use arg taints once interproc taint labels are a thing
+            *)
+            taints
+            |> Common.map_filter (fun t ->
+                   match t.T.orig with
+                   | Src _ ->
+                       (* THINK: Should we report something here? *)
+                       None
+                   (* TODO(brandon): this is wrong
+                       this assumes a world where only one arg taint is ever relevant to
+                       a given sink
+                       when we refactor to allow sinks of multiple labeled taints,
+                       we need to change this case. probably, it will involve producing
+                       a single ToSink "finding" which uses all the taints, including
+                       the argument taints induced here.
+                   *)
+                   | Arg arg ->
+                       let sink = T.Call (eorig, t.tokens, sink) in
+                       let* arg_taints =
+                         taints_of_sig_arg env fparams fun_exp args args_taints
+                           arg
+                       in
+                       arg_taints
+                       |> Taints.iter (fun t ->
+                              findings_of_tainted_sinks env (Taints.singleton t)
+                                [ sink ]
+                              |> report_findings env);
+                       None)
         | T.ArgToArg (src_arg, tokens, dst_arg) ->
-            let* src_taints =
+            let+ src_taints =
               taints_of_sig_arg env fparams fun_exp args args_taints src_arg
             in
-            let* dst_lval, dst_obj =
+            let+ dst_lval, dst_obj =
               lval_of_sig_arg fun_exp fparams args dst_arg
             in
             let dst_taints =
@@ -1210,96 +1248,19 @@
                      in
                      { taint with tokens })
             in
-            if Taints.is_empty dst_taints then None
-            else Some (`UpdateEnv (dst_lval, dst_taints))
-        (* THINK: Should we report something here? *)
-        | T.SrcToSink _ -> None
+            if Taints.is_empty dst_taints then []
+            else [ `UpdateEnv (dst_lval, dst_taints) ]
       in
       Some
         (fun_sig
-<<<<<<< HEAD
-        |> List.concat_map (function
-             | T.ToReturn (taints, _return_tok) ->
-                 taints
-                 |> Common.map_filter (fun t ->
-                        match t.T.orig with
-                        | Src src ->
-                            let call_trace =
-                              T.Call (eorig, t.tokens, src.call_trace)
-                            in
-                            Some
-                              (Taints.singleton
-                                 {
-                                   orig = Src { src with call_trace };
-                                   tokens = [];
-                                 })
-                        | Arg arg ->
-                            let* arg_taints =
-                              taints_of_sig_arg env fparams args args_taints arg
-                            in
-                            (* Get the token of the function *)
-                            let* ident =
-                              match f with
-                              (* Case `$F()` *)
-                              | { base = Var { ident; _ }; rev_offset = []; _ }
-                              (* Case `$X. ... .$F()` *)
-                              | {
-                                  base = _;
-                                  rev_offset = { o = Dot { ident; _ }; _ } :: _;
-                                  _;
-                                } ->
-                                  Some ident
-                              | __else__ -> None
-                            in
-                            Some
-                              (arg_taints
-                              |> Taints.map (fun taint ->
-                                     let tokens =
-                                       List.rev_append t.tokens
-                                         (snd ident :: taint.tokens)
-                                     in
-                                     { taint with tokens })))
-             | T.ToSink
-                 { taints_with_precondition = taints, _requires; sink; _ } ->
-                 (* TODO(brandon): use arg taints once interproc taint labels are a thing
-                 *)
-                 taints
-                 |> Common.map_filter (fun t ->
-                        match t.T.orig with
-                        | Src _ ->
-                            (* THINK: Should we report something here? *)
-                            None
-                        (* TODO(brandon): this is wrong
-                           this assumes a world where only one arg taint is ever relevant to
-                           a given sink
-                           when we refactor to allow sinks of multiple labeled taints,
-                           we need to change this case. probably, it will involve producing
-                           a single ToSink "finding" which uses all the taints, including
-                           the argument taints induced here.
-                        *)
-                        | Arg arg ->
-                            let sink = T.Call (eorig, t.tokens, sink) in
-                            let* arg_taints =
-                              taints_of_sig_arg env fparams args args_taints arg
-                            in
-                            arg_taints
-                            |> Taints.iter (fun t ->
-                                   findings_of_tainted_sinks env
-                                     (Taints.singleton t) [ sink ]
-                                   |> report_findings env);
-                            None))
-        |> List.fold_left Taints.union Taints.empty)
-=======
+        |> List.concat_map process_sig
         |> List.fold_left
              (fun (taints_acc, lval_env) fsig ->
-               match process_sig fsig with
-               | None -> (taints_acc, lval_env)
-               | Some (`Return taints) ->
-                   (Taints.union taints taints_acc, lval_env)
-               | Some (`UpdateEnv (lval, taints)) ->
+               match fsig with
+               | `Return taints -> (Taints.union taints taints_acc, lval_env)
+               | `UpdateEnv (lval, taints) ->
                    (taints_acc, Lval_env.add lval_env lval taints))
              (Taints.empty, env.lval_env))
->>>>>>> b3574ac4
   | None, _
   | Some _, _ ->
       None
