(* Emma Jin
 *
 * Copyright (C) 2020 r2c
 *
 * This library is free software; you can redistribute it and/or
 * modify it under the terms of the GNU Lesser General Public License
 * version 2.1 as published by the Free Software Foundation, with the
 * special exception on linking described in file LICENSE.
 *
 * This library is distributed in the hope that it will be useful, but
 * WITHOUT ANY WARRANTY; without even the implied warranty of
 * MERCHANTABILITY or FITNESS FOR A PARTICULAR PURPOSE.  See the file
 * LICENSE for more details.
 *)
open Common
module Set = Set_
open AST_generic
module G = AST_generic

exception InvalidSubstitution
exception UnsupportedTargetType

(*****************************************************************************)
(* Prelude *)
(*****************************************************************************)
(* This module is used to generate a pattern from multiple pieces of code.
 * Note that this is different from Pattern_from_Code, which synthesizes
 * multiple pattern suggestions given one code snippet.
 *
 * See the mli for a detailed description of the algorithm
 *
 * Helper functions are very similar to Pattern_from_Code --- refactor?
 *
 * related work:
 *  - coccinelle spinfer?
 *)

(*****************************************************************************)
(* Types *)
(*****************************************************************************)

(* An intermediate type that allows us to give our own progression of pattern *
 * specificity. For example, "abc" goes from $X to "..." to "abc". This can   *
 * also be achieved by adding checks, but having a type makes it easier to    *
 * separate the cases
 *)
type stage = DONE | ANY of any | LN (* literal name *) of any

type env = {
  config : Config_semgrep.t;
  prev : any;
  count : int;
  mapping : (expr * expr) list;
}

(* Each target comes with a list of patterns : pattern_instrs *)
(* A pattern needs to keep track of its environment (env), the pattern (any), *
 * and a list of instructions for how to make the pattern more specific.      *
 * The replacement information gives the piece that was removed from the hole *
 * as well as instructions for where to put it back                           *
 *)
type replacement_info = stage * ((any -> any) -> any -> any)
type pattern_instr = env * any * replacement_info list
type pattern_instrs = pattern_instr list

let global_lang = ref Lang.Ocaml

(*****************************************************************************)
(* Print *)
(*****************************************************************************)

let p_any any = Pretty_print_pattern.pattern_to_string !global_lang any

let stage_string = function
  | DONE -> "done"
  | ANY any -> p_any any
  | LN any -> p_any any

let rec show_replacements reps =
  let list_string =
    match reps with
    | [] -> "]"
    | [ (target, _) ] -> stage_string target ^ "]"
    | (target, _) :: reps' ->
        stage_string target ^ " , " ^ show_replacements reps'
  in
  "[" ^ list_string

let rec show_patterns (patterns : pattern_instrs) =
  match patterns with
  | [] -> pr2 "---"
  | (_any, pattern, replacements) :: pats ->
      pr2
        ("( " (* ^ (p_any any) ^ ", " *) ^ p_any pattern
        ^ ", "
        ^ show_replacements replacements
        ^ " )");
      show_patterns pats

let show_pattern_sets patsets =
  pr2 "[";
  List.iter show_patterns patsets;
  pr2 "]\n"

(*****************************************************************************)
(* Pattern_from_Code Helpers *)
(*****************************************************************************)

(* TODO make mapping a map and use map lookup *)
let lookup env e =
  let mapping = env.mapping in
  let rec look = function
    | [] -> None
    | (e1, e2) :: xs ->
        if Matching_generic.equal_ast_bound_code env.config (E e) (E e1) then
          Some e2
        else look xs
  in
  look mapping

let fk = Parse_info.unsafe_fake_info "fake"
let fk_stmt = ExprStmt (Ellipsis fk |> G.e, fk) |> G.s
let _body_ellipsis t1 t2 = Block (t1, [ fk_stmt ], t2) |> G.s
let _bk f (lp, x, rp) = (lp, f x, rp)

let default_id str =
  N
    (Id
       ( (str, fk),
         {
           id_resolved = ref None;
           id_type = ref None;
           id_svalue = ref None;
           id_hidden = false;
           id_info_id = IdInfoId.unsafe_default;
         } ))
  |> G.e

let count_to_id count =
  let make_id ch = Format.sprintf "$%c" ch in
  match count with
  | 1 -> make_id 'X'
  | 2 -> make_id 'Y'
  | 3 -> make_id 'Z'
  | _ when count <= 26 -> make_id (Char.chr (count - 4 + Char.code 'A'))
  | _ -> Format.sprintf "$X%d" (count - 26)

(* If the id is already in env, return that *)
(* Otherwise, this depends on the with_type flag *)
(* If with_type is true, if there is a type, try to generate a TypedMetavar *)
(* In all other cases, generate an id *)
(* Add to env's mapping and return it *)
let get_id env e =
  let id = lookup env e in
  match id with
  | Some x -> (env, x)
  | None ->
      let notype_id = default_id (count_to_id env.count) in
      let new_id = notype_id in
      let env' =
        { env with count = env.count + 1; mapping = (e, new_id) :: env.mapping }
      in
      (env', new_id)

(*****************************************************************************)
(* Helpers *)
(*****************************************************************************)

let replace_sk stmt s_kind = { stmt with s = s_kind }
let add_pattern s pattern = Set.add (p_any pattern) s

let add_patterns s patterns =
  List.fold_left (fun s' (_, pattern, _) -> add_pattern s' pattern) s patterns

let lookup_pattern pattern s = Set.mem (p_any pattern) s
let set_prev env prev' = { env with prev = prev' }

(* Tranposes a list of lists, must be rectangular. *)
let rec transpose (list : 'a list list) : 'a list list =
  match list with
  | [] -> []
  | [] :: xss -> transpose xss
  | (x :: xs) :: xss ->
      (x
      :: Common.map
           (Common.hd_exn "cannot transpose non-rectangular matrix")
           xss)
      :: transpose
           (xs
           :: Common.map
                (Common.tl_exn "cannot transpose non-rectangular matrix")
                xss)

(* We can't handle lists of statements of unequal size yet.
 * Check that each target has the same number of statements.
 *)
let check_equal_length (targets : 'a list list) : bool =
  match targets with
  | [] -> true
  | _ ->
      let lengths = Common.map List.length targets in
      let hdlen = Common.hd_exn "unexpected empty list" lengths in
      List.for_all (( == ) hdlen) lengths

(*****************************************************************************)
(* Pattern generation *)
(*****************************************************************************)

let metavar_pattern env e = get_id env e

let pattern_from_args env args : pattern_instrs =
  let replace_first_arg f args =
    match args with
    | Args (Arg { e = Ellipsis el; _ } :: Arg arg :: xs) -> (
        match f (E arg) with
        | E x -> Args (Arg (Ellipsis el |> G.e) :: Arg x :: xs)
        | x ->
            pr2 (show_any x);
            raise InvalidSubstitution)
    | Args (_ :: _) -> args
    | _ -> raise InvalidSubstitution
  in
  let remove_ellipsis _f args =
    match args with
    | Args (Arg { e = Ellipsis _; _ } :: x :: xs) -> Args (x :: xs)
    | Args (_ :: _) -> args
    | _ -> raise InvalidSubstitution
  in
  let replace_rest f args =
    match args with
    | Args (Arg { e = Ellipsis el; _ } :: Arg e :: rest) -> (
        match f (Args rest) with
        | Args args' -> Args (Arg (Ellipsis el |> G.e) :: Arg e :: args')
        | _ -> raise InvalidSubstitution)
    | Args (Arg e :: rest) -> (
        match f (Args rest) with
        | Args args' -> Args (Arg e :: args')
        | _ -> raise InvalidSubstitution)
    | _ -> raise InvalidSubstitution
  in
  let remove_end_ellipsis _f args =
    let rec remove_end = function
      | [] -> []
      | [ Arg { e = Ellipsis _el; _ } ] -> []
      | x :: xs -> x :: remove_end xs
    in
    match args with
    | Args args' -> Args (remove_end args')
    | _ -> raise InvalidSubstitution
  in
  let max = List.length args in
  let rec make_arg_subs args count =
    let substitute_next rest =
      (* If it's the last one, try deleting the ellipses at the end *)
      let funs =
        if count =|= max then
          [
            (ANY (Args rest), replace_rest);
            (ANY (E (Ellipsis fk |> G.e)), remove_end_ellipsis);
          ]
        else []
      in
      (* Always try replacing the arguments *)
      let funs = (ANY (Args rest), replace_rest) :: funs in
      (* If it's the first one, try deleting the ellipses at the start *)
      if count =|= 1 then
        (ANY (E (Ellipsis fk |> G.e)), remove_ellipsis) :: funs
      else funs
    in
    match args with
    | [] -> []
    | Arg arg :: rest ->
        (let env', id = metavar_pattern env arg in
         ( env',
           Args [ Arg (Ellipsis fk |> G.e); Arg id; Arg (Ellipsis fk |> G.e) ],
           (ANY (E arg), replace_first_arg) :: substitute_next rest ))
        :: make_arg_subs rest (count + 1)
    | _ -> []
  in
  make_arg_subs args 1

let pattern_from_call env (e', (lp, args, rp)) : pattern_instrs =
  let replace_name f e =
    match e with
    | E { e = Call (e, (lp, args, rp)); _ } -> (
        match f (E e) with
        | E x -> E (Call (x, (lp, args, rp)) |> G.e)
        | _ -> raise InvalidSubstitution)
    | _ -> raise InvalidSubstitution
  in
  let replace_args f e =
    match e with
    | E { e = Call (e, (lp, args, rp)); _ } -> (
        match f (Args args) with
        | Args x -> E (Call (e, (lp, x, rp)) |> G.e)
        | _ -> raise InvalidSubstitution)
    | _ -> raise InvalidSubstitution
  in
  [
    (let env', id = metavar_pattern env e' in
     ( env',
       E (Call (id, (lp, [ Arg (Ellipsis fk |> G.e) ], rp)) |> G.e),
       [ (ANY (E e'), replace_name); (ANY (Args args), replace_args) ] ));
  ]

let pattern_from_literal env lit : pattern_instrs =
  match lit with
  | String (l, (_, tok), r) ->
      [
        ( env,
          E (L (String (l, ("...", tok), r)) |> G.e),
          [ (LN (E (L lit |> G.e)), fun f any -> f any) ] );
      ]
  | _ -> [ (env, E (L lit |> G.e), [ (DONE, fun f e -> f e) ]) ]

type side = Left | Right

let pattern_from_assign env (e1, tok, e2) : pattern_instrs =
  let replace_assign_ops side f e =
    match (e, side) with
    | E { e = Assign (e1, tok, e2); _ }, Left -> (
        match f (E e1) with
        | E x -> E (Assign (x, tok, e2) |> G.e)
        | _ -> raise InvalidSubstitution)
    | E { e = Assign (e1, tok, e2); _ }, Right -> (
        match f (E e2) with
        | E x -> E (Assign (e1, tok, x) |> G.e)
        | _ -> raise InvalidSubstitution)
    | _ -> raise InvalidSubstitution
  in
  [
    (let env, id1 = metavar_pattern env e1 in
     let env, id2 = metavar_pattern env e2 in
     ( env,
       E (Assign (id1, tok, id2) |> G.e),
       [
         (ANY (E e1), replace_assign_ops Left);
         (ANY (E e2), replace_assign_ops Right);
       ] ));
  ]

let pattern_from_expr env e : pattern_instrs =
  match e.e with
  | Call (e', (lp, args, rp)) -> pattern_from_call env (e', (lp, args, rp))
  | L l -> pattern_from_literal env l
  | Assign (e1, tok, e2) -> pattern_from_assign env (e1, tok, e2)
  | N _
  | DotAccess _ ->
      [ (env, E e, [ (DONE, fun f any -> f any) ]) ]
  | _expr ->
      [
        (let env', id = metavar_pattern env e in
         (env', E id, [ (DONE, fun f any -> f any) ]));
      ]

let rec pattern_from_stmt env ({ s; _ } as stmt) : pattern_instrs =
  match s with
  | ExprStmt (e, sc) ->
      let fill_exprstmt f exprstmt =
        match exprstmt with
        | S ({ s = ExprStmt (e', _); _ } as stmt) -> (
            match f (E e') with
            | E x -> S (replace_sk stmt (ExprStmt (x, sc)))
            | _ -> raise InvalidSubstitution)
        | _ ->
            pr2 "h1";
            raise InvalidSubstitution
      in
      let _, pattern =
        get_one_step_replacements
          ( env,
            fill_exprstmt (fun _ -> E (Ellipsis fk |> G.e)) (S stmt),
            [ (ANY (E e), fill_exprstmt) ] )
      in
      pattern
  | _ -> []

and pattern_from_any env stage : pattern_instrs =
  match stage with
  | ANY (E e) -> pattern_from_expr env e
  | ANY (S stmt) -> pattern_from_stmt env stmt
  | ANY (Args args) -> pattern_from_args env args
  | LN any -> [ (env, any, [ (DONE, fun f any -> f any) ]) ]
  | _ -> []

(*****************************************************************************)
(* Infrastructure *)
(*****************************************************************************)
and get_one_step_replacements (env, pattern, holes) =
  (* Try the first hole (target, f) *)
  match holes with
  | [] -> ((env, pattern, []), [])
  | (target, f) :: holes' ->
      (* Get all the possible replacements for the target (pattern, holes) list *)
      let target_replacements = pattern_from_any env target in
      (* Use each replacement to fill the chosen hole *
       * For example, if f turns foo(...), a -> foo(a), and g turns (...), a -> (a, ...), we want a function *
       * that turns foo(...), a -> foo(a, ...) *)
      let incorporate_holes holes =
        Common.map
          (fun (removed_target, g) ->
            (removed_target, fun h any -> f (g h) any))
          holes
      in
      ( (env, pattern, holes'),
        Common.map
          (fun (env, pattern', target_holes) ->
            ( set_prev env pattern',
              f (fun _ -> pattern') pattern,
              incorporate_holes target_holes @ holes' ))
          target_replacements )

let get_included_patterns pattern_children =
  let intersect_all sets =
    match sets with
    | [] -> Set.empty
    | [ x ] -> x
    | x :: xs -> List.fold_left (fun acc s -> Set.inter acc s) x xs
  in
  let sets =
    Common.map
      (fun patterns ->
        List.fold_left
          (fun s (_, child_patterns) -> add_patterns s child_patterns)
          Set.empty patterns)
      pattern_children
  in
  let intersection = intersect_all sets in
  let include_pattern ((env, pattern, holes), children) =
    let included_children =
      List.filter
        (fun (_, pattern, _) -> lookup_pattern pattern intersection)
        children
    in
    match included_children with
    | [] -> (
        match holes with
        | [] -> []
        | _ -> [ (set_prev env pattern, pattern, holes) ])
    | _ -> children
  in
  Common.map (List.concat_map include_pattern) pattern_children

let rec generate_patterns_help (target_patterns : pattern_instrs list) =
  (* For each pattern in each set of target_patterns, generate the list of one step replacements *)
  (*    ex: ($X, bar(foo(2), x), f) ------> [$X(...), [bar, fun x -> x(...); [foo(2), x], fun xs -> bar(xs)]] *)
  (*        (pattern, any, any -> any) list *)
  (* Flatten the list. Each node n will have a corresponding set of patterns Sn *)
  if false then (
    (* Set this for debug info *)
    pr2 "target patterns";
    show_pattern_sets target_patterns);
  let pattern_children =
    Common.map (Common.map get_one_step_replacements) target_patterns
  in
  (* Keep only the patterns in each Sn that appear in every other OR *)
  (* the patterns that were included last time, don't have children, and have another replacement to try *)
  let included_patterns = get_included_patterns pattern_children in
  let cont =
    List.fold_left
      (fun prev patterns -> prev && not (patterns =*= []))
      true included_patterns
  in
  (* Call recursively on these patterns *)
  if cont then generate_patterns_help included_patterns
  else Common.map (Common.hd_exn "unexpected empty list") target_patterns

let extract_pattern (pats : pattern_instr) : Pattern.t =
  (fun (_, pattern, _) -> pattern) pats

(* Start each target node any as [$X, [ any, fun x -> x ]] *)
let generate_starting_patterns config (targets : AST_generic.any list list) :
    pattern_instrs list list =
  let starting_pattern any =
    match any with
    | E _ ->
        let env =
          { config; prev = E (Ellipsis fk |> G.e); count = 1; mapping = [] }
        in
        [ (env, E (Ellipsis fk |> G.e), [ (ANY any, fun f a -> f a) ]) ]
    | S _ ->
        let env =
          {
            config;
            prev = S (exprstmt (Ellipsis fk |> G.e));
            count = 1;
            mapping = [];
          }
        in
        [
          (env, S (exprstmt (Ellipsis fk |> G.e)), [ (ANY any, fun f a -> f a) ]);
        ]
    | _ -> raise UnsupportedTargetType
  in
  Common.map (Common.map starting_pattern) targets

(* Copies the metavar count and mapping from src pattern_instr to
 *  each env in dsts.
 *)
let cp_meta_env (src : pattern_instr) (dsts : pattern_instrs) : pattern_instrs =
  let senv, _, _ = src in
  let cp dst =
    let denv, dpattern, dholes = dst in
    let denv' = { denv with count = senv.count; mapping = senv.mapping } in
    (denv', dpattern, dholes)
  in
  Common.map cp dsts

(* Calls generate_patterns_help on each list of pattern_instrs, retaining
 * the metavariable environment between calls.
 * The environment is retained within a single target for subsequent statements,
 * not across targets.
 *)
let rec generate_with_env (target_patterns : pattern_instrs list list) :
    pattern_instrs =
  match target_patterns with
  | [] -> []
  | [ cur ] ->
      [ Common.hd_exn "unexpected empty list" (generate_patterns_help cur) ]
  | cur :: next :: rest ->
      let curpats = generate_patterns_help cur in
<<<<<<< HEAD
      let next' = List.map2 cp_meta_env curpats next in
      Common.hd_exn "unexpected empty list" curpats
      :: generate_with_env (next' :: rest)
=======
      let next' = Common.map2 cp_meta_env curpats next in
      List.hd curpats :: generate_with_env (next' :: rest)
>>>>>>> 783478ea

(*****************************************************************************)
(* Entry point *)
(*****************************************************************************)

let generate_patterns config targets lang =
  global_lang := lang;
  let split_targets = Common.map Range_to_AST.split_any targets in
  if check_equal_length split_targets then
    split_targets
    |> generate_starting_patterns config
    (* Transpose to intersect across targets, not within. *)
    |> transpose
    |> generate_with_env |> Common.map extract_pattern |> Range_to_AST.join_anys
  else failwith "Only targets of equal length are supported."<|MERGE_RESOLUTION|>--- conflicted
+++ resolved
@@ -519,14 +519,9 @@
       [ Common.hd_exn "unexpected empty list" (generate_patterns_help cur) ]
   | cur :: next :: rest ->
       let curpats = generate_patterns_help cur in
-<<<<<<< HEAD
-      let next' = List.map2 cp_meta_env curpats next in
+      let next' = Common.map2 cp_meta_env curpats next in
       Common.hd_exn "unexpected empty list" curpats
       :: generate_with_env (next' :: rest)
-=======
-      let next' = Common.map2 cp_meta_env curpats next in
-      List.hd curpats :: generate_with_env (next' :: rest)
->>>>>>> 783478ea
 
 (*****************************************************************************)
 (* Entry point *)
