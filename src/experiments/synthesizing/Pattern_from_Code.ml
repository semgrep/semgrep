--- conflicted
+++ resolved
@@ -65,21 +65,7 @@
 let _bk f (lp, x, rp) = (lp, f x, rp)
 
 let default_id str =
-<<<<<<< HEAD
-  G.N (Id ((str, fk), mk_id_info ~id:IdInfoId.unsafe_default ())) |> G.e
-=======
-  G.N
-    (Id
-       ( (str, fk),
-         {
-           id_resolved = ref None;
-           id_type = ref None;
-           id_svalue = ref None;
-           id_flags = ref IdFlags.empty;
-           id_info_id = IdInfoId.unsafe_default;
-         } ))
-  |> G.e
->>>>>>> f76812da
+  G.N (Id ((str, fk), empty_id_info ~id:IdInfoId.unsafe_default ())) |> G.e
 
 let default_tyvar str typ = TypedMetavar ((str, fk), fk, typ) |> G.e
 
