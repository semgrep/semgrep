open Common
open File.Operators
module G = AST_generic
module RM = Range_with_metavars

module DataflowX = Dataflow_core.Make (struct
  type node = IL.node
  type edge = IL.edge
  type flow = (node, edge) CFG.t

  let short_string_of_node n = Display_IL.short_string_of_node_kind n.IL.n
end)

let pr2_ranges file rwms =
  rwms
  |> List.iter (fun rwm ->
         let code_text = Range.content_at_range file rwm.RM.r in
         let line_str =
           let pm = rwm.RM.origin in
           let loc1, _ = pm.Pattern_match.range_loc in
           string_of_int loc1.Parse_info.line
         in
         Common.pr2 (code_text ^ " @l." ^ line_str))

let test_tainting lang file options config def =
  Common.pr2 "\nDataflow";
  Common.pr2 "--------";
  let flow, mapping =
    Match_tainting_mode.check_fundef lang options config None def
  in
  let taint_to_str taint =
    let show_taint t =
      match t.Taint.orig with
      | Taint.Src src ->
          let tok1, tok2 = (fst (Taint.pm_of_trace src.call_trace)).range_loc in
          let r = Range.range_of_token_locations tok1 tok2 in
          Range.content_at_range file r
      | Taint.Arg arg -> Taint._show_arg arg
    in
    taint |> Taint.Taint_set.elements |> Common.map show_taint
    |> String.concat ", "
    |> fun str -> "{ " ^ str ^ " }"
  in
  DataflowX.display_mapping flow mapping (Taint_lval_env.to_string taint_to_str)

let test_dfg_tainting rules_file file =
  let rules_file = Fpath.v rules_file in
  let file = Fpath.v file in
  let lang = List.hd (Lang.langs_of_filename file) in
  let rules =
    try Parse_rule.parse rules_file with
    | exn ->
        failwith
          (spf "fail to parse tainting rules %s (exn = %s)" !!rules_file
             (Common.exn_to_s exn))
  in
  let ast =
    try Parse_target.parse_and_resolve_name_warn_if_partial lang !!file with
    | exn ->
        failwith
          (spf "fail to parse %s (exn = %s)" !!file (Common.exn_to_s exn))
  in
  let rules =
    rules
    |> List.filter (fun r ->
           match r.Rule.languages with
           | Xlang.L (x, xs) -> List.mem lang (x :: xs)
           | _ -> false)
  in
  let _search_rules, taint_rules, _extract_rules = Rule.partition_rules rules in
  let rule = List.hd taint_rules in
  pr2 "Tainting";
  pr2 "========";
  let handle_findings _ _ _ = () in
  let xconf = Match_env.default_xconfig in
  let xconf = Match_env.adjust_xconfig_with_rule_options xconf rule.options in
  (* this won't cache anything. but that's fine, we don't need it
     for test purposes.
  *)
  let tbl = Match_tainting_mode.mk_specialized_formula_cache [] in
  let config, debug_taint, _exps =
<<<<<<< HEAD
    Match_tainting_mode.taint_config_of_rule xconf !!file (ast, []) rule
      handle_findings
=======
    Match_tainting_mode.taint_config_of_rule ~per_file_formula_cache:tbl xconf
      file (ast, []) rule handle_findings
>>>>>>> 2337e129
  in
  Common.pr2 "\nSources";
  Common.pr2 "-------";
  pr2_ranges !!file (debug_taint.sources |> Common.map fst);
  Common.pr2 "\nSanitizers";
  Common.pr2 "----------";
  pr2_ranges !!file debug_taint.sanitizers;
  Common.pr2 "\nSinks";
  Common.pr2 "-----";
  pr2_ranges !!file (debug_taint.sinks |> Common.map fst);
  let v =
    object
      inherit [_] AST_generic.iter_no_id_info as super

      method! visit_function_definition env def =
        test_tainting lang !!file xconf.config config def;
        (* go into nested functions *)
        super#visit_function_definition env def
    end
  in
  (* Check each function definition. *)
  v#visit_program () ast

let actions () =
  [
    ( "-dfg_tainting",
      "<rules> <target>",
      Arg_helpers.mk_action_2_arg test_dfg_tainting );
  ]<|MERGE_RESOLUTION|>--- conflicted
+++ resolved
@@ -79,13 +79,8 @@
   *)
   let tbl = Match_tainting_mode.mk_specialized_formula_cache [] in
   let config, debug_taint, _exps =
-<<<<<<< HEAD
-    Match_tainting_mode.taint_config_of_rule xconf !!file (ast, []) rule
-      handle_findings
-=======
     Match_tainting_mode.taint_config_of_rule ~per_file_formula_cache:tbl xconf
-      file (ast, []) rule handle_findings
->>>>>>> 2337e129
+      !!file (ast, []) rule handle_findings
   in
   Common.pr2 "\nSources";
   Common.pr2 "-------";
