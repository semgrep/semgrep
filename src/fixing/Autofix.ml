(* Nat Mote
 *
 * Copyright (C) 2019-2022 r2c
 *
 * This library is free software; you can redistribute it and/or
 * modify it under the terms of the GNU Lesser General Public License
 * version 2.1 as published by the Free Software Foundation, with the
 * special exception on linking described in file LICENSE.
 *
 * This library is distributed in the hope that it will be useful, but
 * WITHOUT ANY WARRANTY; without even the implied warranty of
 * MERCHANTABILITY or FITNESS FOR A PARTICULAR PURPOSE.  See the file
 * LICENSE for more details.
 *)
open Common
open Fpath_.Operators
module OutJ = Semgrep_output_v1_t

let logger = Logging.get_logger [ __MODULE__ ]
let ( let/ ) = Result.bind

(*****************************************************************************)
(* Constants *)
(*****************************************************************************)

(* For matching things of the form \<num>.
   See `regex_fix` below for why this is needed.
*)
let capture_group_regex = "\\\\([0-9]+)"

(*****************************************************************************)
(* Main module for AST-based autofix. This module will attempt to synthesize a
 * fix based a rule's fix pattern and the match's metavariable bindings. *)
(*****************************************************************************)

let parse_pattern lang pattern =
  try Ok (Parse_pattern.parse_pattern lang pattern) with
  | Time_limit.Timeout _ as e -> Exception.catch_and_reraise e
  | e ->
      let e = Exception.catch e in
      Error e

let parse_target lang text =
  (* ext shouldn't matter, but could use Lang.ext_of_lang if needed *)
  Common2.with_tmp_file ~str:text ~ext:"check" (fun file ->
      try Ok (Parse_target.just_parse_with_lang lang file) with
      | Time_limit.Timeout _ as e -> Exception.catch_and_reraise e
      | e ->
          let e = Exception.catch e in
          Error e)

(* Fixes up the AST to be syntactically valid. Currently I (nmote) am only aware
 * of one case where this needs to be done (see the function body). Another
 * option in this case might be to omit or downrank matches that rely on
 * unordered keyword matching, but that assumes that a better match does in fact
 * exist. Such a change would also have a larger impact on Semgrep as a whole.
 * *)
let transform_fix lang ast =
  match lang with
  | Lang.Python ->
      (* Due to unordered keyword argument matching (see
       * Generic_vs_generic.m_list__m_argument), we can end up generating
       * autofixes where keyword arguments are moved before positional
       * arguments. In some languages (OCaml, for example) this doesn't change
       * the semantics, but in Python this is actually syntactically invalid.
       * So, to avoid generating invalid autofixes, we move the positional
       * arguments in front of the keyword arguments.
       *
       * See the fix_ellipsis_metavar.py test case for an example of when this
       * can happen. *)
      let mapper =
        object (_self : 'self)
          inherit [_] AST_generic.map as super

          method! visit_arguments env (l, args, r) =
            let args =
              List.stable_sort
                (fun a b ->
                  match (a, b) with
                  | ( (AST_generic.Arg _ | ArgType _ | OtherArg _),
                      (ArgKwd _ | ArgKwdOptional _) ) ->
                      -1
                  | ( (ArgKwd _ | ArgKwdOptional _),
                      (Arg _ | ArgType _ | OtherArg _) ) ->
                      1
                  | _else_ -> 0)
                args
            in
            super#visit_arguments env (l, args, r)
        end
      in
      mapper#visit_any () ast
  | _else_ -> ast

(* Check whether the proposed fix results in syntactically valid code *)
let validate_fix lang target_contents edit =
  let fail err =
    Error
      (spf "Rendered autofix does not parse. Aborting: `%s`:\n%s"
         edit.Textedit.replacement_text err)
  in
  let full_fixed_contents = Textedit.apply_edit_to_text target_contents edit in
  match parse_target lang full_fixed_contents with
  | Ok { skipped_tokens = []; _ } -> Ok edit
  | Ok { skipped_tokens = fix_skipped_tokens; _ } -> (
      (* We had a partial parse failure, but this does happen. As long as we
       * didn't make the parse issue worse, we are probably good to go. So,
       * let's parse the original text and compare the number of skipped tokens
       * before and after the fix. *)
      match parse_target lang target_contents with
      | Ok { skipped_tokens = orig_skipped_tokens; _ } ->
          if List.length fix_skipped_tokens <= List.length orig_skipped_tokens
          then Ok edit
          else fail "More partial parse failures after autofix application"
      | Error _ ->
          (* This really shouldn't happen. How did we get to this point if the
           * original file didn't parse? And why did it just parse without any
           * fatal errors after the autofix was applied? If you're here, good
           * luck. Probably it changed out from under us. *)
          fail "Failed to parse original file")
  | Error e -> fail (Exception.to_string e)

(*****************************************************************************)
(* Kinds of fixes *)
(*****************************************************************************)

(* Attempts to render a fix. If successful, returns the text that should replace
 * the matched range in the target file. If unsuccessful, returns None.
 *
 * Failure causes include, but are not limited to:
 * - The fix pattern does not parse.
 * - A metavariable is bound to an AST node that is not suitable for the context
 *   in which it is used in the fix.
 * - Printing of the resulting fix AST fails (probably because there is simply a
 *   node that is unhandled).
 * *)
let ast_based_fix ~fix (start, end_) (pm : Pattern_match.t) : Textedit.t option
    =
  let fix_pattern = fix in
  let* lang = List.nth_opt pm.Pattern_match.rule_id.langs 0 in
  let metavars = pm.Pattern_match.env in
  let target_contents = lazy (UFile.read_file pm.Pattern_match.file) in
  let result =
    try
      (* Fixes are not exactly patterns, but they can contain metavariables that
       * should be substituted with the nodes to which they are bound in the match.
       * Because they can contain metavariables, we need to parse them as patterns.
       * *)
      let/ fix_pattern_ast =
        parse_pattern lang fix_pattern
        |> Result.map_error (fun e ->
               spf "Failed to parse fix pattern:\n%s" (Exception.to_string e))
      in

      (* Look through the fix pattern's AST and replace metavariables with the nodes to
       * which they are bound in the match. This should generate a well-formed AST,
       * which when printed to text, should replace the range in the original match.
       *
       * We need to do this instead of just replacing metavars with their original
       * text during printing. It's important for correctness to construct a
       * well-formed AST as an intermediate step. For example, an ellipsis
       * metavariable ($...X) might be bound to zero arguments in a function call
       * (foo(1, $...X) would match foo(1), for example). If we were to skip this
       * step, we would end up printing the extraneous comma before `$...X`.
       *
       * As we improve autofix, we may also want to perform other operations over
       * the fixed AST.
       * *)
      let/ fixed_pattern_ast =
        Autofix_metavar_replacement.replace_metavars metavars fix_pattern_ast
      in

      (* It's possible to represent syntactically invalid code in the generic
       * AST, so in case we've done that in the previous step, we need to
       * transform it to be syntactically valid. See the transform_fix function
       * for more details. *)
      let fixed_pattern_ast = transform_fix lang fixed_pattern_ast in

      (* Try to print the fixed pattern AST. *)
      let/ text =
        Autofix_printer.print_ast ~lang ~metavars ~target_contents
          ~fix_pattern_ast ~fix_pattern fixed_pattern_ast
      in

      let edit =
        { Textedit.path = !!(pm.file); start; end_; replacement_text = text }
      in

      (* Perform sanity checks for the resulting fix. *)
      validate_fix lang (Lazy.force target_contents) edit
    with
    | Time_limit.Timeout _ as e -> Exception.catch_and_reraise e
    | e ->
        let e = Exception.catch e in
        Error
          (spf "Unexpected error while rendering autofix:\n%s"
             (Exception.to_string e))
  in
  match result with
  | Ok x -> Some x
  | Error err ->
      let msg = spf "Failed to render fix `%s`:\n%s" fix_pattern err in
      (* Print line-by-line so that each line is preceded by the logging header.
       * Looks nicer and makes it easier to mask in e2e test output. *)
      String.split_on_char '\n' msg
      |> List.iter (fun line -> logger#info "%s" line);
      None

let basic_fix ~(fix : string) (start, end_) (pm : Pattern_match.t) : Textedit.t
    =
  (* TODO: Use m.env instead *)
  let replacement_text =
    Metavar_replacement.interpolate_metavars fix
      (Metavar_replacement.of_bindings pm.env)
  in
  let edit = Textedit.{ path = !!(pm.file); start; end_; replacement_text } in
  edit

let regex_fix ~fix_regexp:Rule.{ regexp; count; replacement } (start, end_)
    (pm : Pattern_match.t) =
  let rex = Pcre_.regexp regexp in
  (* You need a minus one, to make it compatible with the inclusive Range.t *)
  let content =
    Range.content_at_range !!(pm.file) Range.{ start; end_ = end_ - 1 }
  in
  (* What is this for?
     Before, when autofix was in the Python CLI, `fix-regex` had the semantics
     of allowing backreferences to be substituted via the syntax '\1' for the
     first backreference.
     Unfortunately, the Pcre-ocaml library has no conception of this syntax. It
     instead uses $1, $2, etc, for backreferences.
     We don't want to break this existing behavior, however.
     The fix will be that if someone gives us a replacement regex of the form
     '\1', we will try to replace it instead with '$1', etc.
  *)
  let replaced_replacement =
    let capture_group_rex = Pcre_.regexp capture_group_regex in
    (* Confusingly, this $1 in the template is separate from the literal
       capture group it is replacing. It is simply a dollar sign in front of
       the capture group's number, which is captured in the `capture_group_regex`
       above.
       This lets us essentially capture everything matched by \<num> with
       $<num>.
    *)
    Pcre_.replace ~rex:capture_group_rex ~template:"$$1" replacement
  in
  let replacement_text =
    match count with
    | None -> Pcre_.replace ~rex ~template:replaced_replacement content
    | Some count ->
        Common2.foldn
          (fun content _i ->
            Pcre_.replace_first ~rex ~template:replaced_replacement content)
          content count
  in
  let edit = Textedit.{ path = !!(pm.file); start; end_; replacement_text } in
  edit

(*****************************************************************************)
(* Autofix selection logic *)
(*****************************************************************************)

let render_fix (pm : Pattern_match.t) : Textedit.t option =
  let fix = pm.rule_id.fix in
  let fix_regex = pm.rule_id.fix_regexp in
  let range =
    let start, end_ = pm.Pattern_match.range_loc in
    let _, _, end_charpos = Tok.end_pos_of_loc end_ in
    (start.Tok.pos.bytepos, end_charpos)
  in
  match (fix, fix_regex) with
  | None, None -> None
  | Some fix, _ -> (
      match ast_based_fix ~fix range pm with
      | None -> Some (basic_fix ~fix range pm)
      | Some fix -> Some fix)
  | _, Some fix_regexp -> Some (regex_fix ~fix_regexp range pm)

(*****************************************************************************)
(* Entry point *)
(*****************************************************************************)

<<<<<<< HEAD
let produce_autofixes (matches : Core_result.processed_match list) =
  Common.map
    (fun (m : Core_result.processed_match) ->
      { m with autofix_edit = render_fix m.pm })
    matches

let apply_fixes_to_file edits ~file =
  let file_text = Common.read_file file in
=======
(* Apply the fix for the list of matches to the given file, returning the
 * resulting file contents. Currently used only for tests, but with some
 * changes could be used in production as well.
 *)
let produce_autofixes (matches : Pattern_match.t list) =
  List_.map (fun m -> (m, render_fix m)) matches

let apply_fixes_to_file matches_with_fixes ~file =
  let file_text = UCommon.read_file file in
  let edits = List_.map snd matches_with_fixes |> List_.map_filter Fun.id in
>>>>>>> ec7502c4
  match Textedit.apply_edits_to_text file_text edits with
  | Success x -> x
  | Overlap { conflicting_edits; _ } ->
      failwith
        (spf "Could not apply fix because it overlapped with another: %s"
           (List_.hd_exn "unexpected empty list" conflicting_edits)
             .replacement_text)

let apply_fixes (edits : Textedit.t list) =
  (* TODO: *)
  let modified_files, _failed_fixes =
    Textedit.apply_edits ~dryrun:false edits
  in

  if modified_files <> [] then
    Logs.info (fun m ->
        m "successfully modified %s."
          (String_.unit_str (List.length modified_files) "file(s)"))
  else Logs.info (fun m -> m "no files modified.")

let apply_fixes_of_core_matches (matches : OutJ.core_match list) =
  matches
  |> List_.map_filter (fun (m : OutJ.core_match) ->
         let* replacement_text = m.extra.fix in
         let start = m.start.offset in
         let end_ = m.end_.offset in
         Some
           Textedit.
             { path = Fpath.to_string m.path; start; end_; replacement_text })
  |> apply_fixes<|MERGE_RESOLUTION|>--- conflicted
+++ resolved
@@ -280,27 +280,14 @@
 (* Entry point *)
 (*****************************************************************************)
 
-<<<<<<< HEAD
 let produce_autofixes (matches : Core_result.processed_match list) =
-  Common.map
+  List_.map
     (fun (m : Core_result.processed_match) ->
       { m with autofix_edit = render_fix m.pm })
     matches
 
 let apply_fixes_to_file edits ~file =
-  let file_text = Common.read_file file in
-=======
-(* Apply the fix for the list of matches to the given file, returning the
- * resulting file contents. Currently used only for tests, but with some
- * changes could be used in production as well.
- *)
-let produce_autofixes (matches : Pattern_match.t list) =
-  List_.map (fun m -> (m, render_fix m)) matches
-
-let apply_fixes_to_file matches_with_fixes ~file =
   let file_text = UCommon.read_file file in
-  let edits = List_.map snd matches_with_fixes |> List_.map_filter Fun.id in
->>>>>>> ec7502c4
   match Textedit.apply_edits_to_text file_text edits with
   | Success x -> x
   | Overlap { conflicting_edits; _ } ->
