(* Nat Mote
 *
 * Copyright (C) 2019-2022 r2c
 *
 * This library is free software; you can redistribute it and/or
 * modify it under the terms of the GNU Lesser General Public License
 * version 2.1 as published by the Free Software Foundation, with the
 * special exception on linking described in file LICENSE.
 *
 * This library is distributed in the hope that it will be useful, but
 * WITHOUT ANY WARRANTY; without even the implied warranty of
 * MERCHANTABILITY or FITNESS FOR A PARTICULAR PURPOSE.  See the file
 * LICENSE for more details.
 *)

open Common

let logger = Logging.get_logger [ __MODULE__ ]
let ( let/ ) = Result.bind

(******************************************************************************)
(* Main module for AST-based autofix. This module will attempt to synthesize a
 * fix based a rule's fix pattern and the match's metavariable bindings. *)
(******************************************************************************)

let parse_pattern lang pattern =
  try Ok (Parse_pattern.parse_pattern lang pattern) with
  | Time_limit.Timeout _ as e -> Exception.catch_and_reraise e
  | e ->
      let e = Exception.catch e in
      Error e

let parse_target lang text =
  (* ext shouldn't matter, but could use Lang.ext_of_lang if needed *)
  Common2.with_tmp_file ~str:text ~ext:"check" (fun file ->
      try Ok (Parse_target.just_parse_with_lang lang file) with
      | Time_limit.Timeout _ as e -> Exception.catch_and_reraise e
      | e ->
          let e = Exception.catch e in
          Error e)

(* Fixes up the AST to be syntactically valid. Currently I (nmote) am only aware
 * of one case where this needs to be done (see the function body). Another
 * option in this case might be to omit or downrank matches that rely on
 * unordered keyword matching, but that assumes that a better match does in fact
 * exist. Such a change would also have a larger impact on Semgrep as a whole.
 * *)
let transform_fix lang ast =
  match lang with
  | Lang.Python ->
      (* Due to unordered keyword argument matching (see
       * Generic_vs_generic.m_list__m_argument), we can end up generating
       * autofixes where keyword arguments are moved before positional
       * arguments. In some languages (OCaml, for example) this doesn't change
       * the semantics, but in Python this is actually syntactically invalid.
       * So, to avoid generating invalid autofixes, we move the positional
       * arguments in front of the keyword arguments.
       *
       * See the fix_ellipsis_metavar.py test case for an example of when this
       * can happen. *)
      let mapper =
        Map_AST.(
          mk_visitor
            {
              default_visitor with
              (* The default visitor behavior is to create a new expr node every
               * time, with a new e_id and e_range. Avoid this by overriding
               * such that we take the new expr_kind and put it in the original
               * expression. *)
              kexpr =
                (fun (k, _) expr -> AST_generic.{ expr with e = (k expr).e });
              kargs =
                (fun (k, _) args ->
                  let args =
                    List.stable_sort
                      (fun a b ->
                        match (a, b) with
                        | ( (AST_generic.Arg _ | ArgType _ | OtherArg _),
                            (ArgKwd _ | ArgKwdOptional _) ) ->
                            -1
                        | ( (ArgKwd _ | ArgKwdOptional _),
                            (Arg _ | ArgType _ | OtherArg _) ) ->
                            1
                        | _else_ -> 0)
                      args
                  in
                  k args);
            })
      in
      mapper.Map_AST.vany ast
  | _else_ -> ast

(* Check whether the proposed fix results in syntactically valid code *)
let validate_fix lang target_contents edit =
  let fail err =
    Error
      (spf "Rendered autofix does not parse. Aborting: `%s`:\n%s"
         edit.Textedit.replacement_text err)
  in
  let full_fixed_contents = Textedit.apply_edit_to_text target_contents edit in
  match parse_target lang full_fixed_contents with
  | Ok { skipped_tokens = []; _ } -> Ok edit
  | Ok { skipped_tokens = fix_skipped_tokens; _ } -> (
      (* We had a partial parse failure, but this does happen. As long as we
       * didn't make the parse issue worse, we are probably good to go. So,
       * let's parse the original text and compare the number of skipped tokens
       * before and after the fix. *)
      match parse_target lang target_contents with
      | Ok { skipped_tokens = orig_skipped_tokens; _ } ->
          if List.length fix_skipped_tokens <= List.length orig_skipped_tokens
          then Ok edit
          else fail "More partial parse failures after autofix application"
      | Error _ ->
          (* This really shouldn't happen. How did we get to this point if the
           * original file didn't parse? And why did it just parse without any
           * fatal errors after the autofix was applied? If you're here, good
           * luck. Probably it changed out from under us. *)
          fail "Failed to parse original file")
  | Error e -> fail (Exception.to_string e)

(******************************************************************************)
(* Entry Points *)
(******************************************************************************)

(* Attempts to render a fix. If successful, returns the text that should replace
 * the matched range in the target file. If unsuccessful, returns None.
 *
 * Failure causes include, but are not limited to:
 * - The fix pattern does not parse.
 * - A metavariable is bound to an AST node that is not suitable for the context
 *   in which it is used in the fix.
 * - Printing of the resulting fix AST fails (probably because there is simply a
 *   node that is unhandled).
 * *)
let render_fix pm =
  let* fix_pattern = pm.Pattern_match.rule_id.fix in
  let* lang = List.nth_opt pm.Pattern_match.rule_id.languages 0 in
  let metavars = pm.Pattern_match.env in
  let start, end_ =
    let start, end_ = pm.Pattern_match.range_loc in
    let _, _, end_charpos = Parsing_helpers.get_token_end_info end_ in
    (start.Parse_info.charpos, end_charpos)
  in
  let target_contents = lazy (Common.read_file pm.Pattern_match.file) in
  let result =
    try
      (* Fixes are not exactly patterns, but they can contain metavariables that
       * should be substituted with the nodes to which they are bound in the match.
       * Because they can contain metavariables, we need to parse them as patterns.
       * *)
      let/ fix_pattern_ast =
        parse_pattern lang fix_pattern
        |> Result.map_error (fun e ->
               spf "Failed to parse fix pattern:\n%s" (Exception.to_string e))
      in

      (* Look through the fix pattern's AST and replace metavariables with the nodes to
       * which they are bound in the match. This should generate a well-formed AST,
       * which when printed to text, should replace the range in the original match.
       *
       * We need to do this instead of just replacing metavars with their original
       * text during printing. It's important for correctness to construct a
       * well-formed AST as an intermediate step. For example, an ellipsis
       * metavariable ($...X) might be bound to zero arguments in a function call
       * (foo(1, $...X) would match foo(1), for example). If we were to skip this
       * step, we would end up printing the extraneous comma before `$...X`.
       *
       * As we improve autofix, we may also want to perform other operations over
       * the fixed AST.
       * *)
      let/ fixed_pattern_ast =
        Autofix_metavar_replacement.replace_metavars metavars fix_pattern_ast
      in

      (* It's possible to represent syntactically invalid code in the generic
       * AST, so in case we've done that in the previous step, we need to
       * transform it to be syntactically valid. See the transform_fix function
       * for more details. *)
      let fixed_pattern_ast = transform_fix lang fixed_pattern_ast in

      (* Try to print the fixed pattern AST. *)
      let/ text =
        Autofix_printer.print_ast ~lang ~metavars ~target_contents
          ~fix_pattern_ast ~fix_pattern fixed_pattern_ast
      in

      let edit =
        { Textedit.path = pm.file; start; end_; replacement_text = text }
      in

      (* Perform sanity checks for the resulting fix. *)
      validate_fix lang (Lazy.force target_contents) edit
    with
    | Time_limit.Timeout _ as e -> Exception.catch_and_reraise e
    | e ->
        let e = Exception.catch e in
        Error
          (spf "Unexpected error while rendering autofix:\n%s"
             (Exception.to_string e))
  in
  match result with
  | Ok x -> Some x
  | Error err ->
      let msg = spf "Failed to render fix `%s`:\n%s" fix_pattern err in
      (* Print line-by-line so that each line is preceded by the logging header.
       * Looks nicer and makes it easier to mask in e2e test output. *)
      String.split_on_char '\n' msg
      |> List.iter (fun line -> logger#info "%s" line);
      None

(* Apply the fix for the list of matches to the given file, returning the
 * resulting file contents. Currently used only for tests, but with some changes
 * could be used in production as well. *)
let apply_fixes_to_file matches ~file =
  let file_text = Common.read_file file in
  let edits =
    Common.map
      (fun pm ->
        match render_fix pm with
        | Some edit -> edit
        (* TODO option rather than exception if used in production *)
        | None -> failwith (spf "could not render fix for %s" file))
      matches
  in
  match Textedit.apply_edits_to_text file_text edits with
  | Success x -> x
  | Overlap { conflicting_edits; _ } ->
      failwith
        (spf "Could not apply fix because it overlapped with another: %s"
<<<<<<< HEAD
           (Common.hd_exn "unexpected empty list" discarded_edits)
             .replacement_text)
=======
           (List.hd conflicting_edits).replacement_text)
>>>>>>> 783478ea
<|MERGE_RESOLUTION|>--- conflicted
+++ resolved
@@ -227,9 +227,5 @@
   | Overlap { conflicting_edits; _ } ->
       failwith
         (spf "Could not apply fix because it overlapped with another: %s"
-<<<<<<< HEAD
-           (Common.hd_exn "unexpected empty list" discarded_edits)
-             .replacement_text)
-=======
-           (List.hd conflicting_edits).replacement_text)
->>>>>>> 783478ea
+           (Common.hd_exn "unexpected empty list" conflicting_edits)
+             .replacement_text)