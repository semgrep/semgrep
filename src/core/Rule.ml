--- conflicted
+++ resolved
@@ -318,56 +318,10 @@
 
 (* Check if a formula has "focus" (i.e., `focus-metavariable` in syntax 1.0)
  *
-<<<<<<< HEAD
- * See 'taint_sink', field 'sink_is_func_with_focus'. *)
-let is_sink_func_with_focus sink_formula =
-  let rec is_inside_or_not { f; _ } =
-    match f with
-    | Inside _
-    | Not _ ->
-        true
-    | Or (_, formulas) -> List.for_all is_inside_or_not formulas
-    | P _
-    | And _
-    | Anywhere _ ->
-        false
-  in
-  let rec is_call_pattern { f; focus; _ } =
-    match (f, focus) with
-    | P { pat = Sem ((lazy (E { e = Call _; _ })), _); _ }, _ -> true
-    | Or (_tok, formulas), _ ->
-        (* Each case in an 'Or' is independent, all must be call patterns. *)
-        List.for_all is_call_pattern formulas
-    | And (_, conjuncts), [] ->
-        (* NOTE: No `focus-metavariable:` here to make sure this is matching a call. *)
-        is_call_pattern_conjuncts conjuncts
-    | P _, _
-    | Inside _, _
-    | Not _, _
-    | And _, _
-    | Anywhere _, _ ->
-        false
-  and is_call_pattern_conjuncts conjuncts =
-    (* The conjuncts that are 'inside' or 'not' (or an OR of those) can be
-     * disregarded, they just provide context. But the remaining conjuncts
-     * must all correspond to a func-call pattern. *)
-    let remaining_conjuncts =
-      List.filter (fun f -> not (is_inside_or_not f)) conjuncts
-    in
-    remaining_conjuncts <> []
-    && List.for_all is_call_pattern remaining_conjuncts
-  in
-  match sink_formula with
-  (* THINK: Should we just assume that if there is 'focus' then the match should
-   * be exact regardless of whether the 'conjuncts' are matching a function call? *)
-  | { f = And (_, conjuncts); focus = [ _focus ]; _ } ->
-      is_call_pattern_conjuncts conjuncts
-=======
  * See 'taint_sink', field 'sink_has_focus'. *)
-let is_formula_with_focus formula =
+let is_formula_with_focus (formula : formula) =
   match formula with
-  | And (_, { conjuncts = _; conditions = _; focus = _ :: _ }) -> true
->>>>>>> f9237105
+  | { focus = _ :: _; _ } -> true
   | __else__ -> false
 
 (*****************************************************************************)
