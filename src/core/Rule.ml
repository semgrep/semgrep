(* Yoann Padioleau
 *
 * Copyright (C) 2019-2023 Semgrep Inc.
 *
 * This library is free software; you can redistribute it and/or
 * modify it under the terms of the GNU Lesser General Public License
 * version 2.1 as published by the Free Software Foundation, with the
 * special exception on linking described in file LICENSE.
 *
 * This library is distributed in the hope that it will be useful, but
 * WITHOUT ANY WARRANTY; without even the implied warranty of
 * MERCHANTABILITY or FITNESS FOR A PARTICULAR PURPOSE.  See the file
 * LICENSE for more details.
 *)
open Common
module MV = Metavariable
module OutJ = Semgrep_output_v1_t

let logger = Logging.get_logger [ __MODULE__ ]

open Ppx_hash_lib.Std.Hash.Builtin

(*****************************************************************************)
(* Prelude *)
(*****************************************************************************)
(* Data structures to represent a Semgrep rule (=~ AST of a rule).
 *
 * See also semgrep-interfaces/rule_schema_v2.atd which specifies the
 * concrete syntax of a rule.
 * See also Mini_rule.ml where formula and many other features disappear.
 *)

(*****************************************************************************)
(* Position information *)
(*****************************************************************************)

(* This is similar to what we do in AST_generic to get precise
 * error location when a rule is malformed (and also to get some
 * special equality and hashing; see the comment for Tok.t_always_equal
 * in Tok.mli)
 *)
type tok = Tok.t_always_equal [@@deriving show, eq, hash]
type 'a wrap = 'a * tok [@@deriving show, eq, hash]

(* To help report pattern errors in the playground *)
type 'a loc = {
  pattern : 'a;
  t : tok;
  path : string list; (* path to pattern in YAML rule *)
}
[@@deriving show, eq]

(*****************************************************************************)
(* Formula (patterns boolean composition) *)
(*****************************************************************************)

(* Classic boolean-logic/set operators with text range set semantic.
 * The main complication is the handling of metavariables and especially
 * negation in the presence of metavariables.
 *
 * less? enforce invariant that Not can only appear in And?
 *
 * We use 'deriving hash' for formula because of the
 * Match_tainting_mode.Formula_tbl formula cache.
 *)
type formula =
  | P of Xpattern.t (* a leaf pattern *)
  | And of tok * conjunction
  | Or of tok * formula list
  (* There are currently restrictions on where a Not can appear in a formula.
   * It must be inside an And to be intersected with "positive" formula.
   * TODO? Could this change if we were moving to a different range semantic?
   *)
  | Not of tok * formula
  (* pattern: and pattern-inside: are actually slightly different so
   * we need to keep the information around.
   * (see tests/rules/inside.yaml)
   * The same is true for pattern-not and pattern-not-inside
   * (see tests/rules/negation_exact.yaml)
   * todo: try to remove this at some point, but difficult. See
   * https://github.com/returntocorp/semgrep/issues/1218
   *)
  | Inside of tok * formula
  (* alt: Could do this under a `where` (call it something like `also`).
     Preferred this since existing where conditions are predicates on
     metavariables and this is an additional separate formula. Additionally,
     this version opens this up more naturally for negation (not
     straightforward to negate a where clause, but can just use `not` for a
     formula)
  *)
  | Anywhere of tok * formula

(* The conjunction must contain at least
 * one positive "term" (unless it's inside a CondNestedFormula, in which
 * case there is not such a restriction).
 * See also split_and().
 *)
and conjunction = {
  (* pattern-inside:'s and pattern:'s *)
  conjuncts : formula list;
  (* metavariable-xyz:'s *)
  conditions : (tok * metavar_cond) list;
  (* focus-metavariable:'s *)
  focus : focus_mv_list list;
}

and metavar_cond =
  | CondEval of AST_generic.expr (* see Eval_generic.ml *)
  (* todo: at some point we should remove CondRegexp and have just
   * CondEval, but for now there are some
   * differences between using the matched text region of a metavariable
   * (which we use for MetavarRegexp) and using its actual value
   * (which we use for MetavarComparison), which translate to different
   * calls in Eval_generic.ml
   * update: this is also useful to keep separate from CondEval for
   * the "regexpizer" optimizer (see Analyze_rule.ml).
   *)
  | CondRegexp of
      MV.mvar * Xpattern.regexp_string * bool (* constant-propagation *)
  | CondType of
      MV.mvar
      * Xlang.t option (* when the type expression is in different lang *)
      * string list (* raw input string saved for regenerating rule yaml *)
      * AST_generic.type_ list
    (* LATER: could parse lazily, like the patterns *)
  | CondAnalysis of MV.mvar * metavar_analysis_kind
  | CondNestedFormula of MV.mvar * Xlang.t option * formula

and metavar_analysis_kind = CondEntropy | CondEntropyV2 | CondReDoS

(* Represents all of the metavariables that are being focused by a single
   `focus-metavariable`. *)
and focus_mv_list = tok * MV.mvar list [@@deriving show, eq, hash]

(*****************************************************************************)
(* Semgrep_output aliases *)
(*****************************************************************************)

(* this is now defined in semgrep_output_v1.atd *)
type severity = Semgrep_output_v1_t.match_severity [@@deriving show, eq]

type validation_state = Semgrep_output_v1_t.validation_state
[@@deriving show, eq]

(*****************************************************************************)
(* Taint-specific types *)
(*****************************************************************************)

(* We roll our own Boolean formula type here for convenience, it is simpler to
   * inspect and manipulate, and we can safely use polymorphic 'compare' on it.
*)
type precondition =
  | PLabel of string
  | PBool of bool
  | PAnd of precondition list
  | POr of precondition list
  | PNot of precondition
[@@deriving show, ord]

type precondition_with_range = {
  precondition : precondition;
  range : (Tok.location * Tok.location) option;
}
[@@deriving show]

type by_side_effect = Only | Yes | No [@@deriving show]

(* The sources/sanitizers/sinks used to be a simple 'formula list',
 * but with taint labels things are bit more complicated.
 *)
type taint_spec = {
  sources : tok * taint_source list;
  sanitizers : (tok * taint_sanitizer list) option;
  sinks : tok * taint_sink list;
  propagators : taint_propagator list;
}

and taint_source = {
  source_id : string;  (** See 'Parse_rule.parse_taint_source'. *)
  source_formula : formula;
  source_exact : bool;
  source_by_side_effect : by_side_effect;
  source_control : bool;
  label : string;
      (* The label to attach to the data.
       * Alt: We could have an optional label instead, allow taint that is not
       * labeled, and allow sinks that work for any kind of taint? *)
  source_requires : precondition_with_range option;
      (* A Boolean expression over taint labels, using Python syntax
       * (see Parse_rule). The operators allowed are 'not', 'or', and 'and'.
       *
       * The expression that is being checked as a source must satisfy this
       * in order to the label to be produced. Note that with 'requires' a
       * taint source behaves a bit like a propagator. *)
}

(* Note that, with taint labels, we can attach a label "SANITIZED" to the
 * data to flag that it has been sanitized... so do we still need sanitizers?
 * I am not sure to be honest, I think we will have to gain some experience in
 * using labels first.
 * Sanitizers do allow you to completely remove taint from data, although I
 * think that can be simulated with labels too. We could translate (internally)
 * `pattern-sanitizers` as `pattern-sources` with a `"__SANITIZED__"` label,
 * and then rewrite the `requires` of all sinks as `(...) not __SANITIZED__`.
 * But not-conflicting sanitizers cannot be simulated that way. That said, I
 * think we should replace not-conflicting sanitizers with some `options:`,
 * because they are a bit confusing to use sometimes.
 *)
and taint_sanitizer = {
  sanitizer_id : string;
  sanitizer_formula : formula;
  sanitizer_exact : bool;
  sanitizer_by_side_effect : bool;
  not_conflicting : bool;
      (* If [not_conflicting] is enabled, the sanitizer cannot conflict with
       * a sink or a source (i.e., match the exact same range) otherwise
       * it is filtered out. This allows to e.g. declare `$F(...)` as a
       * sanitizer, to assume that any other function will handle tainted
       * data safely.
       * Without this, `$F(...)` would automatically sanitize any other
       * function call acting as a sink or a source.
       *
       * THINK: In retrospective, I'm not sure this was a good idea.
       * We should add an option to disable the assumption that function
       * calls always propagate taint, and deprecate not-conflicting
       * sanitizers.
       *)
}

and taint_sink = {
  sink_id : string;  (** See 'Parse_rule.parse_taint_sink'. *)
  sink_formula : formula;
  sink_requires : precondition_with_range option;
      (* A Boolean expression over taint labels. See also 'taint_source'.
       * The sink will only trigger a finding if the data that reaches it
       * has a set of labels attached that satisfies the 'requires'.
       *)
  sink_at_exit : bool;
      (* Whether this sink only applies to instructions at exit positions. *)
  sink_is_func_with_focus : bool;
      (* True if the 'sink_formula' has the following shape:
       *
       *     patterns:
       *     - pattern: <func>(<args>)
       *     - focus-metavariable: $MVAR
       *
       * or, more generally, a shape like:
       *
       *     patterns:
       *     - pattern-either:
       *       - patterns:
       *         - pattern-inside: |
       *             <P>
       *         - pattern: <func>(<args>)
       *       - ...
       *     - focus-metavariable: $MVAR
       *
       * that is, it matches a function call, and focuses on a specific part of
       * the match.
       *
       * Then we infer that there is a preference for a "more precise" match of
       * the sink, in constrast with other sink patterns such as `sink(...)`. We
       * infer that the function call itself is not the sink, but more likely it
       * is either the <func> or one (or more) of the <args>.
       *
       * WHY BOTHER WITH ALL THIS? Well, because for a long time most sink specs
       * were of the form `sink(...)` and we want to maintain backwards
       * compatibility for all those rules out there.
       *)
      (* TODO: Add `exact: true` option to sinks so one can skip this heuristic, and
       * it could be a good default for "syntax 2.0". The current behavior could be
       * `exact: compat`, and the old behavior could be `exact: false`. *)
}

(* e.g. if we want to specify that adding tainted data to a `HashMap` makes
 *  the `HashMap` tainted too, then "formula" could be `(HashMap $H).add($X)`,
 * with "from" being `$X` and "to" being `$H`. So if `$X` is tainted then `$H`
 * will also be marked as tainted.
 *)
and taint_propagator = {
  propagator_id : string;
  propagator_formula : formula;
  propagator_by_side_effect : bool;
  from : MV.mvar wrap;
  to_ : MV.mvar wrap;
  propagator_requires : precondition_with_range option;
      (* A Boolean expression over taint labels. See also 'taint_source'.
       * This propagator will only propagate taint if the incoming taint
       * satisfies the 'requires'.
       *)
  propagator_replace_labels : string list option;
      (* A list of the particular labels of taint to be replaced by
         the propagator.
         Does nothing if [propagator_label] is not also specified.
         If not specified, all kinds are propagated.
      *)
  propagator_label : string option;
      (* If [propagator_label] is specified, then the propagator will
         output taint with the given label.
         Otherwise, it will output taint with the same label as it
         received.
      *)
}
[@@deriving show]

let default_source_label = "__SOURCE__"
let default_source_requires = PBool true
let default_propagator_requires = PBool true

let get_source_precondition { source_requires; _ } =
  match source_requires with
  | None -> default_source_requires
  | Some { precondition; _ } -> precondition

let get_propagator_precondition { propagator_requires; _ } =
  match propagator_requires with
  | None -> default_propagator_requires
  | Some { precondition; _ } -> precondition

let get_sink_requires { sink_requires; _ } =
  match sink_requires with
  | None -> PLabel default_source_label
  | Some { precondition; _ } -> precondition

(* Check if a formula is matching a function call and focusing on one of
 * its subexpressions.
 *
 * See 'taint_sink', field 'sink_is_func_with_focus'. *)
let is_sink_func_with_focus sink_formula =
  let rec is_inside_or_not = function
    | Inside _
    | Not _ ->
        true
    | Or (_, formulas) -> List.for_all is_inside_or_not formulas
    | P _
    | And _
    | Anywhere _ ->
        false
  in
  let rec is_call_pattern = function
    | P { pat = Sem ((lazy (E { e = Call _; _ })), _); _ } -> true
    | Or (_tok, formulas) ->
        (* Each case in an 'Or' is independent, all must be call patterns. *)
        List.for_all is_call_pattern formulas
    | And (_, { conjuncts; focus = []; _ }) ->
        (* NOTE: No `focus-metavariable:` here to make sure this is matching a call. *)
        is_call_pattern_conjuncts conjuncts
    | P _
    | Inside _
    | Not _
    | And _
    | Anywhere _ ->
        false
  and is_call_pattern_conjuncts conjuncts =
    (* The conjuncts that are 'inside' or 'not' (or an OR of those) can be
     * disregarded, they just provide context. But the remaining conjuncts
     * must all correspond to a func-call pattern. *)
    let remaining_conjuncts =
      List.filter (fun f -> not (is_inside_or_not f)) conjuncts
    in
    remaining_conjuncts <> []
    && List.for_all is_call_pattern remaining_conjuncts
  in
  match sink_formula with
  (* THINK: Should we just assume that if there is 'focus' then the match should
   * be exact regardless of whether the 'conjuncts' are matching a function call? *)
  | And (_, { conjuncts; focus = [ _focus ]; _ }) ->
      is_call_pattern_conjuncts conjuncts
  | __else__ -> false

(*****************************************************************************)
(* Extract mode (semgrep as a preprocessor) *)
(*****************************************************************************)

(* See also Extract.ml for extract mode helpers *)
type extract = {
  formula : formula;
  dst_lang : Xlang.t;
  (* e.g., $...BODY, $CMD *)
  extract : MV.mvar;
  extract_rule_ids : extract_rule_ids option;
  (* map/reduce *)
  transform : extract_transform;
  reduce : extract_reduction;
}

(* SR wants to be able to choose rules to run on.
   Behaves the same as paths, but for rule ids. *)
and extract_rule_ids = {
  required_rules : Rule_ID.t wrap list;
  excluded_rules : Rule_ID.t wrap list;
}

(* Method to transform extracted content:
    - either treat them as a raw string; or
    - transform JSON array into a raw string
*)
and extract_transform = NoTransform | Unquote | ConcatJsonArray

(* Method to combine extracted ranges within a file:
    - either treat them as separate files; or
    - concatentate them together
*)
and extract_reduction = Separate | Concat [@@deriving show]

(*****************************************************************************)
(* secrets mode (Pro-only) *)
(*****************************************************************************)

(* This type encodes a basic HTTP request; mainly used for in the secrets
 * post-processor; such that a basic http request like
 * GET semgrep.dev
 * Auth: ok
 * Type: tau
 * would be represented as
 * {
 *   url     = semgrep.dev/user;
 *   meth    = `GET;
 *   headers =
 *  [
 *    { n = Auth, v = ok};
 *    { n = Type, v = tau};
 *  ]
 * }
 * NOTE: we don't reuse cohttp's abstract type Cohttp.Headers.t; we still need
 * it to not be abstract for metavariable substitution.
 *)

type header = { name : string; value : string } [@@deriving show]
type meth = [ `DELETE | `GET | `POST | `HEAD | `PUT ] [@@deriving show]

(* Used to request additional auth headers are computed and added automatically,
 * e.g., because they depend on other headers and/or body
 *
 * For instance, AWS requires signed requests for non-anonymous requests. This
 * entails generating an HMAC based on the body, current time, and a subset of
 * the headers. For us, the headers and body might be generated by
 * interpolating metavariables, so this isn't something which can just be
 * statically added to the rule easily (current time also presents an issue
 * here). Thus, we need a way to have this be added to the generated HTTP frame.
 *)
type auth =
  (* Adds headers required as described in
   * <https://docs.aws.amazon.com/IAM/latest/UserGuide/create-signed-request.html>
   *)
  | AWS_SIGV4 of {
      secret_access_key : string;
      access_key_id : string;
      service : string;
      region : string;
    }
[@@deriving show]

(* why is url : string? metavariables (i.e http://$X) are present at parsing; which
 * if parsed with Uri.of_string translates it to http://%24x
 *)
type request = {
  url : string;
  meth : meth;
  headers : header list;
  body : string option;
  auth : auth option;
}
[@@deriving show]

(* Used to match on the returned response of some request *)
type response = {
  return_code : Parsed_int.t;
  regex : Xpattern.regexp_string option;
}
[@@deriving show]

type secrets = {
  (* postprocessor-patterns:
   * Each pattern in this list represents a piece of a "secret"; with any
   * bindings made available in the request post matching.
   *)
  secrets : formula list;
  request : request;
  response : response;
}
[@@deriving show]

type http_match_clause = {
  status_code : Parsed_int.t option;
  (* Optional. Empty list if not set *)
  headers : header list;
  content : (formula * Xlang.t) option;
}
[@@deriving show]

type http_matcher = {
  match_conditions : http_match_clause list;
  validity : validation_state;
  (* Fields to potentially modify *)
  severity : severity option;
  metadata : JSON.t option;
  message : string option;
}
[@@deriving show]

type validator = HTTP of { request : request; response : http_matcher list }
[@@deriving show]

(*****************************************************************************)
(* Paths *)
(*****************************************************************************)

(* TODO? store also the compiled glob directly? but we preprocess the pattern
 * in Filter_target.filter_paths, so we would need to recompile it anyway,
 * or call Filter_target.filter_paths preprocessing in Parse_rule.ml
 *)
type glob = string (* original string *) * Glob.Pattern.t (* parsed glob *)
[@@deriving show]

(* TODO? should we provide a pattern-filename: Xpattern to combine
 * with other Xpattern instead of adhoc paths: extra field in the rule?
 * TODO? should we remove this field and opt for a more powerful and general
 * Target_selector.t type?
 *)
type paths = {
  (* If not empty, list of file path patterns (globs) that
   * the file path must at least match once to be considered for the rule.
   * Called 'include' in our doc but really it is a 'require'.
   * TODO? use wrap? to also get location of include/require field?
   *)
  require : glob list;
  (* List of file path patterns we want to exclude. *)
  exclude : glob list;
}
[@@deriving show]

(*****************************************************************************)
(* Misc *)
(*****************************************************************************)

type fix_regexp = {
  regexp : Xpattern.regexp_string;
  (* Not using Parsed_int here, because we would rather fail early at rule
     parsing time if we have to apply a regexp more times than we can
     represent.
     We also expect to never receive a count that is that big.
  *)
  count : int option;
  replacement : string;
}
[@@deriving show, eq, hash]

(*****************************************************************************)
(* Shared mode definitions *)
(*****************************************************************************)

(* Polymorhic variants used to improve type checking of rules (see below) *)
type search_mode = [ `Search of formula ] [@@deriving show]
type taint_mode = [ `Taint of taint_spec ] [@@deriving show]
type extract_mode = [ `Extract of extract ] [@@deriving show]
type secrets_mode = [ `Secrets of secrets ] [@@deriving show]

(* Steps mode includes rules that use search_mode and taint_mode.
 * Later, if we keep it, we might want to make all rules have steps,
 * but for the experiment this is easier to remove.
 *)
type steps_mode = [ `Steps of step list ] [@@deriving show]

(*****************************************************************************)
(* Steps mode (Pro-only) *)
(*****************************************************************************)
and step = {
  step_mode : mode_for_step;
  step_selector : Target_selector.t option;
  step_analyzer : Xlang.t;
  step_paths : paths option;
}

and mode_for_step = [ search_mode | taint_mode ] [@@deriving show]

(*****************************************************************************)
(* Supply Chain *)
(*****************************************************************************)

(* You can only do single layer deep OR *)
type dependency_formula = dependency_pattern list

and dependency_pattern = {
  (* TODO: actually good types *)
  ecosystem : AST_generic.ecosystem;
  package_name : string;
  version_constraint : string;
}
[@@deriving show, eq]

(*****************************************************************************)
(* The rule *)
(*****************************************************************************)

type 'mode rule_info = {
  (* --------------------------------- *)
  (* MANDATORY fields *)
  (* --------------------------------- *)
  id : Rule_ID.t wrap;
  mode : 'mode;
  (* Currently a dummy value for extract mode rules *)
  message : string;
  (* Currently a dummy value for extract mode rules *)
  severity : severity;
  (* Note: The two fields target_seletor and target_analyzer below used to
   * be a single 'languages: Xlang.t' field.
   * Indeed, for historical reasons, the 'languages:' field in the
   * YAML file is a list of strings. There is no distinction between
   * target *selection* and target *analysis*. This led to oddities for
   * analyzers that aren't specific to a programming language
   * (e.g., "spacegrep", "regexp").
   *
   * We can now start to decouple file selection from their analysis.
   * For example, we can select Bash files using the predefined
   * rules that inspect the file extension (.sh) or the shebang line (#!)
   * but analyze them using a regexp instead of a regular Semgrep pattern.
   *
   * see also https://www.notion.so/semgrep/What-s-a-language-3f4e75546edd4a0389fa29a24eedb6c0
   *
   * TODO: instead of always deriving those two fields automatically from
   * the 'languages:' field of the rule in Parse_rule.ml, we should add
   * support for an optional new 'target-selectors:' field in the rule syntax.
   *
   * target_selector: How to *select* target files e.g. "files that look
   * like C files". If None, the selector selects all the files that are not
   * ignored by generic mechanisms such as semgrepignore.
   * In a Semgrep rule where a string is expected, the standard way
   * is to use "generic" but "regex" and "none" have the same effect.
   * They all translate into 'None'.
   *
   * Example:
   *
   *   target_selector = Some [Javascript; Typescript];
   *
   * ... selects all the files that can be parsed and analyzed
   * as TypeScript ( *.js, *.ts, *.tsx) since TypeScript is an extension of
   * JavaScript.
   *)
  target_selector : Target_selector.t option;
  (* target_analyzer: How to *analyze* target files. The accompanying
   * patterns are specified elsewhere in the rule.
   *
   * Examples:
   * - "pattern for the C parser using the generic AST" (regular programming
   *   language using a classic Semgrep pattern)
   * - "pattern for Fortran77 or for Fortran90" (two possible parsers)
   * - "spacegrep pattern"
   * - "high-entropy detection" (doesn't use a pattern)
   * - "extract JavaScript snippets from a PDF file" (doesn't use a pattern)
   * This information may have to be extracted from another part of the
   * YAML rule.
   *
   * Example:
   *
   *   target_analyzer = L (Typescript, []);
   *)
  target_analyzer : Xlang.t;
  (* --------------------------------- *)
  (* OPTIONAL fields *)
  (* --------------------------------- *)
  options : Rule_options.t option;
  (* deprecated? or should we resurrect the feature?
   * TODO: if we resurrect the feature, we should parse the string
   *)
  equivalences : string list option;
  (* a.k.a autofix *)
  fix : string option;
  fix_regexp : fix_regexp option;
  (* TODO: we should get rid of this and instead provide a more general
   * Xpattern.Filename feature that integrates well with the xpatterns.
   *)
  paths : paths option;
  (* This is not a concrete field in the rule, but it's derived from
   * other fields (e.g., metadata, mode) in Parse_rule.ml
   *)
  product : OutJ.product;
  (* ex: [("owasp", "A1: Injection")] but can be anything.
   * Metadata was (ab)used for the ("interfile", "true") setting, but this
   * is now done via Rule_options instead.
   *)
  metadata : JSON.t option;
  (* TODO(cooper): would be nice to have nonempty but common2 version not nice to work with; no pp for one *)
  validators : validator list option;
<<<<<<< HEAD
  dependency_formula : dependency_formula option;
=======
  (* Range of Semgrep versions supported by the rule.
     Note that a rule with these fields may not even be parseable
     in the current version of Semgrep and wouldn't even reach this point. *)
  min_version : Version_info.t option;
  max_version : Version_info.t option;
>>>>>>> d5ae61e6
}
[@@deriving show]

(* Step mode includes rules that use search_mode and taint_mode *)
(* Later, if we keep it, we might want to make all rules have steps,
   but for the experiment this is easier to remove *)

type mode =
  [ search_mode | taint_mode | extract_mode | secrets_mode | steps_mode ]
[@@deriving show]

(* the general type *)
type rule = mode rule_info [@@deriving show]

(* aliases *)
type t = rule [@@deriving show]
type rules = rule list [@@deriving show]
type hrules = (Rule_ID.t, t) Hashtbl.t

(* If you know your function accepts only a certain kind of rule,
 * you can use those precise types below.
 *)
type search_rule = search_mode rule_info [@@deriving show]
type taint_rule = taint_mode rule_info [@@deriving show]
type extract_rule = extract_mode rule_info [@@deriving show]
type secrets_rule = secrets_mode rule_info [@@deriving show]
type steps_rule = steps_mode rule_info [@@deriving show]

(*****************************************************************************)
(* Helpers *)
(*****************************************************************************)

(* old: was t list -> hrules, but nice to allow for more precise hrules *)
let hrules_of_rules (rules : 'mode rule_info list) :
    (Rule_ID.t, 'mode rule_info) Hashtbl.t =
  rules |> List_.map (fun r -> (fst r.id, r)) |> Hashtbl_.hash_of_list

let partition_rules (rules : rules) :
    search_rule list
    * taint_rule list
    * extract_rule list
    * secrets_rule list
    * steps_rule list =
  let rec part_rules search taint extract secrets step = function
    | [] ->
        ( List.rev search,
          List.rev taint,
          List.rev extract,
          List.rev secrets,
          List.rev step )
    | r :: l -> (
        match r.mode with
        | `Search _ as s ->
            part_rules
              ({ r with mode = s } :: search)
              taint extract secrets step l
        | `Taint _ as t ->
            part_rules search
              ({ r with mode = t } :: taint)
              extract secrets step l
        | `Extract _ as e ->
            part_rules search taint
              ({ r with mode = e } :: extract)
              secrets step l
        | `Secrets _ as s ->
            part_rules search taint extract
              ({ r with mode = s } :: secrets)
              step l
        | `Steps _ as j ->
            part_rules search taint extract secrets
              ({ r with mode = j } :: step)
              l)
  in
  part_rules [] [] [] [] [] rules

(* for informational messages *)
let show_id rule = rule.id |> fst |> Rule_ID.to_string

(*****************************************************************************)
(* Error Management *)
(*****************************************************************************)

(* This is used to let the user know which rule the engine was using when
 * a Timeout or OutOfMemory exn occured.
 * TODO: relation with Match_patterns.last_matched_rule?
 *)
let last_matched_rule : Rule_ID.t option ref = ref None

(* Those are recoverable errors; We can just skip the rules containing them.
 * TODO? put in Output_from_core.atd?
 *)
type invalid_rule_error = invalid_rule_error_kind * Rule_ID.t * Tok.t

and invalid_rule_error_kind =
  | InvalidLanguage of string (* the language string *)
  (* TODO: the Parse_info.t for InvalidPattern is not precise for now;
   * it corresponds to the start of the pattern *)
  | InvalidPattern of
      string (* pattern *)
      * Xlang.t
      * string (* exn *)
      * string list (* yaml path *)
  | InvalidRegexp of string (* PCRE error message *)
  | DeprecatedFeature of string (* e.g., pattern-where-python: *)
  | MissingPositiveTermInAnd
  | IncompatibleRule of
      Version_info.t (* this version of Semgrep *)
      * (Version_info.t option (* minimum version supported by this rule *)
        * Version_info.t option (* maximum version *))
  | MissingPlugin of string (* error message *)
  | InvalidOther of string
[@@deriving show]

(* General errors *)
type error_kind =
  | InvalidRule of invalid_rule_error
  | InvalidYaml of string * Tok.t
  | DuplicateYamlKey of string * Tok.t
  | UnparsableYamlException of string

type error = {
  (* Some errors are in the YAML file before we can enter a specific rule
     or it could be a rule without an ID. This is why the rule ID is
     optional. *)
  rule_id : Rule_ID.t option;
  kind : error_kind;
}

exception Error of error

(*
   Determine if an error can be skipped. This is for presumably well-formed
   rules that aren't compatible with the current version of semgrep
   and shouldn't cause a failure.
*)
let is_skippable_error (kind : invalid_rule_error_kind) =
  match kind with
  | InvalidLanguage _
  | InvalidPattern _
  | InvalidRegexp _
  | DeprecatedFeature _
  | MissingPositiveTermInAnd
  | InvalidOther _ ->
      false
  | IncompatibleRule _
  | MissingPlugin _ ->
      true

(*
   You must provide a rule ID for a rule to be reported properly as an invalid
   rule. The argument is not optional because it's important to not forget to
   specify a rule ID whenever possible.
*)
let raise_error optional_rule_id kind =
  raise (Error { rule_id = optional_rule_id; kind })

(*****************************************************************************)
(* String-of *)
(*****************************************************************************)

let string_of_invalid_rule_error_kind = function
  | InvalidLanguage language -> spf "invalid language %s" language
  | InvalidRegexp message -> spf "invalid regex %s" message
  (* coupling: this is actually intercepted in
   * Semgrep_error_code.exn_to_error to generate a PatternParseError instead
   * of a RuleParseError *)
  | InvalidPattern (pattern, xlang, message, _yaml_path) ->
      spf
        "Invalid pattern for %s: %s\n\
         ----- pattern -----\n\
         %s\n\
         ----- end pattern -----\n"
        (Xlang.to_string xlang) message pattern
  | MissingPositiveTermInAnd ->
      "you need at least one positive term (not just negations or conditions)"
  | DeprecatedFeature s -> spf "deprecated feature: %s" s
  | IncompatibleRule (cur, (Some min_version, None)) ->
      spf "This rule requires upgrading Semgrep from version %s to at least %s"
        (Version_info.to_string cur)
        (Version_info.to_string min_version)
  | IncompatibleRule (cur, (None, Some max_version)) ->
      spf
        "This rule is no longer supported by Semgrep. The last compatible \
         version was %s. This version of Semgrep is %s"
        (Version_info.to_string max_version)
        (Version_info.to_string cur)
  | IncompatibleRule (cur, (Some min_version, Some max_version)) ->
      spf
        "This rule requires a version of Semgrep within [%s, %s] but we're \
         using version %s"
        (Version_info.to_string min_version)
        (Version_info.to_string max_version)
        (Version_info.to_string cur)
  | IncompatibleRule (_, (None, None)) -> assert false
  | MissingPlugin msg -> msg
  | InvalidOther s -> s

let string_of_invalid_rule_error ((kind, rule_id, pos) : invalid_rule_error) =
  spf "invalid rule %s, %s: %s"
    (Rule_ID.to_string rule_id)
    (Tok.stringpos_of_tok pos)
    (string_of_invalid_rule_error_kind kind)

let string_of_error (error : error) : string =
  match error.kind with
  | InvalidRule x -> string_of_invalid_rule_error x
  | InvalidYaml (msg, pos) ->
      spf "invalid YAML, %s: %s" (Tok.stringpos_of_tok pos) msg
  | DuplicateYamlKey (key, pos) ->
      spf "invalid YAML, %s: duplicate key %S" (Tok.stringpos_of_tok pos) key
  | UnparsableYamlException s ->
      (* TODO: what's the string s? *)
      spf "unparsable YAML: %s" s

(*
   Exception printers for Printexc.to_string.
*)
let opt_string_of_exn (exn : exn) =
  match exn with
  | Error x -> Some (string_of_error x)
  | _ -> None

let () = Printexc.register_printer opt_string_of_exn

(*****************************************************************************)
(* Visitor/extractor *)
(*****************************************************************************)
(* currently used in Check_rule.ml metachecker *)
(* OK, this is only a little disgusting, but...
   Evaluation order means that we will only visit children after parents.
   So we keep a reference cell around, and set it to true whenever we descend
   under an inside.
   That way, pattern leaves underneath an Inside/Anywhere will properly be
   paired with a true boolean.
*)
let visit_new_formula f formula =
  let bref = ref false in
  let rec visit_new_formula f formula =
    match formula with
    | P p -> f p ~inside:!bref
    | Anywhere (_, formula)
    | Inside (_, formula) ->
        Common.save_excursion bref true (fun () -> visit_new_formula f formula)
    | Not (_, x) -> visit_new_formula f x
    | Or (_, xs)
    | And (_, { conjuncts = xs; _ }) ->
        xs |> List.iter (visit_new_formula f)
  in
  visit_new_formula f formula

(* used by the metachecker for precise error location *)
let tok_of_formula = function
  | And (t, _)
  | Or (t, _)
  | Inside (t, _)
  | Anywhere (t, _)
  | Not (t, _) ->
      t
  | P p -> snd p.pstr

let kind_of_formula = function
  | P _ -> "pattern"
  | Or _
  | And _
  | Inside _
  | Anywhere _
  | Not _ ->
      "formula"

let rec formula_of_mode (mode : mode) =
  match mode with
  | `Search formula -> [ formula ]
  | `Taint { sources = _, sources; sanitizers; sinks = _, sinks; propagators }
    ->
      List_.map (fun src -> src.source_formula) sources
      @ (match sanitizers with
        | None -> []
        | Some (_, sanitizers) ->
            List_.map (fun sanitizer -> sanitizer.sanitizer_formula) sanitizers)
      @ List_.map (fun sink -> sink.sink_formula) sinks
      @ List_.map (fun prop -> prop.propagator_formula) propagators
  | `Extract { formula; extract = _; _ } -> [ formula ]
  | `Secrets { secrets; _ } -> secrets
  | `Steps steps ->
      List.concat_map
        (fun step -> formula_of_mode (step.step_mode :> mode))
        steps

let xpatterns_of_rule rule =
  let formulae = formula_of_mode rule.mode in
  let xpat_store = ref [] in
  let visit xpat ~inside:_ = xpat_store := xpat :: !xpat_store in
  List.iter (visit_new_formula visit) formulae;
  !xpat_store

(*****************************************************************************)
(* Converters *)
(*****************************************************************************)

let selector_and_analyzer_of_xlang (xlang : Xlang.t) :
    Target_selector.t option * Xlang.t =
  match xlang with
  | LRegex
  | LAliengrep
  | LSpacegrep ->
      (None, xlang)
  | L (lang, other_langs) -> (Some (lang :: other_langs), xlang)

(* return list of "positive" x list of Not *)
let split_and (xs : formula list) : formula list * (tok * formula) list =
  xs
  |> Either_.partition_either (fun e ->
         match e with
         (* positives *)
         | P _
         | And _
         | Inside _
         | Anywhere _
         | Or _ ->
             Left e
         (* negatives *)
         | Not (tok, f) -> Right (tok, f))

(* create a fake rule when we only have a pattern and language.
 * This is used when someone calls `semgrep -e print -l python`
 *)
let rule_of_xpattern (xlang : Xlang.t) (xpat : Xpattern.t) : rule =
  let fk = Tok.unsafe_fake_tok "" in
  let target_selector, target_analyzer = selector_and_analyzer_of_xlang xlang in
  {
    id = (Rule_ID.of_string "-e", fk);
    mode = `Search (P xpat);
    min_version = None;
    max_version = None;
    (* alt: could put xpat.pstr for the message *)
    message = "";
    severity = `Error;
    target_selector;
    target_analyzer;
    options = None;
    equivalences = None;
    fix = None;
    fix_regexp = None;
    paths = None;
    metadata = None;
    validators = None;
    product = `SAST;
    dependency_formula = None;
  }

(* TODO(dinosaure): Currently, on the Python side, we remove the metadatas and
   serialise the rule into JSON format, then produce the hash from this
   serialisation. However, there is no way (yet?) to serialise OCaml [Rule.t]s
   into JSON format. It exists, however, a path where we should be able to
   serialize a [Rule.t] via [ppx] (or by hands). It requires more work because
   we must have a way to serialize all types required by [Rule.t] but the
   propagation of a [ppx] such as [ppx_deriving.show] demonstrates that it's
   possible to implement such function.

   Actually, we tried to use [Marshal] and produce a hash from the /marshalled/
   output but [Rule.t] contains some custom blocks that the [Marshal] module can
   not handle.

   Currently, we did the choice to **only** hash the [ID.t] of the given rule
   which is clearly not enough comparing to the Python code. But, again, we can
   improve that by serialize everything and compute a hash from it. *)
let sha256_of_rule rule =
  Digestif.SHA256.digest_string (Rule_ID.to_string (fst rule.id))<|MERGE_RESOLUTION|>--- conflicted
+++ resolved
@@ -682,15 +682,12 @@
   metadata : JSON.t option;
   (* TODO(cooper): would be nice to have nonempty but common2 version not nice to work with; no pp for one *)
   validators : validator list option;
-<<<<<<< HEAD
   dependency_formula : dependency_formula option;
-=======
   (* Range of Semgrep versions supported by the rule.
      Note that a rule with these fields may not even be parseable
      in the current version of Semgrep and wouldn't even reach this point. *)
   min_version : Version_info.t option;
   max_version : Version_info.t option;
->>>>>>> d5ae61e6
 }
 [@@deriving show]
 
