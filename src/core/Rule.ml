--- conflicted
+++ resolved
@@ -220,11 +220,7 @@
   | PAnd of precondition list
   | POr of precondition list
   | PNot of precondition
-<<<<<<< HEAD
-[@@deriving show, compare]
-=======
 [@@deriving show, ord]
->>>>>>> 0e9b7488
 
 (* The sources/sanitizers/sinks used to be a simple 'formula list',
  * but with taint labels things are bit more complicated.
