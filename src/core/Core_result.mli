(* Final match result for all the files and all the rules *)
<<<<<<< HEAD

type 'a match_result = {
  matches : Pattern_match.t list;
  errors : Core_error.ErrorSet.t;
  extra : 'a Core_profiling.debug_info;
  explanations : Matching_explanation.t list;
}
[@@deriving show]

(* See the .ml file for why we have this instead of just matches. *)
type processed_match = {
  pm : Pattern_match.t;
  is_ignored : bool; [@default false]
  autofix_edit : Textedit.t option; [@default None]
}
[@@deriving show]

type t = {
  processed_matches : processed_match list;
=======
type t = {
  (* See the .ml file for why we added the Textedit.t part. *)
  matches_with_fixes : (Pattern_match.t * Textedit.t option) list;
>>>>>>> bee5f902
  errors : Core_error.t list;
  (* extra information useful to also give to the user (in JSON or
   * in textual reports) or for tools (e.g., the playground).
   *)
  skipped_rules : Rule.invalid_rule_error list;
  rules_with_targets : Rule.rule list;
  (* may contain skipped_target info *)
  extra : Core_profiling.t Core_profiling.debug_info;
  explanations : Matching_explanation.t list option;
  rules_by_engine : (Rule_ID.t * Engine_kind.t) list;
  interfile_languages_used : Xlang.t list;
  (* The targets are all the files that were considered valid targets for the
   * semgrep scan. This excludes files that were filtered out on purpose
   * due to being in the wrong language, too big, etc.
   * It includes targets that couldn't be scanned, for instance due to
   * a parsing error.
   * TODO: are we actually doing that? this was a comment
   * for semgrep_with_raw_results_and_exn_handler (now scan_with_exn_handler)
   * but I'm not sure we're doing it.
   *)
  scanned : Fpath.t list;
}
[@@deriving show]

type result_or_exn = (t, Exception.t * Core_error.t option) result

val mk_processed_match : Pattern_match.t -> processed_match

(* Intermediate match result.
 * The 'a below can be substituted with different profiling types
 * in Core_profiling.ml.
 * This usually represents the match results for one target file
 * (possibly matches coming from more than one rule).
 *)

type 'a match_result = {
  matches : Pattern_match.t list;
  errors : Core_error.ErrorSet.t;
  extra : 'a Core_profiling.debug_info;
  explanations : Matching_explanation.t list;
}
[@@deriving show]

(* shortcut *)
type matches_single_file = Core_profiling.partial_profiling match_result

(* take the match results for each file, all the rules, all the targets,
 * and build the final result
 *)
val make_final_result :
  Core_profiling.file_profiling match_result list ->
  (Rule.rule * Engine_kind.t) list ->
  Rule.invalid_rule_error list ->
  Fpath.t list ->
  Xlang.t list ->
  rules_parse_time:float ->
  t

(* This is useful when an exn was raised during a scan but we
 * still need to print a core_result on stdout in JSON. In that
 * case we usually transform the exn into a Core_error that gets
 * added in the errors field.
 * This is also used for semgrep-core metachecker (-check_rules)
 *)
val mk_final_result_with_just_errors : Core_error.t list -> t
val empty_match_result : Core_profiling.times match_result

val make_match_result :
  Pattern_match.t list -> Core_error.ErrorSet.t -> 'a -> 'a match_result

(* match results profiling adjustment helpers *)
val modify_match_result_profiling :
  'a match_result -> ('a -> 'b) -> 'b match_result

val add_run_time :
  float ->
  Core_profiling.partial_profiling match_result ->
  Core_profiling.file_profiling match_result

val add_rule :
  Rule.rule ->
  Core_profiling.times match_result ->
  Core_profiling.rule_profiling match_result

(* aggregate results *)
val collate_pattern_results :
  Core_profiling.times match_result list -> Core_profiling.times match_result

val collate_rule_results :
  Fpath.t ->
  Core_profiling.rule_profiling match_result list ->
  Core_profiling.partial_profiling match_result<|MERGE_RESOLUTION|>--- conflicted
+++ resolved
@@ -1,14 +1,3 @@
-(* Final match result for all the files and all the rules *)
-<<<<<<< HEAD
-
-type 'a match_result = {
-  matches : Pattern_match.t list;
-  errors : Core_error.ErrorSet.t;
-  extra : 'a Core_profiling.debug_info;
-  explanations : Matching_explanation.t list;
-}
-[@@deriving show]
-
 (* See the .ml file for why we have this instead of just matches. *)
 type processed_match = {
   pm : Pattern_match.t;
@@ -17,13 +6,9 @@
 }
 [@@deriving show]
 
+(* Final match result for all the files and all the rules *)
 type t = {
   processed_matches : processed_match list;
-=======
-type t = {
-  (* See the .ml file for why we added the Textedit.t part. *)
-  matches_with_fixes : (Pattern_match.t * Textedit.t option) list;
->>>>>>> bee5f902
   errors : Core_error.t list;
   (* extra information useful to also give to the user (in JSON or
    * in textual reports) or for tools (e.g., the playground).
