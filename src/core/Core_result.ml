(* Yoann Padioleau
 *
 * Copyright (C) 2023 Semgrep Inc.
 *
 * This library is free software; you can redistribute it and/or
 * modify it under the terms of the GNU Lesser General Public License
 * version 2.1 as published by the Free Software Foundation, with the
 * special exception on linking described in file LICENSE.
 *
 * This library is distributed in the hope that it will be useful, but
 * WITHOUT ANY WARRANTY; without even the implied warranty of
 * MERCHANTABILITY or FITNESS FOR A PARTICULAR PURPOSE.  See the file
 * LICENSE for more details.
 *)
open Common
open Core_profiling
module E = Core_error

(*****************************************************************************)
(* Prelude *)
(*****************************************************************************)
(* (Core) Scan result information.
 *
 * In addition to the results (matches + errors), we may also report extra
 * information, such as the skipped targets or the profiling times.
 *
 * Yet another way to store matches/findings.
 * Just like for Core_error.ml, "core" results are translated at some point in
 * Semgrep_output_v1.core_output, then processed in pysemgrep (or osemgrep)
 * and translated again in Semgrep_output_v1.cli_output.
 * There's also Core_runner.result in osemgrep.
 *
 * From the simplest matches to the most complex we have:
 * Pattern_match.t (and its alias Rule_match.t)
 * -> Core_result.xxx (this file)
 * -> Semgrep_output_v1.core_output
 *  -> Core_runner.result
 *  -> Semgrep_output_v1.cli_output
 *  -> Semgrep_output_v1.findings
 * LATER: it would be good to remove some intermediate types.
 *)

let logger = Logging.get_logger [ __MODULE__ ]

(*****************************************************************************)
(* Types *)
(*****************************************************************************)

(* For each file, substitute in the profiling type we have *)
type 'a match_result = {
  matches : Pattern_match.t list;
  errors : E.ErrorSet.t;
      [@printer
        fun fmt errors ->
          fprintf fmt "{ ";
          E.ErrorSet.iter
            (fun error -> fprintf fmt "%s, " (Core_error.show error))
            errors;
          fprintf fmt "}"]
  extra : 'a Core_profiling.debug_info;
  explanations : Matching_explanation.t list;
}
[@@deriving show]

(* shortcut *)
type matches_single_file = Core_profiling.partial_profiling match_result

(* What is postprocessing information?
   These are just match-specific information that we "after" a core scan has
   occurred. This information is initially set to a nullary value, but will be
   filled in by Pre_post_core_scan.

   When we bridge the gap from `Core_result.t` to `Out.core_output`, we have
   to associate each match to a (potential) edit or ignored status.
   We will choose to embed the fix information in `Core_result.t`, as
   autofixing and nosemgrep are now valid functions of the core engine, and
   thus the produced fixes are related to its produced results.
   These edits start as all None, but will be filled in by
   `Autofix.produce_autofixes`, and the associated Autofix_processor step.

   alt: we could have added this to `Pattern_match.t`, but that felt a bit early.
   alt: we could have produced this information when going from Core_result.t to
   Out.core_output, but this would require us to do autofixing and ignoring at
   the same time as output, which conflates process of producing output and
   side-effectively applying autofixes / filtering. In addition, the `Autofix`
   and `Nosemgrep` modules are not available from that directory.
*)
type processed_match = {
  pm : Pattern_match.t;
  is_ignored : bool;
  autofix_edit : Textedit.t option;
}
[@@deriving show]

type t = {
  (* old: matches : Pattern_match.t list
     Why did we add `postprocessing_info` here?

     See the `postprocessing_info` type for more.
  *)
  processed_matches : processed_match list;
  errors : Core_error.t list;
  skipped_rules : Rule.invalid_rule_error list;
  rules_with_targets : Rule.rule list;
  (* may contain also skipped_target information *)
  extra : Core_profiling.t Core_profiling.debug_info;
  explanations : Matching_explanation.t list option;
  rules_by_engine : (Rule_ID.t * Engine_kind.t) list;
  interfile_languages_used : Xlang.t list;
  scanned : Fpath.t list;
}
[@@deriving show]

(* ugly: the Core_error.t is used in Core_scan.sanity_check_invalid_patterns
 * to remember some Out.PatternParseError that now happens later since
 * we're parsing lazily the patterns in a rule.
 *)
type result_or_exn = (t, Exception.t * Core_error.t option) result

(*****************************************************************************)
(* Builders *)
(*****************************************************************************)

let mk_processed_match pm = { pm; is_ignored = false; autofix_edit = None }
let empty_times_profiling = { parse_time = 0.0; match_time = 0.0 }

(* TODO: should get rid of that *)
let empty_file_profiling =
  { file = Fpath.v "TODO.fake_file"; rule_times = []; run_time = 0.0 }

let empty_match_result : Core_profiling.times match_result =
  {
    matches = [];
    errors = E.ErrorSet.empty;
    extra = empty_extra empty_times_profiling;
    explanations = [];
  }

let mk_final_result_with_just_errors (errors : Core_error.t list) : t =
  {
    errors;
    (* default values *)
    processed_matches = [];
    rules_with_targets = [];
    skipped_rules = [];
    extra = No_info;
    explanations = None;
    rules_by_engine = [];
    interfile_languages_used = [];
    scanned = [];
  }

(* Create a match result *)
let make_match_result matches errors profiling =
  let extra =
    match !mode with
    | MDebug -> Debug { skipped_targets = []; profiling }
    | MTime -> Time { profiling }
    | MNo_info -> No_info
  in
  { matches; errors; extra; explanations = [] }

(*****************************************************************************)
(* Augment reported information with profiling info *)
(*****************************************************************************)

let modify_match_result_profiling (result : _ match_result) f : _ match_result =
  let extra =
    (* should match mode *)
    match result.extra with
    | Debug { skipped_targets; profiling } ->
        Debug { skipped_targets; profiling = f profiling }
    | Time { profiling } -> Time { profiling = f profiling }
    | No_info -> No_info
  in
  { result with extra }

let add_run_time :
    float -> partial_profiling match_result -> file_profiling match_result =
 fun run_time match_result ->
  modify_match_result_profiling match_result (fun { file; rule_times } ->
      { file; rule_times; run_time })

let add_rule : Rule.rule -> times match_result -> rule_profiling match_result =
 fun rule match_result ->
  modify_match_result_profiling match_result (fun { parse_time; match_time } ->
      { rule_id = fst rule.Rule.id; parse_time; match_time })

(*****************************************************************************)
(* Aggregate *)
(*****************************************************************************)

(* Helper to aggregate the shared parts of results *)
let collate_results init_extra unzip_extra base_case_extra final_extra results :
    _ match_result =
  let unzip_results l =
    let rec unzip all_matches all_errors (all_skipped_targets, all_profiling)
        all_explanations (l : _ match_result list) =
      match l with
      | { matches; errors; extra; explanations } :: l ->
          unzip (matches :: all_matches) (errors :: all_errors)
            (unzip_extra extra all_skipped_targets all_profiling)
            (explanations :: all_explanations)
            l
      | [] ->
          ( List.rev all_matches,
            List.rev all_errors,
            base_case_extra all_skipped_targets all_profiling,
            List.rev all_explanations )
    in
    unzip [] [] init_extra [] l
  in
  let matches, errors, (skipped_targets, profiling), explanations =
    unzip_results results
  in
  {
    matches = List.flatten matches;
    (* We deduplicate errors here to avoid repeat PartialParsing errors
       which can arise when multiple rules generate the same error. This is
       done for consistency with other parsing errors, like ParseError or
       LexicalError, which are only reported once per file, not rule.

       See also the note in semgrep_output_v1.atd.
    *)
    errors = List.fold_left E.ErrorSet.union E.ErrorSet.empty errors;
    extra = final_extra skipped_targets profiling;
    explanations = List.flatten explanations;
  }

(* Aggregate a list of pattern results into one result *)
let collate_pattern_results (results : Core_profiling.times match_result list) :
    Core_profiling.times match_result =
  let init_extra = ([], { parse_time = 0.0; match_time = 0.0 }) in

  let unzip_profiling (a : Core_profiling.times) (b : Core_profiling.times) =
    let ({ match_time; parse_time } : Core_profiling.times) = a in
    let ({ match_time = all_match_time; parse_time = all_parse_time }
          : Core_profiling.times) =
      b
    in
    {
      match_time = match_time +. all_match_time;
      parse_time = parse_time +. all_parse_time;
    }
  in

  let unzip_extra extra all_skipped_targets all_profiling =
    (* should match mode *)
    match extra with
    | Core_profiling.Debug { skipped_targets; profiling } ->
        ( skipped_targets :: all_skipped_targets,
          unzip_profiling profiling all_profiling )
    | Core_profiling.Time { profiling } ->
        (all_skipped_targets, unzip_profiling profiling all_profiling)
    | Core_profiling.No_info -> (all_skipped_targets, all_profiling)
  in

  let base_case_extra all_skipped_targets all_profiling =
    (List.rev all_skipped_targets, all_profiling)
  in

  let final_extra skipped_targets profiling =
    match !mode with
    | Core_profiling.MDebug ->
        Core_profiling.Debug
          { skipped_targets = List.flatten skipped_targets; profiling }
    | Core_profiling.MTime -> Core_profiling.Time { profiling }
    | Core_profiling.MNo_info -> Core_profiling.No_info
  in

  collate_results init_extra unzip_extra base_case_extra final_extra results

(* Aggregate a list of rule results into one result for the target *)
let collate_rule_results (file : Fpath.t)
    (results : rule_profiling match_result list) :
    partial_profiling match_result =
  let init_extra = ([], []) in

  let unzip_extra extra all_skipped_targets all_profiling =
    match extra with
    | Debug { skipped_targets; profiling } ->
        (skipped_targets :: all_skipped_targets, profiling :: all_profiling)
    | Time { profiling } -> (all_skipped_targets, profiling :: all_profiling)
    | No_info -> (all_skipped_targets, all_profiling)
  in

  let base_case_extra all_skipped_targets all_profiling =
    (List.rev all_skipped_targets, List.rev all_profiling)
  in

  let final_extra skipped_targets profiling =
    match !mode with
    | MDebug ->
        Debug
          {
            skipped_targets = List.flatten skipped_targets;
            profiling = { file; rule_times = profiling };
          }
    | MTime -> Time { profiling = { file; rule_times = profiling } }
    | MNo_info -> No_info
  in

  collate_results init_extra unzip_extra base_case_extra final_extra results

(*****************************************************************************)
(* Final result *)
(*****************************************************************************)

(* Aggregate a list of target results into one final result *)
let make_final_result
    (results : Core_profiling.file_profiling match_result list)
    (rules_with_engine : (Rule.t * Engine_kind.t) list)
    (skipped_rules : Rule.invalid_rule_error list) (scanned : Fpath.t list)
    (interfile_languages_used : Xlang.t list) ~rules_parse_time =
  (* contenating information from the match_result list *)
  let unprocessed_matches =
    results
    |> List.concat_map (fun (x : _ match_result) -> x.matches)
    (* These fixes and ignores are initially all unset, and will be populated
       after we run our Pre_post_core_scan
    *)
<<<<<<< HEAD
    |> Common.map mk_processed_match
=======
    |> List_.map (fun res -> (res, None))
>>>>>>> ec7502c4
  in
  let explanations =
    results |> List.concat_map (fun (x : _ match_result) -> x.explanations)
  in
  let errors =
    results
    |> List.concat_map (fun (x : _ match_result) ->
           x.errors |> E.ErrorSet.elements)
  in

  (* Create extra *)
  let get_skipped_targets (result : _ match_result) =
    (* TODO? shouldn't we always compute the skipped_target? *)
    match result.extra with
    | Debug { skipped_targets; profiling = _profiling } -> skipped_targets
    | Time _profiling -> []
    | No_info -> []
  in
  let get_profiling (result : _ match_result) =
    match result.extra with
    | Debug { skipped_targets = _skipped_targets; profiling } -> profiling
    | Time { profiling } -> profiling
    | No_info ->
        logger#debug
          "Mismatch between mode and result while creating final result";
        empty_file_profiling
  in
  let extra =
    let mk_profiling () =
      let file_times = results |> List_.map get_profiling in
      {
        rules = List_.map fst rules_with_engine;
        rules_parse_time;
        file_times;
        (* Notably, using the `top_heap_words` does not measure cumulative
           memory usage across concurrent processes, meaning that if the most
           amount of memory is consumed by forked processes, we would need to
           multiply by the numbrer of processes to estimate the true maximum.
        *)
        max_memory_bytes = (Gc.quick_stat ()).top_heap_words * Sys.word_size;
      }
    in
    match !mode with
    | MDebug ->
        let skipped_targets =
          results |> List.concat_map (fun x -> get_skipped_targets x)
        in
        Debug { skipped_targets; profiling = mk_profiling () }
    | MTime -> Time { profiling = mk_profiling () }
    | MNo_info -> No_info
  in
  {
    processed_matches = unprocessed_matches;
    errors;
    extra;
    skipped_rules;
    rules_with_targets = [];
    explanations = (if explanations =*= [] then None else Some explanations);
    rules_by_engine =
      rules_with_engine |> List_.map (fun (r, ek) -> (fst r.Rule.id, ek));
    interfile_languages_used;
    scanned;
  }<|MERGE_RESOLUTION|>--- conflicted
+++ resolved
@@ -319,11 +319,7 @@
     (* These fixes and ignores are initially all unset, and will be populated
        after we run our Pre_post_core_scan
     *)
-<<<<<<< HEAD
-    |> Common.map mk_processed_match
-=======
-    |> List_.map (fun res -> (res, None))
->>>>>>> ec7502c4
+    |> List_.map mk_processed_match
   in
   let explanations =
     results |> List.concat_map (fun (x : _ match_result) -> x.explanations)
