(* Yoann Padioleau
 *
 * Copyright (C) 2020-2023 Semgrep Inc.
 *
 * This library is free software; you can redistribute it and/or
 * modify it under the terms of the GNU Lesser General Public License
 * version 2.1 as published by the Free Software Foundation, with the
 * special exception on linking described in file LICENSE.
 *
 * This library is distributed in the hope that it will be useful, but
 * WITHOUT ANY WARRANTY; without even the implied warranty of
 * MERCHANTABILITY or FITNESS FOR A PARTICULAR PURPOSE.  See the file
 * LICENSE for more details.
 *)
open Common
open Fpath_.Operators
module PM = Pattern_match
module E = Core_error
module MR = Mini_rule
module R = Rule
module RP = Core_result
module In = Input_to_core_j
module OutJ = Semgrep_output_v1_j

let tags = Logs_.create_tags [ __MODULE__ ]

(*****************************************************************************)
(* Purpose *)
(*****************************************************************************)
(* A "Core" scan.
 *
 * ## pysemgrep vs semgrep-core
 *
 * Officially, `semgrep-core` is never run on its own. External users run
 * `semgrep`, which invokes `semgrep-core` with the appropriate rules and
 * targets. However, for development purposes it can be convenient to skip
 * the wrapper. Therefore, we also maintain some code paths that allow
 * `semgrep-core` to take in rules or patterns and perform its own file
 * targeting. These will not always return the same results as the equivalent
 * `semgrep` run.
 *
 * When invoked by `pysemgrep`, `semgrep-core` will always be passed
 * `-rules` and `-targets`. All the code relevant to `pysemgrep` runs will be
 * found in code paths where the rules file and the targets file are not `""`.
 *
 * While the `rules` file is just the collection of rules, the `targets` file
 * describes the mapping of targets to rules. See `Input_to_core.atd` target
 * type. `semgrep-core` follows the target-to-rulemappings without validation
 * or filtering.
 *
 * ## Performance
 *
 * The main components of performance can generally be broken down into:
 *
 * - rule parse time
 * - target parse time
 * - match time
 *   - pattern match time
 *   - formula evaluation time
 *
 * The `-json_time` output includes timings for the three broad components. In
 * general (at least at the time this was written), target parsing takes the
 * longest. Matching does not usually take long, though it can when there are
 * many general patterns (e.g. `$X`) that require going deep
 *(e.g. multiple `...` or `<... $X ...>`). Also, getting the range of a
 * large sub-AST can be slow because it requires collecting all the tokens in
 * that sub-AST. Most of the rules that take longest are generic rules,
 * however, because they run on every file.
 *
 * ## Memory usage
 *
 * Semgrep uses memory liberally. The main components of memory usage can
 * generally be broken down into:
 *
 * - rule parsing
 * - targets file parsing
 *   - in addition to saving the targets, we seem to keep around the
 *     buffer used to parse it
 * - running each target (this should not accumulate)
 *   - parsing the target
 *   - saving the pattern results
 *   - collecting the output for each target
 *   - other memory used while matching
 * - saving the output for each target
 * - some unknown accumulation that happens while running targets but goes
 *   away if we run `Gc.full_major` after each target
 * - creating the final output
 *
 * Of these, the memory used by rule parsing and targets file parsing has an
 * outsized impact on the memory used by multi-process runs because those two
 * structures are used by every process. (They are only read from, but they
 * end up getting copied into the process during garbage collection.) In
 * particular, the targets file is O(num_rules \* num_targets).
 *
 * If we need to reduce memory further, some options include:
 *
 * - Reduce memory used by rule parsing? (Have not investigated but from my
 *   personal profiling this seems too high)
 * - Further streamline the targets file and fix the problem with the buffer
 * - Investigate the unknown accumulation
 * - Compress non-necessary output (namely, `-json_time` is passed by default)
 * - Stream the outputs instead of collecting them and outputting them at the
 *   end
 *
 * For profiling, a useful module is `mem_usage`. See physical memory used in
 * total and by each object with:
 *
 * ```ocaml
 * let phys_mem () = Mem_usage.prettify_bytes (Mem_usage.((info ()).process_physical_memory))
 * let obj_size o = Mem_usage.prettify_bytes (Obj.reachable_words (Obj.repr o) * 8)
 * ```
 *
 * Note that `obj_size` may inadvertently prevent an object from being freed.
 *
 * Additionally, OCaml provides `Spacetime` for certain compilers.
 *It works best on Linux machines.
 *
 * We also have had stack overflows. OCaml <=4.14.0, we avoided this using
 * `List_.map`, which is tail-recursive, instead of `List.map`.
 *)

(*****************************************************************************)
(* Types *)
(*****************************************************************************)

(* The type of the semgrep core scan. We define it here so that
   semgrep and semgrep-proprietary use the same definition *)
type core_scan_func = Core_scan_config.t -> Core_result.result_or_exn

(* A target is [Not_scanned] when semgrep didn't find any applicable rules.
 * The information is useful to return to pysemgrep/osemgrep to
 * display statistics.
 *
 * The [original_target] below is useful to deal with extract rules. Indeed,
 * the file processed in [iter_targets_and_get_matches_and_exn_to_errors]
 * may be a temporary "extracted" file that is not the file we want to report
 * as scanned; we want to report as scanned the original target file.
 *)
type was_scanned = Scanned of Extract.original_target | Not_scanned

(* Type of the iter_targets_and_get_matches_and_exn_to_errors callback.

   A target handler returns (matches, was_scanned) where was_scanned indicates
   whether at least one rule applied to the target since the target could
   be excluded by all the rules via per-rule include/exclude patterns.
   alt: baking this flag into match_result type would lead to even worse
   complexity

   Remember that a target handler runs in another process (via Parmap).
*)
type target_handler = Target.t -> RP.matches_single_file * was_scanned

(*****************************************************************************)
(* Helpers *)
(*****************************************************************************)

(*
   If the target is a named pipe, copy it into a regular file and return
   that. This allows multiple reads on the file.

   This is intended to support one or a small number of targets created
   manually on the command line with e.g. <(echo 'eval(x)') which the
   shell replaces by a named pipe like '/dev/fd/63'.

   update: This can be used also to fetch rules from the network!
   e.g., semgrep-core -rules <(curl https://semgrep.dev/c/p/ocaml) ...

   coupling: this functionality is implemented also in semgrep-python.
*)
let replace_named_pipe_by_regular_file path =
  UTmp.replace_named_pipe_by_regular_file_if_needed ~prefix:"semgrep-core-" path

(*
   Sort targets by decreasing size. This is meant for optimizing
   CPU usage when processing targets in parallel on a fixed number of cores.
*)
let sort_code_targets_by_decreasing_size (targets : Target.regular list) :
    Target.regular list =
  targets
  |> List_.sort_by_key
       (fun (target : Target.regular) ->
         UFile.filesize target.path.internal_path_to_content)
       (* Flip the comparison so we get descending,
        * instead of ascending, order *)
       (Fun.flip Int.compare)

let sort_targets_by_decreasing_size (targets : Target.t list) : Target.t list =
  targets
  |> List_.sort_by_key
       (fun target -> UFile.filesize (Target.internal_path target))
       (* Flip the comparison so we get descending,
        * instead of ascending, order *)
       (Fun.flip Int.compare)

(* In some context, a target passed in might have disappeared, or have been
 * encoded in the wrong way in the Inputs_to_core.atd (for example
 * in the case of filenames with special unicode bytes in it), in which case
 * Common2.filesize above would fail and crash the whole scan as the
 * raised exn is outside the iter_targets_and_get_matches_and_exn_to_errors
 * big try. This is why it's better to filter those problematic targets
 * early on.
 *)
let filter_existing_targets (targets : Target.t list) :
    Target.t list * OutJ.skipped_target list =
  targets
  |> Either_.partition_either (fun (target : Target.t) ->
         let internal_path = Target.internal_path target in
         if Sys.file_exists !!internal_path then Left target
         else
           match Target.origin target with
           | File path ->
               Right
                 {
                   Semgrep_output_v1_t.path;
                   reason = Nonexistent_file;
                   details = Some "File does not exist";
                   rule_id = None;
                 })

let set_matches_to_proprietary_origin_if_needed (xtarget : Xtarget.t)
    (matches : RP.matches_single_file) : RP.matches_single_file =
  (* If our target is a proprietary language, or we've been using the
   * proprietary engine, then label all the resulting matches with the Pro
   * engine kind. This can't really be done any later, because we need the
   * language that we're running on.
   *
   * If those hooks are set, it's probably a pretty good indication that
   * we're using Pro features.
   *)
  if
    Option.is_some !Match_tainting_mode.hook_setup_hook_function_taint_signature
    || Option.is_some !Dataflow_tainting.hook_function_taint_signature
    || Xlang.is_proprietary xtarget.xlang
  then
    {
      matches with
      Core_result.matches = List_.map PM.to_proprietary matches.matches;
    }
  else matches

(*****************************************************************************)
(* Pysemgrep progress bar *)
(*****************************************************************************)

(* Print additional target count so the Python progress bar knows *)
let print_cli_additional_targets (config : Core_scan_config.t) (n : int) : unit
    =
  match config.output_format with
  | Json true -> Out.put (string_of_int n)
  | _ -> ()

(* TODO: suspicious: this runs in a child process. Please explain how it's
   safe to write a dot on stdout in a child process and why it's mixed with
   JSON output.
*)
let print_cli_progress (config : Core_scan_config.t) : unit =
  (* Print when each file is done so the Python progress bar knows *)
  match config.output_format with
  | Json true -> Out.put "."
  | _ -> ()

(*****************************************************************************)
(* Printing matches *)
(*****************************************************************************)

let string_of_toks toks =
  String.concat ", " (List_.map (fun tok -> Tok.content_of_tok tok) toks)

(* TODO: use Logs.app instead of those Out.put? *)
let rec print_taint_call_trace ~format ~spaces = function
  | Pattern_match.Toks toks -> Core_text_output.print_match ~format ~spaces toks
  | Call { call_toks; intermediate_vars; call_trace } ->
      let spaces_string = String.init spaces (fun _ -> ' ') in
      Out.put (spaces_string ^ "call to");
      Core_text_output.print_match ~format ~spaces call_toks;
      if intermediate_vars <> [] then
        Out.put
          (spf "%sthese intermediate values are tainted: %s" spaces_string
             (string_of_toks intermediate_vars));
      Out.put (spaces_string ^ "then");
      print_taint_call_trace ~format ~spaces:(spaces + 2) call_trace

let print_taint_trace ~format taint_trace =
  if format =*= Core_text_output.Normal then
    taint_trace |> Lazy.force
    |> List.iteri (fun idx { PM.source_trace; tokens; sink_trace } ->
           if idx =*= 0 then Out.put "  * Taint may come from this source:"
           else Out.put "  * Taint may also come from this source:";
           print_taint_call_trace ~format ~spaces:4 source_trace;
           if tokens <> [] then
             Out.put
               (spf "  * These intermediate values are tainted: %s"
                  (string_of_toks tokens));
           Out.put "  * This is how taint reaches the sink:";
           print_taint_call_trace ~format ~spaces:4 sink_trace)

let print_match ?str (config : Core_scan_config.t) match_ ii_of_any =
  (* there are a few fake tokens in the generic ASTs now (e.g.,
   * for DotAccess generated outside the grammar) *)
  let {
    Pattern_match.env;
    tokens = (lazy tokens_matched_code);
    taint_trace;
    dependency;
    _;
  } =
    match_
  in
  let toks = tokens_matched_code |> List.filter Tok.is_origintok in
  let dep_toks_and_version =
    (* Only print the extra data if it was a reachable finding *)
    (* TODO: special printing for lockfile-only findings *)
    match dependency with
    | Some (CodeAndLockfileMatch (dmatched, _)) ->
        Some
          ( dmatched.toks |> List.filter Tok.is_origintok,
            dmatched.package_version_string )
    | _ -> None
  in
  (if config.mvars =*= [] then
     Core_text_output.print_match ?str ~format:config.match_format toks
   else
     (* similar to the code of Lib_matcher.print_match, maybe could
      * factorize code a bit.
      *)
     let mini, _maxi = Tok_range.min_max_toks_by_pos toks in
     let file, line = (Tok.file_of_tok mini, Tok.line_of_tok mini) in

     let strings_metavars =
       config.mvars
       |> List_.map (fun x ->
              match Common2.assoc_opt x env with
              | Some any ->
                  any |> ii_of_any
                  |> List.filter Tok.is_origintok
                  |> List_.map Tok.content_of_tok
                  |> Core_text_output.join_with_space_if_needed
              | None -> failwith (spf "the metavariable '%s' was not bound" x))
     in
     Out.put (spf "%s:%d: %s" file line (String.concat ":" strings_metavars));
     ());
  dep_toks_and_version
  |> Option.iter (fun (toks, version) ->
         Out.put ("with dependency match at version " ^ version);
         Core_text_output.print_match ~format:config.match_format toks);
  Option.iter (print_taint_trace ~format:config.match_format) taint_trace

(*****************************************************************************)
(* Parallelism *)
(*****************************************************************************)

(*
   Run jobs in parallel, using number of cores specified with -j.
*)
let map_targets ncores f (targets : Target.t list) =
  (*
     Sorting the targets by decreasing size is based on the assumption
     that larger targets will take more time to process. Starting with
     the longer jobs allows parmap to feed the workers with shorter and
     shorter jobs, as a way of maximizing CPU usage.
     This is a kind of greedy algorithm, which is in general not optimal
     but hopefully good enough in practice.

     This is needed only when ncores > 1, but to reduce discrepancy between
     the two modes, we always sort the target queue in the same way.
  *)
  let targets = sort_targets_by_decreasing_size targets in
  if ncores <= 1 then List_.map f targets
  else (
    (*
       Parmap creates ncores children processes which listen for
       chunks of input. When a chunk size is specified, parmap feeds
       the ncores processes in small chunks of the specified size
       instead of just dividing the input list into exactly ncores chunks.

       Since our jobs are relatively big compared to the serialization
       and communication overhead, setting the chunk size to 1 works
       fine.  We don't want to have two giant target files in the same
       chunk, so this setting takes care of it.
    *)
    (* Quoting Parmap's README:
     * > To obtain maximum speed, Parmap tries to pin the worker processes to a CPU
     * Unfortunately, on the new Apple M1, and depending on the number of workers,
     * Parmap will enter an infinite loop trying (but failing) to pin a worker to
     * CPU 0. This only happens with HomeBrew installs, presumably because under
     * HomeBrew's build environment HAVE_MACH_THREAD_POLICY_H is set
     * (https://github.com/rdicosmo/parmap/blob/1.2.3/src/setcore_stubs.c#L47).
     * So, despite it may hurt perf a bit, we disable core pinning to work around
     * this issue until this is fixed in a future version of Parmap.
     *)
    Parmap.disable_core_pinning ();
    assert (ncores > 0);
    (* TODO: port this functionality to Logs:
       let init _ = Logging.add_PID_tag () in
    *)
    Parmap.parmap (*~init*) ~ncores ~chunksize:1 f (Parmap.L targets))

(*****************************************************************************)
(* Timeout *)
(*****************************************************************************)

(* Certain patterns may be too general and match too many times on big files.
 * This does not cause a Timeout during parsing or matching, but returning
 * a huge number of matches can stress print_matches_and_errors_json
 * and anyway is probably a sign that the pattern should be rewritten.
 * This puts also lots of stress on the semgrep Python wrapper which has
 * to do lots of range intersections with all those matches.
 *)
let filter_files_with_too_many_matches_and_transform_as_timeout
    max_match_per_file matches =
  let per_files =
    matches
    |> List_.map (fun ({ pm; _ } : Core_result.processed_match) ->
           (!!(pm.path.internal_path_to_content), pm))
    |> Assoc.group_assoc_bykey_eff
  in

  let offending_file_list =
    per_files
    |> List_.map_filter (fun (file, xs) ->
           if List.length xs > max_match_per_file then Some file else None)
  in
  let offending_files = Hashtbl_.hashset_of_list offending_file_list in
  let new_matches =
    matches
    |> List_.exclude (fun ({ pm; _ } : Core_result.processed_match) ->
           Hashtbl.mem offending_files !!(pm.path.internal_path_to_content))
  in
  let new_errors, new_skipped =
    offending_file_list
    |> List_.map (fun file ->
           (* logging useful info for rule writers *)
           Logs.debug (fun m ->
               m ~tags "too many matches on %s, generating exn for it" file);
           let sorted_offending_rules =
             let matches = List.assoc file per_files in
             matches
             |> List_.map (fun m ->
                    let rule_id = m.Pattern_match.rule_id in
                    ( ( rule_id.Pattern_match.id,
                        rule_id.Pattern_match.pattern_string ),
                      m ))
             |> Assoc.group_assoc_bykey_eff
             |> List_.map (fun (k, xs) -> (k, List.length xs))
             |> Assoc.sort_by_val_highfirst
             (* nosemgrep *)
           in
           let offending_rules = List.length sorted_offending_rules in
           let biggest_offending_rule =
             match sorted_offending_rules with
             | x :: _ -> x
             | _ -> assert false
           in
           let (id, pat), cnt = biggest_offending_rule in
           Logs.debug (fun m ->
               m ~tags
                 "most offending rule: id = %s, matches = %d, pattern = %s"
                 (Rule_ID.to_string id) cnt pat);

           (* todo: we should maybe use a new error: TooManyMatches of int * string*)
           let loc = Tok.first_loc_of_file file in
           let error =
             E.mk_error (Some id) loc
               (spf
                  "%d rules result in too many matches, most offending rule \
                   has %d: %s"
                  offending_rules cnt pat)
               OutJ.TooManyMatches
           in
           let skipped =
             sorted_offending_rules
             |> List_.map (fun (((rule_id : Rule_ID.t), _pat), n) ->
                    let details =
                      Some
                        (spf
                           "found %i matches for rule %s, which exceeds the \
                            maximum of %i matches."
                           n
                           (Rule_ID.to_string rule_id)
                           max_match_per_file)
                    in
                    {
                      Semgrep_output_v1_t.path = Fpath.v file;
                      reason = Too_many_matches;
                      details;
                      rule_id = Some rule_id;
                    })
           in
           (error, skipped))
    |> List.split
  in
  (new_matches, new_errors, List.flatten new_skipped)
[@@profiling "Run_semgrep.filter_too_many_matches"]

(*****************************************************************************)
(* Error management *)
(*****************************************************************************)

(* Convert invalid rules to errors to be reported at the end.
   This used to raise an exception causing an early abort.

   TODO: restore early abort but only in strict mode?
   TODO: report an error or not depending on the kind of problem?
*)
let errors_of_invalid_rule_errors (invalid_rules : Rule.invalid_rule_error list)
    =
  List_.map E.error_of_invalid_rule_error invalid_rules

let sanity_check_invalid_patterns (res : Core_result.t) :
    Core_result.result_or_exn =
  match
    res.errors
    |> List.find_opt (function
         | { Core_error.typ = OutJ.PatternParseError _; _ } -> true
         | _else_ -> false)
  with
  | None -> Ok res
  | Some err ->
      let e = Exception.catch (Failure "Pattern parse error") in
      Error (e, Some err)

(*****************************************************************************)
(* Parsing (non-cached) *)
(*****************************************************************************)

(* for -rules *)
let%trace rules_from_rule_source (config : Core_scan_config.t) :
    Rule.t list * Rule.invalid_rule_error list =
  let rule_source =
    match config.rule_source with
    | Some (Core_scan_config.Rule_file file) ->
        (* useful when using process substitution, e.g.
         * semgrep-core -rules <(curl https://semgrep.dev/c/p/ocaml) ...
         *)
        Some
          (Core_scan_config.Rule_file (replace_named_pipe_by_regular_file file))
    | other -> other
  in
  match rule_source with
  | Some (Core_scan_config.Rule_file file) ->
      Logs.debug (fun m ->
          m ~tags "%s" (spf "Parsing %s:\n%s" !!file (UFile.read_file file)));
      Parse_rule.parse_and_filter_invalid_rules ~rewrite_rule_ids:None file
  | Some (Core_scan_config.Rules rules) -> (rules, [])
  | None ->
      (* TODO: ensure that this doesn't happen *)
      failwith "missing rules"

(* TODO? this is currently deprecated, but pad still has hope the
 * feature can be resurrected.
 *)
let parse_equivalences equivalences_file =
  match equivalences_file with
  | None -> []
  | Some file -> Parse_equivalences.parse file
[@@profiling]

(*****************************************************************************)
(* Iteration helpers *)
(*****************************************************************************)

let handle_target_with_trace handle_target t =
<<<<<<< HEAD
  let target_name =
    match t with
    | `CodeTarget t -> t.In.path
    | `LockfileTarget (t : In.lockfile_target) -> t.In.path
  in
  let%trace span = "Core_scan.handle_target" in
  let res = handle_target t in
  Tracing.add_data_to_span span [ ("filename", `String target_name) ];
  res
=======
  let target_name = Target.internal_path t in
  Tracing.run_with_span "Core_scan.handle_target"
    ?data:(Some [ ("filename", `String !!target_name) ])
    (fun () -> handle_target t)
>>>>>>> 972a1321

(*
   Returns a list of match results and a separate list of scanned targets.
*)
let iter_targets_and_get_matches_and_exn_to_errors (config : Core_scan_config.t)
    (handle_target : target_handler) (targets : Target.t list) :
    Core_profiling.file_profiling RP.match_result list * Fpath.t list =
  (* The path in match_and_path_list is None when the file was not scanned *)
  let (match_and_path_list
        : (Core_profiling.file_profiling RP.match_result * Fpath.t option) list)
      =
    targets
    |> map_targets config.ncores (fun (target : Target.t) ->
           let internal_path = Target.internal_path target in
           let origin = Target.origin target in
           Logs.info (fun m ->
               m "Analyzing %s (contents in %s)" (Origin.to_string origin)
                 !!internal_path);
           let (res, was_scanned), run_time =
             Common.with_time (fun () ->
                 try
                   (* this is used to generate warnings in the logs
                    * when we exceed or are close to exceed the memory limit
                    *)
                   let get_context () =
                     match !Rule.last_matched_rule with
                     | None ->
                         spf "%s (contents in %s)" (Origin.to_string origin)
                           !!internal_path
                     | Some rule_id ->
                         spf "%s on %s (contents is %s)"
                           (Rule_ID.to_string rule_id)
                           (Origin.to_string origin) !!internal_path
                   in
                   Memory_limit.run_with_memory_limit ~get_context
                     ~mem_limit_mb:config.max_memory_mb (fun () ->
                       (* we used to call timeout_function() here, but this
                        * is now done in Match_rules because we now
                        * timeout per rule, not per file since pysemgrep
                        * passed all the rules to semgrep-core.
                        *
                        * old: timeout_function file config.timeout ...
                        *)
                       let res, was_scanned =
                         handle_target_with_trace handle_target target
                       in

                       (* This is just to test -max_memory, to give a chance
                        * to Gc.create_alarm to run even if the program does
                        * not even need to run the Gc. However, this has a
                        * slow perf penality on small programs, which is why
                        * it's better to keep guarded when you're
                        * not testing -max_memory.
                        *)
                       if config.test then Gc.full_major ();
                       Logs.debug (fun m ->
                           m ~tags "done with %s (contents in %s)"
                             (Origin.to_string origin) !!internal_path);

                       (res, was_scanned))
                 with
                 (* note that Semgrep_error_code.exn_to_error already handles
                  * Timeout and would generate a TimeoutError code for it,
                  * but we intercept Timeout here to give a better diagnostic.
                  *)
                 | (Match_rules.File_timeout _ | Out_of_memory) as exn ->
                     (* TODO? why we use Match_patters.last_matched_rule here
                      * and below Rule.last_matched_rule?
                      *)
                     (match !Match_patterns.last_matched_rule with
                     | None -> ()
                     | Some rule ->
                         Logs.debug (fun m ->
                             m ~tags "critical exn while matching ruleid %s"
                               (Rule_ID.to_string rule.id);
                             Logs.debug (fun m ->
                                 m ~tags "full pattern is: %s"
                                   rule.MR.pattern_string)));
                     let loc = Tok.first_loc_of_file !!internal_path in
                     let errors =
                       match exn with
                       | Match_rules.File_timeout rule_ids ->
                           Logs.info (fun m ->
                               m ~tags "Timeout on %s (contents in %s)"
                                 (Origin.to_string origin) !!internal_path);
                           (* TODO what happened here is several rules
                              timed out while trying to scan a file.
                              Which heuristically indicates that the
                              file is probably the problem. Once we get
                              rid of the python wrapper we should
                              improve the error message displayed to
                              clearly state that someone investigating
                              should assume the timeout is due to the
                              file *)
                           rule_ids
                           |> List_.map (fun error_rule_id ->
                                  E.mk_error (Some error_rule_id) loc ""
                                    OutJ.Timeout)
                           |> E.ErrorSet.of_list
                       | Out_of_memory ->
                           Logs.warn (fun m ->
                               m ~tags "OutOfMemory on %s (contents in %s)"
                                 (Origin.to_string origin) !!internal_path);
                           E.ErrorSet.singleton
                             (E.mk_error !Rule.last_matched_rule loc ""
                                OutJ.OutOfMemory)
                       | _ -> raise Impossible
                     in
                     ( Core_result.make_match_result [] errors
                         (Core_profiling.empty_partial_profiling internal_path),
                       Scanned (Original internal_path) )
                     (* those were converted in Main_timeout in timeout_function()*)
                     (* FIXME:
                        Actually, I managed to get this assert to trigger by running
                        semgrep -c p/default-v2 on elasticsearch with -timeout 0.01 ! *)
                 | Time_limit.Timeout _ ->
                     failwith
                       "Time limit exceeded (this shouldn't happen, FIXME)"
                 (* It would be nice to detect 'R.Err (R.InvalidRule _)' here
                  * for errors while parsing patterns. This exn used to be raised earlier
                  * in sanity_check_rules_and_invalid_rules(), but after
                  * the lazy parsing of patterns, those errors are raised
                  * later. Unfortunately, we can't catch and reraise here, because
                  * with -j 2, Parmap will just abort the whole thing and return
                  * a different kind of exception to the caller. Instead, we
                  * we need to convert all exns in errors (see the code further below),
                  * and only in sanity_check_invalid_patterns() we can detect if one
                  * of those errors was a PatternParseError.
                  * does-not-work:
                  * | R.Err (R.InvalidRule _) as exn when false ->
                  *   Exception.catch_and_reraise exn
                  *)
                 (* convert all other exns (e.g., a parse error in a target file,
                  * a parse error in a pattern), in an empty match result with errors,
                  * so that one error in one target file or rule does not abort the whole
                  * semgrep-core process.
                  *)
                 | exn when not !Flag_semgrep.fail_fast ->
                     let e = Exception.catch exn in
                     let errors =
                       Core_error.ErrorSet.singleton
                         (E.exn_to_error None !!internal_path e)
                     in
                     ( Core_result.make_match_result [] errors
                         (Core_profiling.empty_partial_profiling internal_path),
                       Scanned (Original internal_path) ))
           in
           let scanned_path =
             match was_scanned with
             | Scanned (Original target) -> Some target
             | Not_scanned -> None
           in
           (Core_result.add_run_time run_time res, scanned_path))
  in
  let matches, opt_paths = List.split match_and_path_list in
  let scanned =
    opt_paths |> List_.map_filter Fun.id
    (* It's necessary to remove duplicates because extracted targets are
       mapped back to their original target, and you can have multiple
       extracted targets for a single file. Might as well sort too *)
    |> List.sort_uniq Fpath.compare
  in
  (matches, scanned)

(*****************************************************************************)
(* File targeting and rule filtering *)
(*****************************************************************************)

let manifest_target_of_input_to_core
    ({ path; manifest_kind = kind } : In.manifest_target) : Target.manifest =
  Target.mk_manifest kind (File (Fpath.v path))

let lockfile_target_of_input_to_core
    ({ path; lockfile_kind = kind; manifest_target } : In.lockfile_target) :
    Target.lockfile =
  let manifest = Option.map manifest_target_of_input_to_core manifest_target in
  Target.mk_lockfile ?manifest kind (File (Fpath.v path))

let code_target_location_of_input_to_core
    ({ path; analyzer; products; lockfile_target } : In.code_target) :
    Target.regular =
  let lockfile = Option.map lockfile_target_of_input_to_core lockfile_target in
  Target.mk_regular ?lockfile analyzer products (File (Fpath.v path))

let target_of_input_to_core (input : In.target) : Target.t =
  match input with
  | `CodeTarget x -> Regular (code_target_location_of_input_to_core x)
  | `LockfileTarget x -> Lockfile (lockfile_target_of_input_to_core x)

(* Compute the set of targets, either by reading what was passed
 * in -target, or by using our poor's man file targeting with
 * Find_target.files_of_dirs_or_files.
 *
 * The rule ids argument is useful only when -target is not specified.
 * The In.target type now requires the list of rule ids to use for
 * a target, which gives flexibility to the caller (e.g., filter
 * certain rules for certain targets in the semgrep-cli wrapper
 * by using the include/exclude fields.).
 *)
let targets_of_config (config : Core_scan_config.t) :
    Target.t list * OutJ.skipped_target list =
  match (config.target_source, config.roots, config.lang) with
  (* We usually let semgrep-python computes the list of targets (and pass it
   * via -target), but it's convenient to also run semgrep-core without
   * semgrep-python and to recursively get a list of targets.
   * We just have a poor's man file targeting/filtering here, just enough
   * to run semgrep-core independently of semgrep-python to test things.
   *)
  | None, roots, Some xlang ->
      (* less: could also apply Common.fullpath? *)
      let roots = roots |> List_.map replace_named_pipe_by_regular_file in
      let lang_opt =
        match xlang with
        | Xlang.LRegex
        | Xlang.LSpacegrep
        | Xlang.LAliengrep ->
            None (* we will get all the files *)
        | Xlang.L (lang, []) -> Some lang
        (* config.lang comes from Xlang.of_string which returns just a lang *)
        | Xlang.L (_, _) -> assert false
      in
      let files, skipped =
        Find_targets_old.files_of_dirs_or_files lang_opt roots
      in
      let target_mappings =
        files
        |> List_.map (fun file : Target.t ->
               Regular (Target.mk_regular xlang Product.all (Origin.File file)))
      in
      (target_mappings, skipped)
  | None, _, None -> failwith "you need to specify a language with -lang"
  (* main code path for semgrep python, with targets specified by -target *)
  | Some target_source, roots, lang_opt -> (
      (* sanity checking *)
      (* in deep mode we actually have a single root dir passed *)
      if roots <> [] then
        Logs.err (fun m ->
            m ~tags "if you use -targets, you should not specify files");
      (* TODO: ugly, this is because the code path for -e/-f requires
       * a language, even with a -target, see test_target_file.py
       *)
      if lang_opt <> None && config.rule_source <> None then
        failwith "if you use -targets and -rules, you should not specify a lang";
      match target_source with
      | Targets x -> x |> filter_existing_targets
      | Target_file target_file ->
          UFile.read_file target_file
          |> In.targets_of_string
          |> List_.map target_of_input_to_core
          |> filter_existing_targets)

(*****************************************************************************)
(* Extract-mode helpers *)
(*****************************************************************************)

(* Extract new targets using the extractors *)
let extracted_targets_of_config (config : Core_scan_config.t)
    (extract_rules : Rule.extract_rule list)
    (basic_targets : Target.regular list) : Target.t list * Extract.adjusters =
  Logs.debug (fun m ->
      m "extracting nested content from %d files" (List.length basic_targets));
  let match_hook str match_ =
    if !Extract.debug_extract_mode && config.output_format =*= Text then (
      UCommon.pr2 "extracted content from ";
      print_match ~str config match_ Metavariable.ii_of_mval)
  in
  let (extracted_targets : Extract.extracted_target_and_adjuster list) =
    basic_targets
    |> List.concat_map (fun (t : Target.regular) ->
           (* TODO: addt'l filtering required for rule_ids when targets are
              passed explicitly? *)
           let xtarget =
             Xtarget.resolve
               (Parse_with_caching.parse_and_resolve_name
                  ~parsing_cache_dir:config.parsing_cache_dir
                  AST_generic.version)
               t
           in
           let extracted_targets =
             Match_extract_mode.extract ~match_hook ~timeout:config.timeout
               ~timeout_threshold:config.timeout_threshold extract_rules xtarget
           in
           (* Print number of extra targets so pysemgrep knows *)
           if not (List_.null extracted_targets) then
             print_cli_additional_targets config (List.length extracted_targets);
           extracted_targets)
  in
  let adjusters = Extract.adjusters_of_extracted_targets extracted_targets in
  let in_targets : Target.t list =
    extracted_targets
    |> List_.map
         (fun
           ({ extracted = Extracted file; analyzer; _ } :
             Extract.extracted_target_and_adjuster)
           :
           Target.t
         ->
           (* Extract mode targets work with any product? *)
           Regular (Target.mk_regular analyzer Product.all (File file)))
  in
  (in_targets, adjusters)

(*****************************************************************************)
(* a "core" scan *)
(*****************************************************************************)

(* This is used by semgrep-proprietary. *)
let select_applicable_rules_for_analyzer ~analyzer rules =
  rules
  |> List.filter (fun (r : Rule.t) ->
         (* Don't run a Python rule on a JavaScript target *)
         Xlang.is_compatible ~require:analyzer ~provide:r.target_analyzer)
  (* Don't run the extract rules
     Note: we can't filter this out earlier because the rule
     indexes need to be stable.
     TODO: The above may no longer apply since we got rid of
     the numeric indices mapping to rule IDs/names. Do something?
  *)
  |> List_.exclude Extract.is_extract_rule

(* let lockfile_kind_compatible kind = *)

let select_applicable_rules_for_lockfile_kind ~lockfile_kind rules =
  rules
  |> List_.map_filter (fun ({ Rule.dependency_formula; _ } as r) ->
         match dependency_formula with
         | None -> None
         | Some formula ->
             if
               formula
               |> List.exists (fun R.{ ecosystem; _ } ->
                      Semgrep_output_v1_t.equal_ecosystem ecosystem
                        (Lockfile_kind.to_ecosystem lockfile_kind))
             then Some (r, formula)
             else None)

(* Note that filtering is applied on the basis of the target's origin, not the
 * target's "file". This is because filtering should apply to the user's
 * perception of the file, not whatever we may transform it to internally.
 *
 * For instance, the "file" of a target may be a tempfile which has no meaning,
 * and is essentially randomly generated. `paths:` filtering shouldn't apply to
 * this!
 *
 * Note also that `paths:` filters are relative to the root of a project [0],
 * so if the target's file is an absolute path, we don't want to use that for
 * filtering: instead, we'd want the origin to be the desired relative path and
 * use that.
 *
 * [0]: <https://semgrep.dev/docs/writing-rules/rule-syntax/#paths>
 *)
let select_applicable_rules_for_origin paths (origin : Origin.t) =
  match paths with
  | Some paths -> (
      match origin with
      | File path -> Filter_target.filter_paths paths path)
  | _else -> true

(* This is also used by semgrep-proprietary. *)
(* TODO: reduce memory allocation by using only one call to List.filter?
   or something even better to reduce the time spent on each target in
   case we have a high number of rules and a high fraction of irrelevant
   rules? *)
let select_applicable_rules_for_target ~analyzer ~products ~origin
    ~respect_rule_paths rules =
  let rules =
    select_applicable_rules_for_analyzer ~analyzer rules
    |> List.filter (fun r ->
           List.exists
             (Semgrep_output_v1_j.equal_product r.Rule.product)
             products)
  in
  if respect_rule_paths then
    rules
    |> List.filter (fun (r : R.rule) ->
           (* Honor per-rule include/exclude.
              * Note that this also done in pysemgrep, but we need to do it
              * again here for osemgrep which use a different file targeting
              * strategy.
           *)
           select_applicable_rules_for_origin r.paths origin)
  else rules

let select_applicable_supply_chain_rules ~lockfile_kind ~respect_rule_paths
    ~origin rules =
  let rules = select_applicable_rules_for_lockfile_kind ~lockfile_kind rules in
  if respect_rule_paths then
    rules
    |> List.filter (fun ((r : R.rule), _) ->
           select_applicable_rules_for_origin r.paths origin)
  else rules

(* build the callback for iter_targets_and_get_matches_and_exn_to_errors *)
let mk_target_handler (config : Core_scan_config.t) (valid_rules : Rule.t list)
    (prefilter_cache_opt : Match_env.prefilter_config)
    (adjusters : Extract.adjusters) match_hook : target_handler =
  (* Note that this function runs in another process *)
  function
  | Lockfile
      ({ path = { internal_path_to_content; origin }; kind; _ } as
       lockfile_location) ->
      let lockfile_target =
        Lockfile_xtarget.resolve Parse_lockfile.parse_manifest
          Parse_lockfile.parse_lockfile lockfile_location
      in
      let applicable_supply_chain_rules =
        select_applicable_supply_chain_rules ~lockfile_kind:kind ~origin
          ~respect_rule_paths:config.respect_rule_paths valid_rules
      in
      let dep_matches =
        applicable_supply_chain_rules
        |> List_.map (fun (rule, dep_formula) ->
               Match_dependency.check_rule rule lockfile_target dep_formula)
      in
      let was_scanned =
        match applicable_supply_chain_rules with
        | [] -> Not_scanned
        | _ -> Scanned (Original internal_path_to_content)
      in
      (* TODO: run all the right hooks *)
      (RP.collate_rule_results internal_path_to_content dep_matches, was_scanned)
  | Regular target ->
      let origin = target.path.origin in
      let file = target.path.internal_path_to_content in
      let analyzer = target.analyzer in
      let products = target.products in
      let applicable_rules =
        select_applicable_rules_for_target ~analyzer ~products ~origin
          ~respect_rule_paths:config.respect_rule_paths valid_rules
      in
      let was_scanned =
        match applicable_rules with
        | [] -> Not_scanned
        | _x :: _xs ->
            (* Map back extracted targets when recording files as scanned *)
            let original_target =
              match
                Hashtbl.find_opt adjusters.original_target (Extracted file)
              with
              | None -> Extract.Original file
              | Some orig -> orig
            in
            Scanned original_target
      in

      (* TODO: can we skip all of this if there are no applicable
          rules? In particular, can we skip print_cli_progress? *)
      let xtarget =
        Xtarget.resolve
          (Parse_with_caching.parse_and_resolve_name
             ~parsing_cache_dir:config.parsing_cache_dir AST_generic.version)
          target
      in
      let lockfile_target =
        Option.map
          (Lockfile_xtarget.resolve Parse_lockfile.parse_manifest
             Parse_lockfile.parse_lockfile)
          target.lockfile
      in
      let default_match_hook str match_ =
        if config.output_format =*= Text then
          print_match ~str config match_ Metavariable.ii_of_mval
      in
      let match_hook = Option.value match_hook ~default:default_match_hook in
      let xconf =
        {
          Match_env.config = Rule_options.default_config;
          equivs = parse_equivalences config.equivalences_file;
          nested_formula = false;
          matching_explanations = config.matching_explanations;
          filter_irrelevant_rules = prefilter_cache_opt;
        }
      in

      (* If a rule tried to a find a dependency match and failed, then it will never produce any matches of any kind *)
      let _skipped_supply_chain, applicable_rules_with_dep_matches =
        match lockfile_target with
        | None -> ([], applicable_rules |> List_.map (fun x -> (x, None)))
        | Some lockfile_target ->
            applicable_rules
            |> Match_dependency.match_all_dependencies lockfile_target
            |> Either_.partition_either (function
                 | rule, Some [] -> Left rule
                 | x -> Right x)
      in
      let dependency_match_table =
        applicable_rules_with_dep_matches
        |> List_.map_filter (function
             | _, None -> None
             | rule, Some dep_matches -> Some (fst rule.R.id, dep_matches))
        |> Hashtbl_.hash_of_list
      in

      let applicable_rules =
        applicable_rules_with_dep_matches |> List_.map fst
      in
      let matches =
        (* !!Calling Match_rules!! Calling the matching engine!! *)
        Match_rules.check ~match_hook ~timeout:config.timeout
          ~timeout_threshold:config.timeout_threshold ~dependency_match_table
          xconf applicable_rules xtarget
        |> set_matches_to_proprietary_origin_if_needed xtarget
        |> Extract.adjust_location_extracted_targets_if_needed adjusters file
      in
      (* So we can display matches incrementally in osemgrep!
          * Note that this is run in a child process of Parmap, so
          * the hook should not rely on shared memory.
      *)
      config.file_match_results_hook
      |> Option.iter (fun hook -> hook file matches);
      print_cli_progress config;
      (matches, was_scanned)

(* This is the main function used by pysemgrep right now.
 * This is also called now from osemgrep.
 * It takes a set of rules and a set of targets and iteratively process those
 * targets.
 * coupling: If you modify this function, you probably need also to modify
 * Deep_scan.scan() in semgrep-pro which is mostly a copy-paste of this file.
 *)
let scan ?match_hook config ((valid_rules, invalid_rules), rules_parse_time) :
    Core_result.t =
  let rule_errors = errors_of_invalid_rule_errors invalid_rules in

  (* The basic targets.
   * TODO: possibly extract (recursively) from generated stuff? *)
  let basic_targets, skipped = targets_of_config config in
  let basic_code_targets, _basic_lockfile_targets =
    Either_.partition_either
      (function
        | (Regular x : Target.t) -> Left x
        | Lockfile x -> Right x)
      basic_targets
  in
  let targets =
    (* Optimization: no valid rule => no findings.
       This solution avoids using an exception which would be a little harder
       to track.
       Use case: a user is creating a rule and testing it on their project
       but the rule is invalid. *)
    match valid_rules with
    | [] -> []
    | _some_rules -> basic_targets
  in

  (* The "extracted" targets we generate on the fly by calling
   * our extractors (extract mode rules) on the relevant basic targets.
   *)
  let new_extracted_targets, adjusters =
    extracted_targets_of_config config
      (Extract.filter_extract_rules valid_rules)
      basic_code_targets
  in

  let all_targets = targets @ new_extracted_targets in
  let prefilter_cache_opt =
    if config.filter_irrelevant_rules then
      Match_env.PrefilterWithCache (Hashtbl.create (List.length valid_rules))
    else NoPrefiltering
  in

  (* Let's go! *)
  Logs.info (fun m ->
      m ~tags "processing %d files, skipping %d files" (List.length all_targets)
        (List.length skipped));
  let file_results, scanned_targets =
    all_targets
    |> iter_targets_and_get_matches_and_exn_to_errors config
         (mk_target_handler config valid_rules prefilter_cache_opt adjusters
            match_hook)
  in
  (* TODO: Delete any lockfile-only findings whose rule produced a code+lockfile finding in that lockfile *)
  let scanned_target_table =
    (* provide fast access to paths that were scanned by at least one rule;
       includes extracted targets *)
    (* TODO: create a new function: Common.hash_of_list ~get_key list ? *)
    let tbl = Hashtbl.create (List.length scanned_targets) in
    List.iter (fun x -> Hashtbl.replace tbl !!x ()) scanned_targets;
    tbl
  in
  let scanned =
    (* we do not use all_targets here, because we don't count
     * the extracted targets
     *)
    targets
    |> List_.map_filter (fun (x : Target.t) ->
           let internal_path = Target.internal_path x in
           if Hashtbl.mem scanned_target_table !!internal_path then
             Some internal_path
           else None)
  in
  (* Since the OSS engine was invoked, there were no interfile languages
     requested *)
  let interfile_languages_used = [] in
  let res =
    RP.make_final_result file_results
      (List_.map (fun r -> (r, `OSS)) valid_rules)
      invalid_rules scanned interfile_languages_used ~rules_parse_time
  in
  Logs.info (fun m ->
      m ~tags "found %d matches, %d errors"
        (List.length res.processed_matches)
        (List.length res.errors));

  let processed_matches, new_errors, new_skipped =
    filter_files_with_too_many_matches_and_transform_as_timeout
      config.max_match_per_file res.processed_matches
  in

  (* note: uncomment the following and use semgrep-core -stat_matches
   * to debug too-many-matches issues.
   * Common2.write_value matches "/tmp/debug_matches";
   *)

  (* concatenate all errors *)
  let errors = rule_errors @ new_errors @ res.errors in

  (* Concatenate all the skipped targets
   * TODO: maybe we should move skipped_target out of Debug and always
   * do it?
   *)
  let extra =
    match res.extra with
    | Core_profiling.Debug { skipped_targets; profiling } ->
        let skipped_targets = skipped @ new_skipped @ skipped_targets in
        Logs.info (fun m ->
            m ~tags "there were %d skipped targets"
              (List.length skipped_targets));
        Core_profiling.Debug { skipped_targets; profiling }
    | (Core_profiling.Time _ | Core_profiling.No_info) as x -> x
  in
  { res with processed_matches; errors; extra }

(*****************************************************************************)
(* Entry point *)
(*****************************************************************************)

let scan_with_exn_handler (config : Core_scan_config.t) :
    Core_result.result_or_exn =
  try
    let timed_rules =
      Common.with_time (fun () -> rules_from_rule_source config)
    in
    (* The pre and post processors hook here is currently just used
       for the secrets post processor, but it should now be trivial to
       hook any post processing step that needs to look at rules and
       results. *)
    let res =
      Pre_post_core_scan.call_with_pre_and_post_processor Fun.id scan config
        timed_rules
    in
    sanity_check_invalid_patterns res
  with
  | exn when not !Flag_semgrep.fail_fast ->
      let e = Exception.catch exn in
      Logs.info (fun m ->
          m ~tags "Uncaught exception: %s" (Exception.to_string e));
      Error (e, None)<|MERGE_RESOLUTION|>--- conflicted
+++ resolved
@@ -560,22 +560,11 @@
 (*****************************************************************************)
 
 let handle_target_with_trace handle_target t =
-<<<<<<< HEAD
-  let target_name =
-    match t with
-    | `CodeTarget t -> t.In.path
-    | `LockfileTarget (t : In.lockfile_target) -> t.In.path
-  in
+  let target_name = Target.internal_path t in
   let%trace span = "Core_scan.handle_target" in
   let res = handle_target t in
   Tracing.add_data_to_span span [ ("filename", `String target_name) ];
   res
-=======
-  let target_name = Target.internal_path t in
-  Tracing.run_with_span "Core_scan.handle_target"
-    ?data:(Some [ ("filename", `String !!target_name) ])
-    (fun () -> handle_target t)
->>>>>>> 972a1321
 
 (*
    Returns a list of match results and a separate list of scanned targets.
