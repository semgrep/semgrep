(* Yoann Padioleau
 *
 * Copyright (C) 2020-2023 Semgrep Inc.
 *
 * This library is free software; you can redistribute it and/or
 * modify it under the terms of the GNU Lesser General Public License
 * version 2.1 as published by the Free Software Foundation, with the
 * special exception on linking described in file LICENSE.
 *
 * This library is distributed in the hope that it will be useful, but
 * WITHOUT ANY WARRANTY; without even the implied warranty of
 * MERCHANTABILITY or FITNESS FOR A PARTICULAR PURPOSE.  See the file
 * LICENSE for more details.
 *)
open Common
open Fpath_.Operators
module PM = Pattern_match
module E = Core_error
module MR = Mini_rule
module R = Rule
module RP = Core_result
module In = Input_to_core_j
module OutJ = Semgrep_output_v1_j

let logger = Logging.get_logger [ __MODULE__ ]

(*****************************************************************************)
(* Purpose *)
(*****************************************************************************)
(* A "Core" scan.
 *
 * ## pysemgrep vs semgrep-core
 *
 * Officially, `semgrep-core` is never run on its own. External users run
 * `semgrep`, which invokes `semgrep-core` with the appropriate rules and
 * targets. However, for development purposes it can be convenient to skip
 * the wrapper. Therefore, we also maintain some code paths that allow
 * `semgrep-core` to take in rules or patterns and perform its own file
 * targeting. These will not always return the same results as the equivalent
 * `semgrep` run.
 *
 * When invoked by `pysemgrep`, `semgrep-core` will always be passed
 * `-rules` and `-targets`. All the code relevant to `pysemgrep` runs will be
 * found in code paths where the rules file and the targets file are not `""`.
 *
 * While the `rules` file is just the collection of rules, the `targets` file
 * describes the mapping of targets to rules. See `Input_to_core.atd` target
 * type. `semgrep-core` follows the target-to-rulemappings without validation
 * or filtering.
 *
 * ## Performance
 *
 * The main components of performance can generally be broken down into:
 *
 * - rule parse time
 * - target parse time
 * - match time
 *   - pattern match time
 *   - formula evaluation time
 *
 * The `-json_time` output includes timings for the three broad components. In
 * general (at least at the time this was written), target parsing takes the
 * longest. Matching does not usually take long, though it can when there are
 * many general patterns (e.g. `$X`) that require going deep
 *(e.g. multiple `...` or `<... $X ...>`). Also, getting the range of a
 * large sub-AST can be slow because it requires collecting all the tokens in
 * that sub-AST. Most of the rules that take longest are generic rules,
 * however, because they run on every file.
 *
 * ## Memory usage
 *
 * Semgrep uses memory liberally. The main components of memory usage can
 * generally be broken down into:
 *
 * - rule parsing
 * - targets file parsing
 *   - in addition to saving the targets, we seem to keep around the
 *     buffer used to parse it
 * - running each target (this should not accumulate)
 *   - parsing the target
 *   - saving the pattern results
 *   - collecting the output for each target
 *   - other memory used while matching
 * - saving the output for each target
 * - some unknown accumulation that happens while running targets but goes
 *   away if we run `Gc.full_major` after each target
 * - creating the final output
 *
 * Of these, the memory used by rule parsing and targets file parsing has an
 * outsized impact on the memory used by multi-process runs because those two
 * structures are used by every process. (They are only read from, but they
 * end up getting copied into the process during garbage collection.) In
 * particular, the targets file is O(num_rules \* num_targets).
 *
 * If we need to reduce memory further, some options include:
 *
 * - Reduce memory used by rule parsing? (Have not investigated but from my
 *   personal profiling this seems too high)
 * - Further streamline the targets file and fix the problem with the buffer
 * - Investigate the unknown accumulation
 * - Compress non-necessary output (namely, `-json_time` is passed by default)
 * - Stream the outputs instead of collecting them and outputting them at the
 *   end
 *
 * For profiling, a useful module is `mem_usage`. See physical memory used in
 * total and by each object with:
 *
 * ```ocaml
 * let phys_mem () = Mem_usage.prettify_bytes (Mem_usage.((info ()).process_physical_memory))
 * let obj_size o = Mem_usage.prettify_bytes (Obj.reachable_words (Obj.repr o) * 8)
 * ```
 *
 * Note that `obj_size` may inadvertently prevent an object from being freed.
 *
 * Additionally, OCaml provides `Spacetime` for certain compilers.
 *It works best on Linux machines.
 *
 * We also have had stack overflows. OCaml <=4.14.0, we avoided this using
 * `Common.map`, which is tail-recursive, instead of `List.map`.
 *)

(*****************************************************************************)
(* Types *)
(*****************************************************************************)

(* The type of the semgrep core scan. We define it here so that
   semgrep and semgrep-proprietary use the same definition *)
type core_scan_func = Core_scan_config.t -> Core_result.result_or_exn

(* A target is [Not_scanned] when semgrep didn't find any applicable rules.
 * The information is useful to return to pysemgrep/osemgrep to
 * display statistics.
 *
 * The [original_target] below is useful to deal with extract rules. Indeed,
 * the file processed in [iter_targets_and_get_matches_and_exn_to_errors]
 * may be a temporary "extracted" file that is not the file we want to report
 * as scanned; we want to report as scanned the original target file.
 *)
type was_scanned = Scanned of Extract.original_target | Not_scanned

(* Type of the iter_targets_and_get_matches_and_exn_to_errors callback.

   A target handler returns (matches, was_scanned) where was_scanned indicates
   whether at least one rule applied to the target since the target could
   be excluded by all the rules via per-rule include/exclude patterns.
   alt: baking this flag into match_result type would lead to even worse
   complexity

   Remember that a target handler runs in another process (via Parmap).
*)
type target_handler = In.target -> RP.matches_single_file * was_scanned

(*****************************************************************************)
(* Helpers *)
(*****************************************************************************)

(*
   If the target is a named pipe, copy it into a regular file and return
   that. This allows multiple reads on the file.

   This is intended to support one or a small number of targets created
   manually on the command line with e.g. <(echo 'eval(x)') which the
   shell replaces by a named pipe like '/dev/fd/63'.

   update: This can be used also to fetch rules from the network!
   e.g., semgrep-core -rules <(curl https://semgrep.dev/c/p/ocaml) ...

   coupling: this functionality is implemented also in semgrep-python.
*)
let replace_named_pipe_by_regular_file path =
  UFile.replace_named_pipe_by_regular_file_if_needed ~prefix:"semgrep-core-"
    path

(*
   Sort targets by decreasing size. This is meant for optimizing
   CPU usage when processing targets in parallel on a fixed number of cores.
*)
let sort_targets_by_decreasing_size (targets : In.target list) : In.target list
    =
  targets
  |> List_.map (fun target -> (target, Common2.filesize target.In.path))
  |> List.sort (fun (_, (a : int)) (_, b) -> compare b a)
  |> List_.map fst

(* In some context, a target passed in might have disappeared, or have been
 * encoded in the wrong way in the Inputs_to_core.atd (for example
 * in the case of filenames with special unicode bytes in it), in which case
 * Common2.filesize above would fail and crash the whole scan as the
 * raised exn is outside the iter_targets_and_get_matches_and_exn_to_errors
 * big try. This is why it's better to filter those problematic targets
 * early on.
 *)
let filter_existing_targets (targets : In.target list) :
    In.target list * OutJ.skipped_target list =
  targets
  |> Either_.partition_either (fun (target : In.target) ->
         let file = target.In.path in
         if Sys.file_exists file then Left target
         else
           Right
             {
               Semgrep_output_v1_t.path = Fpath.v file;
               reason = Nonexistent_file;
               details = Some "File does not exist";
               rule_id = None;
             })

let set_matches_to_proprietary_origin_if_needed (xtarget : Xtarget.t)
    (matches : RP.matches_single_file) : RP.matches_single_file =
  (* If our target is a proprietary language, or we've been using the
   * proprietary engine, then label all the resulting matches with the Pro
   * engine kind. This can't really be done any later, because we need the
   * language that we're running on.
   *
   * If those hooks are set, it's probably a pretty good indication that
   * we're using Pro features.
   *)
  if
    Option.is_some !Match_tainting_mode.hook_setup_hook_function_taint_signature
    || Option.is_some !Dataflow_tainting.hook_function_taint_signature
    || Xlang.is_proprietary xtarget.xlang
  then
    {
      matches with
      Core_result.matches = List_.map PM.to_proprietary matches.matches;
    }
  else matches

(*****************************************************************************)
(* Pysemgrep progress bar *)
(*****************************************************************************)

(* Print additional target count so the Python progress bar knows *)
let print_cli_additional_targets (config : Core_scan_config.t) (n : int) : unit
    =
  match config.output_format with
  | Json true -> Out.put (string_of_int n)
  | _ -> ()

(* TODO: suspicious: this runs in a child process. Please explain how it's
   safe to write a dot on stdout in a child process and why it's mixed with
   JSON output.
*)
let print_cli_progress (config : Core_scan_config.t) : unit =
  (* Print when each file is done so the Python progress bar knows *)
  match config.output_format with
  | Json true -> Out.put "."
  | _ -> ()

(*****************************************************************************)
(* Printing matches *)
(*****************************************************************************)

let string_of_toks toks =
  String.concat ", " (List_.map (fun tok -> Tok.content_of_tok tok) toks)

(* TODO: use Logs.app instead of those Out.put? *)
let rec print_taint_call_trace ~format ~spaces = function
  | Pattern_match.Toks toks -> Core_text_output.print_match ~format ~spaces toks
  | Call { call_toks; intermediate_vars; call_trace } ->
      let spaces_string = String.init spaces (fun _ -> ' ') in
      Out.put (spaces_string ^ "call to");
      Core_text_output.print_match ~format ~spaces call_toks;
      if intermediate_vars <> [] then
        Out.put
          (spf "%sthese intermediate values are tainted: %s" spaces_string
             (string_of_toks intermediate_vars));
      Out.put (spaces_string ^ "then");
      print_taint_call_trace ~format ~spaces:(spaces + 2) call_trace

let print_taint_trace ~format taint_trace =
  if format =*= Core_text_output.Normal then
    taint_trace |> Lazy.force
    |> List.iteri (fun idx { PM.source_trace; tokens; sink_trace } ->
           if idx =*= 0 then Out.put "  * Taint may come from this source:"
           else Out.put "  * Taint may also come from this source:";
           print_taint_call_trace ~format ~spaces:4 source_trace;
           if tokens <> [] then
             Out.put
               (spf "  * These intermediate values are tainted: %s"
                  (string_of_toks tokens));
           Out.put "  * This is how taint reaches the sink:";
           print_taint_call_trace ~format ~spaces:4 sink_trace)

let print_match ?str (config : Core_scan_config.t) match_ ii_of_any =
  (* there are a few fake tokens in the generic ASTs now (e.g.,
   * for DotAccess generated outside the grammar) *)
  let { Pattern_match.env; tokens = (lazy tokens_matched_code); taint_trace; _ }
      =
    match_
  in
  let toks = tokens_matched_code |> List.filter Tok.is_origintok in
  (if config.mvars =*= [] then
     Core_text_output.print_match ?str ~format:config.match_format toks
   else
     (* similar to the code of Lib_matcher.print_match, maybe could
      * factorize code a bit.
      *)
     let mini, _maxi = Tok_range.min_max_toks_by_pos toks in
     let file, line = (Tok.file_of_tok mini, Tok.line_of_tok mini) in

     let strings_metavars =
       config.mvars
       |> List_.map (fun x ->
              match Common2.assoc_opt x env with
              | Some any ->
                  any |> ii_of_any
                  |> List.filter Tok.is_origintok
                  |> List_.map Tok.content_of_tok
                  |> Core_text_output.join_with_space_if_needed
              | None -> failwith (spf "the metavariable '%s' was not bound" x))
     in
     Out.put (spf "%s:%d: %s" file line (String.concat ":" strings_metavars));
     ());
  Option.iter (print_taint_trace ~format:config.match_format) taint_trace

(*****************************************************************************)
(* Parallelism *)
(*****************************************************************************)

(*
   Run jobs in parallel, using number of cores specified with -j.
*)
let map_targets ncores f (targets : In.target list) =
  (*
     Sorting the targets by decreasing size is based on the assumption
     that larger targets will take more time to process. Starting with
     the longer jobs allows parmap to feed the workers with shorter and
     shorter jobs, as a way of maximizing CPU usage.
     This is a kind of greedy algorithm, which is in general not optimal
     but hopefully good enough in practice.

     This is needed only when ncores > 1, but to reduce discrepancy between
     the two modes, we always sort the target queue in the same way.
  *)
  let targets = sort_targets_by_decreasing_size targets in
  if ncores <= 1 then List_.map f targets
  else (
    (*
       Parmap creates ncores children processes which listen for
       chunks of input. When a chunk size is specified, parmap feeds
       the ncores processes in small chunks of the specified size
       instead of just dividing the input list into exactly ncores chunks.

       Since our jobs are relatively big compared to the serialization
       and communication overhead, setting the chunk size to 1 works
       fine.  We don't want to have two giant target files in the same
       chunk, so this setting takes care of it.
    *)
    (* Quoting Parmap's README:
     * > To obtain maximum speed, Parmap tries to pin the worker processes to a CPU
     * Unfortunately, on the new Apple M1, and depending on the number of workers,
     * Parmap will enter an infinite loop trying (but failing) to pin a worker to
     * CPU 0. This only happens with HomeBrew installs, presumably because under
     * HomeBrew's build environment HAVE_MACH_THREAD_POLICY_H is set
     * (https://github.com/rdicosmo/parmap/blob/1.2.3/src/setcore_stubs.c#L47).
     * So, despite it may hurt perf a bit, we disable core pinning to work around
     * this issue until this is fixed in a future version of Parmap.
     *)
    Parmap.disable_core_pinning ();
    assert (ncores > 0);
    let init _ = Logging.add_PID_tag () in
    Parmap.parmap ~init ~ncores ~chunksize:1 f (Parmap.L targets))

(*****************************************************************************)
(* Timeout *)
(*****************************************************************************)

(* Certain patterns may be too general and match too many times on big files.
 * This does not cause a Timeout during parsing or matching, but returning
 * a huge number of matches can stress print_matches_and_errors_json
 * and anyway is probably a sign that the pattern should be rewritten.
 * This puts also lots of stress on the semgrep Python wrapper which has
 * to do lots of range intersections with all those matches.
 *)
let filter_files_with_too_many_matches_and_transform_as_timeout
    max_match_per_file matches =
  let per_files =
    matches
<<<<<<< HEAD
    |> Common.map (fun ({ pm; _ } : Core_result.processed_match) ->
           (pm.file, pm))
    |> Common.group_assoc_bykey_eff
=======
    |> List_.map (fun (m, _) -> (!!(m.Pattern_match.file), m))
    |> Assoc.group_assoc_bykey_eff
>>>>>>> ec7502c4
  in

  let offending_file_list =
    per_files
    |> List_.map_filter (fun (file, xs) ->
           if List.length xs > max_match_per_file then Some file else None)
  in
  let offending_files = Hashtbl_.hashset_of_list offending_file_list in
  let new_matches =
    matches
<<<<<<< HEAD
    |> Common.exclude (fun ({ pm; _ } : Core_result.processed_match) ->
           Hashtbl.mem offending_files pm.file)
=======
    |> List_.exclude (fun (m, _) ->
           Hashtbl.mem offending_files !!(m.Pattern_match.file))
>>>>>>> ec7502c4
  in
  let new_errors, new_skipped =
    offending_file_list
    |> List_.map (fun file ->
           (* logging useful info for rule writers *)
           logger#info "too many matches on %s, generating exn for it" file;
           let sorted_offending_rules =
             let matches = List.assoc file per_files in
             matches
             |> List_.map (fun m ->
                    let rule_id = m.Pattern_match.rule_id in
                    ( ( rule_id.Pattern_match.id,
                        rule_id.Pattern_match.pattern_string ),
                      m ))
             |> Assoc.group_assoc_bykey_eff
             |> List_.map (fun (k, xs) -> (k, List.length xs))
             |> Assoc.sort_by_val_highfirst
             (* nosemgrep *)
           in
           let offending_rules = List.length sorted_offending_rules in
           let biggest_offending_rule =
             match sorted_offending_rules with
             | x :: _ -> x
             | _ -> assert false
           in
           let (id, pat), cnt = biggest_offending_rule in
           logger#info
             "most offending rule: id = %s, matches = %d, pattern = %s"
             (Rule_ID.to_string id) cnt pat;

           (* todo: we should maybe use a new error: TooManyMatches of int * string*)
           let loc = Tok.first_loc_of_file file in
           let error =
             E.mk_error (Some id) loc
               (spf
                  "%d rules result in too many matches, most offending rule \
                   has %d: %s"
                  offending_rules cnt pat)
               OutJ.TooManyMatches
           in
           let skipped =
             sorted_offending_rules
             |> List_.map (fun (((rule_id : Rule_ID.t), _pat), n) ->
                    let details =
                      Some
                        (spf
                           "found %i matches for rule %s, which exceeds the \
                            maximum of %i matches."
                           n
                           (Rule_ID.to_string rule_id)
                           max_match_per_file)
                    in
                    {
                      Semgrep_output_v1_t.path = Fpath.v file;
                      reason = Too_many_matches;
                      details;
                      rule_id = Some rule_id;
                    })
           in
           (error, skipped))
    |> List.split
  in
  (new_matches, new_errors, List.flatten new_skipped)
[@@profiling "Run_semgrep.filter_too_many_matches"]

(*****************************************************************************)
(* Error management *)
(*****************************************************************************)

(* Convert invalid rules to errors to be reported at the end.
   This used to raise an exception causing an early abort.

   TODO: restore early abort but only in strict mode?
   TODO: report an error or not depending on the kind of problem?
*)
let errors_of_invalid_rule_errors (invalid_rules : Rule.invalid_rule_error list)
    =
  List_.map E.error_of_invalid_rule_error invalid_rules

let sanity_check_invalid_patterns (res : Core_result.t) :
    Core_result.result_or_exn =
  match
    res.errors
    |> List.find_opt (function
         | { Core_error.typ = OutJ.PatternParseError _; _ } -> true
         | _else_ -> false)
  with
  | None -> Ok res
  | Some err ->
      let e = Exception.catch (Failure "Pattern parse error") in
      Error (e, Some err)

(*****************************************************************************)
(* Parsing (non-cached) *)
(*****************************************************************************)

(* for -rules *)
let rules_from_rule_source (config : Core_scan_config.t) :
    Rule.t list * Rule.invalid_rule_error list =
  let rule_source =
    match config.rule_source with
    | Some (Core_scan_config.Rule_file file) ->
        (* useful when using process substitution, e.g.
         * semgrep-core -rules <(curl https://semgrep.dev/c/p/ocaml) ...
         *)
        Some
          (Core_scan_config.Rule_file (replace_named_pipe_by_regular_file file))
    | other -> other
  in
  match rule_source with
  | Some (Core_scan_config.Rule_file file) ->
      logger#linfo (lazy (spf "Parsing %s:\n%s" !!file (UFile.read_file file)));
      Parse_rule.parse_and_filter_invalid_rules ~rewrite_rule_ids:None file
  | Some (Core_scan_config.Rules rules) -> (rules, [])
  | None ->
      (* TODO: ensure that this doesn't happen *)
      failwith "missing rules"

(* TODO? this is currently deprecated, but pad still has hope the
 * feature can be resurrected.
 *)
let parse_equivalences equivalences_file =
  match equivalences_file with
  | None -> []
  | Some file -> Parse_equivalences.parse file
[@@profiling]

(*****************************************************************************)
(* Iteration helpers *)
(*****************************************************************************)

(*
   Returns a list of match results and a separate list of scanned targets.
*)
let iter_targets_and_get_matches_and_exn_to_errors (config : Core_scan_config.t)
    (handle_target : target_handler) (targets : In.target list) :
    Core_profiling.file_profiling RP.match_result list * Fpath.t list =
  (* The path in match_and_path_list is None when the file was not scanned *)
  let (match_and_path_list
        : (Core_profiling.file_profiling RP.match_result * Fpath.t option) list)
      =
    targets
    |> map_targets config.ncores (fun (target : In.target) ->
           let file = Fpath.v target.path in
           logger#info "Analyzing %s" !!file;
           let (res, was_scanned), run_time =
             Common.with_time (fun () ->
                 try
                   (* this is used to generate warnings in the logs
                    * when we exceed or are close to exceed the memory limit
                    *)
                   let get_context () =
                     match !Rule.last_matched_rule with
                     | None -> !!file
                     | Some rule_id ->
                         spf "%s on %s" (Rule_ID.to_string rule_id) !!file
                   in
                   Memory_limit.run_with_memory_limit ~get_context
                     ~mem_limit_mb:config.max_memory_mb (fun () ->
                       (* we used to call timeout_function() here, but this
                        * is now done in Match_rules because we now
                        * timeout per rule, not per file since pysemgrep
                        * passed all the rules to semgrep-core.
                        *
                        * old: timeout_function file config.timeout ...
                        *)
                       let res, was_scanned = handle_target target in

                       (* This is just to test -max_memory, to give a chance
                        * to Gc.create_alarm to run even if the program does
                        * not even need to run the Gc. However, this has a
                        * slow perf penality on small programs, which is why
                        * it's better to keep guarded when you're
                        * not testing -max_memory.
                        *)
                       if config.test then Gc.full_major ();
                       logger#trace "done with %s" !!file;

                       (res, was_scanned))
                 with
                 (* note that Semgrep_error_code.exn_to_error already handles
                  * Timeout and would generate a TimeoutError code for it,
                  * but we intercept Timeout here to give a better diagnostic.
                  *)
                 | (Match_rules.File_timeout | Out_of_memory) as exn ->
                     (* TODO? why we use Match_patters.last_matched_rule here
                      * and below Rule.last_matched_rule?
                      *)
                     (match !Match_patterns.last_matched_rule with
                     | None -> ()
                     | Some rule ->
                         logger#info "critical exn while matching ruleid %s"
                           (Rule_ID.to_string rule.id);
                         logger#info "full pattern is: %s"
                           rule.MR.pattern_string);
                     let loc = Tok.first_loc_of_file !!file in
                     let errors =
                       Core_error.ErrorSet.singleton
                         (E.mk_error !Rule.last_matched_rule loc ""
                            (match exn with
                            | Match_rules.File_timeout ->
                                logger#info "Timeout on %s" !!file;
                                OutJ.Timeout
                            | Out_of_memory ->
                                logger#info "OutOfMemory on %s" !!file;
                                OutJ.OutOfMemory
                            | _ -> raise Impossible))
                     in
                     ( Core_result.make_match_result [] errors
                         (Core_profiling.empty_partial_profiling file),
                       Scanned (Original file) )
                     (* those were converted in Main_timeout in timeout_function()*)
                     (* FIXME:
                        Actually, I managed to get this assert to trigger by running
                        semgrep -c p/default-v2 on elasticsearch with -timeout 0.01 ! *)
                 | Time_limit.Timeout _ ->
                     failwith
                       "Time limit exceeded (this shouldn't happen, FIXME)"
                 (* It would be nice to detect 'R.Err (R.InvalidRule _)' here
                  * for errors while parsing patterns. This exn used to be raised earlier
                  * in sanity_check_rules_and_invalid_rules(), but after
                  * the lazy parsing of patterns, those errors are raised
                  * later. Unfortunately, we can't catch and reraise here, because
                  * with -j 2, Parmap will just abort the whole thing and return
                  * a different kind of exception to the caller. Instead, we
                  * we need to convert all exns in errors (see the code further below),
                  * and only in sanity_check_invalid_patterns() we can detect if one
                  * of those errors was a PatternParseError.
                  * does-not-work:
                  * | R.Err (R.InvalidRule _) as exn when false ->
                  *   Exception.catch_and_reraise exn
                  *)
                 (* convert all other exns (e.g., a parse error in a target file,
                  * a parse error in a pattern), in an empty match result with errors,
                  * so that one error in one target file or rule does not abort the whole
                  * semgrep-core process.
                  *)
                 | exn when not !Flag_semgrep.fail_fast ->
                     let e = Exception.catch exn in
                     let errors =
                       Core_error.ErrorSet.singleton
                         (E.exn_to_error None !!file e)
                     in
                     ( Core_result.make_match_result [] errors
                         (Core_profiling.empty_partial_profiling file),
                       Scanned (Original file) ))
           in
           let scanned_path =
             match was_scanned with
             | Scanned (Original target) -> Some target
             | Not_scanned -> None
           in
           (Core_result.add_run_time run_time res, scanned_path))
  in
  let matches, opt_paths = List.split match_and_path_list in
  let scanned =
    opt_paths |> List_.map_filter Fun.id
    (* It's necessary to remove duplicates because extracted targets are
       mapped back to their original target, and you can have multiple
       extracted targets for a single file. Might as well sort too *)
    |> List.sort_uniq Fpath.compare
  in
  (matches, scanned)

(*****************************************************************************)
(* File targeting and rule filtering *)
(*****************************************************************************)

let xtarget_of_file ~parsing_cache_dir (xlang : Xlang.t) (file : Fpath.t) :
    Xtarget.t =
  let lazy_ast_and_errors =
    lazy
      (let lang =
         (* ew. We fail tests if this gets pulled out of the lazy block. *)
         match xlang with
         | L (lang, []) -> lang
         | L (_lang, _ :: _) ->
             failwith
               "xlang from the language field in -target should be unique \
                (this shouldn't happen FIXME)"
         | _ ->
             (* alt: could return an empty program, but better to be defensive*)
             failwith
               "requesting generic AST for an unspecified target language"
       in
       Parse_with_caching.parse_and_resolve_name ~parsing_cache_dir
         AST_generic.version lang file)
  in
  {
    Xtarget.file;
    xlang;
    lazy_content = lazy (UFile.read_file file);
    lazy_ast_and_errors;
  }

(* Compute the set of targets, either by reading what was passed
 * in -target, or by using our poor's man file targeting with
 * Find_target.files_of_dirs_or_files.
 *
 * The rule ids argument is useful only when -target is not specified.
 * The In.target type now requires the list of rule ids to use for
 * a target, which gives flexibility to the caller (e.g., filter
 * certain rules for certain targets in the semgrep-cli wrapper
 * by using the include/exclude fields.).
 *)
let targets_of_config (config : Core_scan_config.t) :
    In.targets * OutJ.skipped_target list =
  match (config.target_source, config.roots, config.lang) with
  (* We usually let semgrep-python computes the list of targets (and pass it
   * via -target), but it's convenient to also run semgrep-core without
   * semgrep-python and to recursively get a list of targets.
   * We just have a poor's man file targeting/filtering here, just enough
   * to run semgrep-core independently of semgrep-python to test things.
   *)
  | None, roots, Some xlang ->
      (* less: could also apply Common.fullpath? *)
      let roots = roots |> List_.map replace_named_pipe_by_regular_file in
      let lang_opt =
        match xlang with
        | Xlang.LRegex
        | Xlang.LSpacegrep
        | Xlang.LAliengrep ->
            None (* we will get all the files *)
        | Xlang.L (lang, []) -> Some lang
        (* config.lang comes from Xlang.of_string which returns just a lang *)
        | Xlang.L (_, _) -> assert false
      in
      let files, skipped =
        Find_targets_old.files_of_dirs_or_files lang_opt roots
      in
      let target_mappings =
        files
        |> List_.map (fun file ->
               {
                 In.path = Fpath.to_string file;
                 analyzer = xlang;
                 products = Product.all;
               })
      in
      (target_mappings, skipped)
  | None, _, None -> failwith "you need to specify a language with -lang"
  (* main code path for semgrep python, with targets specified by -target *)
  | Some target_source, roots, lang_opt ->
      (* sanity checking *)
      (* in deep mode we actually have a single root dir passed *)
      if roots <> [] then
        logger#error "if you use -targets, you should not specify files";
      (* TODO: ugly, this is because the code path for -e/-f requires
       * a language, even with a -target, see test_target_file.py
       *)
      if lang_opt <> None && config.rule_source <> None then
        failwith "if you use -targets and -rules, you should not specify a lang";
      let targets =
        match target_source with
        | Targets x -> x
        | Target_file target_file ->
            UFile.read_file target_file |> In.targets_of_string
      in
      filter_existing_targets targets

(*****************************************************************************)
(* Extract-mode helpers *)
(*****************************************************************************)

(* Extract new targets using the extractors *)
let extracted_targets_of_config (config : Core_scan_config.t)
    (extract_rules : Rule.extract_rule list) (basic_targets : In.target list) :
    In.target list * Extract.adjusters =
  logger#info "extracting nested content from %d files"
    (List.length basic_targets);
  let match_hook str match_ =
    if !Extract.debug_extract_mode && config.output_format =*= Text then (
      pr2 "extracted content from ";
      print_match ~str config match_ Metavariable.ii_of_mval)
  in
  let (extracted_targets : Extract.extracted_target_and_adjuster list) =
    basic_targets
    |> List.concat_map (fun (t : In.target) ->
           (* TODO: addt'l filtering required for rule_ids when targets are
              passed explicitly? *)
           let file = t.path in
           let xtarget =
             xtarget_of_file ~parsing_cache_dir:config.parsing_cache_dir
               t.analyzer (Fpath.v file)
           in
           let extracted_targets =
             Match_extract_mode.extract ~match_hook ~timeout:config.timeout
               ~timeout_threshold:config.timeout_threshold extract_rules xtarget
           in
           (* Print number of extra targets so pysemgrep knows *)
           if not (List_.null extracted_targets) then
             print_cli_additional_targets config (List.length extracted_targets);
           extracted_targets)
  in
  let adjusters = Extract.adjusters_of_extracted_targets extracted_targets in
  let in_targets : In.target list =
    extracted_targets
    |> List_.map (fun Extract.{ extracted = Extracted path; analyzer; _ } ->
           (* Extract mode targets work with any product? *)
           { In.path = !!path; analyzer; products = Product.all })
  in
  (in_targets, adjusters)

(*****************************************************************************)
(* a "core" scan *)
(*****************************************************************************)

(* This is used by semgrep-proprietary. *)
let select_applicable_rules_for_analyzer ~analyzer rules =
  rules
  |> List.filter (fun (r : Rule.t) ->
         (* Don't run a Python rule on a JavaScript target *)
         Xlang.is_compatible ~require:analyzer ~provide:r.target_analyzer)
  (* Don't run the extract rules
     Note: we can't filter this out earlier because the rule
     indexes need to be stable.
     TODO: The above may no longer apply since we got rid of
     the numeric indices mapping to rule IDs/names. Do something?
  *)
  |> List_.exclude Extract.is_extract_rule

(* This is also used by semgrep-proprietary. *)
(* TODO: reduce memory allocation by using only one call to List.filter?
   or something even better to reduce the time spent on each target in
   case we have a high number of rules and a high fraction of irrelevant
   rules? *)
let select_applicable_rules_for_target ~analyzer ~products ~path
    ~respect_rule_paths rules =
  select_applicable_rules_for_analyzer ~analyzer rules
  |> List.filter (fun r ->
         List.exists (Semgrep_output_v1_j.equal_product r.Rule.product) products)
  |> List.filter (fun r ->
         (* Honor per-rule include/exclude.
            * Note that this also done in pysemgrep, but we need to do it
            * again here for osemgrep which use a different file targeting
            * strategy.
         *)
         match r.R.paths with
         | Some paths when respect_rule_paths ->
             Filter_target.filter_paths paths path
         | _else -> true)

(* build the callback for iter_targets_and_get_matches_and_exn_to_errors *)
let mk_target_handler (config : Core_scan_config.t) (valid_rules : Rule.t list)
    (prefilter_cache_opt : Match_env.prefilter_config)
    (adjusters : Extract.adjusters) match_hook : target_handler =
 (* Note that this function runs in another process *)
 fun (target : In.target) ->
  let file = Fpath.v target.path in
  let analyzer = target.analyzer in
  let products = target.products in
  let applicable_rules =
    select_applicable_rules_for_target ~analyzer ~products ~path:file
      ~respect_rule_paths:config.respect_rule_paths valid_rules
  in
  let was_scanned =
    match applicable_rules with
    | [] -> Not_scanned
    | _x :: _xs ->
        (* Map back extracted targets when recording files as scanned *)
        let original_target =
          match Hashtbl.find_opt adjusters.original_target (Extracted file) with
          | None -> Extract.Original file
          | Some orig -> orig
        in
        Scanned original_target
  in
  (* TODO: can we skip all of this if there are no applicable
     rules? In particular, can we skip print_cli_progress? *)
  let xtarget =
    xtarget_of_file ~parsing_cache_dir:config.parsing_cache_dir analyzer file
  in
  let default_match_hook str match_ =
    if config.output_format =*= Text then
      print_match ~str config match_ Metavariable.ii_of_mval
  in
  let match_hook = Option.value match_hook ~default:default_match_hook in
  let xconf =
    {
      Match_env.config = Rule_options.default_config;
      equivs = parse_equivalences config.equivalences_file;
      nested_formula = false;
      matching_explanations = config.matching_explanations;
      filter_irrelevant_rules = prefilter_cache_opt;
    }
  in
  let matches =
    (* !!Calling Match_rules!! Calling the matching engine!! *)
    Match_rules.check ~match_hook ~timeout:config.timeout
      ~timeout_threshold:config.timeout_threshold xconf applicable_rules xtarget
    |> set_matches_to_proprietary_origin_if_needed xtarget
    |> Extract.adjust_location_extracted_targets_if_needed adjusters file
  in
  (* So we can display matches incrementally in osemgrep!
   * Note that this is run in a child process of Parmap, so
   * the hook should not rely on shared memory.
   *)
  config.file_match_results_hook |> Option.iter (fun hook -> hook file matches);
  print_cli_progress config;
  (matches, was_scanned)

(* This is the main function used by pysemgrep right now.
 * This is also called now from osemgrep.
 * It takes a set of rules and a set of targets and iteratively process those
 * targets.
 * coupling: If you modify this function, you probably need also to modify
 * Deep_scan.scan() in semgrep-pro which is mostly a copy-paste of this file.
 *)
let scan ?match_hook config ((valid_rules, invalid_rules), rules_parse_time) :
    Core_result.t =
  let rule_errors = errors_of_invalid_rule_errors invalid_rules in

  (* The basic targets.
   * TODO: possibly extract (recursively) from generated stuff? *)
  let basic_targets, skipped = targets_of_config config in
  let targets =
    (* Optimization: no valid rule => no findings.
       This solution avoids using an exception which would be a little harder
       to track.
       Use case: a user is creating a rule and testing it on their project
       but the rule is invalid. *)
    match valid_rules with
    | [] -> []
    | _some_rules -> basic_targets
  in

  (* The "extracted" targets we generate on the fly by calling
   * our extractors (extract mode rules) on the relevant basic targets.
   *)
  let new_extracted_targets, adjusters =
    extracted_targets_of_config config
      (Extract.filter_extract_rules valid_rules)
      basic_targets
  in

  let all_targets = targets @ new_extracted_targets in
  let prefilter_cache_opt =
    if config.filter_irrelevant_rules then
      Match_env.PrefilterWithCache (Hashtbl.create (List.length valid_rules))
    else NoPrefiltering
  in

  (* Let's go! *)
  logger#info "processing %d files, skipping %d files" (List.length all_targets)
    (List.length skipped);
  let file_results, scanned_targets =
    all_targets
    |> iter_targets_and_get_matches_and_exn_to_errors config
         (mk_target_handler config valid_rules prefilter_cache_opt adjusters
            match_hook)
  in
  let scanned_target_table =
    (* provide fast access to paths that were scanned by at least one rule;
       includes extracted targets *)
    (* TODO: create a new function: Common.hash_of_list ~get_key list ? *)
    let tbl = Hashtbl.create (List.length scanned_targets) in
    List.iter (fun x -> Hashtbl.replace tbl !!x ()) scanned_targets;
    tbl
  in
  let scanned =
    (* we do not use all_targets here, because we don't count
     * the extracted targets
     *)
    targets
    |> List.filter (fun (x : In.target) ->
           Hashtbl.mem scanned_target_table x.path)
    |> List_.map (fun x -> Fpath.v x.In.path)
  in
  (* Since the OSS engine was invoked, there were no interfile languages
     requested *)
  let interfile_languages_used = [] in
  let res =
    RP.make_final_result file_results
      (List_.map (fun r -> (r, `OSS)) valid_rules)
      invalid_rules scanned interfile_languages_used ~rules_parse_time
  in
  logger#info "found %d matches, %d errors"
    (List.length res.processed_matches)
    (List.length res.errors);

  let processed_matches, new_errors, new_skipped =
    filter_files_with_too_many_matches_and_transform_as_timeout
      config.max_match_per_file res.processed_matches
  in

  (* note: uncomment the following and use semgrep-core -stat_matches
   * to debug too-many-matches issues.
   * Common2.write_value matches "/tmp/debug_matches";
   *)

  (* concatenate all errors *)
  let errors = rule_errors @ new_errors @ res.errors in

  (* Concatenate all the skipped targets
   * TODO: maybe we should move skipped_target out of Debug and always
   * do it?
   *)
  let extra =
    match res.extra with
    | Core_profiling.Debug { skipped_targets; profiling } ->
        let skipped_targets = skipped @ new_skipped @ skipped_targets in
        logger#info "there were %d skipped targets"
          (List.length skipped_targets);
        Core_profiling.Debug { skipped_targets; profiling }
    | (Core_profiling.Time _ | Core_profiling.No_info) as x -> x
  in
  { res with processed_matches; errors; extra }

(*****************************************************************************)
(* Entry point *)
(*****************************************************************************)

let scan_with_exn_handler (config : Core_scan_config.t) :
    Core_result.result_or_exn =
  try
    let timed_rules =
      Common.with_time (fun () -> rules_from_rule_source config)
    in
    (* The pre and post processors hook here is currently just used
       for the secrets post processor, but it should now be trivial to
       hook any post processing step that needs to look at rules and
       results. *)
    let res =
      Pre_post_core_scan.call_with_pre_and_post_processor Fun.id scan config
        timed_rules
    in
    sanity_check_invalid_patterns res
  with
  | exn when not !Flag_semgrep.fail_fast ->
      let e = Exception.catch exn in
      logger#info "Uncaught exception: %s" (Exception.to_string e);
      Error (e, None)<|MERGE_RESOLUTION|>--- conflicted
+++ resolved
@@ -377,14 +377,9 @@
     max_match_per_file matches =
   let per_files =
     matches
-<<<<<<< HEAD
-    |> Common.map (fun ({ pm; _ } : Core_result.processed_match) ->
-           (pm.file, pm))
-    |> Common.group_assoc_bykey_eff
-=======
-    |> List_.map (fun (m, _) -> (!!(m.Pattern_match.file), m))
+    |> List_.map (fun ({ pm; _ } : Core_result.processed_match) ->
+           (!!(pm.file), pm))
     |> Assoc.group_assoc_bykey_eff
->>>>>>> ec7502c4
   in
 
   let offending_file_list =
@@ -395,13 +390,8 @@
   let offending_files = Hashtbl_.hashset_of_list offending_file_list in
   let new_matches =
     matches
-<<<<<<< HEAD
-    |> Common.exclude (fun ({ pm; _ } : Core_result.processed_match) ->
-           Hashtbl.mem offending_files pm.file)
-=======
-    |> List_.exclude (fun (m, _) ->
-           Hashtbl.mem offending_files !!(m.Pattern_match.file))
->>>>>>> ec7502c4
+    |> List_.exclude (fun ({ pm; _ } : Core_result.processed_match) ->
+           Hashtbl.mem offending_files !!(pm.file))
   in
   let new_errors, new_skipped =
     offending_file_list
