(* Yoann Padioleau
 *
 * Copyright (C) 2020-2023 Semgrep Inc.
 *
 * This library is free software; you can redistribute it and/or
 * modify it under the terms of the GNU Lesser General Public License
 * version 2.1 as published by the Free Software Foundation, with the
 * special exception on linking described in file LICENSE.
 *
 * This library is distributed in the hope that it will be useful, but
 * WITHOUT ANY WARRANTY; without even the implied warranty of
 * MERCHANTABILITY or FITNESS FOR A PARTICULAR PURPOSE.  See the file
 * LICENSE for more details.
 *)
open Common
open File.Operators
module PM = Pattern_match
module E = Core_error
module MR = Mini_rule
module R = Rule
module RP = Core_result
module In = Input_to_core_j
module OutJ = Semgrep_output_v1_j

let logger = Logging.get_logger [ __MODULE__ ]

(*****************************************************************************)
(* Purpose *)
(*****************************************************************************)
(* A "Core" scan.
 *
 * ## pysemgrep vs semgrep-core
 *
 * Officially, `semgrep-core` is never run on its own. External users run
 * `semgrep`, which invokes `semgrep-core` with the appropriate rules and
 * targets. However, for development purposes it can be convenient to skip
 * the wrapper. Therefore, we also maintain some code paths that allow
 * `semgrep-core` to take in rules or patterns and perform its own file
 * targeting. These will not always return the same results as the equivalent
 * `semgrep` run.
 *
 * When invoked by `pysemgrep`, `semgrep-core` will always be passed
 * `-rules` and `-targets`. All the code relevant to `pysemgrep` runs will be
 * found in code paths where the rules file and the targets file are not `""`.
 *
 * While the `rules` file is just the collection of rules, the `targets` file
 * describes the mapping of targets to rules. See `Input_to_core.atd` target
 * type. `semgrep-core` follows the target-to-rulemappings without validation
 * or filtering.
 *
 * ## Performance
 *
 * The main components of performance can generally be broken down into:
 *
 * - rule parse time
 * - target parse time
 * - match time
 *   - pattern match time
 *   - formula evaluation time
 *
 * The `-json_time` output includes timings for the three broad components. In
 * general (at least at the time this was written), target parsing takes the
 * longest. Matching does not usually take long, though it can when there are
 * many general patterns (e.g. `$X`) that require going deep
 *(e.g. multiple `...` or `<... $X ...>`). Also, getting the range of a
 * large sub-AST can be slow because it requires collecting all the tokens in
 * that sub-AST. Most of the rules that take longest are generic rules,
 * however, because they run on every file.
 *
 * ## Memory usage
 *
 * Semgrep uses memory liberally. The main components of memory usage can
 * generally be broken down into:
 *
 * - rule parsing
 * - targets file parsing
 *   - in addition to saving the targets, we seem to keep around the
 *     buffer used to parse it
 * - running each target (this should not accumulate)
 *   - parsing the target
 *   - saving the pattern results
 *   - collecting the output for each target
 *   - other memory used while matching
 * - saving the output for each target
 * - some unknown accumulation that happens while running targets but goes
 *   away if we run `Gc.full_major` after each target
 * - creating the final output
 *
 * Of these, the memory used by rule parsing and targets file parsing has an
 * outsized impact on the memory used by multi-process runs because those two
 * structures are used by every process. (They are only read from, but they
 * end up getting copied into the process during garbage collection.) In
 * particular, the targets file is O(num_rules \* num_targets).
 *
 * If we need to reduce memory further, some options include:
 *
 * - Reduce memory used by rule parsing? (Have not investigated but from my
 *   personal profiling this seems too high)
 * - Further streamline the targets file and fix the problem with the buffer
 * - Investigate the unknown accumulation
 * - Compress non-necessary output (namely, `-json_time` is passed by default)
 * - Stream the outputs instead of collecting them and outputting them at the
 *   end
 *
 * For profiling, a useful module is `mem_usage`. See physical memory used in
 * total and by each object with:
 *
 * ```ocaml
 * let phys_mem () = Mem_usage.prettify_bytes (Mem_usage.((info ()).process_physical_memory))
 * let obj_size o = Mem_usage.prettify_bytes (Obj.reachable_words (Obj.repr o) * 8)
 * ```
 *
 * Note that `obj_size` may inadvertently prevent an object from being freed.
 *
 * Additionally, OCaml provides `Spacetime` for certain compilers.
 *It works best on Linux machines.
 *
 * We also have had stack overflows. OCaml <=4.14.0, we avoided this using
 * `Common.map`, which is tail-recursive, instead of `List.map`.
 *)

(*****************************************************************************)
(* Types *)
(*****************************************************************************)

(* The type of the semgrep core scan. We define it here so that
   semgrep and semgrep-proprietary use the same definition *)
type core_scan_func = Core_scan_config.t -> Core_result.result_or_exn

(* A target is [Not_scanned] when semgrep didn't find any applicable rules.
 * The information is useful to return to pysemgrep/osemgrep to
 * display statistics.
 *
 * The [original_target] below is useful to deal with extract rules. Indeed,
 * the file processed in [iter_targets_and_get_matches_and_exn_to_errors]
 * may be a temporary "extracted" file that is not the file we want to report
 * as scanned; we want to report as scanned the original target file.
 *)
type was_scanned = Scanned of Extract.original_target | Not_scanned

(* Type of the iter_targets_and_get_matches_and_exn_to_errors callback.

   A target handler returns (matches, was_scanned) where was_scanned indicates
   whether at least one rule applied to the target since the target could
   be excluded by all the rules via per-rule include/exclude patterns.
   alt: baking this flag into match_result type would lead to even worse
   complexity

   Remember that a target handler runs in another process (via Parmap).
*)
type target_handler = In.target -> RP.matches_single_file * was_scanned

(*****************************************************************************)
(* Helpers *)
(*****************************************************************************)

(*
   If the target is a named pipe, copy it into a regular file and return
   that. This allows multiple reads on the file.

   This is intended to support one or a small number of targets created
   manually on the command line with e.g. <(echo 'eval(x)') which the
   shell replaces by a named pipe like '/dev/fd/63'.

   update: This can be used also to fetch rules from the network!
   e.g., semgrep-core -rules <(curl https://semgrep.dev/c/p/ocaml) ...

   coupling: this functionality is implemented also in semgrep-python.
*)
let replace_named_pipe_by_regular_file path =
  File.replace_named_pipe_by_regular_file_if_needed ~prefix:"semgrep-core-" path

(*
   Sort targets by decreasing size. This is meant for optimizing
   CPU usage when processing targets in parallel on a fixed number of cores.
*)
let sort_targets_by_decreasing_size (targets : In.target list) : In.target list
    =
  targets
  |> Common.map (fun target -> (target, Common2.filesize target.In.path))
  |> List.sort (fun (_, (a : int)) (_, b) -> compare b a)
  |> Common.map fst

(* In some context, a target passed in might have disappeared, or have been
 * encoded in the wrong way in the Inputs_to_core.atd (for example
 * in the case of filenames with special unicode bytes in it), in which case
 * Common2.filesize above would fail and crash the whole scan as the
 * raised exn is outside the iter_targets_and_get_matches_and_exn_to_errors
 * big try. This is why it's better to filter those problematic targets
 * early on.
 *)
let filter_existing_targets (targets : In.target list) :
    In.target list * OutJ.skipped_target list =
  targets
  |> Common.partition_either (fun (target : In.target) ->
         let file = target.In.path in
         if Sys.file_exists file then Left target
         else
           Right
             {
               Semgrep_output_v1_t.path = Fpath.v file;
               reason = Nonexistent_file;
               details = Some "File does not exist";
               rule_id = None;
             })

let set_matches_to_proprietary_origin_if_needed (xtarget : Xtarget.t)
    (matches : RP.matches_single_file) : RP.matches_single_file =
  (* If our target is a proprietary language, or we've been using the
   * proprietary engine, then label all the resulting matches with the Pro
   * engine kind. This can't really be done any later, because we need the
   * language that we're running on.
   *
   * If those hooks are set, it's probably a pretty good indication that
   * we're using Pro features.
   *)
  if
    Option.is_some !Match_tainting_mode.hook_setup_hook_function_taint_signature
    || Option.is_some !Dataflow_tainting.hook_function_taint_signature
    || Xlang.is_proprietary xtarget.xlang
  then
    {
      matches with
      Core_result.matches = Common.map PM.to_proprietary matches.matches;
    }
  else matches

(*****************************************************************************)
(* Pysemgrep progress bar *)
(*****************************************************************************)

(* Print additional target count so the Python progress bar knows *)
let print_cli_additional_targets (config : Core_scan_config.t) (n : int) : unit
    =
  match config.output_format with
  | Json true -> Out.put (string_of_int n)
  | _ -> ()

(* TODO: suspicious: this runs in a child process. Please explain how it's
   safe to write a dot on stdout in a child process and why it's mixed with
   JSON output.
*)
let print_cli_progress (config : Core_scan_config.t) : unit =
  (* Print when each file is done so the Python progress bar knows *)
  match config.output_format with
  | Json true -> Out.put "."
  | _ -> ()

(*****************************************************************************)
(* Printing matches *)
(*****************************************************************************)

let string_of_toks toks =
  String.concat ", " (Common.map (fun tok -> Tok.content_of_tok tok) toks)

(* TODO: use Logs.app instead of those Out.put? *)
let rec print_taint_call_trace ~format ~spaces = function
  | Pattern_match.Toks toks -> Core_text_output.print_match ~format ~spaces toks
  | Call { call_toks; intermediate_vars; call_trace } ->
      let spaces_string = String.init spaces (fun _ -> ' ') in
      Out.put (spaces_string ^ "call to");
      Core_text_output.print_match ~format ~spaces call_toks;
      if intermediate_vars <> [] then
        Out.put
          (spf "%sthese intermediate values are tainted: %s" spaces_string
             (string_of_toks intermediate_vars));
      Out.put (spaces_string ^ "then");
      print_taint_call_trace ~format ~spaces:(spaces + 2) call_trace

let print_taint_trace ~format taint_trace =
  if format =*= Core_text_output.Normal then
    taint_trace |> Lazy.force
    |> List.iteri (fun idx { PM.source_trace; tokens; sink_trace } ->
           if idx =*= 0 then Out.put "  * Taint may come from this source:"
           else Out.put "  * Taint may also come from this source:";
           print_taint_call_trace ~format ~spaces:4 source_trace;
           if tokens <> [] then
             Out.put
               (spf "  * These intermediate values are tainted: %s"
                  (string_of_toks tokens));
           Out.put "  * This is how taint reaches the sink:";
           print_taint_call_trace ~format ~spaces:4 sink_trace)

let print_match ?str (config : Core_scan_config.t) match_ ii_of_any =
  (* there are a few fake tokens in the generic ASTs now (e.g.,
   * for DotAccess generated outside the grammar) *)
  let { Pattern_match.env; tokens = (lazy tokens_matched_code); taint_trace; _ }
      =
    match_
  in
  let toks = tokens_matched_code |> List.filter Tok.is_origintok in
  (if config.mvars =*= [] then
     Core_text_output.print_match ?str ~format:config.match_format toks
   else
     (* similar to the code of Lib_matcher.print_match, maybe could
      * factorize code a bit.
      *)
     let mini, _maxi = Tok_range.min_max_toks_by_pos toks in
     let file, line = (Tok.file_of_tok mini, Tok.line_of_tok mini) in

     let strings_metavars =
       config.mvars
       |> Common.map (fun x ->
              match Common2.assoc_opt x env with
              | Some any ->
                  any |> ii_of_any
                  |> List.filter Tok.is_origintok
                  |> Common.map Tok.content_of_tok
                  |> Core_text_output.join_with_space_if_needed
              | None -> failwith (spf "the metavariable '%s' was not bound" x))
     in
     Out.put (spf "%s:%d: %s" file line (Common.join ":" strings_metavars));
     ());
  Option.iter (print_taint_trace ~format:config.match_format) taint_trace

(*****************************************************************************)
(* Parallelism *)
(*****************************************************************************)

(*
   Run jobs in parallel, using number of cores specified with -j.
*)
let map_targets ncores f (targets : In.target list) =
  (*
     Sorting the targets by decreasing size is based on the assumption
     that larger targets will take more time to process. Starting with
     the longer jobs allows parmap to feed the workers with shorter and
     shorter jobs, as a way of maximizing CPU usage.
     This is a kind of greedy algorithm, which is in general not optimal
     but hopefully good enough in practice.

     This is needed only when ncores > 1, but to reduce discrepancy between
     the two modes, we always sort the target queue in the same way.
  *)
  let targets = sort_targets_by_decreasing_size targets in
  if ncores <= 1 then Common.map f targets
  else (
    (*
       Parmap creates ncores children processes which listen for
       chunks of input. When a chunk size is specified, parmap feeds
       the ncores processes in small chunks of the specified size
       instead of just dividing the input list into exactly ncores chunks.

       Since our jobs are relatively big compared to the serialization
       and communication overhead, setting the chunk size to 1 works
       fine.  We don't want to have two giant target files in the same
       chunk, so this setting takes care of it.
    *)
    (* Quoting Parmap's README:
     * > To obtain maximum speed, Parmap tries to pin the worker processes to a CPU
     * Unfortunately, on the new Apple M1, and depending on the number of workers,
     * Parmap will enter an infinite loop trying (but failing) to pin a worker to
     * CPU 0. This only happens with HomeBrew installs, presumably because under
     * HomeBrew's build environment HAVE_MACH_THREAD_POLICY_H is set
     * (https://github.com/rdicosmo/parmap/blob/1.2.3/src/setcore_stubs.c#L47).
     * So, despite it may hurt perf a bit, we disable core pinning to work around
     * this issue until this is fixed in a future version of Parmap.
     *)
    Parmap.disable_core_pinning ();
    assert (ncores > 0);
    let init _ = Logging.add_PID_tag () in
    Parmap.parmap ~init ~ncores ~chunksize:1 f (Parmap.L targets))

(*****************************************************************************)
(* Timeout *)
(*****************************************************************************)

(* Certain patterns may be too general and match too many times on big files.
 * This does not cause a Timeout during parsing or matching, but returning
 * a huge number of matches can stress print_matches_and_errors_json
 * and anyway is probably a sign that the pattern should be rewritten.
 * This puts also lots of stress on the semgrep Python wrapper which has
 * to do lots of range intersections with all those matches.
 *)
let filter_files_with_too_many_matches_and_transform_as_timeout
    max_match_per_file matches =
  let per_files =
    matches
    |> Common.map (fun (m, _) -> (m.Pattern_match.file, m))
    |> Common.group_assoc_bykey_eff
  in
  let offending_file_list =
    per_files
    |> Common.map_filter (fun (file, xs) ->
           if List.length xs > max_match_per_file then Some file else None)
  in
  let offending_files = Common.hashset_of_list offending_file_list in
  let new_matches =
    matches
    |> Common.exclude (fun (m, _) ->
           Hashtbl.mem offending_files m.Pattern_match.file)
  in
  let new_errors, new_skipped =
    offending_file_list
    |> Common.map (fun file ->
           (* logging useful info for rule writers *)
           logger#info "too many matches on %s, generating exn for it" file;
           let sorted_offending_rules =
             let matches = List.assoc file per_files in
             matches
             |> Common.map (fun m ->
                    let rule_id = m.Pattern_match.rule_id in
                    ( ( rule_id.Pattern_match.id,
                        rule_id.Pattern_match.pattern_string ),
                      m ))
             |> Common.group_assoc_bykey_eff
             |> Common.map (fun (k, xs) -> (k, List.length xs))
             |> Common.sort_by_val_highfirst
             (* nosemgrep *)
           in
           let offending_rules = List.length sorted_offending_rules in
           let biggest_offending_rule =
             match sorted_offending_rules with
             | x :: _ -> x
             | _ -> assert false
           in
           let (id, pat), cnt = biggest_offending_rule in
           logger#info
             "most offending rule: id = %s, matches = %d, pattern = %s"
             (Rule_ID.to_string id) cnt pat;

           (* todo: we should maybe use a new error: TooManyMatches of int * string*)
           let loc = Tok.first_loc_of_file file in
           let error =
             E.mk_error (Some id) loc
               (spf
                  "%d rules result in too many matches, most offending rule \
                   has %d: %s"
                  offending_rules cnt pat)
               OutJ.TooManyMatches
           in
           let skipped =
             sorted_offending_rules
             |> Common.map (fun (((rule_id : Rule_ID.t), _pat), n) ->
                    let details =
                      Some
                        (spf
                           "found %i matches for rule %s, which exceeds the \
                            maximum of %i matches."
                           n
                           (Rule_ID.to_string rule_id)
                           max_match_per_file)
                    in
                    {
                      Semgrep_output_v1_t.path = Fpath.v file;
                      reason = Too_many_matches;
                      details;
                      rule_id = Some rule_id;
                    })
           in
           (error, skipped))
    |> List.split
  in
  (new_matches, new_errors, List.flatten new_skipped)
[@@profiling "Run_semgrep.filter_too_many_matches"]

(*****************************************************************************)
(* Error management *)
(*****************************************************************************)

(* Convert invalid rules to errors to be reported at the end.
   This used to raise an exception causing an early abort.

   TODO: restore early abort but only in strict mode?
   TODO: report an error or not depending on the kind of problem?
*)
let errors_of_invalid_rule_errors (invalid_rules : Rule.invalid_rule_error list)
    =
  Common.map E.error_of_invalid_rule_error invalid_rules

let sanity_check_invalid_patterns (res : Core_result.t) :
    Core_result.result_or_exn =
  match
    res.errors
    |> List.find_opt (function
         | { Core_error.typ = OutJ.PatternParseError _; _ } -> true
         | _else_ -> false)
  with
  | None -> Ok res
  | Some err ->
      let e = Exception.catch (Failure "Pattern parse error") in
      Error (e, Some err)

(*****************************************************************************)
(* Parsing (non-cached) *)
(*****************************************************************************)

(* for -rules *)
let rules_from_rule_source (config : Core_scan_config.t) :
    Rule.t list * Rule.invalid_rule_error list =
  let rule_source =
    match config.rule_source with
    | Some (Core_scan_config.Rule_file file) ->
        (* useful when using process substitution, e.g.
         * semgrep-core -rules <(curl https://semgrep.dev/c/p/ocaml) ...
         *)
        Some
          (Core_scan_config.Rule_file (replace_named_pipe_by_regular_file file))
    | other -> other
  in
  match rule_source with
  | Some (Core_scan_config.Rule_file file) ->
      logger#linfo (lazy (spf "Parsing %s:\n%s" !!file (File.read_file file)));
      Parse_rule.parse_and_filter_invalid_rules ~rewrite_rule_ids:None file
  | Some (Core_scan_config.Rules rules) -> (rules, [])
  | None ->
      (* TODO: ensure that this doesn't happen *)
      failwith "missing rules"

(* TODO? this is currently deprecated, but pad still has hope the
 * feature can be resurrected.
 *)
let parse_equivalences equivalences_file =
  match equivalences_file with
  | None -> []
  | Some file -> Parse_equivalences.parse file
[@@profiling]

(*****************************************************************************)
(* Iteration helpers *)
(*****************************************************************************)

(*
   Returns a list of match results and a separate list of scanned targets.
*)
let iter_targets_and_get_matches_and_exn_to_errors (config : Core_scan_config.t)
    (handle_target : target_handler) (targets : In.target list) :
    Core_profiling.file_profiling RP.match_result list * Fpath.t list =
<<<<<<< HEAD
  targets
  |> map_targets config.ncores (fun (target : In.target) ->
         let file = Fpath.v target.path in
         logger#info "Analyzing %s" !!file;
         let (res, was_scanned), run_time =
           Common.with_time (fun () ->
               try
                 let get_context () =
                   match !Rule.last_matched_rule with
                   | None -> !!file
                   | Some rule_id ->
                       spf "%s on %s" (Rule_ID.to_string rule_id) !!file
                 in
                 Memory_limit.run_with_memory_limit ~get_context
                   ~mem_limit_mb:config.max_memory_mb (fun () ->
                     (* we used to call timeout_function() here, but this
                      * is now done in Match_rules because we now
                      * timeout per rule, not per file since semgrep-python
                      * pass all the rules to semgrep-core.
                      *
                      * old: timeout_function file config.timeout ...
                      *)
                     handle_target target |> fun v ->
                     (* This is just to test -max_memory, to give a chance
                      * to Gc.create_alarm to run even if the program does
                      * not even need to run the Gc. However, this has a
                      * slow perf penality on small programs, which is why
                      * it's better to keep guarded when you're
                      * not testing -max_memory.
                      *)
                     if config.test then Gc.full_major ();
                     logger#trace "done with %s" !!file;
                     v)
               with
               (* note that Semgrep_error_code.exn_to_error already handles
                * Timeout and would generate a TimeoutError code for it,
                * but we intercept Timeout here to give a better diagnostic.
                *)
               | (Match_rules.File_timeout | Out_of_memory) as exn ->
                   (match !Match_patterns.last_matched_rule with
                   | None -> ()
                   | Some rule ->
                       logger#info "critical exn while matching ruleid %s"
                         (Rule_ID.to_string rule.id);
                       logger#info "full pattern is: %s" rule.MR.pattern_string);
                   let loc = Tok.first_loc_of_file !!file in
                   let errors =
                     Core_error.ErrorSet.singleton
                       (E.mk_error !Rule.last_matched_rule loc ""
                          (match exn with
                          | Match_rules.File_timeout ->
                              logger#info "Timeout on %s" !!file;
                              Out.Timeout
                          | Out_of_memory ->
                              logger#info "OutOfMemory on %s" !!file;
                              Out.OutOfMemory
                          | _ -> raise Impossible))
                   in
                   ( Core_result.make_match_result [] errors
                       (Core_profiling.empty_partial_profiling file),
                     Scanned )
               (* those were converted in Main_timeout in timeout_function()*)
               (* FIXME:
                  Actually, I managed to get this assert to trigger by running
                  semgrep -c p/default-v2 on elasticsearch with -timeout 0.01 ! *)
               | Time_limit.Timeout _ ->
                   failwith "Time limit exceeded (this shouldn't happen, FIXME)"
               (* It would be nice to detect 'R.Err (R.InvalidRule _)' here
                * for errors while parsing patterns. This exn used to be raised earlier
                * in sanity_check_rules_and_invalid_rules(), but after
                * the lazy parsing of patterns, those errors are raised
                * later. Unfortunately, we can't catch and reraise here, because
                * with -j 2, Parmap will just abort the whole thing and return
                * a different kind of exception to the caller. Instead, we
                * we need to convert all exns in errors (see the code further below),
                * and only in sanity_check_invalid_patterns() we can detect if one
                * of those errors was a PatternParseError.
                * does-not-work:
                * | R.Err (R.InvalidRule _) as exn when false ->
                *   Exception.catch_and_reraise exn
                *)
               (* convert all other exns (e.g., a parse error in a target file,
                * a parse error in a pattern), in an empty match result with errors,
                * so that one error in one target file or rule does not abort the whole
                * semgrep-core process.
                *)
               | exn when not !Flag_semgrep.fail_fast ->
                   let e = Exception.catch exn in
                   let errors =
                     Core_error.ErrorSet.singleton
                       (E.exn_to_error None !!file e)
=======
  (* The path in match_and_path_list is None when the file was not scanned *)
  let (match_and_path_list
        : (Core_profiling.file_profiling RP.match_result * Fpath.t option) list)
      =
    targets
    |> map_targets config.ncores (fun (target : In.target) ->
           let file = Fpath.v target.path in
           logger#info "Analyzing %s" !!file;
           let (res, was_scanned), run_time =
             Common.with_time (fun () ->
                 try
                   (* this is used to generate warnings in the logs
                    * when we exceed or are close to exceed the memory limit
                    *)
                   let get_context () =
                     match !Rule.last_matched_rule with
                     | None -> !!file
                     | Some rule_id ->
                         spf "%s on %s" (Rule_ID.to_string rule_id) !!file
>>>>>>> c5790570
                   in
                   Memory_limit.run_with_memory_limit ~get_context
                     ~mem_limit_mb:config.max_memory_mb (fun () ->
                       (* we used to call timeout_function() here, but this
                        * is now done in Match_rules because we now
                        * timeout per rule, not per file since pysemgrep
                        * passed all the rules to semgrep-core.
                        *
                        * old: timeout_function file config.timeout ...
                        *)
                       let res, was_scanned = handle_target target in

                       (* This is just to test -max_memory, to give a chance
                        * to Gc.create_alarm to run even if the program does
                        * not even need to run the Gc. However, this has a
                        * slow perf penality on small programs, which is why
                        * it's better to keep guarded when you're
                        * not testing -max_memory.
                        *)
                       if config.test then Gc.full_major ();
                       logger#trace "done with %s" !!file;

                       (res, was_scanned))
                 with
                 (* note that Semgrep_error_code.exn_to_error already handles
                  * Timeout and would generate a TimeoutError code for it,
                  * but we intercept Timeout here to give a better diagnostic.
                  *)
                 | (Match_rules.File_timeout | Out_of_memory) as exn ->
                     (* TODO? why we use Match_patters.last_matched_rule here
                      * and below Rule.last_matched_rule?
                      *)
                     (match !Match_patterns.last_matched_rule with
                     | None -> ()
                     | Some rule ->
                         logger#info "critical exn while matching ruleid %s"
                           (Rule_ID.to_string rule.id);
                         logger#info "full pattern is: %s"
                           rule.MR.pattern_string);
                     let loc = Tok.first_loc_of_file !!file in
                     let errors =
                       Core_error.ErrorSet.singleton
                         (E.mk_error !Rule.last_matched_rule loc ""
                            (match exn with
                            | Match_rules.File_timeout ->
                                logger#info "Timeout on %s" !!file;
                                OutJ.Timeout
                            | Out_of_memory ->
                                logger#info "OutOfMemory on %s" !!file;
                                OutJ.OutOfMemory
                            | _ -> raise Impossible))
                     in
                     ( Core_result.make_match_result [] errors
                         (Core_profiling.empty_partial_profiling file),
                       Scanned (Original file) )
                 (* those were converted in Main_timeout in timeout_function()*)
                 (* FIXME:
                    Actually, I managed to get this assert to trigger by running
                    semgrep -c p/default-v2 on elasticsearch with -timeout 0.01 ! *)
                 | Time_limit.Timeout _ -> assert false
                 (* It would be nice to detect 'R.Err (R.InvalidRule _)' here
                  * for errors while parsing patterns. This exn used to be raised earlier
                  * in sanity_check_rules_and_invalid_rules(), but after
                  * the lazy parsing of patterns, those errors are raised
                  * later. Unfortunately, we can't catch and reraise here, because
                  * with -j 2, Parmap will just abort the whole thing and return
                  * a different kind of exception to the caller. Instead, we
                  * we need to convert all exns in errors (see the code further below),
                  * and only in sanity_check_invalid_patterns() we can detect if one
                  * of those errors was a PatternParseError.
                  * does-not-work:
                  * | R.Err (R.InvalidRule _) as exn when false ->
                  *   Exception.catch_and_reraise exn
                  *)
                 (* convert all other exns (e.g., a parse error in a target file,
                  * a parse error in a pattern), in an empty match result with errors,
                  * so that one error in one target file or rule does not abort the whole
                  * semgrep-core process.
                  *)
                 | exn when not !Flag_semgrep.fail_fast ->
                     let e = Exception.catch exn in
                     let errors =
                       Core_error.ErrorSet.singleton
                         (E.exn_to_error None !!file e)
                     in
                     ( Core_result.make_match_result [] errors
                         (Core_profiling.empty_partial_profiling file),
                       Scanned (Original file) ))
           in
           let scanned_path =
             match was_scanned with
             | Scanned (Original target) -> Some target
             | Not_scanned -> None
           in
           (Core_result.add_run_time run_time res, scanned_path))
  in
  let matches, opt_paths = List.split match_and_path_list in
  let scanned =
    opt_paths |> Common.map_filter Fun.id
    (* It's necessary to remove duplicates because extracted targets are
       mapped back to their original target, and you can have multiple
       extracted targets for a single file. Might as well sort too *)
    |> List.sort_uniq Fpath.compare
  in
  (matches, scanned)

(*****************************************************************************)
(* File targeting and rule filtering *)
(*****************************************************************************)

let xtarget_of_file ~parsing_cache_dir (xlang : Xlang.t) (file : Fpath.t) :
    Xtarget.t =
  let lazy_ast_and_errors =
    lazy
      (let lang =
         (* ew. We fail tests if this gets pulled out of the lazy block. *)
         match xlang with
         | L (lang, []) -> lang
         | L (_lang, _ :: _) ->
             failwith
               "xlang from the language field in -target should be unique \
                (this shouldn't happen FIXME)"
         | _ ->
             (* alt: could return an empty program, but better to be defensive*)
             failwith
               "requesting generic AST for an unspecified target language"
       in
       Parse_with_caching.parse_and_resolve_name ~parsing_cache_dir
         AST_generic.version lang file)
  in
  {
    Xtarget.file;
    xlang;
    lazy_content = lazy (File.read_file file);
    lazy_ast_and_errors;
  }

(* Compute the set of targets, either by reading what was passed
 * in -target, or by using our poor's man file targeting with
 * Find_target.files_of_dirs_or_files.
 *
 * The rule ids argument is useful only when -target is not specified.
 * The In.target type now requires the list of rule ids to use for
 * a target, which gives flexibility to the caller (e.g., filter
 * certain rules for certain targets in the semgrep-cli wrapper
 * by using the include/exclude fields.).
 *)
let targets_of_config (config : Core_scan_config.t) :
    In.targets * OutJ.skipped_target list =
  match (config.target_source, config.roots, config.lang) with
  (* We usually let semgrep-python computes the list of targets (and pass it
   * via -target), but it's convenient to also run semgrep-core without
   * semgrep-python and to recursively get a list of targets.
   * We just have a poor's man file targeting/filtering here, just enough
   * to run semgrep-core independently of semgrep-python to test things.
   *)
  | None, roots, Some xlang ->
      (* less: could also apply Common.fullpath? *)
      let roots = roots |> Common.map replace_named_pipe_by_regular_file in
      let lang_opt =
        match xlang with
        | Xlang.LRegex
        | Xlang.LSpacegrep
        | Xlang.LAliengrep ->
            None (* we will get all the files *)
        | Xlang.L (lang, []) -> Some lang
        (* config.lang comes from Xlang.of_string which returns just a lang *)
        | Xlang.L (_, _) -> assert false
      in
      let files, skipped =
        Find_targets_old.files_of_dirs_or_files lang_opt roots
      in
      let target_mappings =
        files
        |> Common.map (fun file ->
               {
                 In.path = Fpath.to_string file;
                 analyzer = xlang;
                 products = Product.all;
               })
      in
      (target_mappings, skipped)
  | None, _, None -> failwith "you need to specify a language with -lang"
  (* main code path for semgrep python, with targets specified by -target *)
  | Some target_source, roots, lang_opt ->
      (* sanity checking *)
      (* in deep mode we actually have a single root dir passed *)
      if roots <> [] then
        logger#error "if you use -targets, you should not specify files";
      (* TODO: ugly, this is because the code path for -e/-f requires
       * a language, even with a -target, see test_target_file.py
       *)
      if lang_opt <> None && config.rule_source <> None then
        failwith "if you use -targets and -rules, you should not specify a lang";
      let targets =
        match target_source with
        | Targets x -> x
        | Target_file target_file ->
            File.read_file target_file |> In.targets_of_string
      in
      filter_existing_targets targets

(*****************************************************************************)
(* Extract-mode helpers *)
(*****************************************************************************)

(* Extract new targets using the extractors *)
let extracted_targets_of_config (config : Core_scan_config.t)
    (extract_rules : Rule.extract_rule list) (basic_targets : In.target list) :
    In.target list * Extract.adjusters =
  logger#info "extracting nested content from %d files"
    (List.length basic_targets);
  let match_hook str match_ =
    if !Extract.debug_extract_mode && config.output_format =*= Text then (
      pr2 "extracted content from ";
      print_match ~str config match_ Metavariable.ii_of_mval)
  in
  let (extracted_targets : Extract.extracted_target_and_adjuster list) =
    basic_targets
    |> List.concat_map (fun (t : In.target) ->
           (* TODO: addt'l filtering required for rule_ids when targets are
              passed explicitly? *)
           let file = t.path in
           let xtarget =
             xtarget_of_file ~parsing_cache_dir:config.parsing_cache_dir
               t.analyzer (Fpath.v file)
           in
           let extracted_targets =
             Match_extract_mode.extract ~match_hook ~timeout:config.timeout
               ~timeout_threshold:config.timeout_threshold extract_rules xtarget
           in
           (* Print number of extra targets so pysemgrep knows *)
           if not (Common.null extracted_targets) then
             print_cli_additional_targets config (List.length extracted_targets);
           extracted_targets)
  in
  let adjusters = Extract.adjusters_of_extracted_targets extracted_targets in
  let in_targets : In.target list =
    extracted_targets
    |> Common.map (fun Extract.{ extracted = Extracted path; analyzer; _ } ->
           (* Extract mode targets work with any product? *)
           { In.path = !!path; analyzer; products = Product.all })
  in
  (in_targets, adjusters)

(* adjust the match location for extracted targets *)
let adjust_location_extracted_targets_if_needed (adjusters : Extract.adjusters)
    (file : Fpath.t) (matches : RP.matches_single_file) : RP.matches_single_file
    =
  match Hashtbl.find_opt adjusters.loc_adjuster (Extracted file) with
  | Some match_result_loc_adjuster -> match_result_loc_adjuster matches
  | None -> matches

(*****************************************************************************)
(* a "core" scan *)
(*****************************************************************************)

(* This is used by semgrep-proprietary. *)
let select_applicable_rules_for_analyzer ~analyzer rules =
  rules
  |> List.filter (fun (r : Rule.t) ->
         (* Don't run a Python rule on a JavaScript target *)
         Xlang.is_compatible ~require:analyzer ~provide:r.target_analyzer)
  (* Don't run the extract rules
     Note: we can't filter this out earlier because the rule
     indexes need to be stable.
     TODO: The above may no longer apply since we got rid of
     the numeric indices mapping to rule IDs/names. Do something?
  *)
  |> Common.exclude Extract.is_extract_rule

(* This is also used by semgrep-proprietary. *)
(* TODO: reduce memory allocation by using only one call to List.filter?
   or something even better to reduce the time spent on each target in
   case we have a high number of rules and a high fraction of irrelevant
   rules? *)
let select_applicable_rules_for_target ~analyzer ~products ~path
    ~respect_rule_paths rules =
  select_applicable_rules_for_analyzer ~analyzer rules
  |> List.filter (fun r ->
         List.exists (Semgrep_output_v1_j.equal_product r.Rule.product) products)
  |> List.filter (fun r ->
         (* Honor per-rule include/exclude.
            * Note that this also done in pysemgrep, but we need to do it
            * again here for osemgrep which use a different file targeting
            * strategy.
         *)
         match r.R.paths with
         | Some paths when respect_rule_paths ->
             Filter_target.filter_paths paths path
         | _else -> true)

(* build the callback for iter_targets_and_get_matches_and_exn_to_errors *)
let mk_target_handler (config : Core_scan_config.t) (valid_rules : Rule.t list)
    (prefilter_cache_opt : Match_env.prefilter_config)
    (adjusters : Extract.adjusters) match_hook : target_handler =
 (* Note that this function runs in another process *)
 fun (target : In.target) ->
  let file = Fpath.v target.path in
  let analyzer = target.analyzer in
  let products = target.products in
  let applicable_rules =
    select_applicable_rules_for_target ~analyzer ~products ~path:file
      ~respect_rule_paths:config.respect_rule_paths valid_rules
  in
  let was_scanned =
    match applicable_rules with
    | [] -> Not_scanned
    | _x :: _xs ->
        (* Map back extracted targets when recording files as scanned *)
        let original_target =
          match Hashtbl.find_opt adjusters.original_target (Extracted file) with
          | None -> Extract.Original file
          | Some orig -> orig
        in
        Scanned original_target
  in
  (* TODO: can we skip all of this if there are no applicable
     rules? In particular, can we skip print_cli_progress? *)
  let xtarget =
    xtarget_of_file ~parsing_cache_dir:config.parsing_cache_dir analyzer file
  in
  let default_match_hook str match_ =
    if config.output_format =*= Text then
      print_match ~str config match_ Metavariable.ii_of_mval
  in
  let match_hook = Option.value match_hook ~default:default_match_hook in
  let xconf =
    {
      Match_env.config = Rule_options.default_config;
      equivs = parse_equivalences config.equivalences_file;
      nested_formula = false;
      matching_explanations = config.matching_explanations;
      filter_irrelevant_rules = prefilter_cache_opt;
    }
  in
  let matches =
    (* !!Calling Match_rules!! Calling the matching engine!! *)
    Match_rules.check ~match_hook ~timeout:config.timeout
      ~timeout_threshold:config.timeout_threshold xconf applicable_rules xtarget
    |> set_matches_to_proprietary_origin_if_needed xtarget
    |> adjust_location_extracted_targets_if_needed adjusters file
  in
  (* So we can display matches incrementally in osemgrep!
   * Note that this is run in a child process of Parmap, so
   * the hook should not rely on shared memory.
   *)
  config.file_match_results_hook |> Option.iter (fun hook -> hook file matches);
  print_cli_progress config;
  (matches, was_scanned)

(* This is the main function used by pysemgrep right now.
 * This is also called now from osemgrep.
 * It takes a set of rules and a set of targets and iteratively process those
 * targets.
 * coupling: If you modify this function, you probably need also to modify
 * Deep_scan.scan() in semgrep-pro which is mostly a copy-paste of this file.
 *)
let scan ?match_hook config ((valid_rules, invalid_rules), rules_parse_time) :
    Core_result.t =
  let rule_errors = errors_of_invalid_rule_errors invalid_rules in

  (* The basic targets.
   * TODO: possibly extract (recursively) from generated stuff? *)
  let basic_targets, skipped = targets_of_config config in
  let targets =
    (* Optimization: no valid rule => no findings.
       This solution avoids using an exception which would be a little harder
       to track.
       Use case: a user is creating a rule and testing it on their project
       but the rule is invalid. *)
    match valid_rules with
    | [] -> []
    | _some_rules -> basic_targets
  in

  (* The "extracted" targets we generate on the fly by calling
   * our extractors (extract mode rules) on the relevant basic targets.
   *)
  let new_extracted_targets, adjusters =
    extracted_targets_of_config config
      (Extract.filter_extract_rules valid_rules)
      basic_targets
  in

  let all_targets = targets @ new_extracted_targets in
  let prefilter_cache_opt =
    if config.filter_irrelevant_rules then
      Match_env.PrefilterWithCache (Hashtbl.create (List.length valid_rules))
    else NoPrefiltering
  in

  (* Let's go! *)
  logger#info "processing %d files, skipping %d files" (List.length all_targets)
    (List.length skipped);
  let file_results, scanned_targets =
    all_targets
    |> iter_targets_and_get_matches_and_exn_to_errors config
         (mk_target_handler config valid_rules prefilter_cache_opt adjusters
            match_hook)
  in
  let scanned_target_table =
    (* provide fast access to paths that were scanned by at least one rule;
       includes extracted targets *)
    (* TODO: create a new function: Common.hash_of_list ~get_key list ? *)
    let tbl = Hashtbl.create (List.length scanned_targets) in
    List.iter (fun x -> Hashtbl.replace tbl !!x ()) scanned_targets;
    tbl
  in
  let scanned =
    (* we do not use all_targets here, because we don't count
     * the extracted targets
     *)
    targets
    |> List.filter (fun (x : In.target) ->
           Hashtbl.mem scanned_target_table x.path)
    |> Common.map (fun x -> Fpath.v x.In.path)
  in
  (* Since the OSS engine was invoked, there were no interfile languages
     requested *)
  let interfile_languages_used = [] in
  let res =
    RP.make_final_result file_results
      (Common.map (fun r -> (r, `OSS)) valid_rules)
      invalid_rules scanned interfile_languages_used ~rules_parse_time
  in
  logger#info "found %d matches, %d errors"
    (List.length res.matches_with_fixes)
    (List.length res.errors);

  let matches_with_fixes, new_errors, new_skipped =
    filter_files_with_too_many_matches_and_transform_as_timeout
      config.max_match_per_file res.matches_with_fixes
  in

  (* note: uncomment the following and use semgrep-core -stat_matches
   * to debug too-many-matches issues.
   * Common2.write_value matches "/tmp/debug_matches";
   *)

  (* concatenate all errors *)
  let errors = rule_errors @ new_errors @ res.errors in

  (* Concatenate all the skipped targets
   * TODO: maybe we should move skipped_target out of Debug and always
   * do it?
   *)
  let extra =
    match res.extra with
    | Core_profiling.Debug { skipped_targets; profiling } ->
        let skipped_targets = skipped @ new_skipped @ skipped_targets in
        logger#info "there were %d skipped targets"
          (List.length skipped_targets);
        Core_profiling.Debug { skipped_targets; profiling }
    | (Core_profiling.Time _ | Core_profiling.No_info) as x -> x
  in
  { res with matches_with_fixes; errors; extra }

(*****************************************************************************)
(* Entry point *)
(*****************************************************************************)

let scan_with_exn_handler (config : Core_scan_config.t) :
    Core_result.result_or_exn =
  try
    let timed_rules =
      Common.with_time (fun () -> rules_from_rule_source config)
    in
    (* The pre and post processors hook here is currently just used
       for the secrets post processor, but it should now be trivial to
       hook any post processing step that needs to look at rules and
       results. *)
    let res =
      Pre_post_core_scan.call_with_pre_and_post_processor Fun.id scan config
        timed_rules
    in
    sanity_check_invalid_patterns res
  with
  | exn when not !Flag_semgrep.fail_fast ->
      let e = Exception.catch exn in
      logger#info "Uncaught exception: %s" (Exception.to_string e);
      Error (e, None)<|MERGE_RESOLUTION|>--- conflicted
+++ resolved
@@ -526,99 +526,6 @@
 let iter_targets_and_get_matches_and_exn_to_errors (config : Core_scan_config.t)
     (handle_target : target_handler) (targets : In.target list) :
     Core_profiling.file_profiling RP.match_result list * Fpath.t list =
-<<<<<<< HEAD
-  targets
-  |> map_targets config.ncores (fun (target : In.target) ->
-         let file = Fpath.v target.path in
-         logger#info "Analyzing %s" !!file;
-         let (res, was_scanned), run_time =
-           Common.with_time (fun () ->
-               try
-                 let get_context () =
-                   match !Rule.last_matched_rule with
-                   | None -> !!file
-                   | Some rule_id ->
-                       spf "%s on %s" (Rule_ID.to_string rule_id) !!file
-                 in
-                 Memory_limit.run_with_memory_limit ~get_context
-                   ~mem_limit_mb:config.max_memory_mb (fun () ->
-                     (* we used to call timeout_function() here, but this
-                      * is now done in Match_rules because we now
-                      * timeout per rule, not per file since semgrep-python
-                      * pass all the rules to semgrep-core.
-                      *
-                      * old: timeout_function file config.timeout ...
-                      *)
-                     handle_target target |> fun v ->
-                     (* This is just to test -max_memory, to give a chance
-                      * to Gc.create_alarm to run even if the program does
-                      * not even need to run the Gc. However, this has a
-                      * slow perf penality on small programs, which is why
-                      * it's better to keep guarded when you're
-                      * not testing -max_memory.
-                      *)
-                     if config.test then Gc.full_major ();
-                     logger#trace "done with %s" !!file;
-                     v)
-               with
-               (* note that Semgrep_error_code.exn_to_error already handles
-                * Timeout and would generate a TimeoutError code for it,
-                * but we intercept Timeout here to give a better diagnostic.
-                *)
-               | (Match_rules.File_timeout | Out_of_memory) as exn ->
-                   (match !Match_patterns.last_matched_rule with
-                   | None -> ()
-                   | Some rule ->
-                       logger#info "critical exn while matching ruleid %s"
-                         (Rule_ID.to_string rule.id);
-                       logger#info "full pattern is: %s" rule.MR.pattern_string);
-                   let loc = Tok.first_loc_of_file !!file in
-                   let errors =
-                     Core_error.ErrorSet.singleton
-                       (E.mk_error !Rule.last_matched_rule loc ""
-                          (match exn with
-                          | Match_rules.File_timeout ->
-                              logger#info "Timeout on %s" !!file;
-                              Out.Timeout
-                          | Out_of_memory ->
-                              logger#info "OutOfMemory on %s" !!file;
-                              Out.OutOfMemory
-                          | _ -> raise Impossible))
-                   in
-                   ( Core_result.make_match_result [] errors
-                       (Core_profiling.empty_partial_profiling file),
-                     Scanned )
-               (* those were converted in Main_timeout in timeout_function()*)
-               (* FIXME:
-                  Actually, I managed to get this assert to trigger by running
-                  semgrep -c p/default-v2 on elasticsearch with -timeout 0.01 ! *)
-               | Time_limit.Timeout _ ->
-                   failwith "Time limit exceeded (this shouldn't happen, FIXME)"
-               (* It would be nice to detect 'R.Err (R.InvalidRule _)' here
-                * for errors while parsing patterns. This exn used to be raised earlier
-                * in sanity_check_rules_and_invalid_rules(), but after
-                * the lazy parsing of patterns, those errors are raised
-                * later. Unfortunately, we can't catch and reraise here, because
-                * with -j 2, Parmap will just abort the whole thing and return
-                * a different kind of exception to the caller. Instead, we
-                * we need to convert all exns in errors (see the code further below),
-                * and only in sanity_check_invalid_patterns() we can detect if one
-                * of those errors was a PatternParseError.
-                * does-not-work:
-                * | R.Err (R.InvalidRule _) as exn when false ->
-                *   Exception.catch_and_reraise exn
-                *)
-               (* convert all other exns (e.g., a parse error in a target file,
-                * a parse error in a pattern), in an empty match result with errors,
-                * so that one error in one target file or rule does not abort the whole
-                * semgrep-core process.
-                *)
-               | exn when not !Flag_semgrep.fail_fast ->
-                   let e = Exception.catch exn in
-                   let errors =
-                     Core_error.ErrorSet.singleton
-                       (E.exn_to_error None !!file e)
-=======
   (* The path in match_and_path_list is None when the file was not scanned *)
   let (match_and_path_list
         : (Core_profiling.file_profiling RP.match_result * Fpath.t option) list)
@@ -638,7 +545,6 @@
                      | None -> !!file
                      | Some rule_id ->
                          spf "%s on %s" (Rule_ID.to_string rule_id) !!file
->>>>>>> c5790570
                    in
                    Memory_limit.run_with_memory_limit ~get_context
                      ~mem_limit_mb:config.max_memory_mb (fun () ->
@@ -694,11 +600,13 @@
                      ( Core_result.make_match_result [] errors
                          (Core_profiling.empty_partial_profiling file),
                        Scanned (Original file) )
-                 (* those were converted in Main_timeout in timeout_function()*)
-                 (* FIXME:
-                    Actually, I managed to get this assert to trigger by running
-                    semgrep -c p/default-v2 on elasticsearch with -timeout 0.01 ! *)
-                 | Time_limit.Timeout _ -> assert false
+                     (* those were converted in Main_timeout in timeout_function()*)
+                     (* FIXME:
+                        Actually, I managed to get this assert to trigger by running
+                        semgrep -c p/default-v2 on elasticsearch with -timeout 0.01 ! *)
+                 | Time_limit.Timeout _ ->
+                     failwith
+                       "Time limit exceeded (this shouldn't happen, FIXME)"
                  (* It would be nice to detect 'R.Err (R.InvalidRule _)' here
                   * for errors while parsing patterns. This exn used to be raised earlier
                   * in sanity_check_rules_and_invalid_rules(), but after
