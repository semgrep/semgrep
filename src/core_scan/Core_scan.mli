--- conflicted
+++ resolved
@@ -121,6 +121,24 @@
     (depending on the value in config.output_format)
 *)
 
+(*****************************************************************************)
+(* Pre and Post Processors Hook For Semgrep Pro / Extensions        *)
+(*****************************************************************************)
+
+module type Pre_and_post_processor = sig
+  type state
+
+  val pre_process : Rule.t list -> Rule.t list * state
+  val post_process : state -> Core_result.t -> Core_result.t
+end
+
+val hook_pre_and_post_processor : (module Pre_and_post_processor) ref
+
+val call_with_pre_and_post_processor :
+  ((Rule.t list * Rule.invalid_rule_error list) * float -> Core_result.t) ->
+  (Rule.t list * Rule.invalid_rule_error list) * float ->
+  Core_result.t
+
 (* Old hook to support incremental display of matches for semgrep-core
  * in text-mode. Deprecated. Use Core_scan_config.file_match_results_hook
  * instead now with osemgrep.
@@ -153,34 +171,6 @@
     and semgrep-pro.
 *)
 
-<<<<<<< HEAD
-type semgrep_with_rules_t =
-  (Rule.t list * Rule.invalid_rule_error list) * float ->
-  Core_result.final_result * Fpath.t list
-
-val semgrep_with_rules :
-  ?match_hook:(string -> Pattern_match.t -> unit) ->
-  Core_scan_config.t ->
-  semgrep_with_rules_t
-
-(*****************************************************************************)
-(* Pre and Post Processors Hook For Semgrep Pro / Extensions        *)
-(*****************************************************************************)
-
-module type Pre_and_post_processor = sig
-  type state
-
-  val pre_process : Rule.t list -> Rule.t list * state
-
-  val post_process :
-    state -> Core_result.final_result -> Core_result.final_result
-end
-
-val hook_pre_and_post_processor : (module Pre_and_post_processor) ref
-
-val call_with_pre_and_post_processor :
-  semgrep_with_rules_t -> semgrep_with_rules_t
-=======
 (* As opposed to scan_with_exn_handler(), this function may throw
  * an exception (for example in case of a fatal error).
  *)
@@ -189,7 +179,6 @@
   Core_scan_config.t ->
   (Rule.t list * Rule.invalid_rule_error list) * float ->
   Core_result.t
->>>>>>> 7b97472f
 
 (*****************************************************************************)
 (* Utilities functions used in tests or semgrep-core variants *)
