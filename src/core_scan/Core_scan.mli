--- conflicted
+++ resolved
@@ -67,14 +67,6 @@
   The rule ids argument is useful only when you don't use -target.
  *)
 
-<<<<<<< HEAD
-val filter_files_with_too_many_matches_and_transform_as_timeout :
-  int ->
-  Core_result.processed_match list ->
-  Core_result.processed_match list
-  * Core_error.t list
-  * Semgrep_output_v1_j.skipped_target list
-=======
 val extracted_targets_of_config :
   Core_scan_config.t ->
   Rule.extract_rule list ->
@@ -85,7 +77,6 @@
    from original targets. This returns also "adjusters" which are functions
    to map back matches on extracted targets to matches on the original target.
 *)
->>>>>>> bee5f902
 
 (* This is also used by semgrep-proprietary. It filters the rules that
    apply to a given target file for a given analyzer.
@@ -129,8 +120,8 @@
 
 val filter_files_with_too_many_matches_and_transform_as_timeout :
   int ->
-  (Pattern_match.t * Textedit.t option) list ->
-  (Pattern_match.t * Textedit.t option) list
+  Core_result.processed_match list ->
+  Core_result.processed_match list
   * Core_error.t list
   * Semgrep_output_v1_j.skipped_target list
 
