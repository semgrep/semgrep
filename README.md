--- conflicted
+++ resolved
@@ -64,11 +64,7 @@
 
 #### Format
 
-<<<<<<< HEAD
-TODO
-=======
 See [config.md](docs/config.md) for example configuration files and details on the syntax.
->>>>>>> 8c901418
 
 #### sgrep Registry
 
