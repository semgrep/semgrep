--- conflicted
+++ resolved
@@ -38,16 +38,7 @@
 docker pull returntocorp/semgrep
 ```
 
-<<<<<<< HEAD
-And double check that it was installed correctly:
-
-```bash
-docker run --rm returntocorp/semgrep --help
-```
-### Installation with Homebrew (OSX)
-=======
 On OSX, binaries are available via [Homebrew](https://brew.sh/):
->>>>>>> 6f7a03f4
 
 ```bash
 brew install returntocorp/semgrep/semgrep
@@ -210,10 +201,6 @@
 
 ## Contribution
 
-<<<<<<< HEAD
-`semgrep` is LGPL-licensed, feel free to help out: [CONTRIBUTING](https://github.com/returntocorp/semgrep/blob/develop/CONTRIBUTING.md).
-=======
 `semgrep` is LGPL-licensed, feel free to help out: [CONTRIBUTING](https://github.com/returntocorp/sgrep/blob/develop/CONTRIBUTING.md).
 
-`semgrep` is a frontend to a larger program analysis library named [pfff](https://github.com/returntocorp/pfff/), where it was named `sgrep`. pfff began and was open-sourced at [Facebook](https://github.com/facebookarchive/pfff) but is now archived and the primary maintainer works at r2c.
->>>>>>> 6f7a03f4
+`semgrep` is a frontend to a larger program analysis library named [pfff](https://github.com/returntocorp/pfff/), where it was named `sgrep`. pfff began and was open-sourced at [Facebook](https://github.com/facebookarchive/pfff) but is now archived and the primary maintainer works at r2c.