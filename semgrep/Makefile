<<<<<<< HEAD
.PHONY: default
default:
	$(MAKE) build
	$(MAKE) test

# Generate code. Needed at least when the interface changes.
.PHONY: build
build:
	$(MAKE) -C semgrep build
	$(MAKE) check

.PHONY: test
test:
	pipenv run pytest -v --tb=short tests/

.PHONY: regenerate-tests
=======
PYTEST ?= pipenv run pytest -v --tb=short --durations=10

# Typecheck and run all tests from quickest to slowest.
.PHONY: test
test:
	$(MAKE) kinda-quick-tests
	$(PYTEST) -n auto -m 'not quick and not kinda_slow' tests

.PHONY: check
check:
	pre-commit run -a mypy
	$(MAKE) check-markers

# Check that all the test_* functions are categorized by duration.
.PHONY: check-markers
check-markers:
	./tests/check-markers tests

# Run only the tests marked as quick (@pytest.mark.quick)
# We have also 'kinda_slow' and 'slow'. See 'tox.ini', section 'pytest'.
#
# '-n auto' parallelizes with too much overhead for the quick tests.
#
.PHONY: quick-tests
quick-tests:
	$(MAKE) check
	$(PYTEST) -m quick tests

.PHONY: kinda-quick-tests
kinda-quick-tests:
	$(MAKE) quick-tests
	$(PYTEST) -n auto -m kinda_slow tests

.PHONY:
>>>>>>> b8ad6781
regenerate-tests:
	pipenv run pytest -n auto \
	  --snapshot-update --ignore=tests/qa/test_public_repos.py \
	  tests

<<<<<<< HEAD
.PHONY: setup
=======
.PHONY:
>>>>>>> b8ad6781
setup:
	pipenv install --dev

.PHONY: clean
clean:
	rm -rf build/ semgrep.egg-info/ .eggs/
	rm -rf .pytest_cache/ .benchmarks/
	rm -f semgrep/bin/semgrep-core
	rm -rf semgrep/__pycache__ semgrep/*/__pycache__<|MERGE_RESOLUTION|>--- conflicted
+++ resolved
@@ -1,4 +1,5 @@
-<<<<<<< HEAD
+PYTEST ?= pipenv run pytest -v --tb=short --durations=10
+
 .PHONY: default
 default:
 	$(MAKE) build
@@ -9,14 +10,6 @@
 build:
 	$(MAKE) -C semgrep build
 	$(MAKE) check
-
-.PHONY: test
-test:
-	pipenv run pytest -v --tb=short tests/
-
-.PHONY: regenerate-tests
-=======
-PYTEST ?= pipenv run pytest -v --tb=short --durations=10
 
 # Typecheck and run all tests from quickest to slowest.
 .PHONY: test
@@ -50,17 +43,12 @@
 	$(PYTEST) -n auto -m kinda_slow tests
 
 .PHONY:
->>>>>>> b8ad6781
 regenerate-tests:
 	pipenv run pytest -n auto \
 	  --snapshot-update --ignore=tests/qa/test_public_repos.py \
 	  tests
 
-<<<<<<< HEAD
 .PHONY: setup
-=======
-.PHONY:
->>>>>>> b8ad6781
 setup:
 	pipenv install --dev
 
