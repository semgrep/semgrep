--- conflicted
+++ resolved
@@ -233,46 +233,31 @@
 def _build_time_target_json(
     rules: List[Rule],
     target: Path,
-<<<<<<< HEAD
+    num_bytes: int,
     match_time_matrix: Dict[Tuple[str, str], Tuple[float, float, float]],
 ) -> Dict[str, Any]:
     target_json: Dict[str, Any] = {}
     path_str = str(target)
-    path_info = Path(path_str)
-    num_bytes = path_info.resolve().stat().st_size  # file size in bytes
 
     target_json["path"] = path_str
     target_json["num_bytes"] = num_bytes
-    timings = [match_time_matrix.get((rule.id, path_str), (0.0, 0.0)) for rule in rules]
+    timings = [
+        match_time_matrix.get((rule.id, path_str), (0.0, 0.0, 0.0)) for rule in rules
+    ]
     target_json["parse_times"] = [timing[0] for timing in timings]
     target_json["match_times"] = [timing[1] for timing in timings]
-=======
-    num_bytes: int,
-    match_time_matrix: Dict[Tuple[str, str], float],
-) -> Dict[str, Any]:
-    target_json: Dict[str, Any] = {}
-    path_str = str(target)
-
-    target_json["path"] = path_str
-    target_json["num_bytes"] = num_bytes
-    target_json["match_times"] = [
-        match_time_matrix.get((rule.id, path_str), 0.0) for rule in rules
-    ]
->>>>>>> a34a96e7
+    target_json["run_times"] = [timing[2] for timing in timings]
+
     return target_json
 
 
 def _build_time_json(
     rules: List[Rule],
     targets: Set[Path],
-<<<<<<< HEAD
     match_time_matrix: Dict[
         Tuple[str, str], Tuple[float, float, float]
     ],  # (rule, target) -> duration
-=======
-    match_time_matrix: Dict[Tuple[str, str], float],  # (rule, target) -> duration
     total_time: float,
->>>>>>> a34a96e7
 ) -> Dict[str, Any]:
     """Convert match times to a json-ready format.
 
