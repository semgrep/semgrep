--- conflicted
+++ resolved
@@ -160,14 +160,11 @@
     rule_matches: List[RuleMatch],
     color_output: bool,
     per_finding_max_lines_limit: Optional[int],
-<<<<<<< HEAD
     all_targets: Set[Path],
     show_times: bool,
     filtered_rules: List[Rule],
     match_time_matrix: Dict[Tuple[str, str], Tuple[float, float, float]],
-=======
     per_line_max_chars_limit: Optional[int],
->>>>>>> dc4a0aad
 ) -> Iterator[str]:
     RESET_COLOR = colorama.Style.RESET_ALL if color_output else ""
     GREEN_COLOR = colorama.Fore.GREEN if color_output else ""
@@ -706,14 +703,11 @@
                         self.rule_matches,
                         color_output,
                         per_finding_max_lines_limit,
-<<<<<<< HEAD
                         self.all_targets,
                         self.settings.json_time,
                         self.filtered_rules,
                         self.match_time_matrix,
-=======
                         per_line_max_chars_limit,
->>>>>>> dc4a0aad
                     )
                 )
             )
