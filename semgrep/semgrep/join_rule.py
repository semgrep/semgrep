import json
import tempfile
from collections import defaultdict
from enum import Enum
from functools import reduce
from itertools import chain
from pathlib import Path
from typing import Any
from typing import Callable
from typing import Dict
from typing import List
from typing import Optional
from typing import Set
from typing import Tuple
from typing import Type

import attr
import peewee as pw
from peewee import ModelSelect
from ruamel.yaml import YAML

import semgrep.semgrep_main
from semgrep.config_resolver import Config
<<<<<<< HEAD
from semgrep.config_resolver import ConfigResolver
=======
from semgrep.config_resolver import ConfigPath
>>>>>>> d8dfc73f
from semgrep.constants import RuleSeverity
from semgrep.error import ERROR_MAP
from semgrep.error import FATAL_EXIT_CODE
from semgrep.error import Level
from semgrep.error import SemgrepError
from semgrep.project import get_project_url
from semgrep.rule import Rule
from semgrep.rule_match import CoreLocation
from semgrep.rule_match import RuleMatch
from semgrep.verbose_logging import getLogger

logger = getLogger(__file__)

yaml = YAML()


# TODO: refactor into nice code files instead of this giant file
# TODO: probably, add error handling
# TODO: decide how to represent these kinds of rules in the output.
# TODO(bug): join rules don't propagate metavariables forward into messages
# # report the last finding? report multiple findings?


class InvalidConditionError(SemgrepError):
    level = Level.ERROR
    code = FATAL_EXIT_CODE


### Utility functions
def group(items: List[Any], key: Callable[[Any], Any]) -> Dict[Any, Any]:
    dd = defaultdict(list)
    for item in items:
        k = key(item)
        dd[k].append(item)
    return dd


def camel_case(s: str) -> str:
    return "".join(c for c in s.title() if c.isalnum())


class JoinOperator(Enum):
    EQUALS = "=="
    NOT_EQUALS = "!="
    SIMILAR = "~"
    SIMILAR_LEFT = "<"
    SIMILAR_RIGHT = ">"


@attr.s(auto_attribs=True)
class Ref:
    id: str
    renames: Dict[str, str]
    alias: str


@attr.s(auto_attribs=True)
class Condition:
    collection_a: str
    property_a: str
    collection_b: str
    property_b: str
    operator: JoinOperator

    @classmethod
    def parse(cls, condition_string: str) -> "Condition":
        try:
            lhs, operator, rhs = condition_string.split()
            # TODO: consider enforcing aliases to avoid extra dots
            # Also consider using a different property accessor instead of a dot
            a, prop_a = (".".join(lhs.split(".")[:-1]), lhs.split(".")[-1])
            b, prop_b = (".".join(rhs.split(".")[:-1]), rhs.split(".")[-1])
            return cls(a, prop_a, b, prop_b, JoinOperator(operator))
        except ValueError as ve:
            raise InvalidConditionError(
                f"The condition '{condition_string}' was invalid. Must be of the form '<rule>.<metavar> <operator> <rule>.<metavar>'. {str(ve).capitalize()}"
            )


db = pw.SqliteDatabase(":memory:")


class BaseModel(pw.Model):  # type: ignore
    class Meta:
        database = db


def model_factory(model_name: str, columns: List[str]) -> Type[BaseModel]:
    """
    Dynamically create a database model with the specified column names.
    By default, all columns will be TextFields.
    Returns a model _class_, not a model _object_.
    """
    logger.debug(f"Creating model '{model_name}' with columns {columns}")
    return type(
        model_name,
        (BaseModel,),
        dict(
            [("raw", pw.BlobField())]
            + [(column, pw.TextField(null=True)) for column in columns]
        ),
    )


def evaluate_condition(
    A: BaseModel, property_a: str, B: BaseModel, property_b: str, operator: JoinOperator
) -> Any:
    """
    Apply the specified JoinOperator 'operator' on two models and
    the specified properties.

    The return value is the same as a 'peewee' expression, such as
    BlogPost.author == User.name.

    This is where you can add new JoinOperator functionality.
    """
    if operator == JoinOperator.EQUALS:
        return getattr(A, property_a) == getattr(B, property_b)
    elif operator == JoinOperator.NOT_EQUALS:
        return getattr(A, property_a) != getattr(B, property_b)
    elif operator == JoinOperator.SIMILAR_RIGHT:
        return getattr(A, property_a).contains(getattr(B, property_b))
    elif operator == JoinOperator.SIMILAR or operator == JoinOperator.SIMILAR_LEFT:
        return getattr(B, property_b).contains(getattr(A, property_a))

    raise NotImplementedError(f"The operator '{operator}' is not supported.")


def create_collection_set_from_conditions(conditions: List[Condition]) -> Set[str]:
    return set(
        chain(
            *[
                (condition.collection_a, condition.collection_b)
                for condition in conditions
            ]
        )
    )


def match_on_conditions(  # type: ignore
    model_map: Dict[str, Type[BaseModel]],
    aliases: Dict[str, str],
    conditions: List[Condition],
) -> Optional[pw.ModelSelect]:
    """
    Retrieve all the findings that satisfy the conditions.

    The return value is the same as a 'peewee' .select() expression, such as
    BlogPost.select().where(author="Author").
    """
    # get all collections
    collections = create_collection_set_from_conditions(conditions)
    try:
        collection_models = [
            model_map[aliases.get(collection, "")] for collection in collections
        ]
    except KeyError as ke:
        logger.warning(
            f"No model exists for this rule '{ke}' but a condition for '{ke}' is required. Cannot proceed with this join rule."
        )
        return []

    # join them together
    joined: ModelSelect = reduce(  # type: ignore
        lambda A, B: A.select().join(B, join_type=pw.JOIN.CROSS), collection_models  # type: ignore
    )

    # evaluate conjoined conditions
    condition_terms = []
    for condition in conditions:
        collection_a_real = aliases.get(condition.collection_a, condition.collection_a)
        collection_b_real = aliases.get(condition.collection_b, condition.collection_b)
        A = model_map[collection_a_real]
        B = model_map[collection_b_real]

        condition_terms.append(
            (A, condition.property_a, B, condition.property_b, condition.operator)
        )

    # Use the rhs of the final condition as the finding to return.
    # Without this, the return value is non-deterministic.
    last_condition_model: Type[BaseModel] = condition_terms[-1][2]
    query = (
        joined.select(last_condition_model.raw)
        .distinct()
        .where(
            *list(map(lambda terms: evaluate_condition(*terms), condition_terms))  # type: ignore
        )
    )
    logger.debug(query)
    return query


def create_config_map(semgrep_config_strings: List[str]) -> Dict[str, Rule]:
    """
    Create a mapping of Semgrep config strings to Rule objects.
    This will resolve the config strings into their Rule objects, as well.

    NOTE: this will only use the _first rule_ in the resolved config.
    TODO: support more than the first rule.
    """
    config = {}
    for config_string in semgrep_config_strings:
<<<<<<< HEAD
        resolved = ConfigResolver(get_project_url()).resolve_config(config_string)
=======
        resolved = ConfigPath(config_string).resolve_config()
>>>>>>> d8dfc73f
        # Some code-fu to get single rules
        config.update(
            {config_string: list(Config._validate(resolved)[0].values())[0][0]}
        )
    return config


def rename_metavars_in_place(
    semgrep_results: List[Dict[str, Any]],
    refs_lookup: Dict[str, Ref],
) -> None:
    """
    Rename metavariables in-place for all results in 'semgrep_results'.

    Why?
    Since 'join' rules only work on resolved configs at the moment,
    'renames' make it easier to work with metavariables.
    """
    for result in semgrep_results:
        metavars = result.get("extra", {}).get("metavars", {})
        renamed_metavars = {
            refs_lookup[result.get("check_id", "")].renames.get(
                metavar, metavar
            ): contents
            for metavar, contents in metavars.items()
        }
        result["extra"]["metavars"] = renamed_metavars


def create_model_map(
    semgrep_results: List[Dict[str, Any]]
) -> Dict[str, Type[BaseModel]]:
    """
    Dynamically create 'peewee' model classes directly from Semgrep results.
    The models are stored in a mapping where the key is the rule ID.
    The models themselves use the result metavariables as fields.

    The return value is a mapping from rule ID to its model class.
    """
    collections: Dict[str, List[Dict]] = group(
        semgrep_results, key=lambda item: item.get("check_id")
    )
    model_map: Dict[str, Type[BaseModel]] = {}
    for name, findings in collections.items():
        metavars = set()
        for finding in findings:
            metavars.update(finding.get("extra", {}).get("metavars", {}).keys())
        model_fields = ["path"] + list(metavars)
        model_class = model_factory(camel_case(name), model_fields)
        model_map[name] = model_class
    return model_map


def load_results_into_db(
    semgrep_results: List[Dict[str, Any]], model_map: Dict[str, Type[BaseModel]]
) -> None:
    """
    Populate the models in the database directly from Semgrep results.

    Returns nothing; this will load all data directly into the in-memory database.
    """
    collections = group(semgrep_results, key=lambda item: item.get("check_id"))
    for name, findings in collections.items():
        for finding in findings:
            model_map[name].create(
                path=finding.get("path"),
                raw=json.dumps(finding),
                **{
                    metavar: content.get("abstract_content").strip().strip("\"'")
                    for metavar, content in finding.get("extra", {})
                    .get("metavars", {})
                    .items()
                },
            )


def run_join_rule(
    join_rule: Dict[str, Any],
    targets: List[Path],
) -> Tuple[List[RuleMatch], List[SemgrepError]]:
    """
    Run a 'join' mode rule.

    Join rules are comprised of multiple Semgrep rules and a set
    of conditions which must be satisfied in order to return a result.
    These conditions are typically some comparison of metavariable contents
    from different rules.

    'join_rule' is a join rule definition in dictionary form. The required keys are
    {'id', 'mode', 'severity', 'message', 'join'}.

    'join' is dictionary with the required keys {'refs', 'on'}.

    'refs' is dictionary with the required key {'rule'}. 'rule' is identical to
    a Semgrep config string -- the same thing used on the command line. e.g.,
    `semgrep -f p/javascript.lang.security.rule` or `semgrep -f path/to/rule.yaml`.

    'refs' has optional keys {'renames', 'as'}. 'renames' is a list of objects
    with properties {'from', 'to'}. 'renames' are used to rename metavariables
    of the associated 'rule'. 'as' lets you alias the collection of rule results
    for use in the conditions, similar to a SQL alias. By default, collection names
    will be the rule ID.

    'on' is a list of strings of the form <collection>.<property> <operator> <collection>.<property>.
    These are the conditions which must be satisifed for this rule to report results.
    All conditions must be satisfied.

    See semgrep/tests/e2e/rules/join_rules/user-input-with-unescaped-extension.yaml
    for an example.
    """
    join_contents = join_rule.get("join", {})
    semgrep_config_strings = [ref.get("rule") for ref in join_contents.get("refs", [])]
    config_map = create_config_map(semgrep_config_strings)

    join_rule_refs: List[Ref] = [
        Ref(
            id=config_map[ref.get("rule")].id,
            renames={
                rename.get("from"): rename.get("to")
                for rename in ref.get("renames", [])
            },
            alias=ref.get("as"),
        )
        for ref in join_contents.get("refs", [])
    ]
    refs_lookup = {ref.id: ref for ref in join_rule_refs}
    alias_lookup = {ref.alias: ref.id for ref in join_rule_refs}

    try:
        conditions = [
            Condition.parse(condition_string)
            for condition_string in join_contents.get("on", [])
        ]
    except InvalidConditionError as e:
        return [], [e]

    # Run Semgrep
    with tempfile.NamedTemporaryFile() as rule_path:
        yaml.dump({"rules": [rule.raw for rule in config_map.values()]}, rule_path)
        rule_path.flush()
        output = semgrep.semgrep_main.invoke_semgrep(
            config=Path(rule_path.name),
            targets=targets,
            no_rewrite_rule_ids=True,
            optimizations="all",
        )

    assert isinstance(output, dict)  # placate mypy

    results = output.get("results", [])
    errors = output.get("errors", [])

    parsed_errors = []
    for error_dict in errors:
        try:
            """
            This is a hack to reconstitute errors after they've been
            JSONified as output. Subclasses of SemgrepError define the 'level'
            and 'code' as class properties, which means they aren't accepted
            as arguments when instantiated. 'type' is also added when errors are
            JSONified, and is just a string of the error class name. It's not used
            as an argument.
            All of these properties will be properly populated because it's using the
            class properties of the SemgrepError inferred by 'type'.
            """
            del error_dict["code"]
            del error_dict["level"]
            errortype = error_dict.get("type")
            del error_dict["type"]
            parsed_errors.append(
                ERROR_MAP[error_dict.get(errortype)].from_dict(error_dict)
            )
        except KeyError:
            logger.warning(
                f"Could not reconstitute Semgrep error: {error_dict}.\nSkipping processing of error"
            )
            continue

    # Small optimization: if there are no results for rules that
    # are used in a condition, there's no sense in continuing.
    collection_set_unaliased = {
        alias_lookup[collection]
        for collection in create_collection_set_from_conditions(conditions)
    }
    rule_ids = set(result.get("check_id") for result in results)
    if collection_set_unaliased - rule_ids:
        logger.debug(
            f"No results for {collection_set_unaliased - rule_ids} in join rule '{join_rule.get('id')}'."
        )
        return [], parsed_errors

    # Rename metavariables with user-defined renames.
    rename_metavars_in_place(results, refs_lookup)

    # Create a model map. This allows dynamically creating DB tables based
    # on Semgrep's results. There is one table for each rule ID.
    model_map = create_model_map(results)
    db.connect()
    db.create_tables(model_map.values())

    # Populate the model tables with real data from the Semgrep results.
    load_results_into_db(results, model_map)

    # Apply the conditions and only keep combinations
    # of findings that satisfy the conditions.
    matches = []
    matched_on_conditions = match_on_conditions(
        model_map,
        alias_lookup,
        [
            Condition.parse(condition_string)
            for condition_string in join_contents.get("on", [])
        ],
    )
    if matched_on_conditions:  # This is ugly, but makes mypy happy
        for match in matched_on_conditions:
            matches.append(json.loads(match.raw.decode("utf-8", errors="replace")))

    rule_matches = [
        RuleMatch(
            id=join_rule.get("id", match.get("check_id", "[empty]")),
            message=join_rule.get(
                "message", match.get("extra", {}).get("message", "[empty]")
            ),
            metadata=join_rule.get(
                "metadata", match.get("extra", {}).get("metadata", {})
            ),
            severity=RuleSeverity(
                join_rule.get(
                    "severity", match.get("severity", RuleSeverity.INFO.value)
                )
            ),
            path=Path(match.get("path", "[empty]")),
            start=CoreLocation.parse(match["start"]),
            end=CoreLocation.parse(match["end"]),
            extra=match.get("extra", {}),
            fix=None,
            fix_regex=None,
            lines_cache={},
        )
        for match in matches
    ]

    db.close()
    return rule_matches, parsed_errors<|MERGE_RESOLUTION|>--- conflicted
+++ resolved
@@ -21,11 +21,7 @@
 
 import semgrep.semgrep_main
 from semgrep.config_resolver import Config
-<<<<<<< HEAD
-from semgrep.config_resolver import ConfigResolver
-=======
 from semgrep.config_resolver import ConfigPath
->>>>>>> d8dfc73f
 from semgrep.constants import RuleSeverity
 from semgrep.error import ERROR_MAP
 from semgrep.error import FATAL_EXIT_CODE
@@ -229,11 +225,7 @@
     """
     config = {}
     for config_string in semgrep_config_strings:
-<<<<<<< HEAD
-        resolved = ConfigResolver(get_project_url()).resolve_config(config_string)
-=======
-        resolved = ConfigPath(config_string).resolve_config()
->>>>>>> d8dfc73f
+        resolved = ConfigPath(config_string, get_project_url()).resolve_config()
         # Some code-fu to get single rules
         config.update(
             {config_string: list(Config._validate(resolved)[0].values())[0][0]}
