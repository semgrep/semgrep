from typing import Dict
from typing import List
from typing import Mapping
from typing import Sequence
from typing import Set
from typing import Tuple

from semgrep.error import _UnknownExtensionError
from semgrep.error import _UnknownLanguageError
from semgrep.semgrep_types import FileExtension
from semgrep.semgrep_types import Language
from semgrep.semgrep_types import Language_util
from semgrep.semgrep_types import Shebang


# coupling: if you add a constant here, modify also ALL_EXTENSIONS below
# and you probably also need to update semgrep_types.py Language
# and Language_util classes.
# You may also have to regenerate some test snapshots with
# pipenv run pytest tests/e2e/test_rule_parser.py --snapshot-update
PYTHON_EXTENSIONS = [FileExtension(".py"), FileExtension(".pyi")]
JAVASCRIPT_EXTENSIONS = [FileExtension(".js"), FileExtension(".jsx")]
TYPESCRIPT_EXTENSIONS = [FileExtension(".ts"), FileExtension(".tsx")]
JAVA_EXTENSIONS = [FileExtension(".java")]
C_EXTENSIONS = [FileExtension(".c")]
GO_EXTENSIONS = [FileExtension(".go")]
RUBY_EXTENSIONS = [FileExtension(".rb")]
PHP_EXTENSIONS = [FileExtension(".php")]
HACK_EXTENSIONS = [FileExtension(".hack"), FileExtension(".hck")]
LUA_EXTENSIONS = [FileExtension(".lua")]
CSHARP_EXTENSIONS = [FileExtension(".cs")]
RUST_EXTENSIONS = [FileExtension(".rs")]
KOTLIN_EXTENSIONS = [FileExtension(".kt"), FileExtension(".kts"), FileExtension(".ktm")]
YAML_EXTENSIONS = [FileExtension(".yaml"), FileExtension(".yml")]
ML_EXTENSIONS = [FileExtension(".mli"), FileExtension(".ml")]
JSON_EXTENSIONS = [FileExtension(".json")]
SCALA_EXTENSIONS = [FileExtension(".scala")]
VUE_EXTENSIONS = [FileExtension(".vue")]
HTML_EXTENSIONS = [FileExtension(".html"), FileExtension(".html")]
HCL_EXTENSIONS = [FileExtension(".tf")]
BASH_EXTENSIONS = [FileExtension(".bash"), FileExtension(".sh")]

# This is used to determine the set of files with known extensions,
# i.e. those for which we have a proper parser.
ALL_EXTENSIONS = (
    PYTHON_EXTENSIONS
    + JAVASCRIPT_EXTENSIONS
    + TYPESCRIPT_EXTENSIONS
    + JAVA_EXTENSIONS
    + C_EXTENSIONS
    + GO_EXTENSIONS
    + RUBY_EXTENSIONS
    + HACK_EXTENSIONS
    + ML_EXTENSIONS
    + JSON_EXTENSIONS
    + RUST_EXTENSIONS
    + KOTLIN_EXTENSIONS
    + YAML_EXTENSIONS
    + SCALA_EXTENSIONS
    + VUE_EXTENSIONS
    + HTML_EXTENSIONS
    + HCL_EXTENSIONS
    + BASH_EXTENSIONS
)

# This is used to select the files suitable for spacegrep, which is
# all of them. It is spacegrep itself that will detect and ignore binary
# files.
GENERIC_EXTENSIONS = [FileExtension("")]

<<<<<<< HEAD
NO_SHEBANGS: Set[Shebang] = set()

# cf. semgrep-core/src/core/Guess_lang.ml
_LANGS_TO_EXTS: Mapping[Language, Tuple[Sequence[FileExtension], Set[Shebang]]] = {
    Language.PYTHON: (PYTHON_EXTENSIONS, {"python", "python2", "python3"}),
    Language.PYTHON2: (PYTHON_EXTENSIONS, {"python", "python2"}),
    Language.PYTHON3: (PYTHON_EXTENSIONS, {"python", "python3"}),
    Language.JAVASCRIPT: (JAVASCRIPT_EXTENSIONS, {"node", "js", "nodejs"}),
    Language.TYPESCRIPT: (TYPESCRIPT_EXTENSIONS, {"ts-node"}),
    Language.JAVA: (JAVA_EXTENSIONS, NO_SHEBANGS),
    Language.C: (C_EXTENSIONS, NO_SHEBANGS),
    Language.GO: (GO_EXTENSIONS, NO_SHEBANGS),
    Language.ML: (ML_EXTENSIONS, NO_SHEBANGS),
    Language.RUBY: (RUBY_EXTENSIONS, {"ruby"}),
    Language.PHP: (PHP_EXTENSIONS, {"php"}),
    Language.HACK: (HACK_EXTENSIONS, {"hhvm"}),
    Language.JSON: (JSON_EXTENSIONS, NO_SHEBANGS),
    Language.LUA: (LUA_EXTENSIONS, {"lua"}),
    Language.CSHARP: (CSHARP_EXTENSIONS, NO_SHEBANGS),
    Language.RUST: (RUST_EXTENSIONS, {"run-cargo-script"}),
    Language.KOTLIN: (KOTLIN_EXTENSIONS, NO_SHEBANGS),
    Language.YAML: (YAML_EXTENSIONS, NO_SHEBANGS),
    Language.REGEX: (GENERIC_EXTENSIONS, NO_SHEBANGS),
    Language.GENERIC: (GENERIC_EXTENSIONS, NO_SHEBANGS),
    Language.SCALA: (SCALA_EXTENSIONS, {"scala"}),
    Language.VUE: (VUE_EXTENSIONS, NO_SHEBANGS),
    Language.HTML: (HTML_EXTENSIONS, NO_SHEBANGS),
    Language.HCL: (HCL_EXTENSIONS, NO_SHEBANGS),
=======
_LANGS_TO_EXTS: Dict[Language, List[FileExtension]] = {
    Language.PYTHON: PYTHON_EXTENSIONS,
    Language.PYTHON2: PYTHON_EXTENSIONS,
    Language.PYTHON3: PYTHON_EXTENSIONS,
    Language.JAVASCRIPT: JAVASCRIPT_EXTENSIONS,
    Language.TYPESCRIPT: TYPESCRIPT_EXTENSIONS,
    Language.JAVA: JAVA_EXTENSIONS,
    Language.C: C_EXTENSIONS,
    Language.GO: GO_EXTENSIONS,
    Language.ML: ML_EXTENSIONS,
    Language.RUBY: RUBY_EXTENSIONS,
    Language.PHP: PHP_EXTENSIONS,
    Language.HACK: HACK_EXTENSIONS,
    Language.JSON: JSON_EXTENSIONS,
    Language.LUA: LUA_EXTENSIONS,
    Language.CSHARP: CSHARP_EXTENSIONS,
    Language.RUST: RUST_EXTENSIONS,
    Language.KOTLIN: KOTLIN_EXTENSIONS,
    Language.YAML: YAML_EXTENSIONS,
    Language.REGEX: GENERIC_EXTENSIONS,
    Language.GENERIC: GENERIC_EXTENSIONS,
    Language.SCALA: SCALA_EXTENSIONS,
    Language.VUE: VUE_EXTENSIONS,
    Language.HTML: HTML_EXTENSIONS,
    Language.HCL: HCL_EXTENSIONS,
    Language.BASH: BASH_EXTENSIONS,
>>>>>>> fefdada8
}


def all_supported_languages() -> List[str]:
    """
    We want the list of languages to be deterministic, so sort it
    """
    return Language_util.all_language_strs()


# create a dictionary for fast lookup and reverse lookup
_EXTS_TO_LANG: Dict[FileExtension, Language] = {}
for language in _LANGS_TO_EXTS.keys():
    for extension in _LANGS_TO_EXTS[language][0]:
        # When there are multiple languages for an extension,
        # take the first one
        if not extension in _EXTS_TO_LANG:
            _EXTS_TO_LANG[extension] = language


def ext_to_lang(ext: FileExtension) -> Language:
    langs = _EXTS_TO_LANG.get(ext)
    if langs is None:
        raise _UnknownExtensionError(f"Unsupported extension: {ext}")
    return langs


def lang_to_exts_and_shebangs(
    language: Language,
) -> Tuple[Sequence[FileExtension], Set[Shebang]]:
    """
    Convert language to expected file extensions

    If language is not a supported semgrep language then
    raises _UnknownLanguageError
    """
    extensions = _LANGS_TO_EXTS.get(language)
    if extensions is None:
        raise _UnknownLanguageError(f"Unsupported Language: {language}")
    return extensions<|MERGE_RESOLUTION|>--- conflicted
+++ resolved
@@ -68,7 +68,6 @@
 # files.
 GENERIC_EXTENSIONS = [FileExtension("")]
 
-<<<<<<< HEAD
 NO_SHEBANGS: Set[Shebang] = set()
 
 # cf. semgrep-core/src/core/Guess_lang.ml
@@ -97,34 +96,7 @@
     Language.VUE: (VUE_EXTENSIONS, NO_SHEBANGS),
     Language.HTML: (HTML_EXTENSIONS, NO_SHEBANGS),
     Language.HCL: (HCL_EXTENSIONS, NO_SHEBANGS),
-=======
-_LANGS_TO_EXTS: Dict[Language, List[FileExtension]] = {
-    Language.PYTHON: PYTHON_EXTENSIONS,
-    Language.PYTHON2: PYTHON_EXTENSIONS,
-    Language.PYTHON3: PYTHON_EXTENSIONS,
-    Language.JAVASCRIPT: JAVASCRIPT_EXTENSIONS,
-    Language.TYPESCRIPT: TYPESCRIPT_EXTENSIONS,
-    Language.JAVA: JAVA_EXTENSIONS,
-    Language.C: C_EXTENSIONS,
-    Language.GO: GO_EXTENSIONS,
-    Language.ML: ML_EXTENSIONS,
-    Language.RUBY: RUBY_EXTENSIONS,
-    Language.PHP: PHP_EXTENSIONS,
-    Language.HACK: HACK_EXTENSIONS,
-    Language.JSON: JSON_EXTENSIONS,
-    Language.LUA: LUA_EXTENSIONS,
-    Language.CSHARP: CSHARP_EXTENSIONS,
-    Language.RUST: RUST_EXTENSIONS,
-    Language.KOTLIN: KOTLIN_EXTENSIONS,
-    Language.YAML: YAML_EXTENSIONS,
-    Language.REGEX: GENERIC_EXTENSIONS,
-    Language.GENERIC: GENERIC_EXTENSIONS,
-    Language.SCALA: SCALA_EXTENSIONS,
-    Language.VUE: VUE_EXTENSIONS,
-    Language.HTML: HTML_EXTENSIONS,
-    Language.HCL: HCL_EXTENSIONS,
-    Language.BASH: BASH_EXTENSIONS,
->>>>>>> fefdada8
+    Language.BASH: (BASH_EXTENSIONS, NO_SHEBANGS),
 }
 
 
