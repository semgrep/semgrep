--- conflicted
+++ resolved
@@ -1,12 +1,9 @@
 import itertools
 import re
 import sys
-<<<<<<< HEAD
 import threading
 import time
-=======
 import typing
->>>>>>> 0c50d0bd
 from typing import Any
 from typing import Callable
 from typing import Iterable
@@ -90,7 +87,6 @@
     return list(filter(pred, i1)), list(itertools.filterfalse(pred, i2))
 
 
-<<<<<<< HEAD
 class StoppableProgressWriter(threading.Thread):
     # cf. https://code.activestate.com/recipes/535141-console-progress-dots-using-threads-and-a-context-/
 
@@ -122,7 +118,8 @@
             self.stream.write(self.indicator)
             self.stream.flush()
             time.sleep(self.interval)
-=======
+
+
 def with_color(color: str, text: str, bold: bool = False) -> str:
     """
     Wrap text in color & reset
@@ -131,5 +128,4 @@
     if bold:
         color = color + "\033[1m"
         reset += "\033[0m"
-    return f"{color}{text}{reset}"
->>>>>>> 0c50d0bd
+    return f"{color}{text}{reset}"