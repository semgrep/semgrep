"""
For each directory containing YAML rules, run those rules on the file in the same directory with the same name but different extension.
E.g. eqeq.yaml runs on eqeq.py.
Validate that the output is annotated in the source file with by looking for a comment like:

 ```
 # ruleid:eqeq-is-bad
 ```
 On the preceeding line.

 """
import collections
import functools
import json
import multiprocessing
import os
import sys
import tarfile
from itertools import product
from pathlib import Path
from typing import Any
from typing import Dict
from typing import List
from typing import Mapping
from typing import Optional
from typing import Sequence
from typing import Set
from typing import Tuple

from semgrep.constants import BREAK_LINE
from semgrep.semgrep_main import invoke_semgrep
from semgrep.util import is_config_suffix
from semgrep.util import is_config_test_suffix
from semgrep.util import partition
from semgrep.verbose_logging import getLogger

logger = getLogger(__name__)

SAVE_TEST_OUTPUT_JSON = "semgrep_runs_output.json"
SAVE_TEST_OUTPUT_TAR = "semgrep_runs_output.tar.gz"

COMMENT_SYNTAXES = (("#", "\n"), ("//", "\n"), ("<!--", "-->"), ("(*", "*)"))
SPACE_OR_NO_SPACE = ("", " ")
TODORULEID = "todoruleid"
RULEID = "ruleid"
TODOOK = "todook"
OK = "ok"

EXIT_FAILURE = 1


def _remove_ending_comments(rule: str) -> str:
    for _, end in COMMENT_SYNTAXES:
        rule = rule.strip() if end == "\n" else rule.strip().replace(end, "")
    return rule


def normalize_rule_ids(line: str) -> Set[str]:
    """
    given a line like `     # ruleid:foobar`
    or `      // ruleid:foobar`
    return `foobar`
    """
    _, rules_text = line.strip().split(":")
    rules_text = rules_text.strip()
    rules = rules_text.split(",")
    # remove comment ends for non-newline comment syntaxes
    rules_clean = map(lambda rule: _remove_ending_comments(rule), rules)
    return set(filter(None, [rule.strip() for rule in rules_clean]))


def compute_confusion_matrix(
    reported: Set[Any], expected: Set[Any], oked: Set[Any]
) -> Tuple[int, int, int, int]:
    true_positives = len(expected.intersection(reported))
    false_positives = len(reported - expected)
    true_negatives = len(oked)
    false_negatives = len(expected - reported)

    return (true_positives, true_negatives, false_positives, false_negatives)


def _test_compute_confusion_matrix() -> None:
    tp, tn, fp, fn = compute_confusion_matrix(set([1, 2, 3, 4]), set([1]), set())
    assert tp == 1
    assert tn == 0
    assert fp == 3
    assert fn == 0

    tp, tn, fp, fn = compute_confusion_matrix(
        set([1, 2, 3, 4]), set([1, 2, 3, 4]), set([1])
    )
    assert tp == 4
    assert tn == 1
    assert fp == 0
    assert fn == 0

    tp, tn, fp, fn = compute_confusion_matrix(
        set([2, 3]), set([1, 2, 3, 4]), set([7, 8])
    )
    assert tp == 2
    assert tn == 2
    assert fp == 0
    assert fn == 2


def _annotations(annotation: str) -> Set[str]:
    # returns something like: {"#ruleid:", "# ruleid:", "//ruleid:", ...}
    return {
        f"{comment_syntax[0]}{space}{annotation}"
        for comment_syntax, space in product(COMMENT_SYNTAXES, SPACE_OR_NO_SPACE)
    }


def line_has_todo_rule(line: str) -> bool:
    todo_rule_annotations = _annotations(TODORULEID)
    return any(annotation in line for annotation in todo_rule_annotations)


def line_has_rule(line: str) -> bool:
    rule_annotations = _annotations(RULEID)
    return any(annotation in line for annotation in rule_annotations)


def line_has_ok(line: str) -> bool:
    rule_annotations = _annotations(OK)
    return any(annotation in line for annotation in rule_annotations)


def line_has_todo_ok(line: str) -> bool:
    rule_annotations = _annotations(TODOOK)
    return any(annotation in line for annotation in rule_annotations)


def score_output_json(
    json_out: Dict[str, Any], test_files: List[Path], ignore_todo: bool
) -> Tuple[Dict[str, List[int]], Dict[str, Dict[str, Any]], int]:
    ruleid_lines: Dict[str, Dict[str, List[int]]] = collections.defaultdict(
        lambda: collections.defaultdict(list)
    )
    ok_lines: Dict[str, Dict[str, List[int]]] = collections.defaultdict(
        lambda: collections.defaultdict(list)
    )
    reported_lines: Dict[str, Dict[str, List[int]]] = collections.defaultdict(
        lambda: collections.defaultdict(list)
    )
    todo_ok_lines: Dict[str, Dict[str, List[int]]] = collections.defaultdict(
        lambda: collections.defaultdict(list)
    )
    score_by_checkid: Dict[str, List[int]] = collections.defaultdict(
        lambda: [0, 0, 0, 0]
    )
    matches_by_check_id: Dict[str, Dict[str, Any]] = collections.defaultdict(dict)
    num_todo = 0

    for test_file in test_files:
        test_file_resolved = str(test_file.resolve())
        all_lines = test_file.read_text().split("\n")
        for i, line in enumerate(all_lines):
            # +1 because we are 0 based and semgrep output is not, plus skip the comment line
            effective_line_num = i + 2

            rule_in_line = line_has_rule(line)
            ok_in_line = line_has_ok(line)
            todo_rule_in_line = line_has_todo_rule(line)
            todo_ok_in_line = line_has_todo_ok(line)
            num_todo += int(todo_rule_in_line) + int(todo_ok_in_line)

            try:
                if (not ignore_todo and todo_rule_in_line) or rule_in_line:
                    rule_ids = normalize_rule_ids(line)
                    for rule_id in rule_ids:
                        ruleid_lines[test_file_resolved][rule_id].append(
                            effective_line_num
                        )
                if (not ignore_todo and todo_rule_in_line) or ok_in_line:
                    rule_ids = normalize_rule_ids(line)
                    for rule_id in rule_ids:
                        ok_lines[test_file_resolved][rule_id].append(effective_line_num)
                if ignore_todo and todo_ok_in_line:
                    rule_ids = normalize_rule_ids(line)
                    for rule_id in rule_ids:
                        todo_ok_lines[test_file_resolved][rule_id].append(
                            effective_line_num
                        )
            except ValueError:  # comment looked like a test annotation but couldn't parse
                logger.warning(
                    f"Could not parse {line} as a test annotation in file {test_file_resolved}. Skipping this line"
                )
                continue

    for result in json_out["results"]:
        path = str(Path(result["path"]).resolve())
        check_id = result["check_id"]
        start_line = int(result["start"]["line"])
        reported_lines[path][check_id].append(start_line)

    test_lines: Dict[str, Set] = collections.defaultdict(set)
    for lines in [ruleid_lines, ok_lines]:
        for file_path, test_annotations in lines.items():
            test_lines[file_path].update(test_annotations.keys())

    rule_id_mismatch = False
    if reported_lines:
        for file_path, test_ids in test_lines.items():
            reported_ids = set(reported_lines[file_path].keys())
            if test_ids.symmetric_difference(reported_ids):
                logger.error(
                    f"found rule id mismatch - file={file_path} results={reported_ids} expected={test_ids}"
                )
                rule_id_mismatch = True

    if rule_id_mismatch:
        logger.error("failing due to rule id mismatch")
        sys.exit(EXIT_FAILURE)

    def join_keys(a: Dict[str, Any], b: Dict[str, Any]) -> Set[str]:
        return set(a.keys()).union(set(b.keys()))

    false_positive_lines = False
    for file_path in join_keys(ruleid_lines, reported_lines):
        for check_id in join_keys(ruleid_lines[file_path], reported_lines[file_path]):
            all_reported = set(reported_lines[file_path][check_id])
            expected = set(ruleid_lines[file_path][check_id])
            oked = set(ok_lines[file_path][check_id])
            todo_oked = set(todo_ok_lines[file_path][check_id])

            reported_oked_lines = oked.intersection(all_reported)
            if reported_oked_lines:
                logger.error(
                    f"found false positives on ok'ed lines - file={file_path} fps={reported_oked_lines}"
                )
                false_positive_lines = True

            reported = all_reported - todo_oked

            new_cm = compute_confusion_matrix(reported, expected, oked)
            matches_by_check_id[check_id][file_path] = {
                "expected_lines": sorted(expected),
                "reported_lines": sorted(reported),
            }
            old_cm = score_by_checkid[check_id]
            score_by_checkid[check_id] = [
                old_cm[i] + new_cm[i] for i in range(len(new_cm))
            ]

    if false_positive_lines:
        logger.error("failing due to false positives")
        sys.exit(EXIT_FAILURE)

    return (score_by_checkid, matches_by_check_id, num_todo)


def generate_confusion_string(check_results: Mapping[str, Any]) -> str:
    confusion_tp = f"TP: {check_results['tp']}"
    confusion_tn = f"TN: {check_results['tn']}"
    confusion_fp = f"FP: {check_results['fp']}"
    confusion_fn = f"FN: {check_results['fn']}"
    return f"{confusion_tp} {confusion_tn} {confusion_fp} {confusion_fn}"


def generate_check_output_line(check_id: str, check_results: Mapping[str, Any]) -> str:
    status = "✔" if check_results["passed"] else "✖"
    return f"\t{status} {check_id.ljust(60)} {generate_confusion_string(check_results)}"


def generate_matches_line(check_results: Mapping[str, Any]) -> str:
    def _generate_line(test_file: Any, matches: Mapping[str, Any]) -> str:
        test = f"test: {test_file}"
        expected = f"expected lines: {matches['expected_lines']}"
        reported = f"reported lines: {matches['reported_lines']}"
        return f"{test}, {expected}, {reported}"

    return "\t" + "\t\n".join(
        _generate_line(test_file, matches)
        for test_file, matches in check_results["matches"].items()
    )


def invoke_semgrep_multi(
    config: Path, targets: List[Path], **kwargs: Any
) -> Tuple[Path, Optional[Exception], Any]:
    try:
        output = invoke_semgrep(config, targets, **kwargs)
    except Exception as error:
        return (config, error, {})
    else:
        return (config, None, output)


def relatively_eq(parent1: Path, child1: Path, parent2: Path, child2: Path) -> bool:
    def remove_all_suffixes(p: Path) -> Path:
        result = p.with_suffix("")
        while result != result.with_suffix(""):
            result = result.with_suffix("")
        return result

    rel1 = (
        remove_all_suffixes(child1.relative_to(parent1))
        if child1 != parent1
        else remove_all_suffixes(child1)
    )
    rel2 = (
        remove_all_suffixes(child2.relative_to(parent2))
        if child2 != parent2
        else remove_all_suffixes(child2)
    )
    return rel1 == rel2


def get_config_filenames(original_config: Path) -> List[Path]:
    configs = list(original_config.rglob("*"))
    # this is the case if the config passed is a file
    if os.path.isfile(original_config):
        configs = [original_config]
    return [
        config
        for config in configs
        if is_config_suffix(config)
        and not config.name.startswith(".")
        and not config.parent.name.startswith(".")
    ]


def get_config_test_filenames(
    original_config: Path, configs: List[Path], original_target: Path
) -> Dict[Path, List[Path]]:
    targets = list(original_target.rglob("*"))
    # this is the case if the target passed is a file
    if os.path.isfile(original_target):
        targets = [original_target]

    def target_matches_config(target: Path, config: Path) -> bool:
        correct_suffix = is_config_test_suffix(target) or not is_config_suffix(target)
        return (
            relatively_eq(original_target, target, original_config, config)
            and target.is_file()
            and correct_suffix
        )

    return {
        config: [target for target in targets if target_matches_config(target, config)]
        for config in configs
    }


def generate_file_pairs(
    *,
    target: Path,
    config: Path,
    ignore_todo: bool,
    strict: bool,
    json_output: bool,
    save_test_output_tar: bool = True,
    optimizations: str = "none",
) -> None:
    config_filenames = get_config_filenames(config)
    config_test_filenames = get_config_test_filenames(config, config_filenames, target)
    config_with_tests, config_without_tests = partition(
        lambda c: c[1], config_test_filenames.items()
    )
    config_missing_tests_output = [str(c[0]) for c in config_without_tests]

    invoke_semgrep_fn = functools.partial(
        invoke_semgrep_multi,
        no_git_ignore=True,
        no_rewrite_rule_ids=True,
        strict=strict,
        optimizations=optimizations,
    )
    with multiprocessing.Pool(multiprocessing.cpu_count()) as pool:
        results = pool.starmap(invoke_semgrep_fn, config_with_tests)

    config_with_errors, config_without_errors = partition(lambda r: r[1], results)
    config_with_errors_output = [
        {"filename": str(filename), "error": str(error), "output": output}
        for filename, error, output in config_with_errors
    ]

    tested = {
        filename: score_output_json(
            output, config_test_filenames[filename], ignore_todo
        )
        for filename, _, output in config_without_errors
    }

    results_output: Mapping[str, Mapping[str, Any]] = {
        str(filename): {
            "todo": todo,
            "checks": {
                check_id: {
                    "tp": tp,
                    "tn": tn,
                    "fp": fp,
                    "fn": fn,
                    "passed": (fp == 0) and (fn == 0),
                    "matches": matches[check_id],
                }
                for check_id, (tp, tn, fp, fn) in output.items()
            },
        }
        for filename, (output, matches, todo) in tested.items()
    }

    output = {
        "config_missing_tests": config_missing_tests_output,
        "config_with_errors": config_with_errors_output,
        "results": results_output,
    }

    strict_error = bool(config_with_errors_output) and strict
    any_failures = any(
        not check_results["passed"]
        for file_results in results_output.values()
        for check_results in file_results["checks"].values()
    )
    exit_code = int(strict_error or any_failures)

    if json_output:
        print(json.dumps(output, indent=4, separators=(",", ": ")))
        sys.exit(exit_code)

    # save the results to json file and tar the file to upload as github artifact.
    if save_test_output_tar:
        list_to_output = []
        with open(SAVE_TEST_OUTPUT_JSON, "w") as f:
            for tup in results:
                true_result = tup[2]
                list_to_output.append(true_result)
            f.write(json.dumps(list_to_output, indent=4, separators=(",", ":")))

        with tarfile.open(SAVE_TEST_OUTPUT_TAR, "w:gz") as tar:
            tar.add(SAVE_TEST_OUTPUT_JSON)

    if config_missing_tests_output:
        print("The following config files are missing tests:")
        print("\t" + "\n\t".join(config_missing_tests_output))

    if config_with_errors_output:
        print("The following config files produced errors:")
        print(
            "\t"
            + "\n\t".join(
                f"{c['filename']}: {c['error']}" for c in config_with_errors_output
            )
        )

    # Place failed and TODO tests at the bottom for higher visibility
    passed_results_first = collections.OrderedDict(
        sorted(
            results_output.items(),
            key=lambda t: any(
                not c["passed"] or t[1]["todo"] for c in t[1]["checks"].values()
            ),
        )
    )

    print(f"{len(tested)} yaml files tested")
    print("check id scoring:")
    print(BREAK_LINE)

    totals: Dict[str, Any] = collections.defaultdict(int)

    for filename, rr in passed_results_first.items():
        print(f"(TODO: {rr['todo']}) {filename}")
        for check_id, check_results in sorted(rr["checks"].items()):
            print(generate_check_output_line(check_id, check_results))
            if not check_results["passed"]:
                print(generate_matches_line(check_results))
            for confusion in ["tp", "tn", "fp", "fn"]:
                totals[confusion] += check_results[confusion]

    print(BREAK_LINE)
    print(f"final confusion matrix: {generate_confusion_string(totals)}")
    print(BREAK_LINE)

    sys.exit(exit_code)


def test_main(
    *,
    target: Sequence[str],
    config: Optional[Sequence[str]],
    test_ignore_todo: bool,
    strict: bool,
    json: bool,
    save_test_output_tar: bool,
    optimizations: str,
) -> None:
    _test_compute_confusion_matrix()

<<<<<<< HEAD
    if len(args.target) > 2:
        raise Exception(
            "only one target directory or one file target pair allowed for tests"
        )
    elif len(args.target) == 1:
        target = Path(args.target[0])
=======
    if len(target) != 1:
        raise Exception("only one target directory allowed for tests")
    target_path = Path(target[0])
>>>>>>> 5162b5f5

    if config:
        if len(config) != 1:
            raise Exception("only one config directory allowed for tests")
        config_path = Path(config[0])
    else:
        config_path = target_path

    generate_file_pairs(
        target=target_path,
        config=config_path,
        ignore_todo=test_ignore_todo,
        strict=strict,
        json_output=json,
        save_test_output_tar=save_test_output_tar,
        optimizations=optimizations,
    )<|MERGE_RESOLUTION|>--- conflicted
+++ resolved
@@ -489,18 +489,12 @@
 ) -> None:
     _test_compute_confusion_matrix()
 
-<<<<<<< HEAD
     if len(args.target) > 2:
         raise Exception(
             "only one target directory or one file target pair allowed for tests"
         )
     elif len(args.target) == 1:
         target = Path(args.target[0])
-=======
-    if len(target) != 1:
-        raise Exception("only one target directory allowed for tests")
-    target_path = Path(target[0])
->>>>>>> 5162b5f5
 
     if config:
         if len(config) != 1:
