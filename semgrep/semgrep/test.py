"""
For each directory containing YAML rules, run those rules on the file in the same directory with the same name but different extension.
E.g. eqeq.yaml runs on eqeq.py.
Validate that the output is annotated in the source file with by looking for a comment like:

 ```
 # ruleid:eqeq-is-bad
 ```
 On the preceeding line.

 """
import collections
import difflib
import filecmp
import functools
import json
import multiprocessing
import os
from ruamel.yaml import YAML
import shutil
import sys
import tarfile
from itertools import product
from pathlib import Path
import tempfile
from typing import Any
from typing import Dict
from typing import List
from typing import Mapping
from typing import Optional
from typing import Sequence
from typing import Set
from typing import Tuple
import uuid

from boltons.iterutils import partition

from semgrep.constants import BREAK_LINE
from semgrep.semgrep_main import invoke_semgrep
from semgrep.util import is_config_suffix
from semgrep.util import is_config_test_suffix
<<<<<<< HEAD
from semgrep.util import is_config_fixtest_suffix
from semgrep.util import final_suffix_matches
from semgrep.util import partition
=======
>>>>>>> 8c49ff23
from semgrep.verbose_logging import getLogger

logger = getLogger(__name__)

SAVE_TEST_OUTPUT_JSON = "semgrep_runs_output.json"
SAVE_TEST_OUTPUT_TAR = "semgrep_runs_output.tar.gz"

COMMENT_SYNTAXES = (("#", "\n"), ("//", "\n"), ("<!--", "-->"), ("(*", "*)"))
SPACE_OR_NO_SPACE = ("", " ")
TODORULEID = "todoruleid"
RULEID = "ruleid"
TODOOK = "todook"
OK = "ok"

EXIT_FAILURE = 2


def _remove_ending_comments(rule: str) -> str:
    for _, end in COMMENT_SYNTAXES:
        rule = rule.strip() if end == "\n" else rule.strip().replace(end, "")
    return rule


def normalize_rule_ids(line: str) -> Set[str]:
    """
    given a line like `     # ruleid:foobar`
    or `      // ruleid:foobar`
    return `foobar`
    """
    _, rules_text = line.strip().split(":")
    rules_text = rules_text.strip()
    rules = rules_text.split(",")
    # remove comment ends for non-newline comment syntaxes
    rules_clean = map(lambda rule: _remove_ending_comments(rule), rules)
    return set(filter(None, [rule.strip() for rule in rules_clean]))


def _annotations(annotation: str) -> Set[str]:
    # returns something like: {"#ruleid:", "# ruleid:", "//ruleid:", ...}
    return {
        f"{comment_syntax[0]}{space}{annotation}"
        for comment_syntax, space in product(COMMENT_SYNTAXES, SPACE_OR_NO_SPACE)
    }


def line_has_todo_rule(line: str) -> bool:
    todo_rule_annotations = _annotations(TODORULEID)
    return any(annotation in line for annotation in todo_rule_annotations)


def line_has_rule(line: str) -> bool:
    rule_annotations = _annotations(RULEID)
    return any(annotation in line for annotation in rule_annotations)


def line_has_ok(line: str) -> bool:
    rule_annotations = _annotations(OK)
    return any(annotation in line for annotation in rule_annotations)


def line_has_todo_ok(line: str) -> bool:
    rule_annotations = _annotations(TODOOK)
    return any(annotation in line for annotation in rule_annotations)


def _add_line_to_dict_of_ruleids(
    rule_ids: Set[str],
    line_dict: Dict[str, Dict[str, List[int]]],
    effective_line_num: int,
    test_file_resolved: str,
) -> None:
    """
    given that 'todoruleid' or 'todook' or 'ok' or 'todo' are detected, add the line number
    flagged to the appropriate dictionary.
    """
    for rule_id in rule_ids:
        line_dict[test_file_resolved][rule_id].append(effective_line_num)


def check_rule_id_mismatch(
    reported_lines: Dict[str, Dict[str, List[int]]], test_lines: Dict[str, Set]
) -> None:
    """
    checks whether there exists a #ruleid: <rule name> annotation where a rule matching <rule name> doesn't exist.
    leads to exit of 1 if there does exist such an occurence.
    """
    rule_id_mismatch = False
    if reported_lines:
        for file_path, test_ids in test_lines.items():
            reported_ids = set(reported_lines[file_path].keys())
            if test_ids.symmetric_difference(reported_ids):
                test_id_no_reported_ids = test_ids - reported_ids
                logger.error(
                    f"Found rule id mismatch - file={file_path} 'ruleid' annotation with no YAML rule={test_id_no_reported_ids}"
                )
                rule_id_mismatch = True

    if rule_id_mismatch:
        logger.error(
            "Failing due to rule id mismatch. There is a test denoted with 'ruleid: <rule name>' where the rule name does not exist or is not expected in the test file."
        )
        sys.exit(EXIT_FAILURE)


def get_expected_and_reported_lines(
    json_out: Dict[str, Any], test_files: List[Path]
) -> Dict[str, Dict[str, Any]]:
    """
    Collects the expected lines (which are the lines annotated with '#ruleid')
    and the reported lines (which are the lines that the run of semgrep flagged on)
    Returns the 'matches' dictionary, which maps check_ids -> file_paths involved -> expected
    and reported line lists.

    Note: we need matches to map check_ids -> file paths because some rule_ids have two
    distinct test files (notably, for rules that work on both tsx and jsx)
    """
    ruleid_lines: Dict[str, Dict[str, List[int]]] = collections.defaultdict(
        lambda: collections.defaultdict(list)
    )
    ok_lines: Dict[str, Dict[str, List[int]]] = collections.defaultdict(
        lambda: collections.defaultdict(list)
    )
    reported_lines: Dict[str, Dict[str, List[int]]] = collections.defaultdict(
        lambda: collections.defaultdict(list)
    )
    todo_ok_lines: Dict[str, Dict[str, List[int]]] = collections.defaultdict(
        lambda: collections.defaultdict(list)
    )
    todo_ruleid_lines: Dict[str, Dict[str, List[int]]] = collections.defaultdict(
        lambda: collections.defaultdict(list)
    )

    matches_by_check_id: Dict[str, Dict[str, Any]] = collections.defaultdict(dict)

    for test_file in test_files:
        test_file_resolved = str(test_file.resolve())
        all_lines = test_file.read_text().split("\n")
        for i, line in enumerate(all_lines):
            # +1 because we are 0 based and semgrep output is not, plus skip the comment line
            effective_line_num = i + 2

            rule_in_line = line_has_rule(line)
            ok_in_line = line_has_ok(line)
            todo_rule_in_line = line_has_todo_rule(line)
            todo_ok_in_line = line_has_todo_ok(line)

            has_parseable_rule_id = (
                rule_in_line or todo_rule_in_line or ok_in_line or todo_ok_in_line
            ) and ":" in line

            try:
                if not has_parseable_rule_id:
                    continue
                rule_ids = normalize_rule_ids(line)
                if todo_rule_in_line or rule_in_line:
                    _add_line_to_dict_of_ruleids(
                        rule_ids, ruleid_lines, effective_line_num, test_file_resolved
                    )
                if todo_rule_in_line or ok_in_line:
                    _add_line_to_dict_of_ruleids(
                        rule_ids, ok_lines, effective_line_num, test_file_resolved
                    )
                if todo_ok_in_line:
                    _add_line_to_dict_of_ruleids(
                        rule_ids, todo_ok_lines, effective_line_num, test_file_resolved
                    )
                if todo_rule_in_line:
                    _add_line_to_dict_of_ruleids(
                        rule_ids,
                        todo_ruleid_lines,
                        effective_line_num,
                        test_file_resolved,
                    )
            except ValueError:  # comment looked like a test annotation but couldn't parse
                logger.warning(
                    f"Could not parse {line} as a test annotation in file {test_file_resolved}. Skipping this line"
                )
                continue

    for result in json_out["results"]:
        path = str(Path(result["path"]).resolve())
        check_id = result["check_id"]
        start_line = int(result["start"]["line"])
        reported_lines[path][check_id].append(start_line)

    test_lines: Dict[str, Set] = collections.defaultdict(set)
    for lines in [ruleid_lines, ok_lines]:
        for file_path, test_annotations in lines.items():
            test_lines[file_path].update(test_annotations.keys())

    check_rule_id_mismatch(reported_lines, test_lines)

    def join_keys(a: Dict[str, Any], b: Dict[str, Any]) -> Set[str]:
        return set(a.keys()).union(set(b.keys()))

    for file_path in join_keys(ruleid_lines, reported_lines):
        for check_id in join_keys(ruleid_lines[file_path], reported_lines[file_path]):
            all_reported = set(reported_lines[file_path][check_id])
            expected = set(ruleid_lines[file_path][check_id])
            todo_oked = set(todo_ok_lines[file_path][check_id])
            todo_ruleid = set(todo_ruleid_lines[file_path][check_id])

            reported = all_reported - todo_oked - todo_ruleid
            expected = expected - todo_ruleid - todo_oked

            matches_by_check_id[check_id][file_path] = {
                "expected_lines": sorted(expected),
                "reported_lines": sorted(reported),
            }

    return matches_by_check_id


def _generate_check_output_line(check_id: str, check_results: Mapping[str, Any]) -> str:
    def _generate_expected_vs_reported_lines(matches: Mapping[str, Any]) -> str:
        expected = f"expected lines: {matches['expected_lines']}"
        reported = f"reported lines: {matches['reported_lines']}"
        return f"{expected}, {reported}"

    expected_vs_reported_lines = "\t\n".join(
        _generate_expected_vs_reported_lines(matches)
        for _, matches in check_results["matches"].items()
    )

    test_file_names = " ".join(
        test_file for test_file, _ in check_results["matches"].items()
    )

    return f"\t✖ {check_id.ljust(60)} {expected_vs_reported_lines} \n\ttest file path: {test_file_names}\n\n"

def _generate_fixcheck_output_line(filename: str, diff: List[str], fixtest: str) -> str:
    diff_lines = "\n\t".join(diff)
    return f"\t✖ {fixtest} <> {filename} \n\n\t{diff_lines}\n\n\n"


def invoke_semgrep_multi(
    config: Path, targets: List[Path], **kwargs: Any
) -> Tuple[Path, Optional[str], Any]:
    try:
        output = invoke_semgrep(config, targets, **kwargs)
    except Exception as error:
        # We must get the string of the error because the multiprocessing library
        # will fail the marshal the error and hang
        # See: https://bugs.python.org/issue39751
        return (config, str(error), {})
    else:
        return (config, None, output)

def create_temporary_copy(path):
    temp_dir = tempfile.gettempdir()
    _filename, file_extension = os.path.splitext(path)
    temp_path = os.path.join(temp_dir, str(uuid.uuid4()) + file_extension)
    shutil.copy2(path, temp_path)
    return temp_path

def relatively_eq(parent1: Path, child1: Path, parent2: Path, child2: Path) -> bool:
    def remove_all_suffixes(p: Path) -> Path:
        result = p.with_suffix("")
        while result != result.with_suffix(""):
            result = result.with_suffix("")
        return result

    rel1 = remove_all_suffixes(child1.relative_to(parent1))
    rel2 = remove_all_suffixes(child2.relative_to(parent2))
    return rel1 == rel2


def get_config_filenames(original_config: Path) -> List[Path]:
    if original_config.is_file():
        return [original_config]
    configs = list(original_config.rglob("*"))
    return [
        config
        for config in configs
        if is_config_suffix(config)
        and not config.name.startswith(".")
        and not config.parent.name.startswith(".")
    ]


def get_config_test_filenames(
    original_config: Path, configs: List[Path], original_target: Path
) -> Dict[Path, List[Path]]:
    original_config_is_file_not_directory = original_config.is_file()
    original_target_is_file_not_directory = original_target.is_file()

    if original_config_is_file_not_directory and original_target_is_file_not_directory:
        return {original_config: [original_target]}

    if original_target_is_file_not_directory:
        targets = list(original_target.parent.rglob("*"))
    else:
        targets = list(original_target.rglob("*"))

    def target_matches_config(target: Path, config: Path) -> bool:
        correct_suffix = (
                    (
                        is_config_test_suffix(target) 
                        or not is_config_suffix(target)
                    )
                    and not is_config_fixtest_suffix(target)
                )

        return (
            (
                original_target_is_file_not_directory
                or relatively_eq(original_target, target, original_config, config)
            )
            and target.is_file()
            and correct_suffix
        )

    return {
        config: [target for target in targets if target_matches_config(target, config)]
        for config in configs
    }

def get_config_fixtest_filenames(
    original_target: Path,
    targets: Dict[Path, List[Path]] 
) -> Dict[Path, List[Tuple[Path]]]:

    original_target_is_file_not_directory = original_target.is_file()

    if original_target_is_file_not_directory:
        fixtests = list(original_target.parent.rglob("*"))
    else:
        fixtests = list(original_target.rglob("*"))

    def fixtest_matches_target(target: Path, fixtest: Path) -> bool:
        correct_suffix = (
                is_config_fixtest_suffix(fixtest)
                and final_suffix_matches(target, fixtest)
            )
        
        return (
            relatively_eq(original_target, target, original_target, fixtest)
            and correct_suffix
        )

    return {
        config: [
                (target, fixtest)
                for target in targets[config] 
                for fixtest in fixtests
                if fixtest_matches_target(target, fixtest)
            ]
        for config in targets
    }

def config_contains_fix_key(config: Path) -> bool:
    with open(config, "r") as file:
        yaml=YAML(typ='safe')   # default, if not specfied, is 'rt' (round-trip)
        rule = yaml.load(file)
        if "rules" in rule:
            return "fix" in rule["rules"][0]
        else:
            return False

def checkid_passed(matches_for_checkid: Dict[str, Any]) -> bool:
    for _filename, expected_and_reported_lines in matches_for_checkid.items():
        if (
            not expected_and_reported_lines["expected_lines"]
            == expected_and_reported_lines["reported_lines"]
        ):
            return False
    return True

def fixed_file_comparison(
    fixed_testfile: Path, expected_fixed_testfile: Path
) -> List[str]:

    diff = []
    with open(fixed_testfile, 'r') as file1, open(expected_fixed_testfile, 'r') as file2:
        lines1 = file1.readlines()
        lines2 = file2.readlines()

        for line in difflib.unified_diff(lines1, lines2, n=0):
            diff.append(line.strip())

    return diff


def generate_test_results(
    *,
    target: Path,
    config: Path,
    strict: bool,
    json_output: bool,
    deep: bool,
    save_test_output_tar: bool = True,
    optimizations: str = "none",
) -> None:
    config_filenames = get_config_filenames(config)
    config_test_filenames = get_config_test_filenames(config, config_filenames, target)
    config_fixtest_filenames = get_config_fixtest_filenames(target, config_test_filenames)

    config_with_tests, config_without_tests = partition(
        config_test_filenames.items(),
        lambda c: bool(c[1]),
    )
    config_missing_tests_output = [str(c[0]) for c in config_without_tests]

    invoke_semgrep_fn = functools.partial(
        invoke_semgrep_multi,
        deep=deep,
        no_git_ignore=True,
        no_rewrite_rule_ids=True,
        strict=strict,
        optimizations=optimizations,
    )
    with multiprocessing.Pool(multiprocessing.cpu_count()) as pool:
        results = pool.starmap(invoke_semgrep_fn, config_with_tests)

    config_with_errors, config_without_errors = partition(results, lambda r: bool(r[1]))
    config_with_errors_output = [
        {"filename": str(filename), "error": error, "output": output}
        for filename, error, output in config_with_errors
    ]

    tested = {
        filename: get_expected_and_reported_lines(
            output, config_test_filenames[filename]
        )
        for filename, _, output in config_without_errors
    }

    results_output: Mapping[str, Mapping[str, Any]] = {
        str(filename): {
            "checks": {
                check_id: {
                    "passed": checkid_passed(filename_and_matches),
                    "matches": filename_and_matches,
                }
                for check_id, filename_and_matches in matches.items()
            }
        }
        for filename, matches in tested.items()
    }

    fixtest_filenames = {
        config: [
            (target, fixtest)
            for target, fixtest in testfiles
            #if os.path.abspath(target) in passed_test_filenames
        ]
        for config, testfiles in config_fixtest_filenames.items()
    }

    config_with_fixtests, config_without_fixtests = partition(
        lambda c: c[1], fixtest_filenames.items()
    )
    
    configs_missing_fixtests = [
        os.path.abspath(c)
        for c, _fixtest in config_without_fixtests
        if config_contains_fix_key(c)
    ]

    # this saves execution time: fix will not be correct, if regular test is not correct
    passed_test_filenames = [
        filename 
        for _config_filename, matches in tested.items()
        for _check_id, filename_and_matches in matches.items()
        for filename, expected_and_reported_lines in filename_and_matches.items()
        if expected_and_reported_lines["expected_lines"] == expected_and_reported_lines["reported_lines"]
    ]
    configs_with_fixtests = {
        config: [
                (target, fixtest)
                for target, fixtest in testfiles
                if os.path.abspath(target) in passed_test_filenames
            ]
        for config, testfiles in config_with_fixtests
    }


    temp_copies = {
        target: create_temporary_copy(target)
        for _config, testfiles in config_with_fixtests
        for target, _fixtest in testfiles
    }

    config_with_tempfiles = [
        (config, [
            temp_copies[target]
            for target, _fixtest in testfiles
        ])
        for config, testfiles in config_with_fixtests
    ]
    
    invoke_semgrep_fn2 = functools.partial(
        invoke_semgrep_multi,
        no_git_ignore=True,
        no_rewrite_rule_ids=True,
        strict=strict,
        optimizations=optimizations,
        autofix=True
    )

    with multiprocessing.Pool(multiprocessing.cpu_count()) as pool:
        results = pool.starmap(invoke_semgrep_fn2, config_with_tempfiles)

    fixtest_comparisons = {
        temp_copies[target]: fixtest
        for _config, testfiles in config_with_fixtests
        for target, fixtest in testfiles
    }

    fixtest_results = {}
    fixtest_results_output = {}
    for t, tempcopy in temp_copies.items():
        fixtest = fixtest_comparisons[tempcopy]
        filediff = fixed_file_comparison(fixtest, tempcopy)
        fixtest_results[t] = {
            "filediff": filediff,
            "fixtest": fixtest
        }
        fixtest_results_output[os.path.abspath(t)] = {
            "passed" : len(filediff) == 0
        }
        os.remove(tempcopy)

    output = {
        "config_missing_tests": config_missing_tests_output,
        "config_missing_fixtests": configs_missing_fixtests,
        "config_with_errors": config_with_errors_output,
        "results": results_output,
        "fixtest_results": fixtest_results_output
    }

    strict_error = bool(config_with_errors_output) and strict
    any_failures = any(
        not check_results["passed"]
        for file_results in results_output.values()
        for check_results in file_results["checks"].values()
    )
    exit_code = int(strict_error or any_failures)

    if json_output:
        print(json.dumps(output, indent=4, separators=(",", ": ")))
        sys.exit(exit_code)

    # save the results to json file and tar the file to upload as github artifact.
    if save_test_output_tar:
        list_to_output = []
        with open(SAVE_TEST_OUTPUT_JSON, "w") as f:
            for tup in results:
                true_result = tup[2]
                list_to_output.append(true_result)
            f.write(json.dumps(list_to_output, indent=4, separators=(",", ":")))

        with tarfile.open(SAVE_TEST_OUTPUT_TAR, "w:gz") as tar:
            tar.add(SAVE_TEST_OUTPUT_JSON)

    num_tests = 0
    num_tests_passed = 0
    check_output_lines: str = ""
    for _filename, rr in results_output.items():
        for check_id, check_results in sorted(rr["checks"].items()):
            num_tests += 1
            if not check_results["passed"]:
                check_output_lines += _generate_check_output_line(
                    check_id, check_results
                )
            else:
                num_tests_passed += 1

<<<<<<< HEAD
    all_fixtests_passed: bool = True
    fixtest_file_diffs: str = ""
    for target_filename, results in fixtest_results.items():
        filediff = results["filediff"]
        fixtest = results["fixtest"]
        if len(filediff) > 0:
            all_fixtests_passed = False
            fixtest_file_diffs += _generate_fixcheck_output_line(
                target_filename, filediff, fixtest
            )


    if all_tests_passed:
        print("✓ All tests passed!")
=======
    if num_tests == 0:
        print(
            "No unit tests found. See https://semgrep.dev/docs/writing-rules/testing-rules"
        )
    elif num_tests == num_tests_passed:
        print(f"{num_tests_passed}/{num_tests}: ✓ All tests passed ")
>>>>>>> 8c49ff23
    else:
        print(
            f"{num_tests_passed}/{num_tests}: {num_tests - num_tests_passed} unit tests did not pass:"
        )
        print(BREAK_LINE)
        print(check_output_lines)

    if all_fixtests_passed:
        print("✓ All fix tests passed!")
    else:
        print("The following fix tests did not pass:")
        print(BREAK_LINE)
        print(fixtest_file_diffs)
        
    if config_with_errors_output:
        print(BREAK_LINE)
        print("The following config files produced errors:")
        print(
            "\t"
            + "\n\t".join(
                f"{c['filename']}: {c['error']}" for c in config_with_errors_output
            )
        )

    sys.exit(exit_code)


def test_main(
    *,
    target: Sequence[str],
    config: Optional[Sequence[str]],
    test_ignore_todo: bool,
    strict: bool,
    json: bool,
    save_test_output_tar: bool,
    optimizations: str,
    deep: bool,
) -> None:

    if len(target) != 1:
        raise Exception("only one target directory allowed for tests")
    target_path = Path(target[0])

    if config:
        if len(config) != 1:
            raise Exception("only one config directory allowed for tests")
        config_path = Path(config[0])
    else:
        if target_path.is_file():
            raise Exception("--config is required when running a test on single file")
        config_path = target_path

    generate_test_results(
        target=target_path,
        config=config_path,
        strict=strict,
        json_output=json,
        deep=deep,
        save_test_output_tar=save_test_output_tar,
        optimizations=optimizations,
    )<|MERGE_RESOLUTION|>--- conflicted
+++ resolved
@@ -39,12 +39,9 @@
 from semgrep.semgrep_main import invoke_semgrep
 from semgrep.util import is_config_suffix
 from semgrep.util import is_config_test_suffix
-<<<<<<< HEAD
 from semgrep.util import is_config_fixtest_suffix
 from semgrep.util import final_suffix_matches
 from semgrep.util import partition
-=======
->>>>>>> 8c49ff23
 from semgrep.verbose_logging import getLogger
 
 logger = getLogger(__name__)
@@ -613,7 +610,6 @@
             else:
                 num_tests_passed += 1
 
-<<<<<<< HEAD
     all_fixtests_passed: bool = True
     fixtest_file_diffs: str = ""
     for target_filename, results in fixtest_results.items():
@@ -625,17 +621,12 @@
                 target_filename, filediff, fixtest
             )
 
-
-    if all_tests_passed:
-        print("✓ All tests passed!")
-=======
     if num_tests == 0:
         print(
             "No unit tests found. See https://semgrep.dev/docs/writing-rules/testing-rules"
         )
     elif num_tests == num_tests_passed:
         print(f"{num_tests_passed}/{num_tests}: ✓ All tests passed ")
->>>>>>> 8c49ff23
     else:
         print(
             f"{num_tests_passed}/{num_tests}: {num_tests - num_tests_passed} unit tests did not pass:"
