import sys
from enum import Enum
from pathlib import Path
from typing import Any
from typing import Dict
from typing import List
from typing import Optional
from typing import Tuple

import click

<<<<<<< HEAD
from semgrep.app import app_session
from semgrep.app import auth
=======
from semgrep.commands.login import Authentication
from semgrep.commands.wrapper import handle_command_errors
>>>>>>> 22bb3569
from semgrep.config_resolver import get_config
from semgrep.constants import SEMGREP_URL
from semgrep.error import FATAL_EXIT_CODE
from semgrep.project import get_project_url
from semgrep.test import get_config_filenames
from semgrep.test import get_config_test_filenames
from semgrep.verbose_logging import getLogger

logger = getLogger(__name__)

SEMGREP_REGISTRY_UPLOAD_URL = f"{SEMGREP_URL}/api/registry/rule"
SEMGREP_REGISTRY_VIEW_URL = f"{SEMGREP_URL}/r/"
SEMGREP_SNIPPET_VIEW_URL = f"{SEMGREP_URL}/s/"


class VisibilityState(str, Enum):
    ORG_PRIVATE: str = "org_private"
    UNLISTED: str = "unlisted"
    PUBLIC: str = "public"


class VisibilityStateType(click.ParamType):
    name = "visibility_state"

    def get_metavar(self, param: click.Parameter) -> str:
        return "[org_private|unlisted|public]"

    def convert(
        self,
        value: Any,
        param: Optional["click.Parameter"],
        ctx: Optional["click.Context"],
    ) -> Any:
        if value is None:
            return None
        if isinstance(value, str):
            lower = value.lower()
            if lower == "org_private":
                return VisibilityState.ORG_PRIVATE
            if lower == "unlisted":
                return VisibilityState.UNLISTED
            if lower == "public":
                return VisibilityState.PUBLIC
        self.fail("expected 'org_private', 'unlisted', or 'public'")


VISIBILITY_STATE = VisibilityStateType()


def _get_test_code_for_config(
    target: Path,
) -> Tuple[List[Path], Dict[Path, List[Path]]]:
    config = target
    config_filenames = get_config_filenames(config)
    if len(config_filenames) == 0:
        config_filenames = [target]
    config_test_filenames = get_config_test_filenames(config, config_filenames, target)
    return config_filenames, config_test_filenames


@click.command()
@click.argument("target", nargs=1, type=click.Path(allow_dash=True))
@click.option(
    "--visibility",
    "visibility",
    default="org_private",
    type=VISIBILITY_STATE,
    help="Sets visibility of the uploaded rules."
    " If 'org_private', rules will be private to your org (default)"
    " If 'unlisted', rules will be listed in your org, but not listed to non-org members"
    " If 'public', rules will be published to the Semgrep Registry (requires --registry-id)",
)
@click.option(
    "--registry-id",
    "registry_id",
    help="If --visibility is set to public, this is the path the rule will have in the registry (example: python.flask.my-new-rule",
)
@handle_command_errors
def publish(
    target: str, visibility: VisibilityState, registry_id: Optional[str]
) -> None:
    """
    Upload rule to semgrep.dev

    Must be logged in to use; see `semgrep login`
    """
    if not app_session.token:
        click.echo("run `semgrep login` before using upload", err=True)
        sys.exit(1)

    fail_count = 0
    config_filenames, config_test_filenames = _get_test_code_for_config(Path(target))
    if len(config_filenames) == 0:
        click.echo(f"No valid Semgrep rules found in {target}", err=True)
        sys.exit(1)
    if len(config_filenames) != 1 and visibility == VisibilityState.PUBLIC:
        click.echo(
            f"Only one public rule can be uploaded at a time: specify a single Semgrep rule",
            err=True,
        )
<<<<<<< HEAD
        sys.exit(1)
    if visibility == VisibilityState.PUBLIC and registry_id is None:
        click.echo(f"--visibility=public requires --registry-id", err=True)
        sys.exit(1)

    click.echo(
        f'Found {len(config_filenames)} configs to publish with visibility "{visibility}"'
    )
=======
        if len(config_filenames) == 0:
            click.echo(f"No valid Semgrep rules found in {target}", err=True)
            sys.exit(FATAL_EXIT_CODE)
        if len(config_filenames) != 1 and visibility == VisibilityState.PUBLIC:
            click.echo(
                f"Only one public rule can be uploaded at a time: specify a single Semgrep rule",
                err=True,
            )
            sys.exit(FATAL_EXIT_CODE)
        if visibility == VisibilityState.PUBLIC and registry_id is None:
            click.echo(f"--visibility=public requires --registry-id", err=True)
            sys.exit(FATAL_EXIT_CODE)
>>>>>>> 22bb3569

    for config_filename in config_filenames:
        test_cases = config_test_filenames.get(config_filename, [])
        click.echo(
            f"--> Uploading {config_filename} (test cases: {[str(t) for t in test_cases]})"
        )
<<<<<<< HEAD
        first_test_case = test_cases[0] if len(test_cases) >= 1 else None

        if not _upload_rule(
            config_filename,
            visibility,
            first_test_case,
            registry_id,
        ):
            fail_count += 1
    if fail_count == 0:
        sys.exit(0)
    else:
        click.echo(f"{fail_count} rules failed to upload", err=True)
        sys.exit(1)
=======

        for config_filename in config_filenames:
            test_cases = config_test_filenames.get(config_filename, [])
            click.echo(
                f"--> Uploading {config_filename} (test cases: {[str(t) for t in test_cases]})"
            )
            first_test_case = test_cases[0] if len(test_cases) >= 1 else None

            if not _upload_rule(
                config_filename,
                saved_login_token,
                visibility,
                first_test_case,
                registry_id,
            ):
                fail_count += 1
        if fail_count == 0:
            sys.exit(0)
        else:
            click.echo(f"{fail_count} rules failed to upload", err=True)
            sys.exit(FATAL_EXIT_CODE)
    else:
        click.echo("run `semgrep login` before using upload", err=True)
        sys.exit(FATAL_EXIT_CODE)
>>>>>>> 22bb3569


def _upload_rule(
    rule_file: Path,
    visibility: VisibilityState,
    test_code_file: Optional[Path],
    registry_id: Optional[str],
) -> bool:
    """
    Uploads rule in rule_file with the specificied visibility
    Args:
        rule_file: path to valid rule yaml file that contains single
        rule to be uploaded
        token: token with permissions to upload a rule
        visibility: the visibility of the uploaded rule
        test_code_file: optional test case to attach with the rule
    """
    config, errors = get_config(None, None, [str(rule_file)], project_url=None)

    if errors:
        click.echo(
            f"    Invalid rule definition: {str(rule_file)} is invalid: {errors}",
            err=True,
        )
        return False

    rules = config.get_rules(True)
    if len(rules) != 1:
        click.echo(
            "    Rule contains more than one rule: only yaml files with a single can be published",
            err=True,
        )
        return False

    rule = rules[0]

    # add metadata about the origin of the rule
    origin_note = f"published from {rule_file} in {get_project_url()}"
    rule.metadata["rule-origin-note"] = origin_note

    request_json = {
        "definition": {"rules": [rule._raw]},
        "visibility": visibility,
        # below should always be defined if passed validation
        "language": rule.languages[0] if len(rule.languages) >= 1 else None,
        # TODO backend can infer deployment ID from token; shouldn't need this
        "deployment_id": auth.get_deployment_id(),
        "test_target": test_code_file.read_text() if test_code_file else None,
        "registry_check_id": registry_id,
    }
    response = app_session.post(SEMGREP_REGISTRY_UPLOAD_URL, json=request_json)

    if not response.ok:
        click.echo(
            f"    Failed to upload rule with status_code {response.status_code}",
            err=True,
        )
        click.echo(response.text, err=True)
        return False
    else:
        created_rule = response.json()

        if visibility == VisibilityState.PUBLIC:
            click.echo(
                f"    Pull request created for this public rule at: {created_rule['pr_url']}"
            )
        elif visibility == VisibilityState.UNLISTED:
            click.echo(
                f"    Published {visibility} rule at {SEMGREP_SNIPPET_VIEW_URL}{created_rule['id']}"
            )
        else:
            click.echo(
                f"    Published {visibility} rule at {SEMGREP_REGISTRY_VIEW_URL}{created_rule['path']}"
            )

    return True<|MERGE_RESOLUTION|>--- conflicted
+++ resolved
@@ -9,13 +9,9 @@
 
 import click
 
-<<<<<<< HEAD
 from semgrep.app import app_session
 from semgrep.app import auth
-=======
-from semgrep.commands.login import Authentication
 from semgrep.commands.wrapper import handle_command_errors
->>>>>>> 22bb3569
 from semgrep.config_resolver import get_config
 from semgrep.constants import SEMGREP_URL
 from semgrep.error import FATAL_EXIT_CODE
@@ -104,48 +100,32 @@
     """
     if not app_session.token:
         click.echo("run `semgrep login` before using upload", err=True)
-        sys.exit(1)
+        sys.exit(FATAL_EXIT_CODE)
 
     fail_count = 0
     config_filenames, config_test_filenames = _get_test_code_for_config(Path(target))
     if len(config_filenames) == 0:
         click.echo(f"No valid Semgrep rules found in {target}", err=True)
-        sys.exit(1)
+        sys.exit(FATAL_EXIT_CODE)
     if len(config_filenames) != 1 and visibility == VisibilityState.PUBLIC:
         click.echo(
             f"Only one public rule can be uploaded at a time: specify a single Semgrep rule",
             err=True,
         )
-<<<<<<< HEAD
-        sys.exit(1)
+        sys.exit(FATAL_EXIT_CODE)
     if visibility == VisibilityState.PUBLIC and registry_id is None:
         click.echo(f"--visibility=public requires --registry-id", err=True)
-        sys.exit(1)
+        sys.exit(FATAL_EXIT_CODE)
 
     click.echo(
         f'Found {len(config_filenames)} configs to publish with visibility "{visibility}"'
     )
-=======
-        if len(config_filenames) == 0:
-            click.echo(f"No valid Semgrep rules found in {target}", err=True)
-            sys.exit(FATAL_EXIT_CODE)
-        if len(config_filenames) != 1 and visibility == VisibilityState.PUBLIC:
-            click.echo(
-                f"Only one public rule can be uploaded at a time: specify a single Semgrep rule",
-                err=True,
-            )
-            sys.exit(FATAL_EXIT_CODE)
-        if visibility == VisibilityState.PUBLIC and registry_id is None:
-            click.echo(f"--visibility=public requires --registry-id", err=True)
-            sys.exit(FATAL_EXIT_CODE)
->>>>>>> 22bb3569
 
     for config_filename in config_filenames:
         test_cases = config_test_filenames.get(config_filename, [])
         click.echo(
             f"--> Uploading {config_filename} (test cases: {[str(t) for t in test_cases]})"
         )
-<<<<<<< HEAD
         first_test_case = test_cases[0] if len(test_cases) >= 1 else None
 
         if not _upload_rule(
@@ -159,33 +139,7 @@
         sys.exit(0)
     else:
         click.echo(f"{fail_count} rules failed to upload", err=True)
-        sys.exit(1)
-=======
-
-        for config_filename in config_filenames:
-            test_cases = config_test_filenames.get(config_filename, [])
-            click.echo(
-                f"--> Uploading {config_filename} (test cases: {[str(t) for t in test_cases]})"
-            )
-            first_test_case = test_cases[0] if len(test_cases) >= 1 else None
-
-            if not _upload_rule(
-                config_filename,
-                saved_login_token,
-                visibility,
-                first_test_case,
-                registry_id,
-            ):
-                fail_count += 1
-        if fail_count == 0:
-            sys.exit(0)
-        else:
-            click.echo(f"{fail_count} rules failed to upload", err=True)
-            sys.exit(FATAL_EXIT_CODE)
-    else:
-        click.echo("run `semgrep login` before using upload", err=True)
-        sys.exit(FATAL_EXIT_CODE)
->>>>>>> 22bb3569
+        sys.exit(FATAL_EXIT_CODE)
 
 
 def _upload_rule(
