import multiprocessing
import os
from itertools import chain
from pathlib import Path
from typing import Any
from typing import Callable
from typing import cast
from typing import List
from typing import Optional
from typing import Sequence
from typing import Set
from typing import Tuple

import click
from click.shell_completion import CompletionItem
from click_option_group import MutuallyExclusiveOptionGroup
from click_option_group import optgroup

from semgrep import __VERSION__
from semgrep import bytesize
from semgrep.config_resolver import list_current_public_rulesets
from semgrep.constants import Colors
from semgrep.constants import DEFAULT_MAX_CHARS_PER_LINE
from semgrep.constants import DEFAULT_MAX_LINES_PER_FINDING
from semgrep.constants import DEFAULT_MAX_TARGET_SIZE
from semgrep.constants import DEFAULT_TIMEOUT
from semgrep.constants import MAX_CHARS_FLAG_NAME
from semgrep.constants import MAX_LINES_FLAG_NAME
from semgrep.constants import RuleSeverity
from semgrep.core_runner import CoreRunner
from semgrep.error import SemgrepError
from semgrep.notifications import possibly_notify_user
from semgrep.rule import Rule
from semgrep.rule_match import RuleMatchMap
from semgrep.semgrep_types import LANGUAGE
from semgrep.types import MetricsState
from semgrep.util import abort
from semgrep.util import with_color
from semgrep.verbose_logging import getLogger


logger = getLogger(__name__)


def __get_cpu_count() -> int:
    try:
        return multiprocessing.cpu_count()
    except NotImplementedError:
        return 1  # CPU count is not implemented on Windows


def __validate_lang(option: str, lang: Optional[str]) -> str:
    if lang is None:
        abort(f"{option} and -l/--lang must both be specified")
    return cast(str, lang)


def __get_severity_options(
    context: click.Context, param: str, incomplete: str
) -> List[Any]:
    return [
        CompletionItem(e.value) for e in RuleSeverity if e.value.startswith(incomplete)
    ]


def __get_language_options(
    context: click.Context, param: str, incomplete: str
) -> List[Any]:
    return [
        CompletionItem(e)
        for e in LANGUAGE.all_language_keys
        if e.startswith(incomplete)
    ]


def __get_size_options(
    context: click.Context, param: str, incomplete: str
) -> List[Any]:
    if incomplete.isnumeric():
        sizes = [f"{incomplete}{u}" for u in bytesize.UNITS.keys()]
        return [CompletionItem(s) for s in sizes if s.startswith(incomplete)]
    else:
        return []


def __get_file_options(
    context: click.Context, param: str, incomplete: str
) -> List[Any]:
    return [CompletionItem(f, type="file") for f in os.listdir(".")]


def __get_config_options(
    context: click.Context, param: str, incomplete: str
) -> List[Any]:
    if incomplete[:2] == "p/":
        # Get list of rulesets
        rulesets = list_current_public_rulesets()
        rulesets = list(
            filter(lambda r: "hidden" not in r or not r["hidden"], rulesets)
        )
        rulesets_names = list(map(lambda r: f"p/{r['name']}", rulesets))

        return [CompletionItem(r) for r in rulesets_names if r.startswith(incomplete)]
    else:
        files = filter(
            lambda f: f.endswith(".yaml") or f.endswith(".yml"), os.listdir(".")
        )
        return [CompletionItem(f) for f in list(files) if f.startswith(incomplete)]


def __get_optimization_options(
    context: click.Context, param: str, incomplete: str
) -> List[Any]:
    return [CompletionItem("all"), CompletionItem("none")]


class MetricsStateType(click.ParamType):
    name = "metrics_state"

    def get_metavar(self, param: click.Parameter) -> str:
        return "[auto|on|off]"

    def shell_complete(
        self, context: click.Context, param: str, incomplete: str
    ) -> List[Any]:
        return [
            CompletionItem(e) for e in ["auto", "on", "off"] if e.startswith(incomplete)
        ]

    def convert(
        self,
        value: Any,
        param: Optional["click.Parameter"],
        ctx: Optional["click.Context"],
    ) -> Any:
        if value is None:
            return None
        if isinstance(value, str):
            lower = value.lower()
            if lower == "auto":
                return MetricsState.AUTO
            # Support setting via old environment variable values 0/1/true/false
            if lower == "on" or lower == "1" or lower == "true":
                return MetricsState.ON
            if lower == "off" or lower == "0" or lower == "false":
                return MetricsState.OFF
        self.fail("expected 'auto', 'on', or 'off'")


METRICS_STATE_TYPE = MetricsStateType()


# Slightly increase the help width from default 80 characters, to improve readability
CONTEXT_SETTINGS = {"max_content_width": 90}

_scan_options = [
    click.help_option("--help", "-h", help=("Show this message and exit.")),
    click.option(
        "-a",
        "--autofix/--no-autofix",
        is_flag=True,
        help="""
            Apply autofix patches. WARNING: data loss can occur with this
            flag. Make sure your files are stored in a version control system.
            Note that this mode is experimental and not guaranteed to function properly.
        """,
    ),
    click.option(
        "--baseline-commit",
        help="""
            Only show results that are not found in this commit hash. Aborts run if not currently
            in a git directory, there are unstaged changes, or given baseline hash doesn't exist
        """,
        envvar="SEMGREP_BASELINE_COMMIT",
    ),
    click.option(
        "--metrics",
        "metrics",
        type=METRICS_STATE_TYPE,
        help="""
            Configures how usage metrics are sent to the Semgrep server.
            If 'auto', metrics are sent whenever the --config value pulls from the Semgrep server.
            If 'on', metrics are always sent.
            If 'off', metrics are disabled altogether and not sent.
            If absent, the SEMGREP_SEND_METRICS environment variable value will be used.
            If no environment variable, defaults to 'auto'.
        """,
        envvar="SEMGREP_SEND_METRICS",
    ),
    click.option(
        "--disable-metrics",
        "metrics_legacy",
        is_flag=True,
        type=METRICS_STATE_TYPE,
        flag_value="off",
        hidden=True,
    ),
    click.option(
        "--enable-metrics",
        "metrics_legacy",
        is_flag=True,
        type=METRICS_STATE_TYPE,
        flag_value="on",
        hidden=True,
    ),
    optgroup.group(
        "Path options",
        help="""
            By default, Semgrep scans all git-tracked files with extensions matching rules' languages.
            These options alter which files Semgrep scans.
        """,
    ),
    optgroup.option(
        "--exclude",
        multiple=True,
        default=[],
        help="""
            Skip any file or directory that matches this pattern; --exclude='*.py' will ignore
            the following: foo.py, src/foo.py, foo.py/bar.sh. --exclude='tests' will ignore tests/foo.py
            as well as a/b/tests/c/foo.py. Can add multiple times. If present, any --include directives
            are ignored.
        """,
        shell_complete=__get_file_options,
    ),
    optgroup.option(
        "--include",
        multiple=True,
        default=[],
        help="""
            Filter files or directories by path. The argument is a
            glob-style pattern such as 'foo.*' that must match the path.
            This is an extra filter in addition to other applicable filters.
            For example, specifying the language with '-l javascript' migh
            preselect files 'src/foo.jsx' and 'lib/bar.js'. Specifying one of
            '--include=src', '--include=*.jsx', or '--include=src/foo.*'
            will restrict the selection to the single file 'src/foo.jsx'.
            A choice of multiple '--include' patterns can be specified.
            For example, '--include=foo.* --include=bar.*' will select
            both 'src/foo.jsx' and 'lib/bar.js'.
            Glob-style patterns follow the syntax supported by python,
            which is documented at https://docs.python.org/3/library/glob.html
        """,
        shell_complete=__get_file_options,
    ),
    optgroup.option(
        "--max-target-bytes",
        type=bytesize.ByteSizeType(),
        default=DEFAULT_MAX_TARGET_SIZE,
        help=f"""
            Maximum size for a file to be scanned by Semgrep, e.g '1.5MB'. Any input
            program larger than this will be ignored. A zero or negative value disables
            this filter. Defaults to {DEFAULT_MAX_TARGET_SIZE} bytes.
        """,
        shell_complete=__get_size_options,
    ),
    optgroup.option(
        "--use-git-ignore/--no-git-ignore",
        is_flag=True,
        default=True,
        help="""
            Skip files ignored by git. Scanning starts from the root folder specified on
            the Semgrep command line. Normally, if the scanning root is within a git
            repository, only the tracked files and the new files would be scanned. Git
            submodules and git-ignored files would normally be skipped. --no-git-ignore
            will disable git-aware filtering. Setting this flag does nothing if the
            scanning root is not in a git repository.
        """,
    ),
    optgroup.option(
        "--scan-unknown-extensions/--skip-unknown-extensions",
        is_flag=True,
        default=True,
        help="""
            If true, explicit files will be scanned using the language specified in
            --lang. If --skip-unknown-extensions, these files will not be scanned
        """,
    ),
    optgroup.group("Performance and memory options"),
    optgroup.option(
        "--enable-version-check/--disable-version-check",
        is_flag=True,
        default=True,
        help="""
            Checks Semgrep servers to see if the latest version is run; disabling this
            may reduce exit time after returning results.
        """,
    ),
    optgroup.option(
        "-j",
        "--jobs",
        type=int,
        default=__get_cpu_count(),
        help="""
            Number of subprocesses to use to run checks in parallel. Defaults to the
            number of cores on the system.
        """,
    ),
    optgroup.option(
        "--max-memory",
        type=int,
        default=0,
        help="""
            Maximum system memory to use running a rule on a single file in MB. If set to
            0 will not have memory limit. Defaults to 0.
        """,
    ),
    optgroup.option(
        "--optimizations",
        default="all",
        type=click.Choice(["all", "none"]),
        help="Turn on/off optimizations. Default = 'all'. Use 'none' to turn all optimizations off.",
        shell_complete=__get_optimization_options,
    ),
    optgroup.option(
        "--timeout",
        type=int,
        default=DEFAULT_TIMEOUT,
        help=f"""
            Maximum time to spend running a rule on a single file in seconds. If set to 0
            will not have time limit. Defaults to {DEFAULT_TIMEOUT} s.
        """,
        envvar="SEMGREP_TIMEOUT",
    ),
    optgroup.option(
        "--timeout-threshold",
        type=int,
        default=0,
        help="""
            Maximum number of rules that can timeout on a file before the file is
            skipped. If set to 0 will not have limit. Defaults to 0.
        """,
    ),
    optgroup.group("Display options"),
    optgroup.option(
        "--enable-nosem/--disable-nosem",
        is_flag=True,
        default=True,
        help="""
            --enable-nosem enables 'nosem'. Findings will not be reported on lines
            containing a 'nosem' comment at the end. Enabled by default.
        """,
    ),
    optgroup.option(
        "--force-color/--no-force-color",
        is_flag=True,
        help="""
            Always include ANSI color in the output, even if not writing to a TTY;
            defaults to using the TTY status
        """,
    ),
    optgroup.option(
        MAX_CHARS_FLAG_NAME,
        type=int,
        default=DEFAULT_MAX_CHARS_PER_LINE,
        help="Maximum number of characters to show per line.",
    ),
    optgroup.option(
        MAX_LINES_FLAG_NAME,
        type=int,
        default=DEFAULT_MAX_LINES_PER_FINDING,
        help="""
            Maximum number of lines of code that will be shown for each match before
            trimming (set to 0 for unlimited).
        """,
    ),
    optgroup.option(
        "-o",
        "--output",
        help="Save search results to a file or post to URL. Default is to print to stdout.",
        shell_complete=__get_file_options,
    ),
    optgroup.option(
        "--rewrite-rule-ids/--no-rewrite-rule-ids",
        is_flag=True,
        default=True,
        help="""
            Rewrite rule ids when they appear in nested sub-directories (Rule 'foo' in
            test/rules.yaml will be renamed 'test.foo').
        """,
    ),
    optgroup.option(
        "--time/--no-time",
        "time_flag",
        is_flag=True,
        default=False,
        help="""
            Include a timing summary with the results. If output format is json, provides
            times for each pair (rule, target).
        """,
    ),
    optgroup.group("Verbosity options", cls=MutuallyExclusiveOptionGroup),
    optgroup.option(
        "-q",
        "--quiet",
        is_flag=True,
        help=("Only output findings."),
    ),
    optgroup.option(
        "-v",
        "--verbose",
        is_flag=True,
        help=(
            "Show more details about what rules are running, which files failed to parse, etc."
        ),
    ),
    optgroup.option(
        "--debug",
        is_flag=True,
        help="All of --verbose, but with additional debugging information.",
    ),
    optgroup.group(
        "Output formats",
        cls=MutuallyExclusiveOptionGroup,
        help="Uses ASCII output if no format specified.",
    ),
    optgroup.option(
        "--emacs",
        is_flag=True,
        help="Output results in Emacs single-line format.",
    ),
    optgroup.option(
        "--json", is_flag=True, help="Output results in Semgrep's JSON format."
    ),
    optgroup.option(
        "--gitlab-sast",
        is_flag=True,
        help="Output results in GitLab SAST format.",
    ),
    optgroup.option(
        "--gitlab-secrets",
        is_flag=True,
        help="Output results in GitLab Secrets format.",
    ),
    optgroup.option(
        "--junit-xml", is_flag=True, help="Output results in JUnit XML format."
    ),
    optgroup.option("--sarif", is_flag=True, help="Output results in SARIF format."),
    optgroup.option(
        "--vim",
        is_flag=True,
        help="Output results in vim single-line format.",
    ),
]


def scan_options(func: Callable) -> Callable:
    for option in reversed(_scan_options):
        func = option(func)
    return func


@click.command(context_settings=CONTEXT_SETTINGS)
@click.argument("target", nargs=-1, type=click.Path(allow_dash=True))
@click.option(
    "--apply",
    is_flag=True,
    help=("Print a list of job postings at r2c."),
    hidden=True,
)
@click.option(
    "--replacement",
    help="""
        An autofix expression that will be applied to any matches found with --pattern.
        Only valid with a command-line specified pattern.
    """,
)
@optgroup.group("Configuration options", cls=MutuallyExclusiveOptionGroup)
@optgroup.option(
    "--config",
    "-c",
    "-f",
    multiple=True,
    help="""
        YAML configuration file, directory of YAML files ending in
        .yml|.yaml, URL of a configuration file, or Semgrep registry entry name.
        \n\n
        Use --config auto to automatically obtain rules tailored to this project; your project URL will be used to log in
         to the Semgrep registry.
        \n\n
        To run multiple rule files simultaneously, use --config before every YAML, URL, or Semgrep registry entry name.
         For example `semgrep --config p/python --config myrules/myrule.yaml`
        \n\n
        See https://semgrep.dev/docs/writing-rules/rule-syntax for information on configuration file format.
    """,
    shell_complete=__get_config_options,
    envvar="SEMGREP_RULES",
)
@optgroup.option(
    "--pattern",
    "-e",
    help="Code search pattern. See https://semgrep.dev/docs/writing-rules/pattern-syntax for information on pattern features.",
)
@click.option(
    "--lang",
    "-l",
    help="Parse pattern and all files in specified language. Must be used with -e/--pattern.",
    shell_complete=__get_language_options,
)
@click.option(
    "--dryrun/--no-dryrun",
    is_flag=True,
    default=False,
    help="""
        If --dryrun, does not write autofixes to a file. This will print the changes
        to the console. This lets you see the changes before you commit to them. Only
        works with the --autofix flag. Otherwise does nothing.
    """,
)
@click.option(
    "--severity",
    multiple=True,
    type=click.Choice(["INFO", "WARNING", "ERROR"]),
    help="""
        Report findings only from rules matching the supplied severity level. By
        default all applicable rules are run. Can add multiple times. Each should
        be one of INFO, WARNING, or ERROR.
    """,
    shell_complete=__get_severity_options,
)
@click.option(
    "--show-supported-languages",
    is_flag=True,
    help=("Print a list of languages that are currently supported by Semgrep."),
)
@optgroup.group("Alternate modes", help="No search is performed in these modes")
@optgroup.option(
    "--validate",
    is_flag=True,
    default=False,
    help="Validate configuration file(s). This will check YAML files for errors and run 'p/semgrep-rule-lints' on the YAML files. No search is performed.",
)
@optgroup.option(
    "--version", is_flag=True, default=False, help="Show the version and exit."
)
<<<<<<< HEAD
@optgroup.group(
    "Path options",
    help="By default, Semgrep scans all git-tracked files with extensions matching rules' languages."
    " These options alter which files Semgrep scans.",
)
@optgroup.option(
    "--exclude",
    multiple=True,
    default=[],
    help="Skip any file or directory that matches this pattern; --exclude='*.py' will ignore"
    " the following: foo.py, src/foo.py, foo.py/bar.sh. --exclude='tests' will ignore tests/foo.py"
    " as well as a/b/tests/c/foo.py. Can add multiple times. If present, any --include directives"
    " are ignored.",
    shell_complete=__get_file_options,
)
@optgroup.option(
    "--include",
    multiple=True,
    default=[],
    help="Filter files or directories by path. The argument is a"
    " glob-style pattern such as 'foo.*' that must match the path."
    " This is an extra filter in addition to other applicable filters."
    " For example, specifying the language with '-l javascript' might"
    " preselect files 'src/foo.jsx' and 'lib/bar.js'. Specifying one of"
    " '--include=src', '--include=*.jsx', or '--include=src/foo.*'"
    " will restrict the selection to the single file 'src/foo.jsx'."
    " A choice of multiple '--include' patterns can be specified."
    " For example, '--include=foo.* --include=bar.*' will select"
    " both 'src/foo.jsx' and 'lib/bar.js'."
    " Glob-style patterns follow the syntax supported by python,"
    " which is documented at https://docs.python.org/3/library/glob.html",
    shell_complete=__get_file_options,
)
@optgroup.option(
    "--max-target-bytes",
    type=bytesize.ByteSizeType(),
    default=DEFAULT_MAX_TARGET_SIZE,
    help=(
        "Maximum size for a file to be scanned by Semgrep, e.g '1.5MB'. "
        "Any input program larger than this will be ignored. "
        "A zero or negative value disables this filter. "
        f"Defaults to {DEFAULT_MAX_TARGET_SIZE} bytes."
    ),
    shell_complete=__get_size_options,
)
@optgroup.option(
    "--use-git-ignore/--no-git-ignore",
    is_flag=True,
    default=True,
    help="Skip files ignored by git."
    " Scanning starts from the root folder specified on the Semgrep"
    " command line."
    " Normally, if the scanning root is within a git repository, "
    " only the tracked files and the new files"
    " would be scanned. Git submodules and git-ignored files would"
    " normally be skipped."
    " --no-git-ignore will disable git-aware filtering."
    " Setting this flag does nothing if the scanning root is not"
    " in a git repository.",
)
@optgroup.option(
    "--scan-unknown-extensions/--skip-unknown-extensions",
    is_flag=True,
    default=True,
    help="If true, explicit files will be scanned using the language specified in --lang. If --skip-unknown-extensions, "
    "these files will not be scanned",
)
@optgroup.group("Performance and memory options")
@optgroup.option(
    "--enable-version-check/--disable-version-check",
    is_flag=True,
    default=True,
    help="Checks Semgrep servers to see if the latest version is run; disabling this may reduce exit time after returning results.",
)
@optgroup.option(
    "-j",
    "--jobs",
    type=int,
    default=__get_cpu_count(),
    help=(
        "Number of subprocesses to use to run checks in parallel. Defaults "
        "to the number of cores on the system."
    ),
)
@optgroup.option(
    "--max-memory",
    type=int,
    default=0,
    help=(
        "Maximum system memory to use running a rule on a single file in MB. If set to 0 will not have memory limit. Defaults to 0."
    ),
)
@optgroup.option(
    "--optimizations",
    default="all",
    type=click.Choice(["all", "none"]),
    help="Turn on/off optimizations. Default = 'all'. Use 'none' to turn all optimizations off.",
    shell_complete=__get_optimization_options,
)
@optgroup.option(
    "--timeout",
    type=int,
    default=DEFAULT_TIMEOUT,
    help=(
        f"Maximum time to spend running a rule on a single file in seconds. If set to 0 will not have time limit. Defaults to {DEFAULT_TIMEOUT} s."
    ),
)
@optgroup.option(
    "--timeout-threshold",
    type=int,
    default=0,
    help=(
        "Maximum number of rules that can timeout on a file before the file is skipped. If set to 0 will not have limit. Defaults to 0."
    ),
)
@optgroup.group("Display options")
@optgroup.option(
    "--enable-nosem/--disable-nosem",
    is_flag=True,
    default=True,
    help=(
        "--enable-nosem enables 'nosem'. Findings will not be reported on lines "
        "containing a 'nosem' comment at the end. Enabled by default."
    ),
)
@optgroup.option(
    "--force-color/--no-force-color",
    is_flag=True,
    help="Always include ANSI color in the output, even if not writing to a TTY; defaults to using the TTY status",
)
@optgroup.option(
    MAX_CHARS_FLAG_NAME,
    type=int,
    default=DEFAULT_MAX_CHARS_PER_LINE,
    help=("Maximum number of characters to show per line."),
)
@optgroup.option(
    MAX_LINES_FLAG_NAME,
    type=int,
    default=DEFAULT_MAX_LINES_PER_FINDING,
    help=(
        "Maximum number of lines of code that will be shown for each match before trimming (set to 0 for unlimited)."
    ),
)
@optgroup.option(
    "-o",
    "--output",
    help=(
        "Save search results to a file or post to URL. "
        "Default is to print to stdout."
    ),
    shell_complete=__get_file_options,
)
@optgroup.option(
    "--rewrite-rule-ids/--no-rewrite-rule-ids",
    is_flag=True,
    default=True,
    help=(
        "Rewrite rule ids when they appear in nested sub-directories "
        "(Rule 'foo' in test/rules.yaml will be renamed "
        "'test.foo')."
    ),
)
@optgroup.option(
    "--time/--no-time",
    is_flag=True,
    default=False,
    help=(
        "Include a timing summary with the results"
        "If output format is json, provides times for each pair (rule, target)."
    ),
)
@optgroup.group(
    "Output formats",
    cls=MutuallyExclusiveOptionGroup,
    help="Uses ASCII output if no format specified.",
)
@optgroup.option(
    "--emacs",
    is_flag=True,
    help="Output results in Emacs single-line format.",
)
@optgroup.option("--json", is_flag=True, help="Output results in JSON format.")
@optgroup.option(
    "--gitlab-sast",
    is_flag=True,
    help="Output results in GitLab SAST format.",
)
@optgroup.option(
    "--gitlab-secrets",
    is_flag=True,
    help="Output results in GitLab Secrets format.",
)
@optgroup.option(
    "--junit-xml", is_flag=True, help="Output results in JUnit XML format."
)
@optgroup.option("--reviewdog", is_flag=True, help="Output results in Reviewdog JSON format.")
@optgroup.option("--sarif", is_flag=True, help="Output results in SARIF format.")
@optgroup.option(
    "--vim",
    is_flag=True,
    help="Output results in vim single-line format.",
)
@optgroup.group("Verbosity options", cls=MutuallyExclusiveOptionGroup)
@optgroup.option(
    "-q",
    "--quiet",
    is_flag=True,
    help=("Only output findings."),
)
@optgroup.option(
    "-v",
    "--verbose",
    is_flag=True,
    help=(
        "Show more details about what rules are running, which files failed to parse, etc."
    ),
)
@optgroup.option(
    "--debug",
    is_flag=True,
    help="All of --verbose, but with additional debugging information.",
)
=======
>>>>>>> d0cf053e
@optgroup.group("Test and debug options")
@optgroup.option("--test", is_flag=True, default=False, help="Run test suite.")
@optgroup.option(
    "--test-ignore-todo/--no-test-ignore-todo",
    is_flag=True,
    default=False,
    help="If --test-ignore-todo, ignores rules marked as '#todoruleid:' in test files.",
)
@optgroup.option(
    "--dump-ast/--no-dump-ast",
    is_flag=True,
    default=False,
    help="""
        If --dump-ast, shows AST of the input file or passed expression and then exit
        (can use --json).
    """,
)
@click.option(
    "--error/--no-error",
    "error_on_findings",
    is_flag=True,
    help="Exit 1 if there are findings. Useful for CI and scripts.",
)
@click.option(
    "--strict/--no-strict",
    is_flag=True,
    default=False,
    help="Return a nonzero exit code when WARN level errors are encountered. Fails early if invalid configuration files are present. Defaults to --no-strict.",
)
# These flags are deprecated or experimental - users should not
# rely on their existence, or their output being stable
@click.option(
    "--json-stats",
    is_flag=True,
    hidden=True
    # help="Include statistical information about performance in JSON output (experimental).",
)
@click.option(
    "--json-time",
    is_flag=True,
    hidden=True
    # help="Deprecated alias for --json + --time",
)
@click.option(
    "--debugging-json",
    is_flag=True,
    hidden=True
    # help="Deprecated alias for --json + --debug",
)
@click.option(
    "--save-test-output-tar",
    is_flag=True,
    hidden=True
    # help="Save --test output for use in semgrep-app registry",
)
@click.option(
    "--synthesize-patterns",
    type=str,
    hidden=True
    # help="Legacy pattern recommendation functionality for use in semgrep-app playground",
)
@click.option("--generate-config", "-g", is_flag=True, hidden=True)
@click.option(
    "--dangerously-allow-arbitrary-code-execution-from-rules",
    is_flag=True,
    hidden=True
    # help="WARNING: allow rules to run arbitrary code (pattern-where-python)",
)
@click.option("--dump-command-for-core", "-d", is_flag=True, hidden=True)
@click.option(
    "--deep",
    "-x",
    is_flag=True,
    hidden=True
    # help="contact support@r2c.dev for more information on this"
)
@scan_options
def scan(
    *,
    apply: bool,
    autofix: bool,
    baseline_commit: Optional[str],
    config: Optional[Tuple[str, ...]],
    dangerously_allow_arbitrary_code_execution_from_rules: bool,
    debug: bool,
    debugging_json: bool,
    deep: bool,
    dryrun: bool,
    dump_ast: bool,
    dump_command_for_core: bool,
    emacs: bool,
    enable_nosem: bool,
    enable_version_check: bool,
    error_on_findings: bool,
    exclude: Optional[Tuple[str, ...]],
    force_color: bool,
    generate_config: bool,
    gitlab_sast: bool,
    gitlab_secrets: bool,
    include: Optional[Tuple[str, ...]],
    jobs: int,
    json: bool,
    json_stats: bool,
    json_time: bool,
    junit_xml: bool,
    lang: Optional[str],
    max_chars_per_line: int,
    max_lines_per_finding: int,
    max_memory: int,
    max_target_bytes: int,
    metrics: Optional[MetricsState],
    metrics_legacy: Optional[MetricsState],
    optimizations: str,
    output: Optional[str],
    pattern: Optional[str],
    quiet: bool,
    replacement: Optional[str],
    reviewdog: bool,
    rewrite_rule_ids: bool,
    sarif: bool,
    save_test_output_tar: bool,
    scan_unknown_extensions: bool,
    severity: Optional[Tuple[str, ...]],
    show_supported_languages: bool,
    strict: bool,
    synthesize_patterns: str,
    target: Tuple[str, ...],
    test: bool,
    test_ignore_todo: bool,
    time_flag: bool,
    timeout: int,
    timeout_threshold: int,
    use_git_ignore: bool,
    validate: bool,
    verbose: bool,
    version: bool,
    vim: bool,
) -> Optional[Tuple[RuleMatchMap, List[SemgrepError], List[Rule], Set[Path]]]:
    """
    Semgrep CLI. Searches TARGET paths for matches to rules or patterns. Defaults to searching entire current working directory.

    To get started quickly, run

        semgrep --config auto .

    This will automatically fetch rules for your project from the Semgrep Registry. NOTE: Using `--config auto` will
    log in to the Semgrep Registry with your project URL.

    For more information about Semgrep, go to https://semgrep.dev.

    NOTE: By default, Semgrep will report pseudonymous usage metrics to its server if you pull your configuration from
    the Semgrep registy. To learn more about how and why these metrics are collected, please see
    https://semgrep.dev/docs/metrics. To modify this behavior, see the --metrics option below.
    """

    if version:
        print(__VERSION__)
        if enable_version_check:
            from semgrep.version import version_check

            version_check()
        return None

    if apply:
        from semgrep.job_postings import print_job_postings

        print_job_postings()
        return None

    if show_supported_languages:
        click.echo(LANGUAGE.show_suppported_languages_message())
        return None

    # To keep version runtime fast, we defer non-version imports until here
    import semgrep.semgrep_main
    import semgrep.test
    import semgrep.config_resolver
    from semgrep.constants import OutputFormat
    from semgrep.constants import DEFAULT_CONFIG_FILE
    from semgrep.dump_ast import dump_parsed_ast
    from semgrep.error import SemgrepError
    from semgrep.metric_manager import metric_manager
    from semgrep.output import OutputHandler
    from semgrep.output import OutputSettings
    from semgrep.project import get_project_url
    from semgrep.synthesize_patterns import synthesize
    from semgrep.target_manager import converted_pipe_targets

    target_sequence: Sequence[str] = list(target) if target else [os.curdir]

    metric_manager.configure(metrics, metrics_legacy)

    if include and exclude:
        logger.warning(
            with_color(
                Colors.yellow,
                "Paths that match both --include and --exclude will be skipped by Semgrep.",
            )
        )

    if pattern is not None and lang is None:
        abort("-e/--pattern and -l/--lang must both be specified")

    if dangerously_allow_arbitrary_code_execution_from_rules:
        logger.warning(
            "The '--dangerously-allow-arbitrary-code-execution-from-rules' flag is now deprecated and does nothing. It will be removed in the future."
        )

    if (config and "auto" in config) and metrics == MetricsState.OFF:
        abort(
            "Cannot create auto config when metrics are off. Please allow metrics or run with a specific config."
        )

    output_time = time_flag or json_time

    # set the flags
    semgrep.util.set_flags(
        verbose=verbose, debug=debug, quiet=quiet, force_color=force_color
    )

    # Note this must be after the call to `set_flags` so that verbosity is respected
    possibly_notify_user()

    # change cwd if using docker
    try:
        semgrep.config_resolver.adjust_for_docker()
    except SemgrepError as e:
        logger.exception(str(e))
        raise e

    output_format = OutputFormat.TEXT
    if json or json_time or debugging_json:
        output_format = OutputFormat.JSON
    elif gitlab_sast:
        output_format = OutputFormat.GITLAB_SAST
    elif gitlab_secrets:
        output_format = OutputFormat.GITLAB_SECRETS
    elif junit_xml:
        output_format = OutputFormat.JUNIT_XML
    elif reviewdog:
        output_format = OutputFormat.REVIEWDOG
    elif sarif:
        output_format = OutputFormat.SARIF
    elif emacs:
        output_format = OutputFormat.EMACS
    elif vim:
        output_format = OutputFormat.VIM

    output_settings = OutputSettings(
        output_format=output_format,
        output_destination=output,
        error_on_findings=error_on_findings,
        strict=strict,
        debug=debugging_json,
        verbose_errors=verbose,
        timeout_threshold=timeout_threshold,
        json_stats=json_stats,
        output_time=output_time,
        output_per_finding_max_lines_limit=max_lines_per_finding,
        output_per_line_max_chars_limit=max_chars_per_line,
    )

    if test:
        # the test code (which isn't a "test" per se but is actually machinery to evaluate semgrep performance)
        # uses managed_output internally
        semgrep.test.test_main(
            target=target_sequence,
            config=config,
            test_ignore_todo=test_ignore_todo,
            strict=strict,
            json=json,
            save_test_output_tar=save_test_output_tar,
            optimizations=optimizations,
        )

    # The 'optional_stdin_target' context manager must remain before
    # 'managed_output'. Output depends on file contents so we cannot have
    # already deleted the temporary stdin file.
    with converted_pipe_targets(target_sequence) as target_sequence:
        output_handler = OutputHandler(output_settings)

        if dump_ast:
            dump_parsed_ast(
                json, __validate_lang("--dump-ast", lang), pattern, target_sequence
            )
        elif synthesize_patterns:
            synthesize(
                __validate_lang("--synthesize-patterns", lang),
                synthesize_patterns,
                target_sequence,
            )
        elif validate:
            if not (pattern or lang or config):
                logger.error(
                    f"Nothing to validate, use the --config or --pattern flag to specify a rule"
                )
            else:
                resolved_configs, config_errors = semgrep.config_resolver.get_config(
                    pattern, lang, config or [], project_url=get_project_url()
                )

                # Run metachecks specifically on the config files
                if config:
                    metacheck_errors = CoreRunner(
                        jobs=jobs,
                        timeout=timeout,
                        max_memory=max_memory,
                        timeout_threshold=timeout_threshold,
                        optimizations=optimizations,
                    ).validate_configs(config)

                config_errors = list(chain(config_errors, metacheck_errors))

                valid_str = "invalid" if config_errors else "valid"
                rule_count = len(resolved_configs.get_rules(True))
                logger.info(
                    f"Configuration is {valid_str} - found {len(config_errors)} configuration error(s), and {rule_count} rule(s)."
                )
                if config_errors:
                    output_handler.handle_semgrep_errors(config_errors)
                    output_handler.output({}, all_targets=set(), filtered_rules=[])
                    raise SemgrepError("Please fix the above errors and try again.")
        elif generate_config:
            with open(DEFAULT_CONFIG_FILE, "w") as fd:
                semgrep.config_resolver.generate_config(fd, lang, pattern)
        else:
            try:
                (
                    filtered_matches_by_rule,
                    semgrep_errors,
                    all_targets,
                    ignore_log,
                    filtered_rules,
                    profiler,
                    profiling_data,
                    shown_severities,
                ) = semgrep.semgrep_main.main(
                    dump_command_for_core=dump_command_for_core,
                    deep=deep,
                    output_handler=output_handler,
                    target=target_sequence,
                    pattern=pattern,
                    lang=lang,
                    configs=(config or []),
                    no_rewrite_rule_ids=(not rewrite_rule_ids),
                    jobs=jobs,
                    include=include,
                    exclude=exclude,
                    max_target_bytes=max_target_bytes,
                    replacement=replacement,
                    strict=strict,
                    autofix=autofix,
                    dryrun=dryrun,
                    disable_nosem=(not enable_nosem),
                    no_git_ignore=(not use_git_ignore),
                    timeout=timeout,
                    max_memory=max_memory,
                    timeout_threshold=timeout_threshold,
                    skip_unknown_extensions=(not scan_unknown_extensions),
                    severity=severity,
                    optimizations=optimizations,
                    baseline_commit=baseline_commit,
                )
            except SemgrepError as e:
                output_handler.handle_semgrep_errors([e])
                output_handler.output({}, all_targets=set(), filtered_rules=[])
                raise e

            output_handler.output(
                filtered_matches_by_rule,
                all_targets=all_targets,
                ignore_log=ignore_log,
                profiler=profiler,
                filtered_rules=filtered_rules,
                profiling_data=profiling_data,
                severities=shown_severities,
            )

            return filtered_matches_by_rule, semgrep_errors, filtered_rules, all_targets

    if enable_version_check:
        from semgrep.version import version_check

        version_check()
    return None<|MERGE_RESOLUTION|>--- conflicted
+++ resolved
@@ -434,6 +434,11 @@
     optgroup.option(
         "--junit-xml", is_flag=True, help="Output results in JUnit XML format."
     ),
+    optgroup.option(
+        "--reviewdog",
+        is_flag=True,
+        help="Output results in Reviewdog JSON format."
+    ),
     optgroup.option("--sarif", is_flag=True, help="Output results in SARIF format."),
     optgroup.option(
         "--vim",
@@ -532,232 +537,6 @@
 @optgroup.option(
     "--version", is_flag=True, default=False, help="Show the version and exit."
 )
-<<<<<<< HEAD
-@optgroup.group(
-    "Path options",
-    help="By default, Semgrep scans all git-tracked files with extensions matching rules' languages."
-    " These options alter which files Semgrep scans.",
-)
-@optgroup.option(
-    "--exclude",
-    multiple=True,
-    default=[],
-    help="Skip any file or directory that matches this pattern; --exclude='*.py' will ignore"
-    " the following: foo.py, src/foo.py, foo.py/bar.sh. --exclude='tests' will ignore tests/foo.py"
-    " as well as a/b/tests/c/foo.py. Can add multiple times. If present, any --include directives"
-    " are ignored.",
-    shell_complete=__get_file_options,
-)
-@optgroup.option(
-    "--include",
-    multiple=True,
-    default=[],
-    help="Filter files or directories by path. The argument is a"
-    " glob-style pattern such as 'foo.*' that must match the path."
-    " This is an extra filter in addition to other applicable filters."
-    " For example, specifying the language with '-l javascript' might"
-    " preselect files 'src/foo.jsx' and 'lib/bar.js'. Specifying one of"
-    " '--include=src', '--include=*.jsx', or '--include=src/foo.*'"
-    " will restrict the selection to the single file 'src/foo.jsx'."
-    " A choice of multiple '--include' patterns can be specified."
-    " For example, '--include=foo.* --include=bar.*' will select"
-    " both 'src/foo.jsx' and 'lib/bar.js'."
-    " Glob-style patterns follow the syntax supported by python,"
-    " which is documented at https://docs.python.org/3/library/glob.html",
-    shell_complete=__get_file_options,
-)
-@optgroup.option(
-    "--max-target-bytes",
-    type=bytesize.ByteSizeType(),
-    default=DEFAULT_MAX_TARGET_SIZE,
-    help=(
-        "Maximum size for a file to be scanned by Semgrep, e.g '1.5MB'. "
-        "Any input program larger than this will be ignored. "
-        "A zero or negative value disables this filter. "
-        f"Defaults to {DEFAULT_MAX_TARGET_SIZE} bytes."
-    ),
-    shell_complete=__get_size_options,
-)
-@optgroup.option(
-    "--use-git-ignore/--no-git-ignore",
-    is_flag=True,
-    default=True,
-    help="Skip files ignored by git."
-    " Scanning starts from the root folder specified on the Semgrep"
-    " command line."
-    " Normally, if the scanning root is within a git repository, "
-    " only the tracked files and the new files"
-    " would be scanned. Git submodules and git-ignored files would"
-    " normally be skipped."
-    " --no-git-ignore will disable git-aware filtering."
-    " Setting this flag does nothing if the scanning root is not"
-    " in a git repository.",
-)
-@optgroup.option(
-    "--scan-unknown-extensions/--skip-unknown-extensions",
-    is_flag=True,
-    default=True,
-    help="If true, explicit files will be scanned using the language specified in --lang. If --skip-unknown-extensions, "
-    "these files will not be scanned",
-)
-@optgroup.group("Performance and memory options")
-@optgroup.option(
-    "--enable-version-check/--disable-version-check",
-    is_flag=True,
-    default=True,
-    help="Checks Semgrep servers to see if the latest version is run; disabling this may reduce exit time after returning results.",
-)
-@optgroup.option(
-    "-j",
-    "--jobs",
-    type=int,
-    default=__get_cpu_count(),
-    help=(
-        "Number of subprocesses to use to run checks in parallel. Defaults "
-        "to the number of cores on the system."
-    ),
-)
-@optgroup.option(
-    "--max-memory",
-    type=int,
-    default=0,
-    help=(
-        "Maximum system memory to use running a rule on a single file in MB. If set to 0 will not have memory limit. Defaults to 0."
-    ),
-)
-@optgroup.option(
-    "--optimizations",
-    default="all",
-    type=click.Choice(["all", "none"]),
-    help="Turn on/off optimizations. Default = 'all'. Use 'none' to turn all optimizations off.",
-    shell_complete=__get_optimization_options,
-)
-@optgroup.option(
-    "--timeout",
-    type=int,
-    default=DEFAULT_TIMEOUT,
-    help=(
-        f"Maximum time to spend running a rule on a single file in seconds. If set to 0 will not have time limit. Defaults to {DEFAULT_TIMEOUT} s."
-    ),
-)
-@optgroup.option(
-    "--timeout-threshold",
-    type=int,
-    default=0,
-    help=(
-        "Maximum number of rules that can timeout on a file before the file is skipped. If set to 0 will not have limit. Defaults to 0."
-    ),
-)
-@optgroup.group("Display options")
-@optgroup.option(
-    "--enable-nosem/--disable-nosem",
-    is_flag=True,
-    default=True,
-    help=(
-        "--enable-nosem enables 'nosem'. Findings will not be reported on lines "
-        "containing a 'nosem' comment at the end. Enabled by default."
-    ),
-)
-@optgroup.option(
-    "--force-color/--no-force-color",
-    is_flag=True,
-    help="Always include ANSI color in the output, even if not writing to a TTY; defaults to using the TTY status",
-)
-@optgroup.option(
-    MAX_CHARS_FLAG_NAME,
-    type=int,
-    default=DEFAULT_MAX_CHARS_PER_LINE,
-    help=("Maximum number of characters to show per line."),
-)
-@optgroup.option(
-    MAX_LINES_FLAG_NAME,
-    type=int,
-    default=DEFAULT_MAX_LINES_PER_FINDING,
-    help=(
-        "Maximum number of lines of code that will be shown for each match before trimming (set to 0 for unlimited)."
-    ),
-)
-@optgroup.option(
-    "-o",
-    "--output",
-    help=(
-        "Save search results to a file or post to URL. "
-        "Default is to print to stdout."
-    ),
-    shell_complete=__get_file_options,
-)
-@optgroup.option(
-    "--rewrite-rule-ids/--no-rewrite-rule-ids",
-    is_flag=True,
-    default=True,
-    help=(
-        "Rewrite rule ids when they appear in nested sub-directories "
-        "(Rule 'foo' in test/rules.yaml will be renamed "
-        "'test.foo')."
-    ),
-)
-@optgroup.option(
-    "--time/--no-time",
-    is_flag=True,
-    default=False,
-    help=(
-        "Include a timing summary with the results"
-        "If output format is json, provides times for each pair (rule, target)."
-    ),
-)
-@optgroup.group(
-    "Output formats",
-    cls=MutuallyExclusiveOptionGroup,
-    help="Uses ASCII output if no format specified.",
-)
-@optgroup.option(
-    "--emacs",
-    is_flag=True,
-    help="Output results in Emacs single-line format.",
-)
-@optgroup.option("--json", is_flag=True, help="Output results in JSON format.")
-@optgroup.option(
-    "--gitlab-sast",
-    is_flag=True,
-    help="Output results in GitLab SAST format.",
-)
-@optgroup.option(
-    "--gitlab-secrets",
-    is_flag=True,
-    help="Output results in GitLab Secrets format.",
-)
-@optgroup.option(
-    "--junit-xml", is_flag=True, help="Output results in JUnit XML format."
-)
-@optgroup.option("--reviewdog", is_flag=True, help="Output results in Reviewdog JSON format.")
-@optgroup.option("--sarif", is_flag=True, help="Output results in SARIF format.")
-@optgroup.option(
-    "--vim",
-    is_flag=True,
-    help="Output results in vim single-line format.",
-)
-@optgroup.group("Verbosity options", cls=MutuallyExclusiveOptionGroup)
-@optgroup.option(
-    "-q",
-    "--quiet",
-    is_flag=True,
-    help=("Only output findings."),
-)
-@optgroup.option(
-    "-v",
-    "--verbose",
-    is_flag=True,
-    help=(
-        "Show more details about what rules are running, which files failed to parse, etc."
-    ),
-)
-@optgroup.option(
-    "--debug",
-    is_flag=True,
-    help="All of --verbose, but with additional debugging information.",
-)
-=======
->>>>>>> d0cf053e
 @optgroup.group("Test and debug options")
 @optgroup.option("--test", is_flag=True, default=False, help="Run test suite.")
 @optgroup.option(
