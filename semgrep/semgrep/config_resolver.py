--- conflicted
+++ resolved
@@ -231,7 +231,7 @@
         "pattern": pattern_tree,
         "message": pattern,
         "languages": [lang],
-        "severity": "ERROR",
+        "severity": RuleSeverity.ERROR.value,
     }
 
     if replacement:
@@ -239,21 +239,7 @@
 
     return {
         "manual": YamlTree.wrap(
-<<<<<<< HEAD
             {RULES_KEY: [rules_key]},
-=======
-            {
-                RULES_KEY: [
-                    {
-                        ID_KEY: CLI_RULE_ID,
-                        "pattern": pattern_tree,
-                        "message": pattern,
-                        "languages": [lang],
-                        "severity": RuleSeverity.ERROR.value,
-                    }
-                ]
-            },
->>>>>>> 75c44f08
             span=error_span,
         )
     }
@@ -505,21 +491,16 @@
 
 
 def get_config(
-<<<<<<< HEAD
-    pattern: str, lang: str, config_strs: List[str], autofix: Optional[str] = None
-) -> Tuple[Config, List[SemgrepError]]:
-=======
-    pattern: Optional[str], lang: Optional[str], config_strs: Sequence[str]
+    pattern: Optional[str], lang: Optional[str], config_strs: Sequence[str], replacement: Optional[str] = None
 ) -> Tuple[Config, Sequence[SemgrepError]]:
->>>>>>> 75c44f08
     if pattern:
         if not lang:
             raise SemgrepError("language must be specified when a pattern is passed")
-        config, errors = Config.from_pattern_lang(pattern, lang, autofix)
+        config, errors = Config.from_pattern_lang(pattern, lang, replacement)
     else:
-        if autofix:
+        if replacement:
             raise SemgrepError(
-                "command-line autofix flag can only be used with command-line pattern; when using a config file add the fix: key instead"
+                "command-line replacement flag can only be used with command-line pattern; when using a config file add the fix: key instead"
             )
         config, errors = Config.from_config_list(config_strs)
 
