--- conflicted
+++ resolved
@@ -193,22 +193,9 @@
             ]
             if content_type and any((ct in content_type for ct in yaml_types)):
                 print_msg(SCANNING_MESSAGE)
-<<<<<<< HEAD
-                return parse_config_string("remote-url", r.content.decode("utf-8"))
-=======
                 return parse_config_string(
                     "remote-url", r.content.decode("utf-8"), filename=None
                 )
-            elif content_type and content_type == "application/x-gzip":
-                with tempfile.TemporaryDirectory() as fname:
-                    with tarfile.open(fileobj=r.raw, mode="r:gz") as tar:
-                        tar.extractall(fname)
-                    extracted = Path(fname)
-                    for path in extracted.iterdir():
-                        # get first folder in extracted folder (this is how GH does it)
-                        print_msg(SCANNING_MESSAGE)
-                        return parse_config_folder(path, relative=True)
->>>>>>> 8465e82d
             else:
                 raise SemgrepError(
                     f"unknown content-type: {content_type} returned by config url: {config_url}. Can not parse"
