--- conflicted
+++ resolved
@@ -39,11 +39,7 @@
 from semgrep.rule_lang import Span
 from semgrep.rule_lang import YamlMap
 from semgrep.rule_lang import YamlTree
-<<<<<<< HEAD
 from semgrep.state import get_state
-from semgrep.types import JsonObject
-=======
->>>>>>> 34554e29
 from semgrep.util import is_config_suffix
 from semgrep.util import is_url
 from semgrep.util import terminal_wrap
@@ -570,164 +566,6 @@
     return registry_id_to_url(f"s/{snippet_id}")
 
 
-<<<<<<< HEAD
-def download_pack_config(ruleset_name: str) -> Dict[str, YamlTree]:
-    from packaging.version import Version
-    import time
-    import concurrent.futures
-    from io import StringIO
-
-    config_url_base = f"{SEMGREP_CDN_BASE_URL}/ruleset/{ruleset_name}"
-    config_versions_url = f"{config_url_base}/versions"
-
-    def get_latest_version(ruleset_name: str) -> Version:
-        """
-        Get the latest version of ruleset_name by getting all existing versions
-        and returning max semver
-        """
-        app_session = get_state().app_session
-        logger.debug(
-            f"Retrieving versions file of {ruleset_name} at {config_versions_url}"
-        )
-        try:
-            r = app_session.get(config_versions_url)
-        except Exception as e:
-            raise SemgrepError(
-                f"Failed to get available versions of {ruleset_name}: {str(e)}"
-            )
-
-        if not r.ok:
-            raise SemgrepError(
-                f"Bad status code: {r.status_code} returned by url: {config_versions_url}"
-            )
-
-        logger.debug(f"Avalabile versions for {ruleset_name}: {r.text}")
-        try:
-            versions_json = json.loads(r.text)
-        except json.decoder.JSONDecodeError as e:
-            raise SemgrepError(
-                f"Failed to parse versions file of pack {ruleset_name}: Invalid Json"
-            )
-
-        versions_parsed = []
-        for version_string in versions_json:
-            try:
-                versions_parsed.append(Version(version_string))
-            except ValueError:
-                logger.info(
-                    f"Could not parse {version_string} in versions of {ruleset_name} pack as valid semver. Ignoring that version string."
-                )
-        latest_version = max(versions_parsed)
-        logger.debug(f"Lastest version of {ruleset_name} is {latest_version}")
-
-        return latest_version
-
-    def get_ruleset(ruleset_name: str, version: Version) -> JsonObject:
-        """
-        Returns json blop of given ruleset_name/version
-        """
-        app_session = get_state().app_session
-        config_full_url = f"{config_url_base}/{version}"
-        try:
-            r = app_session.get(config_full_url)
-        except Exception as e:
-            raise SemgrepError(
-                f"Failed to download config for {ruleset_name}/{version}: {str(e)}"
-            )
-
-        if not r.ok:
-            raise SemgrepError(
-                f"Bad status code: {r.status_code} returned by url: {config_full_url}"
-            )
-
-        logger.debug(f"Retrieved ruleset definition: {r.text}")
-        try:
-            ruleset_json = json.loads(r.text)
-        except json.decoder.JSONDecodeError as e:
-            raise SemgrepError(
-                f"Failed to parse ruleset {ruleset_name}/{version} as valid json"
-            )
-
-        return ruleset_json  # type: ignore
-
-    def get_rule(rule_id: str, version: str) -> JsonObject:
-        """
-        Returns yaml rule definition of rule_id/version
-        """
-        app_session = get_state().app_session
-        rule_url = f"{SEMGREP_CDN_BASE_URL}/public/rule/{rule_id}/{version}"
-        try:
-            r = app_session.get(rule_url)
-        except Exception as e:
-            raise SemgrepError(
-                f"Failed to download rule {rule_id}/{version} from {rule_url}: {e}"
-            )
-
-        if r.status_code != requests.codes.ok:
-            raise SemgrepError(
-                f"Bad status code: {r.status_code} returned by url: {rule_url}"
-            )
-
-        try:
-            yaml = YAML()
-            rules = yaml.load(r.text)
-        except Exception as e:
-            raise SemgrepError(
-                f"Could not parse yaml for {rule_id}/{version} as valid yaml {e}"
-            )
-
-        return rules["rules"][0]  # type:ignore
-
-    def hydrate_ruleset(ruleset_json: JsonObject) -> JsonObject:
-        """
-        Takes ruleset json object and expands the rules key list
-        to be a list of rules instead of a list of rule identifiers
-        """
-        hydrated = []
-        start = time.time()
-        with concurrent.futures.ThreadPoolExecutor() as executor:
-            futures = []
-            for rule in ruleset_json["rules"]:
-                futures.append(
-                    executor.submit(
-                        get_rule,
-                        rule_id=rule["rule_id"],
-                        version=rule["version"],
-                    )
-                )
-
-            for future in concurrent.futures.as_completed(futures):
-                try:
-                    hydrated_rule = future.result()
-                except Exception as e:
-                    raise SemgrepError(f"Error resolving rule in ruleset: {e}")
-
-                hydrated.append(hydrated_rule)
-        logger.debug(
-            f"Retrieved ruleset {ruleset_name}/{latest_version} in {time.time()- start}s"
-        )
-        return {"rules": hydrated}
-
-    DOWNLOADING_MESSAGE = f"downloading config from {SEMGREP_CDN_BASE_URL}..."
-    logger.info(DOWNLOADING_MESSAGE)
-    logger.debug(f"Resolving latest version of {ruleset_name}")
-    latest_version = get_latest_version(ruleset_name)
-    ruleset_definition = get_ruleset(ruleset_name, latest_version)
-    hydrated_ruleset = hydrate_ruleset(ruleset_definition)
-
-    # Hack for now to get config in format expected by rest of codebase
-    yaml = YAML()
-    string_stream = StringIO()
-    yaml.dump(hydrated_ruleset, string_stream)
-    return parse_config_string(
-        "remote-url",
-        string_stream.getvalue(),
-        filename=f"{ruleset_name[:20]}...",
-    )
-
-
-=======
->>>>>>> 34554e29
 def is_pack_id(config_str: str) -> bool:
     return config_str[:2] == "p/"
 
