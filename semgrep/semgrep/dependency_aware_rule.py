--- conflicted
+++ resolved
@@ -80,30 +80,6 @@
         # no dependencies to process, so skip
         return matches, []
 
-<<<<<<< HEAD
-    if len(matches) == 0:
-        # if there are no semgrep patterns in the rule, just the dependency restriction,
-        # we may still report a result if the dependency is present
-        if rule.should_run_on_semgrep_core:
-            return [], dep_rule_errors
-        else:
-            # the rule didn't actually have any runnable semgrep rules
-            # so it should fire at the root of the target if the dependencies match
-            matches = [
-                RuleMatch(
-                    rule_id=rule.id,
-                    message=rule.message,
-                    metadata=rule.metadata,
-                    severity=rule.severity,
-                    path=top_level_target,  # TODO: this should probably be the offending lockfile
-                    fix=None,
-                    fix_regex=None,
-                    start=core.Position(0, 0, 0),
-                    end=core.Position(0, 0, 0),
-                    extra={},
-                )
-            ]
-=======
     dummy_match = RuleMatch(
         rule_id=rule.id,
         message=rule.message,
@@ -112,11 +88,10 @@
         path=top_level_target,  # TODO: this should probably be the offending lockfile
         fix=None,
         fix_regex=None,
-        start=CoreLocation(0, 0, 0),
-        end=CoreLocation(0, 0, 0),
+        start=core.Position(0, 0, 0),
+        end=core.Position(0, 0, 0),
         extra={},
     )
->>>>>>> b8ad6781
 
     try:
         depends_on_entries = list(parse_depends_on_yaml(dependencies))
