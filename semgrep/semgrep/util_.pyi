--- conflicted
+++ resolved
@@ -79,9 +79,6 @@
 def is_config_test_suffix(path: Path) -> bool: ...
 def format_bytes(num: float) -> str: ...
 def truncate(file_name: str, col_lim: int) -> str: ...
-<<<<<<< HEAD
-def flatten(some_list: List[List[T]]) -> List[T]: ...
-=======
 def flatten(some_list: List[List[T]]) -> List[T]: ...
 
 PathFilterCallable = Callable[..., FrozenSet[Path]]
@@ -95,5 +92,4 @@
     It adds the keyword argument `removal_log` to the filtering function's signature.
     When this keyword argument is passed, all removed paths are added to this set.
     """
-    ...
->>>>>>> 7cfaaf7c
+    ...