--- conflicted
+++ resolved
@@ -242,11 +242,7 @@
             file_ignore=get_file_ignore(),
         )
     except FilesNotFoundError as e:
-<<<<<<< HEAD
-        output_handler.handle_semgrep_errors([e])
-=======
         raise SemgrepError(e)
->>>>>>> 8194808a
 
     join_rules, rest_of_the_rules = partition(
         lambda rule: rule.mode == JOIN_MODE,
