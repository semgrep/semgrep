import json
import time
from io import StringIO
from pathlib import Path
from typing import Any
from typing import Dict
from typing import List
from typing import Optional
from typing import Sequence
from typing import Union

from semgrep.autofix import apply_fixes
from semgrep.config_resolver import get_config
from semgrep.constants import DEFAULT_TIMEOUT
from semgrep.constants import OutputFormat
from semgrep.constants import RuleSeverity
from semgrep.core_runner import CoreRunner
from semgrep.error import FilesNotFoundError
from semgrep.error import MISSING_CONFIG_EXIT_CODE
from semgrep.error import SemgrepError
from semgrep.ignores import FileIgnore
from semgrep.ignores import IGNORE_FILE_NAME
from semgrep.ignores import Parser
from semgrep.metric_manager import metric_manager
from semgrep.nosemgrep import process_ignores
from semgrep.output import DEFAULT_SHOWN_SEVERITIES
from semgrep.output import OutputHandler
from semgrep.output import OutputSettings
from semgrep.profile_manager import ProfileManager
from semgrep.project import get_project_url
from semgrep.rule import Rule
from semgrep.semgrep_types import JOIN_MODE
from semgrep.target_manager import TargetManager
from semgrep.util import partition
from semgrep.verbose_logging import getLogger


logger = getLogger(__name__)


def notify_user_of_work(
    filtered_rules: Sequence[Rule],
    include: Sequence[str],
    exclude: Sequence[str],
) -> None:
    """
    Notify user of what semgrep is about to do, including:
    - number of rules
    - which rules? <- not yet, too cluttered
    - which dirs are excluded, etc.
    """
    if include:
        logger.info(f"including files:")
        for inc in include:
            logger.info(f"- {inc}")
    if exclude:
        logger.info(f"excluding files:")
        for exc in exclude:
            logger.info(f"- {exc}")
    logger.info(f"Running {len(filtered_rules)} rules...")
    logger.verbose("rules:")
    for rule in filtered_rules:
        logger.verbose(f"- {rule.id}")


# Currently we do not search for a default .semgrepignore if none is provided
# This is different from the behavior of semgrep-agent, where a default is used
def get_file_ignore() -> Optional[FileIgnore]:
    workdir = Path.cwd()
    semgrepignore_path = Path(workdir / IGNORE_FILE_NAME)
    if semgrepignore_path.is_file():
        logger.info("using path ignore rules from .semgrepignore")
        with open(semgrepignore_path) as f:
            file_ignore: Optional[FileIgnore] = FileIgnore(
                base_path=workdir,
                patterns=Parser(workdir).parse(f),
            )
    else:
        logger.info("no .semgrepignore found")
        file_ignore = None

    return file_ignore


def invoke_semgrep(
    config: Path,
    targets: List[Path],
    output_settings: Optional[OutputSettings] = None,
    **kwargs: Any,
) -> Union[Dict[str, Any], str]:
    """
    Return Semgrep results of 'config' on 'targets' as a dict|str
    Uses default arguments of 'semgrep_main.main' unless overwritten with 'kwargs'
    """
    if output_settings is None:
        output_settings = OutputSettings(output_format=OutputFormat.JSON)

    io_capture = StringIO()
    output_handler = OutputHandler(output_settings, stdout=io_capture)
    main(
        output_handler=output_handler,
        target=[str(t) for t in targets],
        pattern="",
        lang="",
        configs=[str(config)],
        **kwargs,
    )
    output_handler.close()

    result: Union[Dict[str, Any], str] = (
        json.loads(io_capture.getvalue())
        if output_settings.output_format.is_json()
        else io_capture.getvalue()
    )

    return result


def main(
    *,
    output_handler: OutputHandler,
    target: Sequence[str],
    pattern: Optional[str],
    lang: Optional[str],
    configs: Sequence[str],
    no_rewrite_rule_ids: bool = False,
    jobs: int = 1,
    include: Optional[Sequence[str]] = None,
    exclude: Optional[Sequence[str]] = None,
    strict: bool = False,
    autofix: bool = False,
    replacement: Optional[str] = None,
    dryrun: bool = False,
    disable_nosem: bool = False,
    no_git_ignore: bool = False,
    timeout: int = DEFAULT_TIMEOUT,
    max_memory: int = 0,
    max_target_bytes: int = 0,
    timeout_threshold: int = 0,
    skip_unknown_extensions: bool = False,
    severity: Optional[Sequence[str]] = None,
    optimizations: str = "none",
) -> None:
    if include is None:
        include = []

    if exclude is None:
        exclude = []

    project_url = get_project_url()

    profiler = ProfileManager()

    rule_start_time = time.time()
    configs_obj, errors = get_config(
        pattern, lang, configs, replacement=replacement, project_url=project_url
    )
    all_rules = configs_obj.get_rules(no_rewrite_rule_ids)
    profiler.save("config_time", rule_start_time)

    if not severity:
        shown_severities = DEFAULT_SHOWN_SEVERITIES
        filtered_rules = all_rules
    else:
        shown_severities = {RuleSeverity(s) for s in severity}
        filtered_rules = [rule for rule in all_rules if rule.severity.value in severity]

    output_handler.handle_semgrep_errors(errors)

    if errors and strict:
        raise SemgrepError(
            f"run with --strict and there were {len(errors)} errors loading configs",
            code=MISSING_CONFIG_EXIT_CODE,
        )

    if not pattern:
        plural = "s" if len(configs_obj.valid) > 1 else ""
        config_id_if_single = (
            list(configs_obj.valid.keys())[0] if len(configs_obj.valid) == 1 else ""
        )
        invalid_msg = (
            f"({len(errors)} config files were invalid)" if len(errors) else ""
        )
        logger.verbose(
            f"running {len(filtered_rules)} rules from {len(configs_obj.valid)} config{plural} {config_id_if_single} {invalid_msg}".strip()
        )
        if len(errors) > 0:
            raise SemgrepError(
                f"invalid configuration file found ({len(errors)} configs were invalid)",
                code=MISSING_CONFIG_EXIT_CODE,
            )
        if len(configs_obj.valid) == 0:
            raise SemgrepError(
                """No config given. Run with `--config auto` or see https://semgrep.dev/docs/running-rules/ for instructions on running with a specific config
""",
                code=MISSING_CONFIG_EXIT_CODE,
            )

        notify_user_of_work(filtered_rules, include, exclude)

    respect_git_ignore = not no_git_ignore
<<<<<<< HEAD

    target_manager = TargetManager(
        includes=include,
        excludes=exclude,
        max_target_bytes=max_target_bytes,
        targets=target,
        respect_git_ignore=respect_git_ignore,
        output_handler=output_handler,
        skip_unknown_extensions=skip_unknown_extensions,
        file_ignore=get_file_ignore(),
    )
=======
    try:
        target_manager = TargetManager(
            includes=include,
            excludes=exclude,
            max_target_bytes=max_target_bytes,
            targets=target,
            respect_git_ignore=respect_git_ignore,
            skip_unknown_extensions=skip_unknown_extensions,
        )
    except FilesNotFoundError as e:
        output_handler.handle_semgrep_error(e)
>>>>>>> d745a667

    join_rules, rest_of_the_rules = partition(
        lambda rule: rule.mode == JOIN_MODE,
        filtered_rules,
    )
    filtered_rules = rest_of_the_rules

    core_start_time = time.time()
    # actually invoke semgrep
    (rule_matches_by_rule, semgrep_errors, all_targets, profiling_data,) = CoreRunner(
        jobs=jobs,
        timeout=timeout,
        max_memory=max_memory,
        timeout_threshold=timeout_threshold,
        optimizations=optimizations,
    ).invoke_semgrep(target_manager, profiler, filtered_rules)

    if join_rules:
        import semgrep.join_rule as join_rule

        for rule in join_rules:
            join_rule_matches, join_rule_errors = join_rule.run_join_rule(
                rule.raw, [Path(t) for t in target_manager.targets]
            )
            join_rule_matches_by_rule = {Rule.from_json(rule.raw): join_rule_matches}
            rule_matches_by_rule.update(join_rule_matches_by_rule)
            output_handler.handle_semgrep_errors(join_rule_errors)

    profiler.save("core_time", core_start_time)

    ignores_start_time = time.time()
    keep_ignored = disable_nosem or output_handler.formatter.keep_ignores()
    filtered_matches_by_rule, nosem_errors, num_ignored_by_nosem = process_ignores(
        rule_matches_by_rule,
        keep_ignored,
        strict=strict,
    )
    profiler.save("ignores_time", ignores_start_time)

    output_handler.handle_semgrep_errors(semgrep_errors)
    output_handler.handle_semgrep_errors(nosem_errors)

    num_findings = sum(len(v) for v in filtered_matches_by_rule.values())
    stats_line = f"ran {len(filtered_rules)} rules on {len(all_targets)} files: {num_findings} findings"
    profiler.save("total_time", rule_start_time)
    if metric_manager.is_enabled():
        error_types = list(e.semgrep_error_type() for e in semgrep_errors)

        metric_manager.set_project_hash(project_url)
        metric_manager.set_configs_hash(configs)
        metric_manager.set_rules_hash(filtered_rules)
        metric_manager.set_num_rules(len(filtered_rules))
        metric_manager.set_num_targets(len(all_targets))
        metric_manager.set_num_findings(num_findings)
        metric_manager.set_num_ignored(num_ignored_by_nosem)
        metric_manager.set_profiling_times(profiler.dump_stats())
        total_bytes_scanned = sum(t.stat().st_size for t in all_targets)
        metric_manager.set_total_bytes_scanned(total_bytes_scanned)
        metric_manager.set_errors(error_types)
        metric_manager.set_rules_with_findings(filtered_matches_by_rule)
        metric_manager.set_run_timings(
            profiling_data, list(all_targets), filtered_rules
        )

    output_handler.handle_semgrep_core_output(
        filtered_matches_by_rule,
        stats_line=stats_line,
        all_targets=all_targets,
        profiler=profiler,
        filtered_rules=filtered_rules,
        profiling_data=profiling_data,
        severities=shown_severities,
    )

    if autofix:
        apply_fixes(filtered_matches_by_rule, dryrun)<|MERGE_RESOLUTION|>--- conflicted
+++ resolved
@@ -199,19 +199,6 @@
         notify_user_of_work(filtered_rules, include, exclude)
 
     respect_git_ignore = not no_git_ignore
-<<<<<<< HEAD
-
-    target_manager = TargetManager(
-        includes=include,
-        excludes=exclude,
-        max_target_bytes=max_target_bytes,
-        targets=target,
-        respect_git_ignore=respect_git_ignore,
-        output_handler=output_handler,
-        skip_unknown_extensions=skip_unknown_extensions,
-        file_ignore=get_file_ignore(),
-    )
-=======
     try:
         target_manager = TargetManager(
             includes=include,
@@ -220,10 +207,10 @@
             targets=target,
             respect_git_ignore=respect_git_ignore,
             skip_unknown_extensions=skip_unknown_extensions,
+            file_ignore=get_file_ignore(),
         )
     except FilesNotFoundError as e:
         output_handler.handle_semgrep_error(e)
->>>>>>> d745a667
 
     join_rules, rest_of_the_rules = partition(
         lambda rule: rule.mode == JOIN_MODE,
