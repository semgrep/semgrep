--- conflicted
+++ resolved
@@ -251,11 +251,7 @@
         for file_name, (parse_time, run_time) in slowest_file_times:
             num_bytes = f"({format_bytes(Path(file_name).resolve().stat().st_size)}):"
             file_name = truncate(file_name, col_lim)
-<<<<<<< HEAD
-            yield f"{with_color('green', f'{file_name:<50}')} {num_bytes:<8} {run_time:.3f}s ({parse_time:.3f}s to parse)"
-=======
-            yield f"{with_color(Colors.green, f'{file_name:<70}')} {num_bytes:<9}{parse_time:.4f}"
->>>>>>> 1fb352b0
+            yield f"{with_color(Colors.green, f'{file_name:<50}')} {num_bytes:<8} {run_time:.3f}s ({parse_time:.3f}s to parse)"
 
         yield f"Slowest {items_to_show} rules to match"
         slowest_rule_times = sorted(rule_match_timings.items(), reverse=True)[
@@ -263,11 +259,7 @@
         ]
         for rule_id, match_time in slowest_rule_times:
             rule_id = truncate(rule_id, col_lim) + ":"
-<<<<<<< HEAD
-            yield f"{with_color('yellow', f'{rule_id:<59}')} {match_time:.3f}s"
-=======
-            yield f"{with_color(Colors.yellow, f'{rule_id:<71}')} run time {total_time:.4f}  match time {match_time:.4f}"
->>>>>>> 1fb352b0
+            yield f"{with_color(Colors.yellow, f'{rule_id:<59}')} {match_time:.3f}s"
 
         # Output other file information
         ANALYZED = "Analyzed:"
