--- conflicted
+++ resolved
@@ -12,35 +12,29 @@
 
 class JsonFormatter(BaseFormatter):
     @staticmethod
-<<<<<<< HEAD
-    def _rule_match_to_json(rule_match: RuleMatch) -> Dict[str, Any]:
-        json_obj: Dict[str, Any] = {}
-=======
     def _rule_match_to_json(rule_match: RuleMatch) -> Mapping[str, Any]:
-        json_obj = copy.deepcopy(rule_match._pattern_match._raw_json)
->>>>>>> 2ab11052
-
-        json_obj["check_id"] = rule_match.id
-        json_obj["extra"] = rule_match.extra
-        json_obj["extra"]["message"] = rule_match.message
-        json_obj["extra"]["metadata"] = rule_match.metadata
-        json_obj["extra"]["severity"] = rule_match.severity.value
-        json_obj["path"] = str(rule_match.path)
-
-        json_obj["start"] = rule_match.start.to_dict()
-        json_obj["end"] = rule_match.end.to_dict()
+        extra = rule_match.extra
+        extra["message"] = rule_match.message
+        extra["metadata"] = rule_match.metadata
+        extra["severity"] = rule_match.severity.value
 
         # 'lines' already contains '\n' at the end of each line
-        json_obj["extra"]["lines"] = "".join(rule_match.lines).rstrip()
+        extra["lines"] = "".join(rule_match.lines).rstrip()
 
         if rule_match.fix:
-            json_obj["extra"]["fix"] = rule_match.fix
+            extra["fix"] = rule_match.fix
         if rule_match.fix_regex:
-            json_obj["extra"]["fix_regex"] = rule_match.fix_regex
+            extra["fix_regex"] = rule_match.fix_regex
         if rule_match.is_ignored is not None:
-            json_obj["extra"]["is_ignored"] = rule_match.is_ignored
+            extra["is_ignored"] = rule_match.is_ignored
 
-        return json_obj
+        return {
+            "check_id": rule_match.id,
+            "path": str(rule_match.path),
+            "start": rule_match.start.to_dict(),
+            "end": rule_match.end.to_dict(),
+            "extra": extra,
+        }
 
     def output(
         self,
