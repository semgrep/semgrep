from enum import Enum
from pathlib import Path
from typing import Any
from typing import Dict
from typing import List
from typing import Optional
from typing import Sequence
from typing import Tuple

import attr
from colorama import Fore

from semgrep.rule_lang import Position
from semgrep.rule_lang import SourceTracker
from semgrep.rule_lang import Span
from semgrep.util import with_color

OK_EXIT_CODE = 0
FINDINGS_EXIT_CODE = 1
FATAL_EXIT_CODE = 2
INVALID_CODE_EXIT_CODE = 3
INVALID_PATTERN_EXIT_CODE = 4
UNPARSEABLE_YAML_EXIT_CODE = 5
NEED_ARBITRARY_CODE_EXEC_EXIT_CODE = 6
MISSING_CONFIG_EXIT_CODE = 7
INVALID_LANGUAGE_EXIT_CODE = 8
MATCH_TIMEOUT_EXIT_CODE = 9
MATCH_MAX_MEMORY_EXIT_CODE = 10


class Level(Enum):
    ERROR = 4  # Always an error
    WARN = 3  # Only an error if "strict" is set


class SemgrepError(Exception):
    """
    Parent class of all exceptions we anticipate in Semgrep commands

    All Semgrep Exceptions are caught and their error messages
    are displayed to the user.

    For pretty-printing, exceptions should override `__str__`.
    """

    def __init__(
        self, *args: object, code: int = FATAL_EXIT_CODE, level: Level = Level.ERROR
    ) -> None:
        self.code = code
        self.level = level

        super().__init__(*args)

    def to_dict(self) -> Dict[str, Any]:
        return {
            "type": self.__class__.__name__,
            "code": self.code,
            **self.to_dict_base(),
        }

    def to_dict_base(self) -> Dict[str, Any]:
        """
        Default implementation. Subclasses should override to provide custom information.
        All values returned must be JSON serializable.
        """
        return {"message": str(self)}


class SemgrepInternalError(Exception):
    """
    Parent class of internal semgrep exceptions that should be handled internally and converted into `SemgrepError`s

    Classes that inherit from SemgrepInternalError should begin with `_`
    """

    pass


class UnknownOperatorError(SemgrepError):
    pass


@attr.s(auto_attribs=True, frozen=True)
class FilesNotFoundError(SemgrepError):
    level = Level.ERROR
    code = FATAL_EXIT_CODE
    paths: Sequence[Path]

    def __str__(self) -> str:
        lines = (f"File not found: {pathname}" for pathname in self.paths)
        return "\n".join(lines)


def span_list_to_tuple(spans: List[Span]) -> Tuple[Span, ...]:
    """
        Helper converter so mypy can track that we are converting
        from list of spans to tuple of spans
    """
    return tuple(spans)


@attr.s(auto_attribs=True, eq=True, frozen=True)
class ErrorWithSpan(SemgrepError):
    """
    In general, you should not be constructing ErrorWithSpan directly, and instead be constructing a subclass
    that sets the code.

    Error which will print context from the Span. You should provide the most specific span possible,
    eg. if the error is an invalid key, provide exactly the span for that key. You can then expand what's printed
    with span.with_context(...). Conversely, if you don't want to display the entire span, you can use `span.truncate`

    The __str__ method produces the pretty-printed error.
    Here is what the generated error will look like:

        <level>: <short_msg>
          --> <span.filename>:<span.start.line>
        1 | rules:
        2 |   - id: eqeq-is-bad
        3 |     pattern-inside: foo(...)
          |     ^^^^^^^^^^^^^^
        4 |     patterns:
        5 |       - pattern-not: 1 == 1
        = help: <help>
        <long_msg>

    :param short_msg: 1 or 2 word description of the problem (eg. missing key)
    :param level: How bad is the problem? error,warn, etc.
    :param spans: A list of spans to display for context.
    :help help: An optional hint about how to fix the problem
    :cause cause: The underlying exception
    """

    short_msg: str = attr.ib()
    long_msg: Optional[str] = attr.ib()
    spans: List[Span] = attr.ib(converter=span_list_to_tuple)
    help: Optional[str] = attr.ib(default=None)

    def __attrs_post_init__(self) -> None:
        if not hasattr(self, "code"):
            raise ValueError("Inheritors of SemgrepError must define an exit code")

        if not hasattr(self, "level"):
            raise ValueError("Inheritors of SemgrepError must define a level")

    def to_dict_base(self) -> Dict[str, Any]:
        base = dict(
            short_msg=self.short_msg,
            long_msg=self.long_msg,
            level=self.level.name.lower(),
            spans=[attr.asdict(s) for s in self.spans],
        )
        # otherwise, we end up with `help: null` in JSON
        if self.help:
            base["help"] = self.help
        return base

    @staticmethod
    def _line_number_width(span: Span) -> int:
        return len(str((span.context_end or span.end).line)) + 1

    @staticmethod
    def _format_line_number(span: Span, line_number: Optional[int]) -> str:
        """
        Produce a string like:
        ` 10 |`

        The amount of padding is set for printing within `span` (so it handles up to `context_end.line`)
        """
        # line numbers are 0 indexed
        width = ErrorWithSpan._line_number_width(span)
        if line_number is not None:
            base_str = str(line_number)
            assert len(base_str) < width
            return with_color(Fore.LIGHTBLUE_EX, base_str.ljust(width) + "| ")
        else:
            return with_color(Fore.LIGHTBLUE_EX, "".ljust(width) + "| ")

    def _format_code_segment(
        self, start: Position, end: Position, source: List[str], part_of_span: Span
    ) -> List[str]:
        """
        Line by line output for a snippet of code from `start_line` to `end_line`
        Each line will be annotated with a line number, properly spaced according to
        the highest line number required to render `span`

        :param start: start position
        :param end: end position

        :returns A list of strings, suitable to be combined with `'\n'.join(...)`
        eg:
        List[
            "5  | def my_func():",
            "6  |   return True"
        ]
        """
        # -1 because positions are 1-indexed
        code_segment = source[start.line - 1 : end.line]
        snippet = []
        for line_num, line in zip(range(start.line, end.line + 1), code_segment):
            snippet.append(f"{self._format_line_number(part_of_span, line_num)}{line}")
        return snippet

    def __str__(self) -> str:
        """
        Format this exception into a pretty string with context and color
        """
        header = f"{with_color(Fore.RED, self.level.name.lower())}: {self.short_msg}"
        snippets = []
        for span in self.spans:
            location_hint = f"  --> {span.file}:{span.start.line}"
            snippet = [location_hint]

            # all the lines of code in the file this comes from
            source: List[str] = SourceTracker.source(span.source_hash)

            # First, print the span from `context_start` to `start`
            # Next, sprint the focus of the span from `start` to `end`
            # If the actual span is only 1 line long, use `column` information to highlight the exact problem
            # Finally, print end context from `end` to `context_end`
            if span.context_start:
                snippet += self._format_code_segment(
                    span.context_start, span.start.previous_line(), source, span
                )
            snippet += self._format_code_segment(span.start, span.end, source, span)
            # Currently, only span highlighting if it's a one line span
            if span.start.line == span.end.line:
                error = with_color(Fore.RED, (span.end.col - span.start.col) * "^")
                snippet.append(
                    self._format_line_number(span, None)
                    + " " * (span.start.col - 1)
                    + error
                )
            if span.context_end:
                snippet += self._format_code_segment(
                    span.end.next_line(), span.context_end, source, span
                )

            snippets.append("\n".join(snippet))
        snippet_str = "\n".join(snippets)
        if self.help:
            help_str = f"= {with_color(Fore.CYAN, 'help', bold=True)}: {self.help}"
        else:
            help_str = ""
        return f"{header}\n{snippet_str}\n{help_str}\n{with_color(Fore.RED, self.long_msg or '')}\n"


@attr.s(frozen=True, eq=True)
class InvalidPatternError(ErrorWithSpan):
    code = INVALID_PATTERN_EXIT_CODE
    level = Level.ERROR


@attr.s(frozen=True, eq=True)
class InvalidRuleSchemaError(ErrorWithSpan):
    code = INVALID_PATTERN_EXIT_CODE
    level = Level.ERROR


@attr.s(frozen=True, eq=True)
class UnknownLanguageError(ErrorWithSpan):
    code = INVALID_LANGUAGE_EXIT_CODE
    level = Level.ERROR


@attr.s(frozen=True, eq=True)
class InvalidPatternNameError(InvalidRuleSchemaError):
    pass


@attr.s(frozen=True, eq=True)
class SourceParseError(ErrorWithSpan):
    code = INVALID_CODE_EXIT_CODE
    level = Level.WARN


@attr.s(frozen=True, eq=True)
class MatchTimeoutError(SemgrepError):
    path: Path = attr.ib()
    rule_id: str = attr.ib()

    code = MATCH_TIMEOUT_EXIT_CODE
    level = Level.WARN

    def __str__(self) -> str:
        msg = f"Warning: Semgrep exceeded timeout when running {self.rule_id} on {self.path}. See `--timeout` for more info."
        return with_color(Fore.RED, msg)

    def to_dict_base(self) -> Dict[str, Any]:
        return {
            "path": str(self.path),
            "rule_id": self.rule_id,
        }


@attr.s(frozen=True, eq=True)
class OutOfMemoryError(SemgrepError):
    path: Path = attr.ib()
    rule_id: str = attr.ib()

<<<<<<< HEAD
    code = MATCH_MAX_MEMORY_EXIT_CODE
=======
    code = MATCH_TIMEOUT_EXIT_CODE
>>>>>>> 94591b06
    level = Level.WARN

    def __str__(self) -> str:
        msg = f"Warning: Semgrep exceeded memory when running {self.rule_id} on {self.path}. See `--max-memory` for more info."
        return with_color(Fore.RED, msg)


class _UnknownLanguageError(SemgrepInternalError):
    pass<|MERGE_RESOLUTION|>--- conflicted
+++ resolved
@@ -297,17 +297,19 @@
     path: Path = attr.ib()
     rule_id: str = attr.ib()
 
-<<<<<<< HEAD
     code = MATCH_MAX_MEMORY_EXIT_CODE
-=======
-    code = MATCH_TIMEOUT_EXIT_CODE
->>>>>>> 94591b06
     level = Level.WARN
 
     def __str__(self) -> str:
         msg = f"Warning: Semgrep exceeded memory when running {self.rule_id} on {self.path}. See `--max-memory` for more info."
         return with_color(Fore.RED, msg)
 
+    def to_dict_base(self) -> Dict[str, Any]:
+        return {
+            "path": str(self.path),
+            "rule_id": self.rule_id,
+        }
+
 
 class _UnknownLanguageError(SemgrepInternalError):
     pass