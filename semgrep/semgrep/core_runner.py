import collections
import json
import subprocess
import sys
import tempfile
from datetime import datetime
from pathlib import Path
from typing import Any
from typing import Dict
from typing import Iterator
from typing import List
from typing import Optional
from typing import Tuple

import yaml

from semgrep.constants import PLEASE_FILE_ISSUE_TEXT
from semgrep.constants import SGREP_PATH
from semgrep.equivalences import Equivalence
from semgrep.evaluation import enumerate_patterns_in_boolean_expression
from semgrep.evaluation import evaluate
from semgrep.pattern import Pattern
from semgrep.pattern_match import PatternMatch
from semgrep.rule import Rule
from semgrep.rule_match import RuleMatch
from semgrep.semgrep_types import BooleanRuleExpression
from semgrep.semgrep_types import OPERATORS
from semgrep.util import debug_print
from semgrep.util import INVALID_PATTERN_EXIT_CODE
from semgrep.util import print_error
from semgrep.util import print_error_exit


class CoreRunner:
    """
        Handles interactions between semgrep and semgrep-core

        This includes properly invoking semgrep-core and parsing the output
    """

    def __init__(self, allow_exec: bool):
        self._allow_exec = allow_exec

    def _flatten_rule_patterns(self, rules: List[Rule]) -> Iterator[Pattern]:
        """
            Convert list of rules to format understandable by semgrep core
        """
        for rule_index, rule in enumerate(rules):
            flat_expressions = list(
                enumerate_patterns_in_boolean_expression(rule.expression)
            )
            for expr in flat_expressions:
                if not should_send_to_semgrep_core(expr):
                    continue

                yield Pattern(rule_index, expr, rule.severity, rule.languages)

    def _group_patterns_by_language(
        self, rules: List[Rule]
    ) -> Dict[str, List[Pattern]]:
        # a rule can have multiple patterns inside it. Flatten these so we can send semgrep a single yml file list of patterns
        patterns = list(self._flatten_rule_patterns(rules))
        by_lang: Dict[str, List[Pattern]] = collections.defaultdict(list)
        for pattern in patterns:
            for language in pattern.languages:
                by_lang[language].append(pattern)
        return by_lang

    def _semgrep_error_json_to_message_then_exit(
        self, error_json: Dict[str, Any],
    ) -> None:
        """
        See format_output_exception in semgrep O'Caml for details on schema
        """
        error_type = error_json["error"]
        if error_type == "invalid language":
            print_error_exit(f'invalid language {error_json["language"]}')
        elif error_type == "invalid pattern":
            print_error(
                f'invalid pattern "{error_json["pattern"]}": {error_json["message"]}'
            )
            sys.exit(INVALID_PATTERN_EXIT_CODE)
        # no special formatting ought to be required for the other types; the semgrep python should be performing
        # validation for them. So if any other type of error occurs, ask the user to file an issue
        else:
            print_error_exit(
                f'an internal error occured while invoking the semgrep engine: {error_type}: {error_json.get("message", "")}.\n\n{PLEASE_FILE_ISSUE_TEXT}'
            )

    def _flatten_all_equivalences(self, rules: List[Rule]) -> List[Equivalence]:
        """
        Convert all the equivalences defined in the rules into a single rule file
        """

        equivalences = []

        for rule in rules:
            try:
                equivalences.extend(
                    [
                        Equivalence(
                            f"{rule.id}-{i}", eq["equivalence"], rule.languages  # type: ignore
                        )  # Use 'i' to make equivalence id's unique
                        for i, eq in enumerate(rule.equivalences)
                    ]
                )
            except Exception as e:
                print_error_exit(f"could not get equivalences for rule {rule.id}; {e}")

        return equivalences

    def _run_rules(
        self, rules: List[Rule], targets: List[Path]
    ) -> Tuple[Dict[Rule, Dict[Path, List[PatternMatch]]], List[Any]]:
        """
            Run all rules on targets and return list of all places that match patterns, ... todo errors
        """
        outputs: List[PatternMatch] = []  # multiple invocations per language
        errors: List[Any] = []

<<<<<<< HEAD
        # This will need to be addressed in the future. Since we flatten all the patterns,
        # there's no way to tell semgrep which equivalences apply to which rules.
        # So, my approach here is a naive implementation which likewise flattens all equivalences...
        # Here there be dragons.... :-(
        #  .>   )\;`a__
        # (  _ _)/ /-." ~~
        #  `( )_ )/
        #   <_  <_ sb/dwb
        equivalences = self._flatten_all_equivalences(rules)
        if equivalences:
            equiv_fout = tempfile.NamedTemporaryFile("w")
            yaml.SafeDumper.ignore_aliases = (  # type: ignore
                lambda *args: True
            )  # I don't even know why this is a thing
            equiv_fout.write(
                yaml.safe_dump({"equivalences": [e.to_json() for e in equivalences]})
            )
            equiv_fout.flush()

        for language, all_patterns_for_language in self._group_patterns_by_langauge(
=======
        for language, all_patterns_for_language in self._group_patterns_by_language(
>>>>>>> 4c394eed
            rules
        ).items():
            with tempfile.NamedTemporaryFile("w") as fout:
                # very important not to sort keys here
                patterns_json = [p.to_json() for p in all_patterns_for_language]
                yaml_as_str = yaml.safe_dump({"rules": patterns_json}, sort_keys=False)
                fout.write(yaml_as_str)
                fout.flush()
                cmd = [SGREP_PATH] + [
                    "-lang",
                    language,
                    f"-rules_file",
                    fout.name,
                ]

                if equivalences:
                    cmd += ["-equivalences", equiv_fout.name]

                cmd += [*[str(path) for path in targets]]

                try:
                    output = subprocess.check_output(cmd, shell=False)
                except subprocess.CalledProcessError as ex:
                    try:
                        # see if semgrep output a JSON error that we can decode
                        semgrep_output = ex.output.decode("utf-8", "replace")
                        output_json = json.loads(semgrep_output)
                        if "error" in output_json:
                            self._semgrep_error_json_to_message_then_exit(output_json)
                        else:
                            print_error(
                                f"unexpected non-json output while invoking semgrep core with {' '.join(cmd)} \n {ex}"
                            )
                            print_error_exit(f"\n{PLEASE_FILE_ISSUE_TEXT}")
                            raise ex  # let our general exception handler take care of this
                    except Exception as e:
                        print_error(
                            f"non-zero return code while invoking semgrep with:\n\t{' '.join(cmd)}\n{ex} {e}"
                        )
                        print_error_exit(f"\n\n{PLEASE_FILE_ISSUE_TEXT}")
                output_json = json.loads((output.decode("utf-8", "replace")))
                errors.extend(output_json["errors"])
                outputs.extend([PatternMatch(m) for m in output_json["matches"]])

        # Close equivalences file
        if equivalences:
            equiv_fout.close()

        # group output; we want to see all of the same rule ids on the same file path
        by_rule_index: Dict[
            Rule, Dict[Path, List[PatternMatch]]
        ] = collections.defaultdict(lambda: collections.defaultdict(list))

        for pattern_match in outputs:
            rule_index = pattern_match.rule_index
            rule = rules[rule_index]
            by_rule_index[rule][pattern_match.path].append(pattern_match)

        return by_rule_index, errors

    def _resolve_output(
        self, outputs: Dict[Rule, Dict[Path, List[PatternMatch]]],
    ) -> Dict[Rule, List[RuleMatch]]:
        """
            Takes output of all running all patterns and rules and returns Findings
        """
        findings_by_rule: Dict[Rule, List[RuleMatch]] = {}

        for rule, paths in outputs.items():
            findings = []
            for filepath, pattern_matches in paths.items():
                debug_print(f"-------- rule ({rule.id} ------ filepath: {filepath}")

                findings.extend(evaluate(rule, pattern_matches, self._allow_exec))

            findings_by_rule[rule] = dedup_output(findings)

        return findings_by_rule

    def invoke_semgrep(
        self, targets: List[Path], rules: List[Rule],
    ) -> Tuple[Dict[Rule, List[RuleMatch]], List[Any]]:
        """
            Takes in rules and targets and retuns object with findings
        """
        start = datetime.now()

        outputs, errors = self._run_rules(rules, targets)
        findings_by_rule = self._resolve_output(outputs)

        debug_print(f"semgrep ran in {datetime.now() - start}")

        return findings_by_rule, errors


def dedup_output(outputs: List[RuleMatch]) -> List[RuleMatch]:
    return list({uniq_id(r): r for r in outputs}.values())


def uniq_id(
    r: RuleMatch,
) -> Tuple[str, Path, Optional[int], Optional[int], Optional[int], Optional[int]]:
    start = r.start
    end = r.end
    return (
        r.id,
        r.path,
        start.get("line"),
        start.get("col"),
        end.get("line"),
        end.get("col"),
    )


def should_send_to_semgrep_core(expression: BooleanRuleExpression) -> bool:
    """
    don't send rules like "and-either" or "and-all" to semgrep
    """
    return (
        expression.pattern_id is not None
        and expression.operand is not None
        and (expression.operator != OPERATORS.WHERE_PYTHON)
    )<|MERGE_RESOLUTION|>--- conflicted
+++ resolved
@@ -118,7 +118,6 @@
         outputs: List[PatternMatch] = []  # multiple invocations per language
         errors: List[Any] = []
 
-<<<<<<< HEAD
         # This will need to be addressed in the future. Since we flatten all the patterns,
         # there's no way to tell semgrep which equivalences apply to which rules.
         # So, my approach here is a naive implementation which likewise flattens all equivalences...
@@ -139,9 +138,6 @@
             equiv_fout.flush()
 
         for language, all_patterns_for_language in self._group_patterns_by_langauge(
-=======
-        for language, all_patterns_for_language in self._group_patterns_by_language(
->>>>>>> 4c394eed
             rules
         ).items():
             with tempfile.NamedTemporaryFile("w") as fout:
