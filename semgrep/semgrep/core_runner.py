--- conflicted
+++ resolved
@@ -308,23 +308,11 @@
         self,
         rules: List[Rule],
         target_manager: TargetManager,
-<<<<<<< HEAD
-        profiler: ProfileManager,
         dump_command_for_core: bool,
-    ) -> Tuple[
-        Dict[Rule, List[RuleMatch]],
-        List[SemgrepError],
-        Set[Path],
-        ProfilingData,
-    ]:
-        logger.debug(f"Passing whole rules directly to semgrep_core")
-
-=======
     ) -> Tuple[RuleMatchMap, List[SemgrepError], Set[Path], ProfilingData,]:
         logger.debug(f"Passing whole rules directly to semgrep_core")
 
         outputs: RuleMatchMap = collections.defaultdict(list)
->>>>>>> f8a46d0f
         errors: List[SemgrepError] = []
         all_targets: Set[Path] = set()
         file_timeouts: Dict[Path, int] = collections.defaultdict(lambda: 0)
@@ -427,20 +415,10 @@
 
     def invoke_semgrep(
         self,
-        dump_command_for_core: bool,
         target_manager: TargetManager,
         rules: List[Rule],
-<<<<<<< HEAD
-    ) -> Tuple[
-        Dict[Rule, List[RuleMatch]],
-        List[SemgrepError],
-        Set[Path],
-        ProfilingData,
-    ]:
-
-=======
+        dump_command_for_core: bool,
     ) -> Tuple[RuleMatchMap, List[SemgrepError], Set[Path], ProfilingData,]:
->>>>>>> f8a46d0f
         """
         Takes in rules and targets and retuns object with findings
         """
@@ -451,13 +429,9 @@
             errors,
             all_targets,
             profiling_data,
-<<<<<<< HEAD
         ) = self._run_rules_direct_to_semgrep_core(
-            rules, target_manager, profiler, dump_command_for_core
-        )
-=======
-        ) = self._run_rules_direct_to_semgrep_core(rules, target_manager)
->>>>>>> f8a46d0f
+            rules, target_manager, dump_command_for_core
+        )
 
         logger.debug(
             f"semgrep ran in {datetime.now() - start} on {len(all_targets)} files"
