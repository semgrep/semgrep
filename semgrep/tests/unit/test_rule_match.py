--- conflicted
+++ resolved
@@ -2,12 +2,9 @@
 from textwrap import dedent
 from unittest import mock
 
-<<<<<<< HEAD
-import semgrep.output_from_core as core
-=======
 import pytest
 
->>>>>>> b8ad6781
+import semgrep.output_from_core as core
 from semgrep.constants import RuleSeverity
 from semgrep.rule_match import RuleMatch
 from semgrep.rule_match import RuleMatchSet
@@ -140,8 +137,8 @@
             message="message",
             severity=RuleSeverity.ERROR,
             path=Path("foo.py"),
-            start=CoreLocation(6, 1, 60),
-            end=CoreLocation(6, 15, 74),
+            start=core.Position(6, 1, 60),
+            end=core.Position(6, 15, 74),
         )
         matches = RuleMatchSet()
         matches.update(
