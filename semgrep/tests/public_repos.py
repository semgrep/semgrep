--- conflicted
+++ resolved
@@ -275,21 +275,6 @@
     #        },
     #        reason="MatchTimeout error but happens only in CI",
     #    ),
-<<<<<<< HEAD
-    #
-    # This test started to succeed for me locally but still failing in CI
-    # after changing regexp compilation to multiline mode.
-    # I don't know what's being tested here and the test takes 1 minute,
-    # which is a lot, so I'm commenting it out. - Martin J
-    # xfail_repo(
-    #     {
-    #         "repo": "https://github.com/home-assistant/home-assistant",
-    #         "languages": ALL_LANGUAGES,
-    #     },
-    #     reason="https://github.com/returntocorp/semgrep/issues/5092",
-    # ),
-=======
->>>>>>> 5ceedaec
     xfail_repo(
         {"repo": "https://github.com/apache/airflow", "languages": ["javascript"]},
         reason="ui/src/views/Pipelines/PipelinesTable.tsx: `} =` was unexpected",
