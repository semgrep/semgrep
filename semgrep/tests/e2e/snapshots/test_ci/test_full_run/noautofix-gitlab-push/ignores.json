--- conflicted
+++ resolved
@@ -1,94 +1,4 @@
 {
-<<<<<<< HEAD
-    "findings": [
-        {
-            "check_id": "eqeq-bad",
-            "path": "foo.py",
-            "line": 6,
-            "column": 5,
-            "end_line": 6,
-            "end_column": 11,
-            "message": "useless comparison",
-            "severity": 2,
-            "index": 2,
-            "commit_date": "sanitized",
-            "syntactic_id": "c2d65932166aec2a4a96ff0e8deebd97",
-            "metadata": {},
-            "is_blocking": true,
-            "match_based_id": "0357b19d63972f62544383b820b32bdcbeda622708aa4a5b798b8cac7290deacdbb32468495f0b29732cfcaa0ff9fe9ec3ca672f4fcc67f987cd889ac08b1c6a_2"
-        },
-        {
-            "check_id": "eqeq-bad",
-            "path": "foo.py",
-            "line": 9,
-            "column": 5,
-            "end_line": 9,
-            "end_column": 11,
-            "message": "useless comparison",
-            "severity": 2,
-            "index": 0,
-            "commit_date": "sanitized",
-            "syntactic_id": "bf0f44ff9d49cd5ca3771b3ee6d2fcfc",
-            "metadata": {},
-            "is_blocking": true,
-            "match_based_id": "83fb2cbc6be00fffc142621a1b10702bdd228f97c42ca16ba5f902ec393231e1424bed8472cec7c9213190cb1f576e5a495b3aba5cef09ac2791715d3bf9e983_0"
-        },
-        {
-            "check_id": "eqeq-bad",
-            "path": "foo.py",
-            "line": 13,
-            "column": 5,
-            "end_line": 13,
-            "end_column": 11,
-            "message": "useless comparison",
-            "severity": 2,
-            "index": 0,
-            "commit_date": "sanitized",
-            "syntactic_id": "0db994486d207a88b9e7bc0475d8a14a",
-            "metadata": {},
-            "is_blocking": true,
-            "match_based_id": "f33d61e2c4592fb3a295213cb9d829c7d314041cef354f9b4199bf18526d72df596c0ef4c8e56289511e1ea8e2183752f403fd922f382d090846c456744367d2_0"
-        },
-        {
-            "check_id": "eqeq-five",
-            "path": "foo.py",
-            "line": 16,
-            "column": 5,
-            "end_line": 16,
-            "end_column": 11,
-            "message": "useless comparison to 5",
-            "severity": 2,
-            "index": 0,
-            "commit_date": "sanitized",
-            "syntactic_id": "6ed37cfa23475cee444f54947efb9da4",
-            "metadata": {
-                "dev.semgrep.actions": []
-            },
-            "is_blocking": false,
-            "match_based_id": "d2d0825f113f2fee5f7cbd5fb160772b3f3ab5043120b912101f2f20d4a0cce42df32b8e89f889f945daa1b216f9755eb958b9cb73c4c4ddf2ef5ecd0b4d1ad3_0"
-        },
-        {
-            "check_id": "eqeq-four",
-            "path": "foo.py",
-            "line": 18,
-            "column": 5,
-            "end_line": 18,
-            "end_column": 13,
-            "message": "useless comparison to 4",
-            "severity": 2,
-            "index": 0,
-            "commit_date": "sanitized",
-            "syntactic_id": "0c6353c9e29a6595b15fe4f554cd4134",
-            "metadata": {
-                "dev.semgrep.actions": [
-                    "block"
-                ]
-            },
-            "is_blocking": true,
-            "match_based_id": "e7f900087df67093981e7d10847997734cfe6e3f1bcca3e05b81ff799e15d217834c0ae1d8114b52bef34242153efcbd3708167ca823100cdca2a843046972b8_0"
-        }
-    ]
-=======
   "findings": [
     {
       "check_id": "eqeq-bad",
@@ -172,5 +82,4 @@
       "is_blocking": true
     }
   ]
->>>>>>> 90f25cd4
 }