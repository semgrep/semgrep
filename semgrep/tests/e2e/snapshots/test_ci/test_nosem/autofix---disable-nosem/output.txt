=== command
SEMGREP_APP_TOKEN="" SEMGREP_USER_AGENT_APPEND="pytest" SEMGREP_SETTINGS_FILE="<MASKED>" SEMGREP_VERSION_CACHE_PATH="<MASKED>" SEMGREP_ENABLE_VERSION_CHECK="0" SEMGREP_SEND_METRICS="off" semgrep ci --disable-nosem --config p/something
=== end of command

=== exit code
1
=== end of exit code

=== stdout - plain

Findings:

  foo.py 
     eqeq-bad
        useless comparison

          4┆ a == a
          ⋮┆----------------------------------------
          5┆ a == a
          ⋮┆----------------------------------------
          6┆ a == a  # nosemgrep
          ⋮┆----------------------------------------
          7┆ a == a
          ⋮┆----------------------------------------
          9┆ x == x  # nosemgrep
          ⋮┆----------------------------------------
         11┆ y == y
          ⋮┆----------------------------------------
         13┆ z == z  # nosemgrep
          ⋮┆----------------------------------------
     eqeq-five
        useless comparison to 5

         ▶▶┆ Autofix ▶ x == 2
         15┆ x == 5
          ⋮┆----------------------------------------
         ▶▶┆ Autofix ▶ y == 2
         16┆ y == 5  # nosemgrep
          ⋮┆----------------------------------------
     eqeq-four
        useless comparison to 4

         18┆ baz == 4  # nosemgrep
          ⋮┆----------------------------------------
         19┆ baz == 4

=== end of stdout - plain

=== stderr - plain
Running `semgrep ci` without API token but with configs ('p/something',)
Scan environment:
  versions    - semgrep <MASKED> on python <MASKED>
  environment - running in environment git, triggering event is unknown

Fetching configuration from semgrep.dev
Fetching rules from https://semgrep.dev/registry.
Scanning 1 file with 4 python rules.

Some files were skipped or only partially analyzed.
  Scan was limited to files tracked by git.

CI scan completed successfully.
  Found 11 findings (9 blocking) from 3 rules.
  Has findings for blocking rules so exiting with code 1

<<<<<<< HEAD
A new version of Semgrep is available. See https://semgrep.dev/docs/upgrading
=======
=== end of stderr - plain
>>>>>>> 90f25cd4
<|MERGE_RESOLUTION|>--- conflicted
+++ resolved
@@ -63,8 +63,4 @@
   Found 11 findings (9 blocking) from 3 rules.
   Has findings for blocking rules so exiting with code 1
 
-<<<<<<< HEAD
-A new version of Semgrep is available. See https://semgrep.dev/docs/upgrading
-=======
-=== end of stderr - plain
->>>>>>> 90f25cd4
+=== end of stderr - plain