running 3 rules from 1 config rules/multiple-long.yaml_0
Running 3 rules...
rules:
- rules.forcetimeout
- rules.forcetimeout2
- rules.forcetimeout3
<<<<<<< HEAD
No .semgrepignore found. Using default .semgrepignore rules. See the docs for the list of default ignores: https://semgrep.dev/docs/cli-usage/#ignoring-files
Warning: 2 timeout error(s) in targets/equivalence/open_redirect.py when running the following rules:
[rules.forcetimeout, rules.forcetimeout2]
=======
No .semgrepignore found. Using default ignores rules
Warning: 2 timeout error(s) in targets/equivalence/open_redirect.py when running the following rules: [forcetimeout,
forcetimeout2]
>>>>>>> 5b863f16
Semgrep stopped running rules on targets/equivalence/open_redirect.py after 2 timeout error(s). See `--timeout-
threshold` for more info.
ran 3 rules on 1 files: 0 findings
found problems analyzing 1 file; run with --verbose for details or run with --strict to exit non-zero if any file cannot
be analyzed cleanly
Not sending pseudonymous metrics since metrics are configured to AUTO and server usage is False<|MERGE_RESOLUTION|>--- conflicted
+++ resolved
@@ -4,15 +4,9 @@
 - rules.forcetimeout
 - rules.forcetimeout2
 - rules.forcetimeout3
-<<<<<<< HEAD
 No .semgrepignore found. Using default .semgrepignore rules. See the docs for the list of default ignores: https://semgrep.dev/docs/cli-usage/#ignoring-files
 Warning: 2 timeout error(s) in targets/equivalence/open_redirect.py when running the following rules:
-[rules.forcetimeout, rules.forcetimeout2]
-=======
-No .semgrepignore found. Using default ignores rules
-Warning: 2 timeout error(s) in targets/equivalence/open_redirect.py when running the following rules: [forcetimeout,
-forcetimeout2]
->>>>>>> 5b863f16
+[forcetimeout, forcetimeout2]
 Semgrep stopped running rules on targets/equivalence/open_redirect.py after 2 timeout error(s). See `--timeout-
 threshold` for more info.
 ran 3 rules on 1 files: 0 findings
