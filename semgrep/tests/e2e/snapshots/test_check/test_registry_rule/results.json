--- conflicted
+++ resolved
@@ -15,10 +15,7 @@
         "metadata": {
           "category": "correctness",
           "license": "Commons Clause License Condition v1.0[LGPL-2.1-only]",
-<<<<<<< HEAD
-=======
           "shortlink": "https://sg.run/Kl6n",
->>>>>>> fefdada8
           "source": "https://semgrep.dev/r/javascript.lang.correctness.useless-eqeq.eqeq-is-bad",
           "technology": [
             "javascript"
@@ -66,10 +63,7 @@
         "metadata": {
           "category": "correctness",
           "license": "Commons Clause License Condition v1.0[LGPL-2.1-only]",
-<<<<<<< HEAD
-=======
           "shortlink": "https://sg.run/GeAp",
->>>>>>> fefdada8
           "source": "https://semgrep.dev/r/python.lang.correctness.useless-eqeq.useless-eqeq",
           "technology": [
             "python"
