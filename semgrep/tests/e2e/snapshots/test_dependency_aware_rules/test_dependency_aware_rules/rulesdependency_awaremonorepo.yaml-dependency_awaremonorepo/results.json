--- conflicted
+++ resolved
@@ -94,103 +94,6 @@
         "line": 0,
         "offset": 0
       }
-<<<<<<< HEAD
-=======
-    },
-    {
-      "check_id": "rules.dependency_aware.go-sca",
-      "end": {
-        "col": 7,
-        "line": 2,
-        "offset": 20
-      },
-      "extra": {
-        "dependency_match_only": false,
-        "dependency_matches": [
-          {
-            "dependency_pattern": {
-              "namespace": "gomod",
-              "package_name": "github.com/bad-lib",
-              "semver_range": "== 0.3.1"
-            },
-            "found_dependency": {
-              "allowed_hashes": {
-                "gomod": [
-                  "xHWCNGjB5oqiDr8zfno3MHue2Ht5sIBksp03qcyfWMU"
-                ]
-              },
-              "name": "github.com/bad-lib",
-              "namespace": "gomod",
-              "resolved_url": [
-                "github.com/bad-lib"
-              ],
-              "version": "0.3.1"
-            },
-            "lockfile": "go.sum"
-          }
-        ],
-        "fingerprint": "926c60dcfca016fc178a67248dd3dd11",
-        "is_ignored": false,
-        "lines": "\tbad();",
-        "message": "oh no",
-        "metadata": {},
-        "metavars": {},
-        "severity": "WARNING"
-      },
-      "path": "targets/dependency_aware/monorepo/go_project/stuff.go",
-      "start": {
-        "col": 2,
-        "line": 2,
-        "offset": 15
-      }
-    },
-    {
-      "check_id": "rules.dependency_aware.go-sca",
-      "end": {
-        "col": 0,
-        "line": 0,
-        "offset": 0
-      },
-      "extra": {
-        "dependency_match_only": true,
-        "dependency_matches": [
-          {
-            "dependency_pattern": {
-              "namespace": "gomod",
-              "package_name": "github.com/bad-lib",
-              "semver_range": "== 0.3.1"
-            },
-            "found_dependency": {
-              "allowed_hashes": {
-                "gomod": [
-                  "xHWCNGjB5oqiDr8zfno3MHue2Ht5sIBksp03qcyfWMU"
-                ]
-              },
-              "name": "github.com/bad-lib",
-              "namespace": "gomod",
-              "resolved_url": [
-                "github.com/bad-lib"
-              ],
-              "version": "0.3.1"
-            },
-            "lockfile": "go.sum"
-          }
-        ],
-        "fingerprint": "322be9aa5aaeedf070e32bc5c825b878",
-        "is_ignored": false,
-        "lines": "",
-        "message": "oh no",
-        "metadata": {},
-        "metavars": {},
-        "severity": "WARNING"
-      },
-      "path": "targets/dependency_aware/monorepo/webapp1/experiment/go.sum",
-      "start": {
-        "col": 0,
-        "line": 0,
-        "offset": 0
-      }
->>>>>>> d93f5539
     }
   ]
 }