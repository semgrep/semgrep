{
  "errors": [
    {
      "code": 2,
      "level": "error",
<<<<<<< HEAD
      "message": "[ERROR] Semgrep Core \u2014 Pattern parse error\nAn error occurred while invoking the Semgrep engine. Please help us fix this by creating an issue at https://github.com/returntocorp/semgrep\n\nIn rule rules.invalid-rules.console_log: Invalid pattern for TypeScript\n",
=======
      "message": "[ERROR] Pattern parse error in rule rules.invalid-rules.console_log:\n Invalid pattern for TypeScript",
>>>>>>> 3bb62c8c
      "rule_id": "rules.invalid-rules.console_log",
      "spans": [
        {
          "config_end": {
            "col": 25,
            "line": 10,
            "offset": 197
          },
          "config_path": [
            "rules",
            "1",
            "pattern"
          ],
          "config_start": {
            "col": 12,
            "line": 10,
            "offset": 184
          }
        }
      ],
      "type": "Pattern parse error"
    }
  ],
  "paths": {
    "_comment": "<add --verbose for a list of skipped paths>",
    "scanned": []
  },
  "results": []
}<|MERGE_RESOLUTION|>--- conflicted
+++ resolved
@@ -3,11 +3,7 @@
     {
       "code": 2,
       "level": "error",
-<<<<<<< HEAD
-      "message": "[ERROR] Semgrep Core \u2014 Pattern parse error\nAn error occurred while invoking the Semgrep engine. Please help us fix this by creating an issue at https://github.com/returntocorp/semgrep\n\nIn rule rules.invalid-rules.console_log: Invalid pattern for TypeScript\n",
-=======
       "message": "[ERROR] Pattern parse error in rule rules.invalid-rules.console_log:\n Invalid pattern for TypeScript",
->>>>>>> 3bb62c8c
       "rule_id": "rules.invalid-rules.console_log",
       "spans": [
         {
