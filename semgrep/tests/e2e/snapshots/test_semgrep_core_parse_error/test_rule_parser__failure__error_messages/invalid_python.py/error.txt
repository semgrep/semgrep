--- conflicted
+++ resolved
@@ -4,16 +4,12 @@
 - rules.assert-eqeq-is-ok
 - rules.eqeq-is-bad
 No .semgrepignore found. Using default .semgrepignore rules. See the docs for the list of default ignores: https://semgrep.dev/docs/cli-usage/#ignoring-files
-<<<<<<< HEAD
-Semgrep Core WARN - Syntax error in file targets/bad/invalid_python.py:1
 	`
-=======
 skipped 'targets/bad/invalid_python.py' [rule assert-eqeq-is-ok]: irrelevant_rule: target doesn't contain some elements required by rule 'assert-eqeq-is-ok'
 [WARN] Semgrep Core — Syntax error
 An error occurred while invoking the Semgrep engine. Please help us fix this by creating an issue at https://github.com/returntocorp/semgrep
 
 At line targets/bad/invalid_python.py:1: `
->>>>>>> 1fb352b0
     ` was unexpected
 
 ran 2 rules on 1 files: 0 findings
