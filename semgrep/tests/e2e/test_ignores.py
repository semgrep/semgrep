from pathlib import Path

import pytest

from ..conftest import TESTS_PATH


@pytest.mark.kinda_slow
def test_semgrepignore(run_semgrep_in_tmp, tmp_path, snapshot):
    (tmp_path / ".semgrepignore").symlink_to(
        Path(TESTS_PATH / "e2e" / "targets" / "ignores" / ".semgrepignore").resolve()
    )

    snapshot.assert_match(
        run_semgrep_in_tmp("rules/eqeq-basic.yaml", target_name="ignores").stdout,
        "results.json",
    )


# We provide no .semgrepignore but everything except find.js should still be ignored
@pytest.mark.kinda_slow
def test_default_semgrepignore(run_semgrep_in_tmp, snapshot):
    snapshot.assert_match(
        run_semgrep_in_tmp(
            "rules/eqeq-basic.yaml", target_name="ignores_default"
        ).stdout,
        "results.json",
    )


# Input from stdin will not have a path that is relative to tmp_path, where we're running semgrep
@pytest.mark.kinda_slow
<<<<<<< HEAD
def test_file_not_relative_to_base_path(tmp_path, monkeypatch, snapshot):
    (tmp_path / ".semgrepignore").symlink_to(
        Path(TESTS_PATH / "e2e" / "targets" / "ignores" / ".semgrepignore").resolve()
    )
    monkeypatch.chdir(tmp_path)
    process = subprocess.Popen(
        [
            "python3",
            "-m",
            "semgrep",
            "--disable-version-check",
            "--metrics",
            "off",
            "--json",
            "-e",
            "a",
            "--lang",
            "js",
            "-",
        ],
        encoding="utf-8",
        stdin=subprocess.PIPE,
        stdout=subprocess.PIPE,
    )
    stdout, _ = process.communicate("a")
    snapshot.assert_match(_clean_output_json(stdout, True), "results.json")
=======
def test_file_not_relative_to_base_path(run_semgrep, snapshot):
    results = run_semgrep(options=["--json", "-e", "a", "--lang", "js", "-"], stdin="a")
    snapshot.assert_match(results.as_snapshot(), "results.txt")
>>>>>>> 90f25cd4


@pytest.mark.kinda_slow
def test_internal_explicit_semgrepignore(run_semgrep_in_tmp, tmp_path, snapshot):

    (tmp_path / ".semgrepignore").symlink_to(
        Path(TESTS_PATH / "e2e" / "targets" / "ignores" / ".semgrepignore").resolve()
    )

    explicit_ignore_file = tmp_path / ".semgrepignore_explicit"
    explicit_ignore_file.touch()

    env = {"SEMGREP_R2C_INTERNAL_EXPLICIT_SEMGREPIGNORE": str(explicit_ignore_file)}
    snapshot.assert_match(
        run_semgrep_in_tmp(
            "rules/eqeq-basic.yaml", target_name="ignores", env=env
        ).stdout,
        "results.json",
    )<|MERGE_RESOLUTION|>--- conflicted
+++ resolved
@@ -30,38 +30,9 @@
 
 # Input from stdin will not have a path that is relative to tmp_path, where we're running semgrep
 @pytest.mark.kinda_slow
-<<<<<<< HEAD
-def test_file_not_relative_to_base_path(tmp_path, monkeypatch, snapshot):
-    (tmp_path / ".semgrepignore").symlink_to(
-        Path(TESTS_PATH / "e2e" / "targets" / "ignores" / ".semgrepignore").resolve()
-    )
-    monkeypatch.chdir(tmp_path)
-    process = subprocess.Popen(
-        [
-            "python3",
-            "-m",
-            "semgrep",
-            "--disable-version-check",
-            "--metrics",
-            "off",
-            "--json",
-            "-e",
-            "a",
-            "--lang",
-            "js",
-            "-",
-        ],
-        encoding="utf-8",
-        stdin=subprocess.PIPE,
-        stdout=subprocess.PIPE,
-    )
-    stdout, _ = process.communicate("a")
-    snapshot.assert_match(_clean_output_json(stdout, True), "results.json")
-=======
 def test_file_not_relative_to_base_path(run_semgrep, snapshot):
     results = run_semgrep(options=["--json", "-e", "a", "--lang", "js", "-"], stdin="a")
     snapshot.assert_match(results.as_snapshot(), "results.txt")
->>>>>>> 90f25cd4
 
 
 @pytest.mark.kinda_slow
