exclude: "^semgrep/tests/e2e/(targets|snapshots)|semgrep-core/tests|.*\\.md"

repos:
  - repo: https://github.com/pre-commit/pre-commit-hooks
    rev: v3.1.0
    hooks:
      - id: check-yaml
        args: [--allow-multiple-documents]
        exclude: ^semgrep/tests/.+$
      - id: end-of-file-fixer
      - id: trailing-whitespace
        args: [--markdown-linebreak-ext=md]
      - id: check-case-conflict
      - id: check-added-large-files
      - id: check-executables-have-shebangs
      - id: check-merge-conflict
      - id: check-symlinks

  - repo: https://github.com/psf/black
    rev: 19.10b0
    hooks:
      - id: black

  - repo: https://github.com/asottile/reorder_python_imports
    rev: v2.3.0
    hooks:
      - id: reorder-python-imports
        args: [--py36-plus]

  - repo: https://github.com/pre-commit/mirrors-mypy
    rev: "v0.782"
    hooks:
      - id: mypy
        exclude: ^semgrep\/tests\/.+$
        args: [--config, mypy.ini]

  - repo: https://github.com/pre-commit/mirrors-mypy
    rev: "v0.782"
    hooks:
      - id: mypy
        alias: mypy-test
        name: mypy (test files)
        files: ^semgrep\/tests\/.+$
        args: [--config, mypy-tests.ini]

  - repo: https://gitlab.com/pycqa/flake8
    rev: "3.8.3"
    hooks:
      - id: flake8
        additional_dependencies: ["flake8-bugbear==20.1.4"]
        args: ["--select=B,E9,F63,F7,F82"]

<<<<<<< HEAD
  # - repo: https://github.com/returntocorp/semgrep
  #   rev: 'v0.12.0'
  #   hooks:
  #     - id: semgrep-develop
  #       name: Semgrep Python
  #       types: [python]
  #       exclude: "^semgrep/tests/.+$|^install-scripts/.+$|^release-scripts/.+$|^semgrep/setup.py$"
  #       args: ['--config', 'https://semgrep.live/p/python', '--error']

  # - repo: https://github.com/returntocorp/semgrep
  #   rev: 'v0.12.0'
  #   hooks:
  #     - id: semgrep-develop
  #       name: Semgrep Bandit
  #       types: [python]
  #       exclude: "^semgrep/tests/.+$|^install-scripts/.+$|^release-scripts/.+$|^semgrep/setup.py$"
  #       args: ['--config', 'https://semgrep.live/p/bandit', '--error']

  # - repo: https://github.com/returntocorp/semgrep
  #   rev: 'v0.12.0'
  #   hooks:
  #     - id: semgrep-develop
  #       name: Semgrep Local
  #       types: [python]
  #       exclude: "^semgrep/tests/.+$|^install-scripts/.+$|^release-scripts/.+$|^semgrep/setup.py$"
  #       args: ['--config', 'semgrep-local.yaml', '--error']
=======
  - repo: https://github.com/returntocorp/semgrep
    rev: 'v0.14.0'
    hooks:
      - id: semgrep-develop
        name: Semgrep Python
        types: [python]
        exclude: "^semgrep/tests/.+$|^install-scripts/.+$|^release-scripts/.+$|^semgrep/setup.py$"
        args: ['--config', 'https://semgrep.live/p/python', '--error']

  - repo: https://github.com/returntocorp/semgrep
    rev: 'v0.14.0'
    hooks:
      - id: semgrep-develop
        name: Semgrep Bandit
        types: [python]
        exclude: "^semgrep/tests/.+$|^install-scripts/.+$|^release-scripts/.+$|^semgrep/setup.py$"
        args: ['--config', 'https://semgrep.live/p/bandit', '--error']

  - repo: https://github.com/returntocorp/semgrep
    rev: 'v0.14.0'
    hooks:
      - id: semgrep-develop
        name: Semgrep Local
        types: [python]
        exclude: "^semgrep/tests/.+$|^install-scripts/.+$|^release-scripts/.+$|^semgrep/setup.py$"
        args: ['--config', 'semgrep-local.yaml', '--error']
>>>>>>> 5504adff

  - repo: local
    hooks:
      - id: shellcheck
        name: shellcheck
        language: docker_image
        entry: koalaman/shellcheck:v0.7.1
        files: ".sh"

  - repo: local
    hooks:
      - id: hadolint
        name: hadolint
        language: docker_image
        files: "Dockerfile"
        entry: hadolint/hadolint:v1.18.0 hadolint
        args: ["--ignore", "DL3008", "--ignore", "DL3018"]<|MERGE_RESOLUTION|>--- conflicted
+++ resolved
@@ -50,34 +50,6 @@
         additional_dependencies: ["flake8-bugbear==20.1.4"]
         args: ["--select=B,E9,F63,F7,F82"]
 
-<<<<<<< HEAD
-  # - repo: https://github.com/returntocorp/semgrep
-  #   rev: 'v0.12.0'
-  #   hooks:
-  #     - id: semgrep-develop
-  #       name: Semgrep Python
-  #       types: [python]
-  #       exclude: "^semgrep/tests/.+$|^install-scripts/.+$|^release-scripts/.+$|^semgrep/setup.py$"
-  #       args: ['--config', 'https://semgrep.live/p/python', '--error']
-
-  # - repo: https://github.com/returntocorp/semgrep
-  #   rev: 'v0.12.0'
-  #   hooks:
-  #     - id: semgrep-develop
-  #       name: Semgrep Bandit
-  #       types: [python]
-  #       exclude: "^semgrep/tests/.+$|^install-scripts/.+$|^release-scripts/.+$|^semgrep/setup.py$"
-  #       args: ['--config', 'https://semgrep.live/p/bandit', '--error']
-
-  # - repo: https://github.com/returntocorp/semgrep
-  #   rev: 'v0.12.0'
-  #   hooks:
-  #     - id: semgrep-develop
-  #       name: Semgrep Local
-  #       types: [python]
-  #       exclude: "^semgrep/tests/.+$|^install-scripts/.+$|^release-scripts/.+$|^semgrep/setup.py$"
-  #       args: ['--config', 'semgrep-local.yaml', '--error']
-=======
   - repo: https://github.com/returntocorp/semgrep
     rev: 'v0.14.0'
     hooks:
@@ -104,7 +76,6 @@
         types: [python]
         exclude: "^semgrep/tests/.+$|^install-scripts/.+$|^release-scripts/.+$|^semgrep/setup.py$"
         args: ['--config', 'semgrep-local.yaml', '--error']
->>>>>>> 5504adff
 
   - repo: local
     hooks:
