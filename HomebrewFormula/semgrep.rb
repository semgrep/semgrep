class Semgrep < Formula
  include Language::Python::Virtualenv
  desc "Like grep but for code"
  homepage "https://github.com/returntocorp/sgrep"

<<<<<<< HEAD
  head "https://github.com/returntocorp/sgrep.git", :branch => "russell/semgrep-rename"

  stable do
    url "https://github.com/returntocorp/sgrep/archive/v0.4.9.tar.gz"
    sha256 "7820716c96bb85a07ed5e561f66b3fb0cca59e5c910370c58ec04276f99864c5"

    # To avoid upstream breakage, patch the Python code to make it well behaved
    patch do
      url "https://github.com/returntocorp/sgrep/compare/f3b49b1.diff"
      sha256 "83888a36495c482d8a106bba56664af3795fd85f88655a312c6d43e56dbd2494"
    end
  end

=======
  url "https://github.com/returntocorp/sgrep/archive/v0.4.9.tar.gz"
  sha256 "e84eed277e58398f18a345756d533cadf4dea28025a4c4dc2ce47232997e7ad4"
>>>>>>> 97f62568

  depends_on "coreutils"
  depends_on "python@3.8"

  resource "certifi" do
    url "https://files.pythonhosted.org/packages/b8/e2/a3a86a67c3fc8249ed305fc7b7d290ebe5e4d46ad45573884761ef4dea7b/certifi-2020.4.5.1.tar.gz"
    sha256 "51fcb31174be6e6664c5f69e3e1691a2d72a1a12e90f872cbdb1567eb47b6519"
  end

  resource "chardet" do
    url "https://files.pythonhosted.org/packages/fc/bb/a5768c230f9ddb03acc9ef3f0d4a3cf93462473795d18e9535498c8f929d/chardet-3.0.4.tar.gz"
    sha256 "84ab92ed1c4d4f16916e05906b6b75a6c0fb5db821cc65e70cbd64a3e2a5eaae"
  end

  resource "colorama" do
    url "https://files.pythonhosted.org/packages/82/75/f2a4c0c94c85e2693c229142eb448840fba0f9230111faa889d1f541d12d/colorama-0.4.3.tar.gz"
    sha256 "e96da0d330793e2cb9485e9ddfd918d456036c7149416295932478192f4436a1"
  end

  resource "idna" do
    url "https://files.pythonhosted.org/packages/ad/13/eb56951b6f7950cadb579ca166e448ba77f9d24efc03edd7e55fa57d04b7/idna-2.8.tar.gz"
    sha256 "c357b3f628cf53ae2c4c05627ecc484553142ca23264e593d327bcde5e9c3407"
  end

  resource "PyYAML" do
    url "https://files.pythonhosted.org/packages/3d/d9/ea9816aea31beeadccd03f1f8b625ecf8f645bd66744484d162d84803ce5/PyYAML-5.3.tar.gz"
    sha256 "e9f45bd5b92c7974e59bcd2dcc8631a6b6cc380a904725fce7bc08872e691615"
  end

  resource "requests" do
    url "https://files.pythonhosted.org/packages/01/62/ddcf76d1d19885e8579acb1b1df26a852b03472c0e46d2b959a714c90608/requests-2.22.0.tar.gz"
    sha256 "11e007a8a2aa0323f5a921e9e6a2d7e4e67d9877e85773fba9ba6419025cbeb4"
  end

  resource "urllib3" do
    url "https://files.pythonhosted.org/packages/09/06/3bc5b100fe7e878d3dee8f807a4febff1a40c213d2783e3246edde1f3419/urllib3-1.25.8.tar.gz"
    sha256 "87716c2d2a7121198ebcb7ce7cccf6ce5e9ba539041cfbaeecfb641dc0bf6acc"
  end

  resource "ocaml-binary" do
    url "https://github.com/returntocorp/sgrep/releases/download/v0.4.9/sgrep-0.4.9-osx.zip"
    sha256 "7e710b5c912dfadb0919349b3e5fc60570aba12eb78313ad37adb1487263d018"
  end

<<<<<<< HEAD
=======
  # To avoid upstream breakage, patch the Python code to make it well behaved
  patch do
    url "https://github.com/returntocorp/sgrep/commit/f71a9ccb520c9f7a4eddc93e3e0f80c946741c3d.diff?full_index=1"
    sha256 "3568550fb88764a596fef71728ec0e91d1716e29b049788ea7e2c3d2d9569c87"
  end
>>>>>>> 97f62568

  def install
    (buildpath/"ocaml-binary").install resource("ocaml-binary")
    cp "ocaml-binary/sgrep", "sgrep-core"
    cp "ocaml-binary/sgrep", "semgrep-core"
    bin.install "sgrep-core"
<<<<<<< HEAD
    # for head
    bin.install "semgrep-core"

    cd 'sgrep_lint' do
        venv = virtualenv_create(libexec, Formula["python@3.8"].bin/"python3.8")
        python_deps = resources.select do |resource|
          resource.name != 'ocaml-binary'
        end
        venv.pip_install python_deps
        venv.pip_install_and_link buildpath/"sgrep_lint"
=======
    cd "sgrep_lint" do
      venv = virtualenv_create(libexec, Formula["python@3.8"].bin/"python3.8")
      python_deps = resources.reject do |resource|
        resource.name == "ocaml-binary"
>>>>>>> 97f62568
      end
      venv.pip_install python_deps
      venv.pip_install_and_link buildpath/"sgrep_lint"
    end
  end
  test do
    system "#{bin}/semgrep --help"
    (testpath/"script.py").write <<~EOS
      def silly_eq(a, b):
        return a + b == a + b
    EOS

    output = shell_output("#{bin}/semgrep script.py -l python -e '$X == $X'")
    assert_match "a + b == a + b", output
  end
end<|MERGE_RESOLUTION|>--- conflicted
+++ resolved
@@ -3,12 +3,11 @@
   desc "Like grep but for code"
   homepage "https://github.com/returntocorp/sgrep"
 
-<<<<<<< HEAD
   head "https://github.com/returntocorp/sgrep.git", :branch => "russell/semgrep-rename"
 
   stable do
     url "https://github.com/returntocorp/sgrep/archive/v0.4.9.tar.gz"
-    sha256 "7820716c96bb85a07ed5e561f66b3fb0cca59e5c910370c58ec04276f99864c5"
+    sha256 "e84eed277e58398f18a345756d533cadf4dea28025a4c4dc2ce47232997e7ad4"
 
     # To avoid upstream breakage, patch the Python code to make it well behaved
     patch do
@@ -16,11 +15,6 @@
       sha256 "83888a36495c482d8a106bba56664af3795fd85f88655a312c6d43e56dbd2494"
     end
   end
-
-=======
-  url "https://github.com/returntocorp/sgrep/archive/v0.4.9.tar.gz"
-  sha256 "e84eed277e58398f18a345756d533cadf4dea28025a4c4dc2ce47232997e7ad4"
->>>>>>> 97f62568
 
   depends_on "coreutils"
   depends_on "python@3.8"
@@ -65,37 +59,17 @@
     sha256 "7e710b5c912dfadb0919349b3e5fc60570aba12eb78313ad37adb1487263d018"
   end
 
-<<<<<<< HEAD
-=======
-  # To avoid upstream breakage, patch the Python code to make it well behaved
-  patch do
-    url "https://github.com/returntocorp/sgrep/commit/f71a9ccb520c9f7a4eddc93e3e0f80c946741c3d.diff?full_index=1"
-    sha256 "3568550fb88764a596fef71728ec0e91d1716e29b049788ea7e2c3d2d9569c87"
-  end
->>>>>>> 97f62568
-
   def install
     (buildpath/"ocaml-binary").install resource("ocaml-binary")
     cp "ocaml-binary/sgrep", "sgrep-core"
     cp "ocaml-binary/sgrep", "semgrep-core"
     bin.install "sgrep-core"
-<<<<<<< HEAD
-    # for head
     bin.install "semgrep-core"
 
-    cd 'sgrep_lint' do
-        venv = virtualenv_create(libexec, Formula["python@3.8"].bin/"python3.8")
-        python_deps = resources.select do |resource|
-          resource.name != 'ocaml-binary'
-        end
-        venv.pip_install python_deps
-        venv.pip_install_and_link buildpath/"sgrep_lint"
-=======
     cd "sgrep_lint" do
       venv = virtualenv_create(libexec, Formula["python@3.8"].bin/"python3.8")
       python_deps = resources.reject do |resource|
         resource.name == "ocaml-binary"
->>>>>>> 97f62568
       end
       venv.pip_install python_deps
       venv.pip_install_and_link buildpath/"sgrep_lint"
